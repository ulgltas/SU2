--- conflicted
+++ resolved
@@ -289,30 +289,4 @@
 %
 % Writing convergence history frequency
 WRT_CON_FREQ= 1
-<<<<<<< HEAD
-%
-% Screen output fields
-SCREEN_OUTPUT = (INNER_ITER, RMS_DENSITY, RMS_NU_TILDE, LIFT, DRAG)
-
-% --------------------- OPTIMAL SHAPE DESIGN DEFINITION -----------------------%
-%
-% List of design variables (Design variables are separated by semicolons)
-% From 1 to 99, Geometrycal design variables.
-%  - HICKS_HENNE ( 1, Scale | Mark. List | Lower(0)/Upper(1) side, x_Loc )
-%  - NACA_4DIGITS ( 4, Scale | Mark. List |  1st digit, 2nd digit, 3rd and 4th digit )
-%  - DISPLACEMENT ( 5, Scale | Mark. List | x_Disp, y_Disp, z_Disp )
-%  - ROTATION ( 6, Scale | Mark. List | x_Axis, y_Axis, z_Axis, x_Turn, y_Turn, z_Turn )
-%  - FFD_CONTROL_POINT ( 7, Scale | Mark. List | FFD_BoxTag, i_Ind, j_Ind, k_Ind, x_Mov, y_Mov, z_Mov )
-%  - FFD_DIHEDRAL_ANGLE ( 8, Scale | Mark. List | FFD_BoxTag, x_Orig, y_Orig, z_Orig, x_End, y_End, z_End )
-%  - FFD_TWIST_ANGLE ( 9, Scale | Mark. List | FFD_BoxTag, x_Orig, y_Orig, z_Orig, x_End, y_End, z_End )
-%  - FFD_ROTATION ( 10, Scale | Mark. List | FFD_BoxTag, x_Orig, y_Orig, z_Orig, x_End, y_End, z_End )
-%  - FFD_CAMBER ( 11, Scale | Mark. List | FFD_BoxTag, i_Ind, j_Ind )
-%  - FFD_THICKNESS ( 12, Scale | Mark. List | FFD_BoxTag, i_Ind, j_Ind )
-%  - FFD_VOLUME ( 13, Scale | Mark. List | FFD_BoxTag, i_Ind, j_Ind )
-% From 100 to 199, Flow solver design variables.
-%  - MACH_NUMBER ( 101, Scale | Markers List )
-%  - AOA ( 102, Scale | Markers List )
-DEFINITION_DV= ( 1, 0.001 | airfoil | 0, 0.1 ); ( 1, 0.001 | airfoil | 0, 0.2 )
-=======
-%
->>>>>>> a9a4af96
+%