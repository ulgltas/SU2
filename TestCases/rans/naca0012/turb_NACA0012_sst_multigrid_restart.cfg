%%%%%%%%%%%%%%%%%%%%%%%%%%%%%%%%%%%%%%%%%%%%%%%%%%%%%%%%%%%%%%%%%%%%%%%%%%%%%%%%
%                                                                              %
% SU2 configuration file                                                       %
% Case description: Restart of a turbulent flow around a 2D NACA0012 using     %
%                   multigrid.                                                 %
% Author: David E. Manosalvas                                                  %
% Institution: Stanford University                                             %
% Date: 02.14.2017                                                             %
% File Version 6.2.0 "Falcon"                                                   %
%                                                                              %
%%%%%%%%%%%%%%%%%%%%%%%%%%%%%%%%%%%%%%%%%%%%%%%%%%%%%%%%%%%%%%%%%%%%%%%%%%%%%%%%

% ------------- DIRECT, ADJOINT, AND LINEARIZED PROBLEM DEFINITION ------------%
%
% Physical governing equations (EULER, NAVIER_STOKES,
%                               TNE2_EULER, TNE2_NAVIER_STOKES,
%                               WAVE_EQUATION, HEAT_EQUATION, LINEAR_ELASTICITY,
%                               POISSON_EQUATION)
SOLVER= NAVIER_STOKES
%
% Specify turbulence model (NONE, SA, SST)
KIND_TURB_MODEL= SST
%
% Mathematical problem (DIRECT, ADJOINT)
MATH_PROBLEM= DIRECT
%
% Restart solution (NO, YES)
RESTART_SOL= YES
%
% Write binary restart files (YES, NO)
WRT_BINARY_RESTART= NO
%
% Read binary restart files (YES, NO)
READ_BINARY_RESTART= NO
%
% Discard the data storaged in the solution and geometry files
% e.g. AOA, dCL/dAoA, dCD/dCL, iter, etc.
% Note that AoA in the solution and geometry files is critical
% to aero design using AoA as a variable. (NO, YES)
DISCARD_INFILES= YES
%
%
% System of measurements (SI, US)
% International system of units (SI): ( meters, kilograms, Kelvins,
%                                       Newtons = kg m/s^2, Pascals = N/m^2, 
%                                       Density = kg/m^3, Speed = m/s )
% United States customary units (US): ( inches, slug, Rankines, lbf = slug ft/s^2, 
%                                       psf = lbf/ft^2, Density = slug/ft^3, 
%                                       Speed = ft/s )
SYSTEM_MEASUREMENTS= SI
%
% Gravity force, only incompressible (NO, YES)
GRAVITY_FORCE= NO
%
% Axisymmetric simulation, only compressible (NO, YES)
AXISYMMETRIC= NO
%
% New singlezone driver 
SINGLEZONE_DRIVER=YES

% -------------------- COMPRESSIBLE FREE-STREAM DEFINITION --------------------%
%
% Mach number (non-dimensional, based on the free-stream values)
MACH_NUMBER= 0.27
%
% Angle of attack (degrees, only for compressible flows)
AOA= 0.0
%
% Side-slip angle (degrees, only for compressible flows)
SIDESLIP_ANGLE= 0.0
%
% Free-stream pressure (101325.0 N/m^2, 2116.216 psf by default)
FREESTREAM_PRESSURE= 97582.18
%
% Free-stream temperature (288.15 K, 518.67 R by default)
FREESTREAM_TEMPERATURE= 283.8075
%
% Reynolds number (non-dimensional, based on the free-stream values)
REYNOLDS_NUMBER= 2000000
%
% Reynolds length (1 m, 1 inch by default)
REYNOLDS_LENGTH= 0.3238

% ---------------------- REFERENCE VALUE DEFINITION ---------------------------%
%
% Reference origin for moment computation
REF_ORIGIN_MOMENT_X = 0.00
REF_ORIGIN_MOMENT_Y = 0.00
REF_ORIGIN_MOMENT_Z = 0.00
%
% Reference length for pitching, rolling, and yawing non-dimensional moment
REF_LENGTH= 2.4761
%
% Reference area for force coefficients (0 implies automatic calculation)
REF_AREA= 0.1460
% A = W*H = 0.3238*0.4509
%
% Flow non-dimensionalization (DIMENSIONAL, FREESTREAM_PRESS_EQ_ONE,
%                              FREESTREAM_VEL_EQ_MACH, FREESTREAM_VEL_EQ_ONE)
REF_DIMENSIONALIZATION= FREESTREAM_VEL_EQ_ONE
%
% ---- IDEAL GAS, POLYTROPIC, VAN DER WAALS AND PENG ROBINSON CONSTANTS -------%
%
% Different gas model (STANDARD_AIR, IDEAL_GAS, VW_GAS, PR_GAS)
FLUID_MODEL= STANDARD_AIR
%
% Ratio of specific heats (1.4 default and the value is hardcoded
%                          for the model STANDARD_AIR)
GAMMA_VALUE= 1.4
%
% Specific gas constant (287.058 J/kg*K default and this value is hardcoded 
%                        for the model STANDARD_AIR)
GAS_CONSTANT= 287.058
%
% Critical Temperature (131.00 K by default)
CRITICAL_TEMPERATURE= 131.00
%
% Critical Pressure (3588550.0 N/m^2 by default)
CRITICAL_PRESSURE= 3588550.0
%
% Critical Density (263.0 Kg/m3 by default)
CRITICAL_DENSITY= 263.0
%
% Acentri factor (0.035 (air))
ACENTRIC_FACTOR= 0.035

% --------------------------- VISCOSITY MODEL ---------------------------------%
%
% Viscosity model (SUTHERLAND, CONSTANT_VISCOSITY).
VISCOSITY_MODEL= SUTHERLAND
%
% Laminar Viscosity that would be constant (1.716E-5 by default)
MU_CONSTANT= 1.716E-5
%
% Sutherland Viscosity Ref (1.716E-5 default value for AIR SI)
MU_REF= 1.716E-5
%
% Sutherland Temperature Ref (273.15 K default value for AIR SI)
MU_T_REF= 273.15
%
% Sutherland constant (110.4 default value for AIR SI)
SUTHERLAND_CONSTANT= 110.4
<<<<<<< HEAD

% ------------------------- UNSTEADY SIMULATION -------------------------------%
%
% Unsteady simulation (NO, TIME_STEPPING, DUAL_TIME_STEPPING-1ST_ORDER, 
%                      DUAL_TIME_STEPPING-2ND_ORDER, TIME_SPECTRAL)
%UNSTEADY_SIMULATION=  DUAL_TIME_STEPPING-2ND_ORDER
%
% Time Step for dual time stepping simulations (s)
UNST_TIMESTEP= 0.0001
%
% Total Physical Time for dual time stepping simulations (s)
UNST_TIME= 5.0
% 2500 iterations - 1.25
% 3500 iterations - 1.75
% 5000 iterations - 2.5
%
% Unsteady Courant-Friedrichs-Lewy number of the finest grid
UNST_CFL_NUMBER= 0.0
%
% Number of internal iterations (dual time method)
UNST_INT_ITER= 100
%
% Integer number of periodic time instances for Time Spectral
TIME_INSTANCES= 1
%
% Iteration number to begin unsteady restarts
RESTART_ITER=2

=======
>>>>>>> 9977c3e7
% -------------------- BOUNDARY CONDITION DEFINITION --------------------------%
%
% Navier-Stokes (no-slip), constant heat flux wall  marker(s) (NONE = no marker)
% Format: ( marker name, constant heat flux (J/m^2), ... )
MARKER_HEATFLUX= ( airfoil, 0.0 )
%
% Far-field boundary marker(s) (NONE = no marker)
%MARKER_FAR= ( inlet, outlet )
MARKER_FAR= ( farfield )
%
% Symmetry boundary marker(s) (NONE = no marker)
%MARKER_SYM= ( ground, windtunnel )
%
% Inlet boundary type (TOTAL_CONDITIONS, MASS_FLOW)
INLET_TYPE= TOTAL_CONDITIONS
%
% Inlet boundary marker(s) with the following formats (NONE = no marker) 
% Total Conditions: (inlet marker, total temp, total pressure, flow_direction_x, 
%           flow_direction_y, flow_direction_z, ... ) where flow_direction is
%           a unit vector.
% Mass Flow: (inlet marker, density, velocity magnitude, flow_direction_x, 
%           flow_direction_y, flow_direction_z, ... ) where flow_direction is
%           a unit vector.
%MARKER_INLET= ( inlet, 287.9454, 102653.2,1,0,0)
%
% Outlet boundary marker(s) (NONE = no marker)
% Format: ( outlet marker, back pressure (static), ... )
%MARKER_OUTLET= ( outlet, 97786.1153 )
%
% ------------------------ SURFACES IDENTIFICATION ----------------------------%
%
% Marker(s) of the surface in the surface flow solution file
MARKER_PLOTTING = ( airfoil )
%
% Marker(s) of the surface where the non-dimensional coefficients are evaluated.
MARKER_MONITORING = ( airfoil )
%
% Marker(s) of the surface where obj. func. (design problem) will be evaluated
MARKER_DESIGNING = ( airfoil )

% ------------- COMMON PARAMETERS DEFINING THE NUMERICAL METHOD ---------------%
%
% Numerical method for spatial gradients (GREEN_GAUSS, WEIGHTED_LEAST_SQUARES)
NUM_METHOD_GRAD= WEIGHTED_LEAST_SQUARES
%
% Courant-Friedrichs-Lewy condition of the finest grid
CFL_NUMBER= 5.0
%
% Runge-Kutta alpha coefficients
RK_ALPHA_COEFF= ( 0.66667, 0.66667, 1.000000 )
%
% Objective function in gradient evaluation  (DRAG, LIFT, SIDEFORCE, MOMENT_X,
%                                             MOMENT_Y, MOMENT_Z, EFFICIENCY,
%                                             EQUIVALENT_AREA, NEARFIELD_PRESSURE,
%                                             FORCE_X, FORCE_Y, FORCE_Z, THRUST,
%                                             TORQUE, FREE_SURFACE, TOTAL_HEATFLUX,
%                                             MAXIMUM_HEATFLUX, INVERSE_DESIGN_PRESSURE,
%                                             INVERSE_DESIGN_HEATFLUX, AVG_TOTAL_PRESSURE, 
%                                             MASS_FLOW_RATE)
OBJECTIVE_FUNCTION= DRAG

% ----------------------- SLOPE LIMITER DEFINITION ----------------------------%
%
% Coefficient for the limiter
VENKAT_LIMITER_COEFF= 0.03
%
% Freeze the value of the limiter after a number of iterations
LIMITER_ITER= 999999
%
% Coefficient for the sharp edges limiter
ADJ_SHARP_LIMITER_COEFF= 3.0
%
% Reference coefficient (sensitivity) for detecting sharp edges.
REF_SHARP_EDGES= 3.0
%
% Remove sharp edges from the sensitivity evaluation (NO, YES)
SENS_REMOVE_SHARP= NO

% ------------------------ LINEAR SOLVER DEFINITION ---------------------------%
%
% Linear solver or smoother for implicit formulations (BCGSTAB, FGMRES, SMOOTHER)
LINEAR_SOLVER= FGMRES
%
% Preconditioner of the Krylov linear solver (ILU, LU_SGS, LINELET, JACOBI)
LINEAR_SOLVER_PREC= LU_SGS
%
% Minimum error of the linear solver for implicit formulations
LINEAR_SOLVER_ERROR= 1E-6
%
% Max number of iterations of the linear solver for the implicit formulation
LINEAR_SOLVER_ITER= 5

% -------------------------- MULTIGRID PARAMETERS -----------------------------%
%
% Multi-grid levels (0 = no multi-grid)
MGLEVEL= 3
%
% Multi-grid cycle (V_CYCLE, W_CYCLE, FULLMG_CYCLE)
MGCYCLE= V_CYCLE
%
% Multi-grid pre-smoothing level
MG_PRE_SMOOTH= ( 1, 1, 1, 1 )
%
% Multi-grid post-smoothing level
MG_POST_SMOOTH= ( 1, 1, 1, 1 )
%
% Jacobi implicit smoothing of the correction
MG_CORRECTION_SMOOTH= ( 0, 0, 0, 0 )
%
% Damping factor for the residual restriction
MG_DAMP_RESTRICTION= 0.8
%
% Damping factor for the correction prolongation
MG_DAMP_PROLONGATION= 0.8
%
% -------------------- FLOW NUMERICAL METHOD DEFINITION -----------------------%
%
% Convective numerical method (JST, LAX-FRIEDRICH, CUSP, ROE, AUSM, HLLC,
%                              TURKEL_PREC, MSW)
CONV_NUM_METHOD_FLOW= JST
%
% Spatial numerical order integration (1ST_ORDER, 2ND_ORDER, 2ND_ORDER_LIMITER)
MUSCL_FLOW= YES
%
% Slope limiter (VENKATAKRISHNAN, BARTH_JESPERSEN)
SLOPE_LIMITER_FLOW= VENKATAKRISHNAN
%
% Entropy fix coefficient (0.0 implies no entropy fixing)
ENTROPY_FIX_COEFF= 0.0
%
% 2nd and 4th order artificial dissipation coefficients
JST_SENSOR_COEFF= ( 0.5, 0.02 )
%
% Time discretization (RUNGE-KUTTA_EXPLICIT, EULER_IMPLICIT, EULER_EXPLICIT)
TIME_DISCRE_FLOW= EULER_IMPLICIT

% -------------------- TURBULENT NUMERICAL METHOD DEFINITION ------------------%
%
% Convective numerical method (SCALAR_UPWIND)
CONV_NUM_METHOD_TURB= SCALAR_UPWIND
%
% Monotonic Upwind Scheme for Conservation Laws (TVD) in the turbulence equations.
%           Required for 2nd order upwind schemes (NO, YES)
MUSCL_TURB= NO
%
% Slope limiter (VENKATAKRISHNAN)
SLOPE_LIMITER_TURB= VENKATAKRISHNAN
%
% Time discretization (EULER_IMPLICIT)
TIME_DISCRE_TURB= EULER_IMPLICIT
%
% Reduction factor of the CFL coefficient in the turbulence problem
CFL_REDUCTION_TURB= 1.0

% ---------------- ADJOINT-FLOW NUMERICAL METHOD DEFINITION -------------------%
%
% Convective numerical method (JST, LAX-FRIEDRICH, ROE)
CONV_NUM_METHOD_ADJFLOW= JST
%
% Monotonic Upwind Scheme for Conservation Laws (TVD) in the adjoint flow equations.
%           Required for 2nd order upwind schemes (NO, YES)
MUSCL_ADJFLOW= YES
%
% Slope limiter (NONE, VENKATAKRISHNAN, BARTH_JESPERSEN, VAN_ALBADA_EDGE,
%                SHARP_EDGES, WALL_DISTANCE)
SLOPE_LIMITER_ADJFLOW= NONE
%
% 2nd, and 4th order artificial dissipation coefficients
ADJ_JST_SENSOR_COEFF= ( 0.5, 0.02 )
%
% Time discretization (RUNGE-KUTTA_EXPLICIT, EULER_IMPLICIT)
TIME_DISCRE_ADJFLOW= EULER_IMPLICIT
%
% Reduction factor of the CFL coefficient in the adjoint problem
CFL_REDUCTION_ADJFLOW= 0.8
%
% Limit value for the adjoint variable
LIMIT_ADJFLOW= 1E6

% --------------------------- CONVERGENCE PARAMETERS --------------------------%
%
% Number of total iterations
ITER= 100
%
% Convergence criteria (CAUCHY, RESIDUAL)
%
CONV_CRITERIA= CAUCHY
%
%
% Min value of the residual (log10 of the residual)
CONV_RESIDUAL_MINVAL= -12
%
% Start convergence criteria at iteration number
CONV_STARTITER= 30
%
% Number of elements to apply the criteria
CONV_CAUCHY_ELEMS= 500
%
% Epsilon to control the series convergence
CONV_CAUCHY_EPS= 1E-6
%
%

% ------------------------- INPUT/OUTPUT INFORMATION --------------------------%
%
% Mesh input file
MESH_FILENAME= n0012_113-33.su2
%
% Mesh input file format (SU2, CGNS, NETCDF_ASCII)
MESH_FORMAT= SU2
%
% Mesh output file
MESH_OUT_FILENAME= mesh_out.su2
%
% Restart flow input file
SOLUTION_FILENAME= solution_flow_sst_restart.dat
%
% Restart adjoint input file
SOLUTION_ADJ_FILENAME= solution_adj.dat
%
% Output file format (TECPLOT, PARAVIEW, TECPLOT_BINARY)
OUTPUT_FORMAT= TECPLOT_BINARY
%
% Output file convergence history (w/o extension) 
CONV_FILENAME= history
%
% Output file restart flow
RESTART_FILENAME= restart_flow.dat
%
% Output file restart adjoint
RESTART_ADJ_FILENAME= restart_adj.dat
%
% Output file flow (w/o extension) variables
VOLUME_FILENAME= flow
%
% Output file adjoint (w/o extension) variables
VOLUME_ADJ_FILENAME= adjoint
%
% Output Objective function
VALUE_OBJFUNC_FILENAME= of_eval.dat
%
% Output objective function gradient (using continuous adjoint)
GRAD_OBJFUNC_FILENAME= of_grad.dat
%
% Output file surface flow coefficient (w/o extension)
SURFACE_FILENAME= surface_flow
%
% Output file surface adjoint coefficient (w/o extension)
SURFACE_ADJ_FILENAME= surface_adjoint
%
% Writing solution file frequency
WRT_SOL_FREQ= 500
%
% Uses two restart files and switches between them when writting restarts
%WRT_FLIPFLOP_RESTART = YES
%
% Writing solution file frequency for physical time steps (dual time)
WRT_SOL_FREQ_DUALTIME= 50
%
% Writing convergence history frequency
WRT_CON_FREQ= 1
%
% Writing convergence history frequency (dual time, only written to screen)
WRT_CON_FREQ_DUALTIME= 10
%
% Output residual values in the solution files
WRT_RESIDUALS= YES
%
% Output limiters values in the solution files
WRT_LIMITERS= NO
%
% Write a CSV surface flow file
WRT_CSV_SOL= NO
%
% Screen output fields
SCREEN_OUTPUT= (INNER_ITER, RMS_DENSITY, RMS_TKE, RMS_DISSIPATION, LIFT, DRAG)<|MERGE_RESOLUTION|>--- conflicted
+++ resolved
@@ -140,37 +140,6 @@
 %
 % Sutherland constant (110.4 default value for AIR SI)
 SUTHERLAND_CONSTANT= 110.4
-<<<<<<< HEAD
-
-% ------------------------- UNSTEADY SIMULATION -------------------------------%
-%
-% Unsteady simulation (NO, TIME_STEPPING, DUAL_TIME_STEPPING-1ST_ORDER, 
-%                      DUAL_TIME_STEPPING-2ND_ORDER, TIME_SPECTRAL)
-%UNSTEADY_SIMULATION=  DUAL_TIME_STEPPING-2ND_ORDER
-%
-% Time Step for dual time stepping simulations (s)
-UNST_TIMESTEP= 0.0001
-%
-% Total Physical Time for dual time stepping simulations (s)
-UNST_TIME= 5.0
-% 2500 iterations - 1.25
-% 3500 iterations - 1.75
-% 5000 iterations - 2.5
-%
-% Unsteady Courant-Friedrichs-Lewy number of the finest grid
-UNST_CFL_NUMBER= 0.0
-%
-% Number of internal iterations (dual time method)
-UNST_INT_ITER= 100
-%
-% Integer number of periodic time instances for Time Spectral
-TIME_INSTANCES= 1
-%
-% Iteration number to begin unsteady restarts
-RESTART_ITER=2
-
-=======
->>>>>>> 9977c3e7
 % -------------------- BOUNDARY CONDITION DEFINITION --------------------------%
 %
 % Navier-Stokes (no-slip), constant heat flux wall  marker(s) (NONE = no marker)
