--- conflicted
+++ resolved
@@ -452,31 +452,8 @@
 %                Cruise Drag-Thrust (lbs), 0.0, Cruise rev/min )
 MARKER_ACTDISK= ( NONE )
 %
-<<<<<<< HEAD
-% Inlet boundary type (TOTAL_CONDITIONS, MASS_FLOW, VEL_PROFILE)
-INLET_TYPE= TOTAL_CONDITIONS
-%
-% Inlet boundary marker(s) with the following formats (NONE = no marker) 
-% Total Conditions: (inlet marker, total temp, total pressure, flow_direction_x, 
-%           flow_direction_y, flow_direction_z, ... ) where flow_direction is
-%           a unit vector.
-% Mass Flow: (inlet marker, density, velocity magnitude, flow_direction_x, 
-%           flow_direction_y, flow_direction_z, ... ) where flow_direction is
-%           a unit vector.
-% Velocity Profile: (inlet marker, density, velocity magnitude, flow_direction_x,
-%           flow_direction_y, flow_direction_z, ... ) where flow_direction is
-%           a unit vector (not used).
-% Incompressible: (inlet marker, NULL, velocity magnitude, flow_direction_x,
-%           flow_direction_y, flow_direction_z, ... ) where flow_direction is
-%           a unit vector.
-MARKER_INLET= ( NONE )
-%
-% Supersonic inlet boundary marker(s) (NONE = no marker) 
-% Format: (inlet marker, temperature, static pressure, velocity_x, 
-=======
 % Supersonic inlet boundary marker(s) (NONE = no marker)
 % Format: (inlet marker, temperature, static pressure, velocity_x,
->>>>>>> 68991cd1
 %           velocity_y, velocity_z, ... ), i.e. primitive variables specified.
 MARKER_SUPERSONIC_INLET= ( NONE )
 %
