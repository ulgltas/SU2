/*!
 * \file driver_structure.hpp
 * \brief Headers of the main subroutines for driving single or multi-zone problems.
 *        The subroutines and functions are in the <i>driver_structure.cpp</i> file.
 * \author T. Economon, H. Kline, R. Sanchez
 * \version 4.3.0 "Cardinal"
 *
 * SU2 Lead Developers: Dr. Francisco Palacios (Francisco.D.Palacios@boeing.com).
 *                      Dr. Thomas D. Economon (economon@stanford.edu).
 *
 * SU2 Developers: Prof. Juan J. Alonso's group at Stanford University.
 *                 Prof. Piero Colonna's group at Delft University of Technology.
 *                 Prof. Nicolas R. Gauger's group at Kaiserslautern University of Technology.
 *                 Prof. Alberto Guardone's group at Polytechnic University of Milan.
 *                 Prof. Rafael Palacios' group at Imperial College London.
 *                 Prof. Edwin van der Weide's group at the University of Twente.
 *                 Prof. Vincent Terrapon's group at the University of Liege.
 *
 * Copyright (C) 2012-2016 SU2, the open-source CFD code.
 *
 * SU2 is free software; you can redistribute it and/or
 * modify it under the terms of the GNU Lesser General Public
 * License as published by the Free Software Foundation; either
 * version 2.1 of the License, or (at your option) any later version.
 *
 * SU2 is distributed in the hope that it will be useful,
 * but WITHOUT ANY WARRANTY; without even the implied warranty of
 * MERCHANTABILITY or FITNESS FOR A PARTICULAR PURPOSE. See the GNU
 * Lesser General Public License for more details.
 *
 * You should have received a copy of the GNU Lesser General Public
 * License along with SU2. If not, see <http://www.gnu.org/licenses/>.
 */

#pragma once

#include "../../Common/include/mpi_structure.hpp"
#include "iteration_structure.hpp"
#include "solver_structure.hpp"
#include "integration_structure.hpp"
#include "output_structure.hpp"
#include "numerics_structure.hpp"
#include "transfer_structure.hpp"
#include "../../Common/include/geometry_structure.hpp"
#include "../../Common/include/grid_movement_structure.hpp"
#include "../../Common/include/config_structure.hpp"
#include "../../Common/include/interpolation_structure.hpp"

using namespace std;

/*! 
 * \class CDriver
 * \brief Parent class for driving an iteration of a single or multi-zone problem.
 * \author T. Economon
 * \version 4.3.0 "Cardinal"
 */
class CDriver {
protected:
  char* config_file_name;                       /*!< \brief Configuration file name of the problem.*/
  char runtime_file_name[MAX_STRING_SIZE];
  su2double StartTime,                          /*!< \brief Start point of the timer for performance benchmarking.*/
            StopTime,                           /*!< \brief Stop point of the timer for performance benchmarking.*/
            UsedTime;                           /*!< \brief Elapsed time between Start and Stop point of the timer.*/
  unsigned long ExtIter;                        /*!< \brief External iteration.*/
  ofstream ConvHist_file;                       /*!< \brief Convergence history file.*/
  unsigned short iMesh,                         /*!< \brief Iterator on mesh levels.*/
                iZone,                          /*!< \brief Iterator on zones.*/
                nZone,                          /*!< \brief Total number of zones in the problem. */
                nDim;                           /*!< \brief Number of dimensions.*/
  bool StopCalc,                                /*!< \brief Stop computation flag.*/
       fsi;                                     /*!< \brief FSI simulation flag.*/
  CIteration **iteration_container;             /*!< \brief Container vector with all the iteration methods. */
  COutput *output;                              /*!< \brief Pointer to the COutput class. */
  CIntegration ***integration_container;        /*!< \brief Container vector with all the integration methods. */
  CGeometry ***geometry_container;              /*!< \brief Geometrical definition of the problem. */
  CSolver ****solver_container;                 /*!< \brief Container vector with all the solutions. */
  CNumerics *****numerics_container;            /*!< \brief Description of the numerical method (the way in which the equations are solved). */
  CConfig **config_container;                   /*!< \brief Definition of the particular problem. */
  CSurfaceMovement **surface_movement;          /*!< \brief Surface movement classes of the problem. */
  CVolumetricMovement **grid_movement;          /*!< \brief Volume grid movement classes of the problem. */
  CFreeFormDefBox*** FFDBox;                    /*!< \brief FFD FFDBoxes of the problem. */
  CInterpolator ***interpolator_container;      /*!< \brief Definition of the interpolation method between non-matching discretizations of the interface. */
  CTransfer ***transfer_container;              /*!< \brief Definition of the transfer of information and the physics involved in the interface. */
  //Those are used to store the VarCoord of each node during FSI communications
  su2double APIVarCoord[3];
  su2double APINodalForce[3];
  su2double APINodalForceDensity[3];

public:
	
	/*! 
	 * \brief Constructor of the class.
	 * \param[in] confFile - Configuration file name.
   	 * \param[in] val_nZone - Total number of zones.
	 * \param[in] val_nDim - Number of dimensions.
	 */
  CDriver(char* confFile,
          unsigned short val_nZone,
          unsigned short val_nDim);
	
	/*!
	 * \brief Destructor of the class.
	 */
	virtual ~CDriver(void);

	/*!
	 * \brief A virtual member.
	 */  
  virtual void Run() { };

    /*!
     * \brief Construction of the edge-based data structure and the multigrid structure.
     */
  void Geometrical_Preprocessing();

  /*!
   * \brief Definition of the physics iteration class or within a single zone.
   * \param[in] iteration_container - Pointer to the iteration container to be instantiated.
   * \param[in] config - Definition of the particular problem.
   * \param[in] iZone - Index of the zone.
   */
  void Iteration_Preprocessing();

  /*!
   * \brief Definition and allocation of all solution classes.
   * \param[in] solver_container - Container vector with all the solutions.
   * \param[in] geometry - Geometrical definition of the problem.
   * \param[in] config - Definition of the particular problem.
   */
  void Solver_Preprocessing(CSolver ***solver_container, CGeometry **geometry, CConfig *config);

  /*!
   * \brief Definition and allocation of all solution classes.
   * \param[in] solver_container - Container vector with all the solutions.
   * \param[in] geometry - Geometrical definition of the problem.
   * \param[in] config - Definition of the particular problem.
   */
  void Solver_Postprocessing(CSolver ***solver_container, CGeometry **geometry, CConfig *config);

  /*!
   * \brief Definition and allocation of all integration classes.
   * \param[in] integration_container - Container vector with all the integration methods.
   * \param[in] geometry - Geometrical definition of the problem.
   * \param[in] config - Definition of the particular problem.
   */
  void Integration_Preprocessing(CIntegration **integration_container, CGeometry **geometry, CConfig *config);

  /*!
   * \brief Definition and allocation of all integration classes.
   * \param[in] integration_container - Container vector with all the integration methods.
   * \param[in] geometry - Geometrical definition of the problem.
   * \param[in] config - Definition of the particular problem.
   */
  void Integration_Postprocessing(CIntegration **integration_container, CGeometry **geometry, CConfig *config);

  /*!
   * \brief Definition and allocation of all interface classes.
   */
  void Interface_Preprocessing();


  /*!
   * \brief Definition and allocation of all solver classes.
   * \param[in] numerics_container - Description of the numerical method (the way in which the equations are solved).
   * \param[in] solver_container - Container vector with all the solutions.
   * \param[in] geometry - Geometrical definition of the problem.
   * \param[in] config - Definition of the particular problem.
   */
  void Numerics_Preprocessing(CNumerics ****numerics_container, CSolver ***solver_container, CGeometry **geometry, CConfig *config);


  /*!
   * \brief Definition and allocation of all solver classes.
   * \param[in] numerics_container - Description of the numerical method (the way in which the equations are solved).
   * \param[in] solver_container - Container vector with all the solutions.
   * \param[in] geometry - Geometrical definition of the problem.
   * \param[in] config - Definition of the particular problem.
   */
  void Numerics_Postprocessing(CNumerics ****numerics_container, CSolver ***solver_container, CGeometry **geometry, CConfig *config);


  /*!
   * \brief Deallocation routine
   */
  void Postprocessing();

  /*!
   * \brief A virtual member.
   * \param[in] donorZone - zone in which the displacements will be predicted.
   * \param[in] targetZone - zone which receives the predicted displacements.
   */
  virtual void Predict_Displacements(unsigned short donorZone, unsigned short targetZone) {};

  /*!
   * \brief A virtual member.
   * \param[in] donorZone - zone in which the tractions will be predicted.
   * \param[in] targetZone - zone which receives the predicted traction.
   */
  virtual void Predict_Tractions(unsigned short donorZone, unsigned short targetZone) {};

  /*!
   * \brief A virtual member.
   * \param[in] donorZone - zone in which the displacements will be transferred.
   * \param[in] targetZone - zone which receives the tractions transferred.
   */
  virtual void Transfer_Displacements(unsigned short donorZone, unsigned short targetZone) {};

  /*!
   * \brief A virtual member.
   * \param[in] donorZone - zone from which the tractions will be transferred.
   * \param[in] targetZone - zone which receives the tractions transferred.
   */
  virtual void Transfer_Tractions(unsigned short donorZone, unsigned short targetZone) {};

  /*!
   * \brief A virtual member.
   * \param[in] donorZone - origin of the information.
   * \param[in] targetZone - destination of the information.
   * \param[in] iFSIIter - Fluid-Structure Interaction subiteration.
   */
  virtual void Relaxation_Displacements(unsigned short donorZone, unsigned short targetZone, unsigned long iFSIIter) {};

  /*!
   * \brief A virtual member.
   * \param[in] donorZone - origin of the information.
   * \param[in] targetZone - destination of the information.
   * \param[in] iFSIIter - Fluid-Structure Interaction subiteration.
   */
  virtual void Relaxation_Tractions(unsigned short donorZone, unsigned short targetZone, unsigned long iFSIIter) {};

  /*!
   * \brief A virtual member.
   */
  virtual void Update() {};

  /*!
   * \brief Launch the computation for all zones and all physics.
   */
  void StartSolver();

  /*!
   * \brief A virtual member.
   */
  virtual void ResetConvergence() { };

  /*!
   * \brief Perform some pre-processing before an iteration of the physics.
   */
  void PreprocessExtIter(unsigned long ExtIter);

  /*!
   * \brief Monitor the computation.
   */
  bool Monitor(unsigned long ExtIter);

  /*!
   * \brief Output the solution in solution file.
   */
  void Output(unsigned long ExtIter);

  /*!
   * \brief Perform a dynamic mesh deformation, included grid velocity computation and update of the multigrid structure.
   */
  virtual void DynamicMeshUpdate(unsigned long ExtIter) { };

  /*!
   * \brief Perform a static mesh deformation, without considering grid velocity.
   */
  virtual void StaticMeshUpdate() { };

  /*!
   * \brief Perform a mesh deformation as initial condition.
   */
  virtual void SetInitialMesh() { };

  /*--- External communication layer ---*/
  
  su2double Get_Drag();
  su2double Get_Lift();
  su2double Get_Mz();
  unsigned short GetMovingMarker();
  unsigned long GetNumberVertices(unsigned short iMarker);
  unsigned long GetVertexGlobalIndex(unsigned short iMarker, unsigned short iVertex);
  su2double GetVertexCoordX(unsigned short iMarker, unsigned short iVertex);
  su2double GetVertexCoordY(unsigned short iMarker, unsigned short iVertex);
  su2double GetVertexCoordZ(unsigned short iMarker, unsigned short iVertex);
  bool ComputeVertexForces(unsigned short iMarker, unsigned short iVertex);
  su2double GetVertexForceX(unsigned short iMarker, unsigned short iVertex);
  su2double GetVertexForceY(unsigned short iMarker, unsigned short iVertex);
  su2double GetVertexForceZ(unsigned short iMarker, unsigned short iVertex);
  su2double GetVertexForceDensityX(unsigned short iMarker, unsigned short iVertex);
  su2double GetVertexForceDensityY(unsigned short iMarker, unsigned short iVertex);
  su2double GetVertexForceDensityZ(unsigned short iMarker, unsigned short iVertex);
  void SetVertexCoordX(unsigned short iMarker, unsigned short iVertex, su2double newPosX);
  void SetVertexCoordY(unsigned short iMarker, unsigned short iVertex, su2double newPosY);
  void SetVertexCoordZ(unsigned short iMarker, unsigned short iVertex, su2double newPosZ);
  su2double SetVertexVarCoord(unsigned short iMarker, unsigned short iVertex);

};
/*!
 * \class CSingleZoneDriver
 * \brief Class for driving an iteration of the physics within a single zone.
 * \author T. Economon
 * \version 4.3.0 "Cardinal"
 */
class CSingleZoneDriver : public CDriver {
public:
	
	/*! 
	 * \brief Constructor of the class.
	 * \param[in] confFile - Configuration file name.
	 * \param[in] val_nZone - Total number of zones.
	 * \param[in] val_nDim - Number of dimensions.
	 */
  CSingleZoneDriver(char* confFile,
                    unsigned short val_nZone,
                    unsigned short val_nDim);
	
	/*!
	 * \brief Destructor of the class.
	 */
	~CSingleZoneDriver(void);
	
	/*! 
	 * \brief Run a single iteration of the physics within a single zone.
	 */
  
  void Run();

    /*!
     * \brief Update the dual-time solution for a single zone.
     */
  void Update();

    /*!
     * \brief Reset the convergence flag (set to false) of the single zone solver.
     */
  void ResetConvergence();

    /*!
     * \brief Perform a dynamic mesh deformation, included grid velocity computation and the update of the multigrid structure (single zone).
     */
  void DynamicMeshUpdate(unsigned long ExtIter);

    /*!
     * \brief Perform a static mesh deformation, without considering grid velocity (single zone).
     */
  void StaticMeshUpdate();

    /*!
     * \brief Perform a mesh deformation as initial condition (single zone).
     */
  void SetInitialMesh();
};


/*!
 * \class CMultiZoneDriver
 * \brief Class for driving an iteration of the physics within multiple zones.
 * \author T. Economon
 * \version 4.3.0 "Cardinal"
 */
class CMultiZoneDriver : public CDriver {
public:
  
  /*!
   * \brief Constructor of the class.
   * \param[in] confFile - Configuration file name.
   * \param[in] val_nZone - Total number of zones.
   * \param[in] val_nDim - Number of dimensions.
   */
  CMultiZoneDriver(char* confFile,
                   unsigned short val_nZone,
                   unsigned short val_nDim);
  
  /*!
   * \brief Destructor of the class.
   */
  ~CMultiZoneDriver(void);
  
  /*!
   * \brief Run a single iteration of the physics within multiple zones.
   */
  
  void Run();

    /*!
     * \brief Update the dual-time solution within multiple zones.
     */
  void Update();

    /*!
     * \brief Reset the convergence flag (set to false) of the multizone solver.
     */
  void ResetConvergence();

    /*!
     * \brief Perform a dynamic mesh deformation, included grid velocity computation and the update of the multigrid structure (multiple zone).
     */
  void DynamicMeshUpdate(unsigned long ExtIter);

    /*!
     * \brief Perform a static mesh deformation, without considering grid velocity (multiple zone).
     */
  void StaticMeshUpdate();

    /*!
     * \brief Perform a mesh deformation as initial condition (multiple zone).
     */
  void SetInitialMesh();
};


/*!
 * \class CSpectralDriver
 * \brief Class for driving an iteration of a spectral method problem using multiple zones.
 * \author T. Economon
 * \version 4.3.0 "Cardinal"
 */
class CSpectralDriver : public CDriver {
public:
  
  /*!
   * \brief Constructor of the class.
   * \param[in] confFile - Configuration file name.
   * \param[in] val_nZone - Total number of zones.
   * \param[in] val_nDim - Number of dimensions.
   */
  CSpectralDriver(char* confFile,
                  unsigned short val_nZone,
                  unsigned short val_nDim);
  
  /*!
   * \brief Destructor of the class.
   */
  ~CSpectralDriver(void);
  
  /*!
   * \brief Run a single iteration of a spectral method problem.
   */
  
  void Run();
  
  /*!
   * \brief Computation and storage of the time spectral source terms.
   * \author T. Economon, K. Naik
   * \param[in] iZone - Current zone number.
   */
<<<<<<< HEAD
  void SetSpectralMethod(CGeometry ***geometry_container, CSolver ****solver_container,
                       CConfig **config_container, unsigned short nZone, unsigned short iZone);
=======
  void SetTimeSpectral(unsigned short iZone);
>>>>>>> 8ac66133
  
  /*!
   * \brief Computation of the Time-Spectral operator matrix.
   * \author K. Naik
   * \param[in] D - su2double pointer to the operator matrix.
   */
<<<<<<< HEAD
  void ComputeTimeSpectral_Operator(su2double **D, su2double period, unsigned short nZone);
    
    /*!
     * \brief Dense matrix matrix Product A*B - A(nRows_prod*nRows_prod), B(nRows_prod*nCols_prod)
     * \param[in] nRows_prod - nRows of product matrix, nCols_prod - nCols of product matrix
     */
    void MatrixMatrixProduct(unsigned short nRows_prod, unsigned short nCols_prod, su2double *matrix_a, su2double *matrix_b, su2double *product);
    
    /*!
     * \brief Inverse of dense square matrix using Gauss-Jordan elimination
     * \author Sravya NImmagadda
     * \param[in] nVar_mat - size of square matrix (nRows/nCols)
     * *block and *invblock - pointers to matrix and its inverse
     */
    void InverseBlock(unsigned short nVar_mat, su2double *block, su2double *invBlock);
    
    /*!
     * \brief Computation of the Harmonic-Balance operator matrix.
     * \author Sravya Nimmagadda
     * \param[in] D - double pointer to the operator matrix.
     * \param[in] omega_HB - single pointer to array of frequency values to be modelled.
     * \param[in] nHarmonics - Total number of harmonics (Number of Frequency values).
     * \param[in] nZone - Total number of zones (periodic instances).
     */
    void ComputeHarmonicBalance_Operator(su2double **D, su2double *omega_HB, su2double period, unsigned short nZone);
    
    /*!
     * \brief Computation and storage of the time-spectral mesh velocities.
     * \author K. Naik, T. Economon
     * \param[in] geometry - Geometrical definition of the problem.
     * \param[in] config - Definition of the particular problem.
     * \param[in] nZone - Total number of zones (periodic instances).
     */
    void SetTimeSpectral_Velocities(CGeometry ***geometry_container,
                                      CConfig **config_container, unsigned short nZone);

=======
  void ComputeTimeSpectral_Operator(su2double **D, su2double period);
  
  /*!
   * \brief Computation and storage of the time-spectral mesh velocities.
   * \author K. Naik, T. Economon
   */
  void SetTimeSpectral_Velocities();

  /*!
   * \brief Update the solution for the spectral method.
   */
  void Update();

  /*!
   * \brief Reset the convergence flag (set to false) of the solver for the spectral method.
   */
  void ResetConvergence();  
>>>>>>> 8ac66133
};


/*!
 * \class CFSIDriver
 * \brief Class for driving a BGS iteration for a fluid-structure interaction problem in multiple zones.
 * \author R. Sanchez.
 * \version 4.3.0 "Cardinal"
 */
class CFSIDriver : public CDriver {
public:

	/*!
	 * \brief Constructor of the class.
	 * \param[in] confFile - Configuration file name.
   * \param[in] val_nZone - Total number of zones.
	 */
  CFSIDriver(char* confFile,
             unsigned short val_nZone,
             unsigned short val_nDim);

	/*!
	 * \brief Destructor of the class.
	 */
	~CFSIDriver(void);

	/*!
	 * \brief Run a Block Gauss-Seidel iteration of the FSI problem.
	 */
  
  void Run();

  /*!
   * \brief Predict the structural displacements to pass them into the fluid solver on a BGS implementation.
   * \param[in] donorZone - zone in which the displacements will be predicted.
   * \param[in] targetZone - zone which receives the predicted displacements.
   */
  void Predict_Displacements(unsigned short donorZone, unsigned short targetZone);

  /*!
   * \brief Predict the fluid tractions to pass them into the structural solver on a BGS implementation.
   * \param[in] donorZone - zone in which the tractions will be predicted.
   * \param[in] targetZone - zone which receives the predicted traction.
   */
  void Predict_Tractions(unsigned short donorZone, unsigned short targetZone);

  /*!
   * \brief Transfer the displacements computed on the structural solver into the fluid solver.
   * \param[in] donorZone - zone in which the displacements will be transferred.
   * \param[in] targetZone - zone which receives the tractions transferred.
   */
  void Transfer_Displacements(unsigned short donorZone, unsigned short targetZone);

  /*!
   * \brief Transfer the tractions computed on the fluid solver into the structural solver.
   * \param[in] donorZone - zone from which the tractions will be transferred.
   * \param[in] targetZone - zone which receives the tractions transferred.
   */
  void Transfer_Tractions(unsigned short donorZone, unsigned short targetZone);

  /*!
   * \brief Apply a relaxation method into the computed displacements.
   * \param[in] donorZone - origin of the information.
   * \param[in] targetZone - destination of the information.
   * \param[in] iFSIIter - Fluid-Structure Interaction subiteration.
   */
  void Relaxation_Displacements(unsigned short donorZone, unsigned short targetZone, unsigned long iFSIIter);

  /*!
   * \brief Apply a relaxation method into the computed tractions.
   * \param[in] donorZone - origin of the information.
   * \param[in] targetZone - destination of the information.
   * \param[in] iFSIIter - Fluid-Structure Interaction subiteration.
   */
  void Relaxation_Tractions(unsigned short donorZone, unsigned short targetZone, unsigned long iFSIIter);

  /*!
   * \brief Enforce the coupling condition at the end of the time step
   * \param[in] zoneFlow - zone of the flow equations.
   * \param[in] zoneStruct - zone of the structural equations.
   */
  void Update(unsigned short zoneFlow, unsigned short zoneStruct);
  using CDriver::Update;
  
};<|MERGE_RESOLUTION|>--- conflicted
+++ resolved
@@ -419,101 +419,82 @@
  */
 class CSpectralDriver : public CDriver {
 public:
-  
-  /*!
-   * \brief Constructor of the class.
-   * \param[in] confFile - Configuration file name.
-   * \param[in] val_nZone - Total number of zones.
-   * \param[in] val_nDim - Number of dimensions.
-   */
-  CSpectralDriver(char* confFile,
-                  unsigned short val_nZone,
-                  unsigned short val_nDim);
-  
-  /*!
-   * \brief Destructor of the class.
-   */
-  ~CSpectralDriver(void);
-  
-  /*!
-   * \brief Run a single iteration of a spectral method problem.
-   */
-  
-  void Run();
-  
-  /*!
-   * \brief Computation and storage of the time spectral source terms.
-   * \author T. Economon, K. Naik
-   * \param[in] iZone - Current zone number.
-   */
-<<<<<<< HEAD
-  void SetSpectralMethod(CGeometry ***geometry_container, CSolver ****solver_container,
-                       CConfig **config_container, unsigned short nZone, unsigned short iZone);
-=======
-  void SetTimeSpectral(unsigned short iZone);
->>>>>>> 8ac66133
-  
-  /*!
-   * \brief Computation of the Time-Spectral operator matrix.
-   * \author K. Naik
-   * \param[in] D - su2double pointer to the operator matrix.
-   */
-<<<<<<< HEAD
-  void ComputeTimeSpectral_Operator(su2double **D, su2double period, unsigned short nZone);
-    
-    /*!
-     * \brief Dense matrix matrix Product A*B - A(nRows_prod*nRows_prod), B(nRows_prod*nCols_prod)
-     * \param[in] nRows_prod - nRows of product matrix, nCols_prod - nCols of product matrix
-     */
-    void MatrixMatrixProduct(unsigned short nRows_prod, unsigned short nCols_prod, su2double *matrix_a, su2double *matrix_b, su2double *product);
-    
-    /*!
-     * \brief Inverse of dense square matrix using Gauss-Jordan elimination
-     * \author Sravya NImmagadda
-     * \param[in] nVar_mat - size of square matrix (nRows/nCols)
-     * *block and *invblock - pointers to matrix and its inverse
-     */
-    void InverseBlock(unsigned short nVar_mat, su2double *block, su2double *invBlock);
-    
-    /*!
-     * \brief Computation of the Harmonic-Balance operator matrix.
-     * \author Sravya Nimmagadda
-     * \param[in] D - double pointer to the operator matrix.
-     * \param[in] omega_HB - single pointer to array of frequency values to be modelled.
-     * \param[in] nHarmonics - Total number of harmonics (Number of Frequency values).
-     * \param[in] nZone - Total number of zones (periodic instances).
-     */
-    void ComputeHarmonicBalance_Operator(su2double **D, su2double *omega_HB, su2double period, unsigned short nZone);
-    
-    /*!
-     * \brief Computation and storage of the time-spectral mesh velocities.
-     * \author K. Naik, T. Economon
-     * \param[in] geometry - Geometrical definition of the problem.
-     * \param[in] config - Definition of the particular problem.
-     * \param[in] nZone - Total number of zones (periodic instances).
-     */
-    void SetTimeSpectral_Velocities(CGeometry ***geometry_container,
-                                      CConfig **config_container, unsigned short nZone);
-
-=======
-  void ComputeTimeSpectral_Operator(su2double **D, su2double period);
-  
-  /*!
-   * \brief Computation and storage of the time-spectral mesh velocities.
-   * \author K. Naik, T. Economon
-   */
-  void SetTimeSpectral_Velocities();
-
-  /*!
-   * \brief Update the solution for the spectral method.
-   */
-  void Update();
-
-  /*!
-   * \brief Reset the convergence flag (set to false) of the solver for the spectral method.
-   */
-  void ResetConvergence();  
->>>>>>> 8ac66133
+
+	/*!
+	 * \brief Constructor of the class.
+	 * \param[in] confFile - Configuration file name.
+	 * \param[in] val_nZone - Total number of zones.
+	 * \param[in] val_nDim - Number of dimensions.
+	 */
+	CSpectralDriver(char* confFile,
+			unsigned short val_nZone,
+			unsigned short val_nDim);
+
+	/*!
+	 * \brief Destructor of the class.
+	 */
+	~CSpectralDriver(void);
+
+	/*!
+	 * \brief Run a single iteration of a spectral method problem.
+	 */
+	void Run();
+
+	/*!
+	 * \brief Computation and storage of the time spectral source terms.
+	 * \author T. Economon, K. Naik
+	 * \param[in] iZone - Current zone number.
+	 */
+	void SetSpectralMethod(unsigned short iZone);
+
+	/*!
+	 * \brief Computation of the Time-Spectral operator matrix.
+	 * \author K. Naik
+	 * \param[in] D - su2double pointer to the operator matrix.
+	 */
+	void ComputeTimeSpectral_Operator(su2double **D, su2double period);
+
+	/*!
+	 * \brief Dense matrix matrix Product A*B - A(nRows_prod*nRows_prod), B(nRows_prod*nCols_prod)
+	 * \param[in] nRows_prod - nRows of product matrix, nCols_prod - nCols of product matrix
+	 */
+	void MatrixMatrixProduct(unsigned short nRows_prod, unsigned short nCols_prod, su2double *matrix_a, su2double *matrix_b, su2double *product);
+
+	/*!
+	 * \brief Inverse of dense square matrix using Gauss-Jordan elimination
+	 * \author Sravya NImmagadda
+	 * \param[in] nVar_mat - size of square matrix (nRows/nCols)
+	 * *block and *invblock - pointers to matrix and its inverse
+	 */
+	void InverseBlock(unsigned short nVar_mat, su2double *block, su2double *invBlock);
+
+	/*!
+	 * \brief Computation of the Harmonic-Balance operator matrix.
+	 * \author Sravya Nimmagadda
+	 * \param[in] D - double pointer to the operator matrix.
+	 * \param[in] omega_HB - single pointer to array of frequency values to be modelled.
+	 * \param[in] nHarmonics - Total number of harmonics (Number of Frequency values).
+	 * \param[in] nZone - Total number of zones (periodic instances).
+	 */
+	void ComputeHarmonicBalance_Operator(su2double **D, su2double *omega_HB, su2double period);
+
+
+
+	/*!
+	 * \brief Computation and storage of the time-spectral mesh velocities.
+	 * \author K. Naik, T. Economon
+	 */
+	void SetTimeSpectral_Velocities();
+
+	/*!
+	 * \brief Update the solution for the spectral method.
+	 */
+	void Update();
+
+	/*!
+	 * \brief Reset the convergence flag (set to false) of the solver for the spectral method.
+	 */
+	void ResetConvergence();
 };
 
 
@@ -529,11 +510,11 @@
 	/*!
 	 * \brief Constructor of the class.
 	 * \param[in] confFile - Configuration file name.
-   * \param[in] val_nZone - Total number of zones.
-	 */
-  CFSIDriver(char* confFile,
-             unsigned short val_nZone,
-             unsigned short val_nDim);
+	 * \param[in] val_nZone - Total number of zones.
+	 */
+	CFSIDriver(char* confFile,
+			unsigned short val_nZone,
+			unsigned short val_nDim);
 
 	/*!
 	 * \brief Destructor of the class.
@@ -543,17 +524,17 @@
 	/*!
 	 * \brief Run a Block Gauss-Seidel iteration of the FSI problem.
 	 */
-  
-  void Run();
-
-  /*!
-   * \brief Predict the structural displacements to pass them into the fluid solver on a BGS implementation.
-   * \param[in] donorZone - zone in which the displacements will be predicted.
-   * \param[in] targetZone - zone which receives the predicted displacements.
-   */
-  void Predict_Displacements(unsigned short donorZone, unsigned short targetZone);
-
-  /*!
+
+	void Run();
+
+	/*!
+	 * \brief Predict the structural displacements to pass them into the fluid solver on a BGS implementation.
+	 * \param[in] donorZone - zone in which the displacements will be predicted.
+	 * \param[in] targetZone - zone which receives the predicted displacements.
+	 */
+	void Predict_Displacements(unsigned short donorZone, unsigned short targetZone);
+
+	/*!
    * \brief Predict the fluid tractions to pass them into the structural solver on a BGS implementation.
    * \param[in] donorZone - zone in which the tractions will be predicted.
    * \param[in] targetZone - zone which receives the predicted traction.
