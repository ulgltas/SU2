--- conflicted
+++ resolved
@@ -332,86 +332,6 @@
    * \param[in] InclSharedDomain - Include the shared domain in the interpolation.
    */
   virtual void SetRestricted_EddyVisc(unsigned short RunTime_EqSystem, CSolver *sol_fine, CSolver *sol_coarse, CGeometry *geo_fine, CGeometry *geo_coarse, CConfig *config);
-<<<<<<< HEAD
-  
-  /*!
-   * \brief A virtual member.
-   * \param[in] RunTime_EqSystem - System of equations which is going to be solved.
-   * \param[in] sol_fine - Pointer to the solution on the fine grid.
-   * \param[out] sol_coarse - Pointer to the solution on the coarse grid.
-   * \param[in] geo_fine - Geometrical definition of the fine grid.
-   * \param[in] geo_coarse - Geometrical definition of the coarse grid.
-   * \param[in] config - Definition of the particular problem.
-   */
-  virtual void SetRestricted_Gradient(unsigned short RunTime_EqSystem, CSolver *sol_fine, CSolver *sol_coarse,
-                                      CGeometry *geo_fine, CGeometry *geo_coarse, CConfig *config);
-  
-  /*!
-   * \brief A virtual member.
-   * \param[in] geometry - Geometrical definition of the problem.
-   * \param[in] flow - Flow solution.
-   */
-  virtual void SetResidual_Term(CGeometry *geometry, CSolver *flow);
-  
-  /*!
-   * \brief A virtual member.
-   * \param[in] sol_fine - Pointer to the solution on the fine grid.
-   * \param[in] sol_coarse - Pointer to the solution on the coarse grid.
-   * \param[in] geo_fine - Geometrical definition of the fine grid.
-   * \param[in] geo_coarse - Geometrical definition of the coarse grid.
-   * \param[in] config - Definition of the particular problem.
-   */
-  virtual void SetForcing_Term(CSolver *sol_fine, CSolver *sol_coarse, CGeometry *geo_fine, CGeometry *geo_coarse,
-                               CConfig *config, unsigned short iMesh);
-  
-  /*!
-   * \brief A virtual member.
-   * \param[in] geometry - Geometrical definition of the problem.
-   * \param[in] solver_container - Container vector with all the solutions.
-   * \param[in] numerics_container - Description of the numerical method (the way in which the equations are solved).
-   * \param[in] config - Definition of the particular problem.
-   * \param[in] RunTime_EqSystem - System of equations which is going to be solved.
-   * \param[in] Iteration - Current iteration.
-   */
-  virtual void SingleGrid_Iteration(CGeometry ***geometry, CSolver ****solver_container, CNumerics *****numerics_container,
-                                    CConfig **config, unsigned short RunTime_EqSystem, unsigned long Iteration, unsigned short iZone);
-  
-  /*!
-   * \brief A virtual member.
-   * \param[in] geometry - Geometrical definition of the problem.
-   * \param[in] solver_container - Container vector with all the solutions.
-   * \param[in] numerics_container - Description of the numerical method (the way in which the equations are solved).
-   * \param[in] config - Definition of the particular problem.
-   * \param[in] RunTime_EqSystem - System of equations which is going to be solved.
-   * \param[in] Iteration - Current iteration.
-   */
-  virtual void Structural_Iteration(CGeometry ***geometry, CSolver ****solver_container, CNumerics *****numerics_container,
-                                    CConfig **config, unsigned short RunTime_EqSystem, unsigned long Iteration, unsigned short iZone);
-  
-  /*!
-   * \brief A virtual member.
-   * \param[in] geometry - Geometrical definition of the problem.
-   * \param[in] solver_container - Container vector with all the solutions.
-   * \param[in] numerics_container - Description of the numerical method (the way in which the equations are solved).
-   * \param[in] config - Definition of the particular problem.
-   * \param[in] RunTime_EqSystem - System of equations which is going to be solved.
-   * \param[in] Iteration - Current iteration.
-   */
-  virtual void Structural_Iteration_FEM(CGeometry ***geometry, CSolver ****solver_container, CNumerics *****numerics_container,
-                                        CConfig **config, unsigned short RunTime_EqSystem, unsigned long Iteration, unsigned short iZone);
-  
-  
-  /*!
-   * \brief A virtual member.
-   * \param[in] geometry - Geometrical definition of the problem.
-   * \param[in] solver_container - Container vector with all the solutions.
-   * \param[in] numerics_container - Description of the numerical method (the way in which the equations are solved).
-   * \param[in] config - Definition of the particular problem.
-   * \param[in] RunTime_EqSystem - System of equations which is going to be solved.
-   * \param[in] iMesh - Index of the mesh in multigrid computations.
-   */
-  virtual void SetPotential_Solver(CGeometry ***geometry, CSolver ****solver_container, CNumerics *****numerics_container,
-=======
 
 	/*! 
 	 * \brief A virtual member.
@@ -479,7 +399,6 @@
 	 * \param[in] iMesh - Index of the mesh in multigrid computations.
 	 */
 	virtual void SetPotential_Solver(CGeometry ***geometry, CSolver ****solver_container, CNumerics *****numerics_container,
->>>>>>> b74676e0
                                    CConfig **config, unsigned short RunTime_EqSystem, unsigned short iMesh, unsigned short iZone);
   
   /*!
@@ -773,44 +692,6 @@
  */
 class CStructuralIntegration : public CIntegration {
 public:
-<<<<<<< HEAD
-  
-  /*!
-   * \brief Constructor of the class.
-   * \param[in] config - Definition of the particular problem.
-   */
-  CStructuralIntegration(CConfig *config);
-  
-  /*!
-   * \brief Destructor of the class.
-   */
-  ~CStructuralIntegration(void);
-  
-  /*!
-   * \brief Do the numerical integration (implicit) of the structural solver.
-   * \param[in] geometry - Geometrical definition of the problem.
-   * \param[in] solver_container - Container vector with all the solutions.
-   * \param[in] numerics_container - Description of the numerical method (the way in which the equations are solved).
-   * \param[in] config - Definition of the particular problem.
-   * \param[in] RunTime_EqSystem - System of equations which is going to be solved.
-   * \param[in] Iteration - Current iteration.
-   */
-  void Structural_Iteration(CGeometry ***geometry, CSolver ****solver_container, CNumerics *****numerics_container,
-                            CConfig **config, unsigned short RunTime_EqSystem, unsigned long Iteration, unsigned short iZone);
-  
-  /*!
-   * \brief Do the numerical integration (implicit) of the structural solver.
-   * \param[in] geometry - Geometrical definition of the problem.
-   * \param[in] solver_container - Container vector with all the solutions.
-   * \param[in] numerics_container - Description of the numerical method (the way in which the equations are solved).
-   * \param[in] config - Definition of the particular problem.
-   * \param[in] RunTime_EqSystem - System of equations which is going to be solved.
-   * \param[in] Iteration - Current iteration.
-   */
-  void Structural_Iteration_FEM(CGeometry ***geometry, CSolver ****solver_container, CNumerics *****numerics_container,
-                                CConfig **config, unsigned short RunTime_EqSystem, unsigned long Iteration, unsigned short iZone);
-  
-=======
 
 	/*!
 	 * \brief Constructor of the class.
@@ -835,7 +716,6 @@
 	void Structural_Iteration(CGeometry ***geometry, CSolver ****solver_container, CNumerics *****numerics_container,
 							 CConfig **config, unsigned short RunTime_EqSystem, unsigned long Iteration, unsigned short iZone);
 
->>>>>>> b74676e0
 };
 
 #include "integration_structure.inl"