﻿/*!
 * \file iteration_structure.hpp
 * \brief Headers of the iteration classes used by SU2_CFD.
 *        Each CIteration class represents an available physics package.
 * \author F. Palacios, T. Economon
 * \version 7.0.4 "Blackbird"
 *
 * SU2 Project Website: https://su2code.github.io
 *
 * The SU2 Project is maintained by the SU2 Foundation
 * (http://su2foundation.org)
 *
 * Copyright 2012-2020, SU2 Contributors (cf. AUTHORS.md)
 *
 * SU2 is free software; you can redistribute it and/or
 * modify it under the terms of the GNU Lesser General Public
 * License as published by the Free Software Foundation; either
 * version 2.1 of the License, or (at your option) any later version.
 *
 * SU2 is distributed in the hope that it will be useful,
 * but WITHOUT ANY WARRANTY; without even the implied warranty of
 * MERCHANTABILITY or FITNESS FOR A PARTICULAR PURPOSE. See the GNU
 * Lesser General Public License for more details.
 *
 * You should have received a copy of the GNU Lesser General Public
 * License along with SU2. If not, see <http://www.gnu.org/licenses/>.
 */

#pragma once

#include "../../Common/include/mpi_structure.hpp"
#include "../../Common/include/geometry/CGeometry.hpp"
#include "../../Common/include/grid_movement_structure.hpp"
#include "output/COutput.hpp"
#include "../../Common/include/CConfig.hpp"
#include "../include/integration/CIntegration.hpp"

using namespace std;

/*!
 * \class CIteration
 * \brief Parent class for defining a single iteration of a physics problem.
 * \author T. Economon
 */
class CIteration {
protected:
  int rank, 	/*!< \brief MPI Rank. */
  size;       	/*!< \brief MPI Size. */
  unsigned short nZone;  /*!< \brief Total number of zones in the problem. */
  unsigned short nInst;  /*!< \brief Total number of instances in the problem. */

  bool multizone,  /*!< \brief Flag for multizone problems. */
       singlezone; /*!< \brief Flag for singlezone problems. */

  su2double StartTime,  /*!< \brief Tracking wall time. */
            StopTime,
            UsedTime;

public:

  /*!
   * \brief Constructor of the class.
   */
  CIteration(CConfig *config);

  /*!
   * \brief Destructor of the class.
   */
  virtual ~CIteration(void);

  /*!
   * \brief Updates the positions and grid velocities for dynamic meshes between physical time steps.
   * \author T. Economon
   * \param[in] geometry - Geometrical definition of the problem.
   * \param[in] surface_movement - Surface movement classes of the problem.
   * \param[in] grid_movement - Volume grid movement classes of the problem.
   * \param[in] FFDBox - FFD FFDBoxes of the problem.
   * \param[in] solver - Container vector with all the solutions.
   * \param[in] config - Definition of the particular problem.
   * \param[in] iZone - Index of the zone.
   * \param[in] IntIter - Current sudo time iteration number.
   * \param[in] ExtIter - Current physical time iteration number.
   */
  virtual void SetGrid_Movement(CGeometry **geometry, CSurfaceMovement *surface_movement,
                      CVolumetricMovement *grid_movement,
                      CSolver ***solver, CConfig *config, unsigned long IntIter, unsigned long TimeIter);
  /*!
   * \brief Run the mesh deformation algorithms.
   * \author R. Sanchez
   * \param[in] geometry - Geometrical definition of the problem.
   * \param[in] solver_container - Container vector with all the solutions.
   * \param[in] config - Definition of the particular problem.
   * \param[in] iZone - Index of the zone.
   * \param[in] kind_recording - Current kind of recording.
   */
  void SetMesh_Deformation(CGeometry **geometry,
                           CSolver **solver_container,
                           CNumerics ***numerics_container,
                           CConfig *config_container,
                           unsigned short kind_recording);

  /*!
   * \brief A virtual member.
   * \param[in] ??? - Description here.
   */
  virtual void Preprocess(COutput *output,
                          CIntegration ****integration,
                          CGeometry ****geometry,
                          CSolver *****solver,
                          CNumerics ******numerics,
                          CConfig **config,
                          CSurfaceMovement **surface_movement,
                          CVolumetricMovement ***grid_movement,
                          CFreeFormDefBox*** FFDBox,
                          unsigned short val_iZone,
                          unsigned short val_iInst);

  /*!
   * \brief A virtual member.
   * \param[in] output - Pointer to the COutput class.
   * \param[in] integration - Container vector with all the integration methods.
   * \param[in] geometry - Geometrical definition of the problem.
   * \param[in] solver - Container vector with all the solutions.
   * \param[in] numerics - Description of the numerical method (the way in which the equations are solved).
   * \param[in] config - Definition of the particular problem.
   * \param[in] surface_movement - Surface movement classes of the problem.
   * \param[in] grid_movement - Volume grid movement classes of the problem.
   * \param[in] FFDBox - FFD FFDBoxes of the problem.
   */
  virtual void Iterate(COutput *output,
                       CIntegration ****integration,
                       CGeometry ****geometry,
                       CSolver *****solver,
                       CNumerics ******numerics,
                       CConfig **config,
                       CSurfaceMovement **surface_movement,
                       CVolumetricMovement ***grid_movement,
                       CFreeFormDefBox*** FFDBox,
                       unsigned short val_iZone,
                       unsigned short val_iInst);

  /*!
   * \brief A virtual member.
   * \param[in] output - Pointer to the COutput class.
   * \param[in] integration - Container vector with all the integration methods.
   * \param[in] geometry - Geometrical definition of the problem.
   * \param[in] solver - Container vector with all the solutions.
   * \param[in] numerics - Description of the numerical method (the way in which the equations are solved).
   * \param[in] config - Definition of the particular problem.
   * \param[in] surface_movement - Surface movement classes of the problem.
   * \param[in] grid_movement - Volume grid movement classes of the problem.
   * \param[in] FFDBox - FFD FFDBoxes of the problem.
   */
  virtual void Solve(COutput *output,
                       CIntegration ****integration,
                       CGeometry ****geometry,
                       CSolver *****solver,
                       CNumerics ******numerics,
                       CConfig **config,
                       CSurfaceMovement **surface_movement,
                       CVolumetricMovement ***grid_movement,
                       CFreeFormDefBox*** FFDBox,
                       unsigned short val_iZone,
                       unsigned short val_iInst);

  /*!
   * \brief A virtual member.
   * \param[in] output - Pointer to the COutput class.
   * \param[in] integration - Container vector with all the integration methods.
   * \param[in] geometry - Geometrical definition of the problem.
   * \param[in] solver - Container vector with all the solutions.
   * \param[in] numerics - Description of the numerical method (the way in which the equations are solved).
   * \param[in] config - Definition of the particular problem.
   * \param[in] surface_movement - Surface movement classes of the problem.
   * \param[in] grid_movement - Volume grid movement classes of the problem.
   * \param[in] FFDBox - FFD FFDBoxes of the problem.
   */
  virtual void Update(COutput *output,
                      CIntegration ****integration,
                      CGeometry ****geometry,
                      CSolver *****solver,
                      CNumerics ******numerics,
                      CConfig **config,
                      CSurfaceMovement **surface_movement,
                      CVolumetricMovement ***grid_movement,
                      CFreeFormDefBox*** FFDBox,
                      unsigned short val_iZone,
                      unsigned short val_iInst);

  /*!
   * \brief A virtual member.
   * \param[in] output - Pointer to the COutput class.
   * \param[in] integration - Container vector with all the integration methods.
   * \param[in] geometry - Geometrical definition of the problem.
   * \param[in] solver - Container vector with all the solutions.
   * \param[in] numerics - Description of the numerical method (the way in which the equations are solved).
   * \param[in] config - Definition of the particular problem.
   * \param[in] surface_movement - Surface movement classes of the problem.
   * \param[in] grid_movement - Volume grid movement classes of the problem.
   * \param[in] FFDBox - FFD FFDBoxes of the problem.
   */
  virtual void Predictor(COutput *output,
                      CIntegration ****integration,
                      CGeometry ****geometry,
                      CSolver *****solver,
                      CNumerics ******numerics,
                      CConfig **config,
                      CSurfaceMovement **surface_movement,
                      CVolumetricMovement ***grid_movement,
                      CFreeFormDefBox*** FFDBox,
                      unsigned short val_iZone,
                      unsigned short val_iInst);

  /*!
   * \brief A virtual member.
   * \param[in] output - Pointer to the COutput class.
   * \param[in] integration - Container vector with all the integration methods.
   * \param[in] geometry - Geometrical definition of the problem.
   * \param[in] solver - Container vector with all the solutions.
   * \param[in] numerics - Description of the numerical method (the way in which the equations are solved).
   * \param[in] config - Definition of the particular problem.
   * \param[in] surface_movement - Surface movement classes of the problem.
   * \param[in] grid_movement - Volume grid movement classes of the problem.
   * \param[in] FFDBox - FFD FFDBoxes of the problem.
   */
  virtual void Relaxation(COutput *output,
                      CIntegration ****integration,
                      CGeometry ****geometry,
                      CSolver *****solver,
                      CNumerics ******numerics,
                      CConfig **config,
                      CSurfaceMovement **surface_movement,
                      CVolumetricMovement ***grid_movement,
                      CFreeFormDefBox*** FFDBox,
                      unsigned short val_iZone,
                      unsigned short val_iInst);

  /*!
   * \brief A virtual member.
   * \param[in] ??? - Description here.
   */
  virtual bool Monitor(COutput *output,
      CIntegration ****integration,
      CGeometry ****geometry,
      CSolver *****solver,
      CNumerics ******numerics,
      CConfig **config,
      CSurfaceMovement **surface_movement,
      CVolumetricMovement ***grid_movement,
      CFreeFormDefBox*** FFDBox,
      unsigned short val_iZone,
      unsigned short val_iInst);

  /*!
   * \brief A virtual member.
   * \param[in] ??? - Description here.
   */
  void Output(COutput *output,
      CGeometry ****geometry,
      CSolver *****solver,
      CConfig **config,
      unsigned long InnerIter,
      bool StopCalc,
      unsigned short val_iZone,
      unsigned short val_iInst);

  /*!
   * \brief A virtual member.
   * \param[in] output - Pointer to the COutput class.
   * \param[in] integration - Container vector with all the integration methods.
   * \param[in] geometry - Geometrical definition of the problem.
   * \param[in] solver - Container vector with all the solutions.
   * \param[in] numerics - Description of the numerical method (the way in which the equations are solved).
   * \param[in] config - Definition of the particular problem.
   * \param[in] surface_movement - Surface movement classes of the problem.
   * \param[in] grid_movement - Volume grid movement classes of the problem.
   * \param[in] FFDBox - FFD FFDBoxes of the problem.
   */
  virtual void Postprocess(COutput *output,
                            CIntegration ****integration,
                            CGeometry ****geometry,
                            CSolver *****solver,
                            CNumerics ******numerics,
                            CConfig **config,
                            CSurfaceMovement **surface_movement,
                            CVolumetricMovement ***grid_movement,
                            CFreeFormDefBox*** FFDBox,
                            unsigned short val_iZone,
                            unsigned short val_iInst);

  virtual void InitializeAdjoint(CSolver *****solver,
                                 CGeometry ****geometry,
                                 CConfig **config,
                                 unsigned short iZone,
                                 unsigned short iInst){}

  virtual void RegisterInput(CSolver *****solver,
                             CGeometry ****geometry,
                             CConfig** config,
                             unsigned short iZone,
                             unsigned short iInst,
                             unsigned short kind_recording){}

  virtual void SetDependencies(CSolver *****solver,
                               CGeometry ****geometry,
                               CNumerics ******numerics,
                               CConfig **config,
                               unsigned short iZone,
                               unsigned short iInst,
                               unsigned short kind_recording){}

  virtual void RegisterOutput(CSolver *****solver,
                              CGeometry ****geometry,
                              CConfig** config,
                              COutput* output,
                              unsigned short iZone,
                              unsigned short iInst){}

  virtual void LoadUnsteady_Solution(CGeometry ****geometry,
                                         CSolver *****solver,
                                         CConfig **config,
                                         unsigned short val_iZone,
                                         unsigned short val_iInst,
                                         int val_DirectIter){}

  virtual void LoadDynamic_Solution(CGeometry ****geometry,
                                        CSolver *****solver,
                                        CConfig **config,
                                        unsigned short val_iZone,
                                        unsigned short val_iInst,
                                        int val_DirectIter){}

  virtual void SetRecording(CSolver *****solver,
                            CGeometry ****geometry,
                            CConfig **config,
                            unsigned short val_iZone,
                            unsigned short val_iInst,
                            unsigned short kind_recording) { }

};


/*!
 * \class CFluidIteration
 * \brief Class for driving an iteration of the fluid system.
 * \author T. Economon
 */
class CFluidIteration : public CIteration {
public:

  /*!
   * \brief Constructor of the class.
   * \param[in] config - Definition of the particular problem.
   */
  CFluidIteration(CConfig *config);

  /*!
   * \brief Destructor of the class.
   */
  ~CFluidIteration(void) override;

  /*!
   * \brief Preprocessing to prepare for an iteration of the physics.
   * \param[in] ??? - Description here.
   */
  void Preprocess(COutput *output,
                  CIntegration ****integration,
                  CGeometry ****geometry,
                  CSolver *****solver,
                  CNumerics ******numerics,
                  CConfig **config,
                  CSurfaceMovement **surface_movement,
                  CVolumetricMovement ***grid_movement,
                  CFreeFormDefBox*** FFDBox,
                  unsigned short val_iZone,
                  unsigned short val_iInst) override;

  /*!
   * \brief Perform a single iteration of the fluid system.
   * \param[in] output - Pointer to the COutput class.
   * \param[in] integration - Container vector with all the integration methods.
   * \param[in] geometry - Geometrical definition of the problem.
   * \param[in] solver - Container vector with all the solutions.
   * \param[in] numerics - Description of the numerical method (the way in which the equations are solved).
   * \param[in] config - Definition of the particular problem.
   * \param[in] surface_movement - Surface movement classes of the problem.
   * \param[in] grid_movement - Volume grid movement classes of the problem.
   * \param[in] FFDBox - FFD FFDBoxes of the problem.
   */
  void Iterate(COutput *output,
               CIntegration ****integration,
               CGeometry ****geometry,
               CSolver *****solver,
               CNumerics ******numerics,
               CConfig **config,
               CSurfaceMovement **surface_movement,
               CVolumetricMovement ***grid_movement,
               CFreeFormDefBox*** FFDBox,
               unsigned short val_iZone,
               unsigned short val_iInst) override;

  /*!
   * \brief Iterate the fluid system for a number of Inner_Iter iterations.
   * \param[in] output - Pointer to the COutput class.
   * \param[in] integration - Container vector with all the integration methods.
   * \param[in] geometry - Geometrical definition of the problem.
   * \param[in] solver - Container vector with all the solutions.
   * \param[in] numerics - Description of the numerical method (the way in which the equations are solved).
   * \param[in] config - Definition of the particular problem.
   * \param[in] surface_movement - Surface movement classes of the problem.
   * \param[in] grid_movement - Volume grid movement classes of the problem.
   * \param[in] FFDBox - FFD FFDBoxes of the problem.
   */
   void Solve(COutput *output,
               CIntegration ****integration,
               CGeometry ****geometry,
               CSolver *****solver,
               CNumerics ******numerics,
               CConfig **config,
               CSurfaceMovement **surface_movement,
               CVolumetricMovement ***grid_movement,
               CFreeFormDefBox*** FFDBox,
               unsigned short val_iZone,
               unsigned short val_iInst) override;

  /*!
   * \brief Updates the containers for the fluid system.
   * \param[in] ??? - Description here.
   */
  void Update(COutput *output,
              CIntegration ****integration,
              CGeometry ****geometry,
              CSolver *****solver,
              CNumerics ******numerics,
              CConfig **config,
              CSurfaceMovement **surface_movement,
              CVolumetricMovement ***grid_movement,
              CFreeFormDefBox*** FFDBox,
              unsigned short val_iZone,
              unsigned short val_iInst) override;

  /*!
   * \brief Monitors the convergence and other metrics for the fluid system.
   * \param[in] ??? - Description here.
   */
  bool Monitor(COutput *output,
      CIntegration ****integration,
      CGeometry ****geometry,
      CSolver *****solver,
      CNumerics ******numerics,
      CConfig **config,
      CSurfaceMovement **surface_movement,
      CVolumetricMovement ***grid_movement,
      CFreeFormDefBox*** FFDBox,
      unsigned short val_iZone,
      unsigned short val_iInst) override;

  /*!
   * \brief Postprocesses the fluid system before heading to another physics system or the next iteration.
   * \param[in] solver - Container vector with all the solutions.
   * \param[in] geometry - Geometrical definition of the problem.
   * \param[in] config - Definition of the particular problem.
   */
   void Postprocess(COutput *output,
                   CIntegration ****integration,
                   CGeometry ****geometry,
                   CSolver *****solver,
                   CNumerics ******numerics,
                   CConfig **config,
                   CSurfaceMovement **surface_movement,
                   CVolumetricMovement ***grid_movement,
                   CFreeFormDefBox*** FFDBox,
                   unsigned short val_iZone,
                   unsigned short val_iInst) override;

  /*!
   * \brief Imposes a gust via the grid velocities.
   * \author S. Padron
   * \param[in] config - Definition of the particular problem.
   * \param[in] geometry - Geometrical definition of the problem.
   * \param[in] solver - Container vector with all the solutions.
   */
  void SetWind_GustField(CConfig *config, CGeometry **geometry, CSolver ***solver);

  /*!
   * \brief Reads and initializes the vortex positions, strengths and gradient.
   * \author S. Padron
   * \param[in] nVortex - number of vortices.
   * \param[in] x0 - Vector of x-loc of the vortices.
   * \param[in] y0 - Vector of y-loc of the vortices.
   * \param[in] vort_strength - Vector of vortex strengths.
   * \param[in] r_core - Vector of vortex core size.
   */
  void InitializeVortexDistribution(unsigned long &nVortex, vector<su2double>& x0, vector<su2double>& y0, vector<su2double>& vort_strength, vector<su2double>& r_core);


  /*!
   * \brief Fixed CL monitoring function
   * \author J. Mukhopadhaya
   * \param[in] output - Pointer to the COutput class.
   * \param[in] geometry - Geometrical definition of the problem.
   * \param[in] solver - Pointer to the flow solver
   * \param[in] config - Definition of the particular problem.
   * \return Boolean indicating weather calculation should be stopped
   */
  bool MonitorFixed_CL(COutput *output, CGeometry *geometry, CSolver **solver, CConfig *config);
};



/*!
 * \class CTurboIteration
 * \brief Class for driving an iteration for turbomachinery simulation.
 * \author T. Economon
 */
class CTurboIteration : public CFluidIteration {
public:

  /*!
   * \brief Constructor of the class.
   * \param[in] config - Definition of the particular problem.
   */
  CTurboIteration(CConfig *config);

  /*!
   * \brief Destructor of the class.
   */
  ~CTurboIteration(void) override;

  /*!
   * \brief Preprocessing to prepare for an iteration of the physics.
   * \param[in] ??? - Description here.
   */
  void Preprocess(COutput *output,
                  CIntegration ****integration,
                  CGeometry ****geometry,
                  CSolver *****solver,
                  CNumerics ******numerics,
                  CConfig **config,
                  CSurfaceMovement **surface_movement,
                  CVolumetricMovement ***grid_movement,
                  CFreeFormDefBox*** FFDBox,
                  unsigned short val_iZone,
                  unsigned short val_iInst) override;

  /*!
   * \brief Postprocesses the fluid system before heading to another physics system or the next iteration.
   * \param[in] solver - Container vector with all the solutions.
   * \param[in] geometry - Geometrical definition of the problem.
   * \param[in] config - Definition of the particular problem.
   */
  void Postprocess(COutput *output,
                   CIntegration ****integration,
                   CGeometry ****geometry,
                   CSolver *****solver,
                   CNumerics ******numerics,
                   CConfig **config,
                   CSurfaceMovement **surface_movement,
                   CVolumetricMovement ***grid_movement,
                   CFreeFormDefBox*** FFDBox,
                   unsigned short val_iZone,
                   unsigned short val_iInst) override;


};

/*!
 * \class CFEMFluidIteration
 * \brief Class for driving an iteration of the finite element flow system.
 * \author T. Economon, E. van der Weide
 * \version 7.0.4 "Blackbird"
 */
class CFEMFluidIteration : public CFluidIteration {
public:

  /*!
   * \brief Constructor of the class.
   * \param[in] config - Definition of the particular problem.
   */
  CFEMFluidIteration(CConfig *config);

  /*!
   * \brief Destructor of the class.
   */
  ~CFEMFluidIteration(void) override;

  /*!
   * \brief Preprocessing to prepare for an iteration of the physics.
   * \param[in] output - Pointer to the COutput class.
   * \param[in] integration - Container vector with all the integration methods.
   * \param[in] geometry - Geometrical definition of the problem.
   * \param[in] solver - Container vector with all the solutions.
   * \param[in] numerics - Description of the numerical method (the way in which the equations are solved).
   * \param[in] config - Definition of the particular problem.
   * \param[in] surface_movement - Surface movement classes of the problem.
   * \param[in] grid_movement - Volume grid movement classes of the problem.
   * \param[in] FFDBox - FFD FFDBoxes of the problem.
   */
  void Preprocess(COutput *output,
                  CIntegration ****integration,
                  CGeometry ****geometry,
                  CSolver *****solver,
                  CNumerics ******numerics,
                  CConfig **config,
                  CSurfaceMovement **surface_movement,
                  CVolumetricMovement ***grid_movement,
                  CFreeFormDefBox*** FFDBox,
                  unsigned short val_iZone,
                  unsigned short val_iInst) override;
  /*!
   * \brief Perform a single iteration of the finite element flow system.
   * \param[in] output - Pointer to the COutput class.
   * \param[in] integration - Container vector with all the integration methods.
   * \param[in] geometry - Geometrical definition of the problem.
   * \param[in] solver - Container vector with all the solutions.
   * \param[in] numerics - Description of the numerical method (the way in which the equations are solved).
   * \param[in] config - Definition of the particular problem.
   * \param[in] surface_movement - Surface movement classes of the problem.
   * \param[in] grid_movement - Volume grid movement classes of the problem.
   * \param[in] FFDBox - FFD FFDBoxes of the problem.
   */
  void Iterate(COutput *output,
               CIntegration ****integration,
               CGeometry ****geometry,
               CSolver *****solver,
               CNumerics ******numerics,
               CConfig **config,
               CSurfaceMovement **surface_movement,
               CVolumetricMovement ***grid_movement,
               CFreeFormDefBox*** FFDBox,
               unsigned short val_iZone,
               unsigned short val_iInst) override;

  /*!
   * \brief Updates the containers for the finite element flow system.
   * \param[in] ??? - Description here.
   */
  void Update(COutput *output,
              CIntegration ****integration,
              CGeometry ****geometry,
              CSolver *****solver,
              CNumerics ******numerics,
              CConfig **config,
              CSurfaceMovement **surface_movement,
              CVolumetricMovement ***grid_movement,
              CFreeFormDefBox*** FFDBox,
              unsigned short val_iZone,
              unsigned short val_iInst) override;

  /*!
   * \brief Postprocess routine for the finite element flow system.
   * \param[in] solver - Container vector with all the solutions.
   * \param[in] geometry - Geometrical definition of the problem.
   * \param[in] config - Definition of the particular problem.
   */
  void Postprocess(COutput *output,
                   CIntegration ****integration,
                   CGeometry ****geometry,
                   CSolver *****solver,
                   CNumerics ******numerics,
                   CConfig **config,
                   CSurfaceMovement **surface_movement,
                   CVolumetricMovement ***grid_movement,
                   CFreeFormDefBox*** FFDBox,
                   unsigned short val_iZone,
                   unsigned short val_iInst) override;
};

/*!
 * \class CHeatIteration
 * \brief Class for driving an iteration of the heat system.
 * \author T. Economon
 */
class CHeatIteration : public CFluidIteration {

public:

  /*!
   * \brief Constructor of the class.
   * \param[in] config - Definition of the particular problem.
   */
  CHeatIteration(CConfig *config);

  /*!
   * \brief Destructor of the class.
   */
  ~CHeatIteration(void) override;

  /*!
   * \brief Perform a single iteration of the heat system.
   * \param[in] output - Pointer to the COutput class.
   * \param[in] integration - Container vector with all the integration methods.
   * \param[in] geometry - Geometrical definition of the problem.
   * \param[in] solver - Container vector with all the solutions.
   * \param[in] numerics - Description of the numerical method (the way in which the equations are solved).
   * \param[in] config - Definition of the particular problem.
   * \param[in] surface_movement - Surface movement classes of the problem.
   * \param[in] grid_movement - Volume grid movement classes of the problem.
   * \param[in] FFDBox - FFD FFDBoxes of the problem.
   */
  void Iterate(COutput *output,
               CIntegration ****integration,
               CGeometry ****geometry,
               CSolver *****solver,
               CNumerics ******numerics,
               CConfig **config,
               CSurfaceMovement **surface_movement,
               CVolumetricMovement ***grid_movement,
               CFreeFormDefBox*** FFDBox,
               unsigned short val_iZone,
               unsigned short val_iInst) override;

  /*!
   * \brief Iterate the heat system for a number of Inner_Iter iterations.
   * \param[in] output - Pointer to the COutput class.
   * \param[in] integration - Container vector with all the integration methods.
   * \param[in] geometry - Geometrical definition of the problem.
   * \param[in] solver - Container vector with all the solutions.
   * \param[in] numerics - Description of the numerical method (the way in which the equations are solved).
   * \param[in] config - Definition of the particular problem.
   * \param[in] surface_movement - Surface movement classes of the problem.
   * \param[in] grid_movement - Volume grid movement classes of the problem.
   * \param[in] FFDBox - FFD FFDBoxes of the problem.
   */
  void Solve(COutput *output,
             CIntegration ****integration,
             CGeometry ****geometry,
             CSolver *****solver,
             CNumerics ******numerics,
             CConfig **config,
             CSurfaceMovement **surface_movement,
             CVolumetricMovement ***grid_movement,
             CFreeFormDefBox*** FFDBox,
             unsigned short val_iZone,
             unsigned short val_iInst) override;

  /*!
   * \brief Updates the containers for the heat system.
   * \param[in] ??? - Description here.
   */
  void Update(COutput *output,
              CIntegration ****integration,
              CGeometry ****geometry,
              CSolver *****solver,
              CNumerics ******numerics,
              CConfig **config,
              CSurfaceMovement **surface_movement,
              CVolumetricMovement ***grid_movement,
              CFreeFormDefBox*** FFDBox,
              unsigned short val_iZone,
<<<<<<< HEAD
              unsigned short val_iInst);

  void Postprocess(COutput *output,
                   CIntegration ****integration,
                   CGeometry ****geometry,
                   CSolver *****solver,
                   CNumerics ******numerics,
                   CConfig **config,
                   CSurfaceMovement **surface_movement,
                   CVolumetricMovement ***grid_movement,
                   CFreeFormDefBox*** FFDBox,
                   unsigned short val_iZone,
                   unsigned short val_iInst);

=======
              unsigned short val_iInst) override;
>>>>>>> ec34588a
};

/*!
 * \class CFEAIteration
 * \brief Class for driving an iteration of structural analysis.
 * \author R. Sanchez
 * \version 7.0.4 "Blackbird"
 */
class CFEAIteration : public CIteration {
public:

  /*!
   * \brief Constructor of the class.
   * \param[in] config - Definition of the particular problem.
   */
  CFEAIteration(CConfig *config);

  /*!
   * \brief Destructor of the class.
   */
  ~CFEAIteration(void) override;

  /*!
   * \brief Preprocessing to prepare for an iteration of the physics.
   * \param[in] ??? - Description here.
   */
  void Preprocess();
  using CIteration::Preprocess;


  /*!
   * \brief Perform a single iteration for structural analysis using the Finite Element Method.
   * \author R. Sanchez.
   * \param[in] output - Pointer to the COutput class.
   * \param[in] integration - Container vector with all the integration methods.
   * \param[in] geometry - Geometrical definition of the problem.
   * \param[in] solver - Container vector with all the solutions.
   * \param[in] numerics - Description of the numerical method (the way in which the equations are solved).
   * \param[in] config - Definition of the particular problem.
   * \param[in] surface_movement - Surface movement classes of the problem.
   * \param[in] grid_movement - Volume grid movement classes of the problem.
   * \param[in] FFDBox - FFD FFDBoxes of the problem.
   */
  void Iterate(COutput *output,
              CIntegration ****integration,
              CGeometry ****geometry,
              CSolver *****solver,
              CNumerics ******numerics,
              CConfig **config,
              CSurfaceMovement **surface_movement,
              CVolumetricMovement ***grid_movement,
              CFreeFormDefBox*** FFDBox,
              unsigned short val_iZone,
              unsigned short val_iInst) override;

  /*!
   * \brief Iterate the structural system for a number of Inner_Iter iterations.
   * \param[in] output - Pointer to the COutput class.
   * \param[in] integration - Container vector with all the integration methods.
   * \param[in] geometry - Geometrical definition of the problem.
   * \param[in] solver - Container vector with all the solutions.
   * \param[in] numerics - Description of the numerical method (the way in which the equations are solved).
   * \param[in] config - Definition of the particular problem.
   * \param[in] surface_movement - Surface movement classes of the problem.
   * \param[in] grid_movement - Volume grid movement classes of the problem.
   * \param[in] FFDBox - FFD FFDBoxes of the problem.
   * \param[in] val_iZone - zone of the problem.
   */
  void Solve(COutput *output,
               CIntegration ****integration,
               CGeometry ****geometry,
               CSolver *****solver,
               CNumerics ******numerics,
               CConfig **config,
               CSurfaceMovement **surface_movement,
               CVolumetricMovement ***grid_movement,
               CFreeFormDefBox*** FFDBox,
               unsigned short val_iZone,
               unsigned short val_iInst) override;

  /*!
   * \brief Updates the containers for the FEM system.
   * \param[in] ??? - Description here.
   */
  void Update(COutput *output,
              CIntegration ****integration,
              CGeometry ****geometry,
              CSolver *****solver,
              CNumerics ******numerics,
              CConfig **config,
              CSurfaceMovement **surface_movement,
              CVolumetricMovement ***grid_movement,
              CFreeFormDefBox*** FFDBox,
              unsigned short val_iZone,
              unsigned short val_iInst) override;

  /*!
   * \brief Predictor.
   * \param[in] output - Pointer to the COutput class.
   * \param[in] integration - Container vector with all the integration methods.
   * \param[in] geometry - Geometrical definition of the problem.
   * \param[in] solver - Container vector with all the solutions.
   * \param[in] numerics - Description of the numerical method (the way in which the equations are solved).
   * \param[in] config - Definition of the particular problem.
   * \param[in] surface_movement - Surface movement classes of the problem.
   * \param[in] grid_movement - Volume grid movement classes of the problem.
   * \param[in] FFDBox - FFD FFDBoxes of the problem.
   */
  void Predictor(COutput *output,
                 CIntegration ****integration,
                 CGeometry ****geometry,
                 CSolver *****solver,
                 CNumerics ******numerics,
                 CConfig **config,
                 CSurfaceMovement **surface_movement,
                 CVolumetricMovement ***grid_movement,
                 CFreeFormDefBox*** FFDBox,
                 unsigned short val_iZone,
                 unsigned short val_iInst) override;

  /*!
   * \brief Relaxation.
   * \param[in] output - Pointer to the COutput class.
   * \param[in] integration - Container vector with all the integration methods.
   * \param[in] geometry - Geometrical definition of the problem.
   * \param[in] solver - Container vector with all the solutions.
   * \param[in] numerics - Description of the numerical method (the way in which the equations are solved).
   * \param[in] config - Definition of the particular problem.
   * \param[in] surface_movement - Surface movement classes of the problem.
   * \param[in] grid_movement - Volume grid movement classes of the problem.
   * \param[in] FFDBox - FFD FFDBoxes of the problem.
   */
  void Relaxation(COutput *output,
                  CIntegration ****integration,
                  CGeometry ****geometry,
                  CSolver *****solver,
                  CNumerics ******numerics,
                  CConfig **config,
                  CSurfaceMovement **surface_movement,
                  CVolumetricMovement ***grid_movement,
                  CFreeFormDefBox*** FFDBox,
                  unsigned short val_iZone,
                  unsigned short val_iInst) override;

  /*!
   * \brief Monitors the convergence and other metrics for the FEM system.
   * \param[in] ??? - Description here.
   */
  bool Monitor(COutput *output,
      CIntegration ****integration,
      CGeometry ****geometry,
      CSolver *****solver,
      CNumerics ******numerics,
      CConfig **config,
      CSurfaceMovement **surface_movement,
      CVolumetricMovement ***grid_movement,
      CFreeFormDefBox*** FFDBox,
      unsigned short val_iZone,
      unsigned short val_iInst) override;

  /*!
   * \brief Postprocess ???.
   * \param[in] solver - Container vector with all the solutions.
   * \param[in] geometry - Geometrical definition of the problem.
   * \param[in] config - Definition of the particular problem.
   */
  void Postprocess(COutput *output,
                   CIntegration ****integration,
                   CGeometry ****geometry,
                   CSolver *****solver,
                   CNumerics ******numerics,
                   CConfig **config,
                   CSurfaceMovement **surface_movement,
                   CVolumetricMovement ***grid_movement,
                   CFreeFormDefBox*** FFDBox,
                   unsigned short val_iZone,
                   unsigned short val_iInst) override;

};

/*!
 * \class CAdjFluidIteration
 * \brief Class for driving an iteration of the adjoint fluid system.
 * \author T. Economon
 */
class CAdjFluidIteration : public CFluidIteration {
public:

  /*!
   * \brief Constructor of the class.
   * \param[in] config - Definition of the particular problem.
   */
  CAdjFluidIteration(CConfig *config);

  /*!
   * \brief Destructor of the class.
   */
  ~CAdjFluidIteration(void) override;

  /*!
   * \brief Preprocessing to prepare for an iteration of the physics.
   * \param[in] ??? - Description here.
   */
  void Preprocess(COutput *output,
                  CIntegration ****integration,
                  CGeometry ****geometry,
                  CSolver *****solver,
                  CNumerics ******numerics,
                  CConfig **config,
                  CSurfaceMovement **surface_movement,
                  CVolumetricMovement ***grid_movement,
                  CFreeFormDefBox*** FFDBox,
                  unsigned short val_iZone,
                  unsigned short val_iInst) override;

  /*!
   * \brief Perform a single iteration of the adjoint fluid system.
   * \param[in] output - Pointer to the COutput class.
   * \param[in] integration - Container vector with all the integration methods.
   * \param[in] geometry - Geometrical definition of the problem.
   * \param[in] solver - Container vector with all the solutions.
   * \param[in] numerics - Description of the numerical method (the way in which the equations are solved).
   * \param[in] config - Definition of the particular problem.
   * \param[in] surface_movement - Surface movement classes of the problem.
   * \param[in] grid_movement - Volume grid movement classes of the problem.
   * \param[in] FFDBox - FFD FFDBoxes of the problem.
   */
  void Iterate(COutput *output,
               CIntegration ****integration,
               CGeometry ****geometry,
               CSolver *****solver,
               CNumerics ******numerics,
               CConfig **config,
               CSurfaceMovement **surface_movement,
               CVolumetricMovement ***grid_movement,
               CFreeFormDefBox*** FFDBox,
               unsigned short val_iZone,
               unsigned short val_iInst) override;

  /*!
   * \brief Updates the containers for the adjoint fluid system.
   * \param[in] ??? - Description here.
   */
  void Update(COutput *output,
              CIntegration ****integration,
              CGeometry ****geometry,
              CSolver *****solver,
              CNumerics ******numerics,
              CConfig **config,
              CSurfaceMovement **surface_movement,
              CVolumetricMovement ***grid_movement,
              CFreeFormDefBox*** FFDBox,
              unsigned short val_iZone,
              unsigned short val_iInst) override;



};

/*!
 * \class CDiscAdjFluidIteration
 * \brief Class for driving an iteration of the discrete adjoint fluid system.
 * \author T. Economon
 */
class CDiscAdjFluidIteration : public CIteration {

private:

  CFluidIteration* meanflow_iteration; /*!< \brief Pointer to the mean flow iteration class. */
  unsigned short CurrentRecording; /*!< \brief Stores the current status of the recording. */
  bool turbulent;       /*!< \brief Stores the turbulent flag. */

public:

  /*!
   * \brief Constructor of the class.
   * \param[in] config - Definition of the particular problem.
   */
  CDiscAdjFluidIteration(CConfig *config);

  /*!
   * \brief Destructor of the class.
   */
  ~CDiscAdjFluidIteration(void) override;

  /*!
   * \brief Preprocessing to prepare for an iteration of the physics.
   * \brief Perform a single iteration of the adjoint fluid system.
   * \param[in] output - Pointer to the COutput class.
   * \param[in] integration - Container vector with all the integration methods.
   * \param[in] geometry - Geometrical definition of the problem.
   * \param[in] solver - Container vector with all the solutions.
   * \param[in] numerics - Description of the numerical method (the way in which the equations are solved).
   * \param[in] config - Definition of the particular problem.
   * \param[in] surface_movement - Surface movement classes of the problem.
   * \param[in] grid_movement - Volume grid movement classes of the problem.
   * \param[in] FFDBox - FFD FFDBoxes of the problem.
   * \param[in] val_iZone - Index of the zone.
   * \param[in] val_iInst - Index of the instance
   */
  void Preprocess(COutput *output,
                  CIntegration ****integration,
                  CGeometry ****geometry,
                  CSolver *****solver,
                  CNumerics ******numerics,
                  CConfig **config,
                  CSurfaceMovement **surface_movement,
                  CVolumetricMovement ***grid_movement,
                  CFreeFormDefBox*** FFDBox,
                  unsigned short val_iZone,
                  unsigned short val_iInst) override;

  /*!
   * \brief Perform a single iteration of the adjoint fluid system.
   * \param[in] output - Pointer to the COutput class.
   * \param[in] integration - Container vector with all the integration methods.
   * \param[in] geometry - Geometrical definition of the problem.
   * \param[in] solver - Container vector with all the solutions.
   * \param[in] numerics - Description of the numerical method (the way in which the equations are solved).
   * \param[in] config - Definition of the particular problem.
   * \param[in] surface_movement - Surface movement classes of the problem.
   * \param[in] grid_movement - Volume grid movement classes of the problem.
   * \param[in] FFDBox - FFD FFDBoxes of the problem.
   * \param[in] val_iZone - Index of the zone.
   * \param[in] val_iInst - Index of the instance
   */
  void Iterate(COutput *output,
               CIntegration ****integration,
               CGeometry ****geometry,
               CSolver *****solver,
               CNumerics ******numerics,
               CConfig **config,
               CSurfaceMovement **surface_movement,
               CVolumetricMovement ***grid_movement,
               CFreeFormDefBox*** FFDBox,
               unsigned short val_iZone,
               unsigned short val_iInst) override;


  /*!
   * \brief Updates the containers for the discrete adjoint fluid system.
   * \param[in] output - Pointer to the COutput class.
   * \param[in] integration - Container vector with all the integration methods.
   * \param[in] geometry - Geometrical definition of the problem.
   * \param[in] solver - Container vector with all the solutions.
   * \param[in] numerics - Description of the numerical method (the way in which the equations are solved).
   * \param[in] config - Definition of the particular problem.
   * \param[in] surface_movement - Surface movement classes of the problem.
   * \param[in] grid_movement - Volume grid movement classes of the problem.
   * \param[in] FFDBox - FFD FFDBoxes of the problem.
   * \param[in] val_iZone - Index of the zone.
   * \param[in] val_iInst - Index of the instance
   */
  void Update(COutput *output,
              CIntegration ****integration,
              CGeometry ****geometry,
              CSolver *****solver,
              CNumerics ******numerics,
              CConfig **config,
              CSurfaceMovement **surface_movement,
              CVolumetricMovement ***grid_movement,
              CFreeFormDefBox*** FFDBox,
              unsigned short val_iZone,
              unsigned short val_iInst) override;

  /*!
   * \brief Monitors the convergence and other metrics for the discrete adjoint fluid system.
   * \param[in] output - Pointer to the COutput class.
   * \param[in] integration - Container vector with all the integration methods.
   * \param[in] geometry - Geometrical definition of the problem.
   * \param[in] solver - Container vector with all the solutions.
   * \param[in] numerics - Description of the numerical method (the way in which the equations are solved).
   * \param[in] config - Definition of the particular problem.
   * \param[in] surface_movement - Surface movement classes of the problem.
   * \param[in] grid_movement - Volume grid movement classes of the problem.
   * \param[in] FFDBox - FFD FFDBoxes of the problem.
   * \param[in] val_iZone - Index of the zone.
   * \param[in] val_iInst - Index of the instance
   */
  bool Monitor(COutput *output,
      CIntegration ****integration,
      CGeometry ****geometry,
      CSolver *****solver,
      CNumerics ******numerics,
      CConfig **config,
      CSurfaceMovement **surface_movement,
      CVolumetricMovement ***grid_movement,
      CFreeFormDefBox*** FFDBox,
      unsigned short val_iZone,
      unsigned short val_iInst) override;

  /*!
   * \brief Postprocess the discrete adjoint fluid iteration.
   * \param[in] output - Pointer to the COutput class.
   * \param[in] integration - Container vector with all the integration methods.
   * \param[in] geometry - Geometrical definition of the problem.
   * \param[in] solver - Container vector with all the solutions.
   * \param[in] numerics - Description of the numerical method (the way in which the equations are solved).
   * \param[in] config - Definition of the particular problem.
   * \param[in] surface_movement - Surface movement classes of the problem.
   * \param[in] grid_movement - Volume grid movement classes of the problem.
   * \param[in] FFDBox - FFD FFDBoxes of the problem.
   * \param[in] val_iZone - Index of the zone.
   * \param[in] val_iInst - Index of the instance.
   */
  void Postprocess(COutput *output,
                   CIntegration ****integration,
                   CGeometry ****geometry,
                   CSolver *****solver,
                   CNumerics ******numerics,
                   CConfig **config,
                   CSurfaceMovement **surface_movement,
                   CVolumetricMovement ***grid_movement,
                   CFreeFormDefBox*** FFDBox,
                   unsigned short val_iZone,
                   unsigned short val_iInst) override;

  /*!
   * \brief Registers all input variables of the fluid iteration.
   * \param[in] solver - Container vector with all the solutions.
   * \param[in] geometry - Geometrical definition of the problem.
   * \param[in] config - Definition of the particular problem.
   * \param[in] iZone - Index of the zone.
   * \param[in] iInst - Index of the instance.
   */
  void InitializeAdjoint(CSolver *****solver,
                         CGeometry ****geometry,
                         CConfig** config,
                         unsigned short iZone,
                         unsigned short iInst) override;

  /*!
   * \brief Registers all output variables of the fluid iteration.
   * \param[in] solver - Container vector with all the solutions.
   * \param[in] geometry - Geometrical definition of the problem.
   * \param[in] config - Definition of the particular problem.
   * \param[in] iZone - Index of the zone.
   * \param[in] iInst - Index of the instance.
   * \param[in] kind_recording - Kind of recording, either FLOW_SOLUTION_VARIABLES or MESH_COORDS
   */
  void RegisterInput(CSolver *****solver,
                     CGeometry ****geometry,
                     CConfig** config,
                     unsigned short iZone,
                     unsigned short iInst,
                     unsigned short kind_recording) override;

  /*!
   * \brief Initializes the adjoints of the output variables of the fluid iteration.
   * \param[in] solver - Container vector with all the solutions.
   * \param[in] geometry - Geometrical definition of the problem.
   * \param[in] config - Definition of the particular problem.
   * \param[in] iZone - Index of the zone.
   * \param[in] iInst - Index of the instance.
   */
  void RegisterOutput(CSolver *****solver,
                      CGeometry ****geometry,
                      CConfig** config,
                      COutput* output,
                      unsigned short iZone,
                      unsigned short iInst) override;

  /*!
   * \brief Record a single iteration of the direct mean flow system.
   * \param[in] output - Pointer to the COutput class.
   * \param[in] integration - Container vector with all the integration methods.
   * \param[in] geometry - Geometrical definition of the problem.
   * \param[in] solver - Container vector with all the solutions.
   * \param[in] numerics - Description of the numerical method (the way in which the equations are solved).
   * \param[in] config - Definition of the particular problem.
   * \param[in] surface_movement - Surface movement classes of the problem.
   * \param[in] grid_movement - Volume grid movement classes of the problem.
   * \param[in] FFDBox - FFD FFDBoxes of the problem.
   * \param[in] val_iZone - Index of the zone.
   * \param[in] val_iInst - Index of the instance.
   * \param[in] kind_recording - The kind of recording (geometry or flow).
   */
  void SetRecording(COutput *output,
                      CIntegration ****integration,
                      CGeometry ****geometry,
                      CSolver *****solver,
                      CNumerics ******numerics,
                      CConfig **config,
                      CSurfaceMovement **surface_movement,
                      CVolumetricMovement ***grid_movement,
                      CFreeFormDefBox*** FFDBox,
                      unsigned short val_iZone,
                      unsigned short val_iInst,
                      unsigned short kind_recording);

  /*!
   * \brief Record a single iteration of the direct mean flow system.
   * \param[in] solver - Container vector with all the solutions.
   * \param[in] geometry - Geometrical definition of the problem.
   * \param[in] config - Definition of the particular problem.
   * \param[in] val_iZone - Index of the zone.
   * \param[in] val_iInst - Index of the instance.
   * \param[in] kind_recording - The kind of recording (geometry or flow).
   */

  void SetRecording(CSolver *****solver,
                    CGeometry ****geometry,
                    CConfig **config,
                    unsigned short val_iZone,
                    unsigned short val_iInst,
                    unsigned short kind_recording) override;

  /*!
   * \brief Compute necessary variables that depend on the conservative variables or the mesh node positions
   * (e.g. turbulent variables, normals, volumes).
   * \param[in] solver - Container vector with all the solutions.
   * \param[in] geometry - Geometrical definition of the problem.
   * \param[in] config - Definition of the particular problem.
   * \param[in] iZone - Index of the zone.
   * \param[in] iInst - Index of the zone.
   * \param[in] kind_recording - The kind of recording (geometry or flow).
   */
  void SetDependencies(CSolver *****solver,
                       CGeometry ****geometry,
                       CNumerics ******numerics,
                       CConfig **config,
                       unsigned short iZone,
                       unsigned short iInst,
                       unsigned short kind_recording) override;

  /*!
   * \brief load unsteady solution for unsteady problems
   * \param[in] geometry - Geometrical definition of the problem.
   * \param[in] solver - Container vector with all the solutions.
   * \param[in] config - Definition of the particular problem.
   * \param[in] val_iZone - Index of the zone.
   * \param[in] val_iInst - Index of the instance.
   * \param[in] val_DirectIter - Direct iteration to load.
   */
  void LoadUnsteady_Solution(CGeometry ****geometry,
                      CSolver *****solver,
                      CConfig **config,
                      unsigned short val_iZone,
                      unsigned short val_iInst,
                      int val_DirectIter) override;



};

/*!
 * \class CDiscAdjFEAIteration
 * \brief Class for driving an iteration of the discrete adjoint FEM system.
 * \author R. Sanchez
 */
class CDiscAdjFEAIteration : public CIteration {

private:

  CFEAIteration* fem_iteration;     /*!< \brief Pointer to the primal iteration class. */
  unsigned short CurrentRecording;  /*!< \brief Stores the current status of the recording. */


public:

  /*!
   * \brief Constructor of the class.
   * \param[in] config - Definition of the particular problem.
   */
  CDiscAdjFEAIteration(CConfig *config);

  /*!
   * \brief Destructor of the class.
   */
  ~CDiscAdjFEAIteration(void) override;

  /*!
   * \brief Preprocessing to prepare for an iteration of the physics.
   * \param[in] output - Pointer to the COutput class.
   * \param[in] integration - Container vector with all the integration methods.
   * \param[in] geometry - Geometrical definition of the problem.
   * \param[in] solver - Container vector with all the solutions.
   * \param[in] numerics - Description of the numerical method (the way in which the equations are solved).
   * \param[in] config - Definition of the particular problem.
   * \param[in] surface_movement - Surface movement classes of the problem.
   * \param[in] grid_movement - Volume grid movement classes of the problem.
   * \param[in] FFDBox - FFD FFDBoxes of the problem.
   * \param[in] val_iZone - Index of the zone.
   * \param[in] val_iInst - Index of the instance.
   */
  void Preprocess(COutput *output,
                  CIntegration ****integration,
                  CGeometry ****geometry,
                  CSolver *****solver,
                  CNumerics ******numerics,
                  CConfig **config,
                  CSurfaceMovement **surface_movement,
                  CVolumetricMovement ***grid_movement,
                  CFreeFormDefBox*** FFDBox,
                  unsigned short val_iZone,
                  unsigned short val_iInst) override;

  /*!
   * \brief Perform a single iteration of the adjoint mean flow system.
   * \param[in] output - Pointer to the COutput class.
   * \param[in] integration - Container vector with all the integration methods.
   * \param[in] geometry - Geometrical definition of the problem.
   * \param[in] solver - Container vector with all the solutions.
   * \param[in] numerics - Description of the numerical method (the way in which the equations are solved).
   * \param[in] config - Definition of the particular problem.
   * \param[in] surface_movement - Surface movement classes of the problem.
   * \param[in] grid_movement - Volume grid movement classes of the problem.
   * \param[in] FFDBox - FFD FFDBoxes of the problem.
   * \param[in] val_iZone - Index of the zone.
   * \param[in] val_iInst - Index of the instance.
   */
  void Iterate(COutput *output,
               CIntegration ****integration,
               CGeometry ****geometry,
               CSolver *****solver,
               CNumerics ******numerics,
               CConfig **config,
               CSurfaceMovement **surface_movement,
               CVolumetricMovement ***grid_movement,
               CFreeFormDefBox*** FFDBox,
               unsigned short val_iZone,
               unsigned short val_iInst) override;

  /*!
   * \brief Updates the containers for the discrete adjoint mean flow system.
   * \param[in] output - Pointer to the COutput class.
   * \param[in] integration - Container vector with all the integration methods.
   * \param[in] geometry - Geometrical definition of the problem.
   * \param[in] solver - Container vector with all the solutions.
   * \param[in] numerics - Description of the numerical method (the way in which the equations are solved).
   * \param[in] config - Definition of the particular problem.
   * \param[in] surface_movement - Surface movement classes of the problem.
   * \param[in] grid_movement - Volume grid movement classes of the problem.
   * \param[in] FFDBox - FFD FFDBoxes of the problem.
   * \param[in] val_iZone - Index of the zone.
   * \param[in] val_iInst - Index of the instance.
   */
  void Update(COutput *output,
              CIntegration ****integration,
              CGeometry ****geometry,
              CSolver *****solver,
              CNumerics ******numerics,
              CConfig **config,
              CSurfaceMovement **surface_movement,
              CVolumetricMovement ***grid_movement,
              CFreeFormDefBox*** FFDBox,
              unsigned short val_iZone,
              unsigned short val_iInst) override;

  /*!
   * \brief Monitors the convergence and other metrics for the discrete adjoint mean flow system.
   * \param[in] output - Pointer to the COutput class.
   * \param[in] integration - Container vector with all the integration methods.
   * \param[in] geometry - Geometrical definition of the problem.
   * \param[in] solver - Container vector with all the solutions.
   * \param[in] numerics - Description of the numerical method (the way in which the equations are solved).
   * \param[in] config - Definition of the particular problem.
   * \param[in] surface_movement - Surface movement classes of the problem.
   * \param[in] grid_movement - Volume grid movement classes of the problem.
   * \param[in] FFDBox - FFD FFDBoxes of the problem.
   * \param[in] val_iZone - Index of the zone.
   * \param[in] val_iInst - Index of the instance.
   */
  bool Monitor(COutput *output,
      CIntegration ****integration,
      CGeometry ****geometry,
      CSolver *****solver,
      CNumerics ******numerics,
      CConfig **config,
      CSurfaceMovement **surface_movement,
      CVolumetricMovement ***grid_movement,
      CFreeFormDefBox*** FFDBox,
      unsigned short val_iZone,
      unsigned short val_iInst) override;

  /*!
   * \brief Postprocesses the discrete adjoint mean flow system before heading to another physics system or the next iteration.
   * \param[in] output - Pointer to the COutput class.
   * \param[in] integration - Container vector with all the integration methods.
   * \param[in] geometry - Geometrical definition of the problem.
   * \param[in] solver - Container vector with all the solutions.
   * \param[in] numerics - Description of the numerical method (the way in which the equations are solved).
   * \param[in] config - Definition of the particular problem.
   * \param[in] surface_movement - Surface movement classes of the problem.
   * \param[in] grid_movement - Volume grid movement classes of the problem.
   * \param[in] FFDBox - FFD FFDBoxes of the problem.
   * \param[in] val_iZone - Index of the zone.
   * \param[in] val_iInst - Index of the instance.
   */
  void Postprocess(COutput *output,
              CIntegration ****integration,
              CGeometry ****geometry,
              CSolver *****solver,
              CNumerics ******numerics,
              CConfig **config,
              CSurfaceMovement **surface_movement,
              CVolumetricMovement ***grid_movement,
              CFreeFormDefBox*** FFDBox,
              unsigned short val_iZone,
              unsigned short val_iInst) override;

  /*!
   * \brief Registers all input variables of the FEM iteration.
   * \param[in] solver - Container vector with all the solutions.
   * \param[in] geometry - Geometrical definition of the problem.
   * \param[in] config - Definition of the particular problem.
   * \param[in] iZone - Index of the zone.
   * \param[in] kind_recording - Kind of recording, either FEM_VARIABLES or MESH_COORDS
   */
  void RegisterInput(CSolver *****solver, CGeometry ****geometry, CConfig** config, unsigned short iZone, unsigned short iInst, unsigned short kind_recording) override;

  /*!
   * \brief Registers all output variables of the FEM iteration.
   * \param[in] solver - Container vector with all the solutions.
   * \param[in] geometry - Geometrical definition of the problem.
   * \param[in] config - Definition of the particular problem.
   * \param[in] iZone - Index of the zone.
   * \param[in] iInst - Index of the zone.
   */
  void RegisterOutput(CSolver *****solver, CGeometry ****geometry, CConfig** config, unsigned short iZone, unsigned short iInst);
  using CIteration::RegisterOutput;

  /*!
   * \brief Initializes the adjoints of the output variables of the FEM iteration.
   * \param[in] solver - Container vector with all the solutions.
   * \param[in] geometry - Geometrical definition of the problem.
   * \param[in] config - Definition of the particular problem.
   * \param[in] iZone - Index of the zone.
   * \param[in] iInst - Index of the zone.
   */
  void InitializeAdjoint(CSolver *****solver, CGeometry ****geometry, CConfig** config, unsigned short iZone, unsigned short iInst) override;

  /*!
   * \brief Record a single iteration of the direct FEM system.
   * \param[in] output - Pointer to the COutput class.
   * \param[in] integration - Container vector with all the integration methods.
   * \param[in] geometry - Geometrical definition of the problem.
   * \param[in] solver - Container vector with all the solutions.
   * \param[in] numerics - Description of the numerical method (the way in which the equations are solved).
   * \param[in] config - Definition of the particular problem.
   * \param[in] surface_movement - Surface movement classes of the problem.
   * \param[in] grid_movement - Volume grid movement classes of the problem.
   * \param[in] FFDBox - FFD FFDBoxes of the problem.
   * \param[in] val_iZone - Index of the zone.
   * \param[in] val_iInst - Index of the instance.
   * \param[in] kind_recording - The kind of recording (geometry or flow).
   */
  void SetRecording(COutput *output,
                      CIntegration ****integration,
                      CGeometry ****geometry,
                      CSolver *****solver,
                      CNumerics ******numerics,
                      CConfig **config,
                      CSurfaceMovement **surface_movement,
                      CVolumetricMovement ***grid_movement,
                      CFreeFormDefBox*** FFDBox,
                      unsigned short val_iZone,
                      unsigned short val_iInst,
                      unsigned short kind_recording);

  /*!
   * \brief Record a single iteration of the direct FEM system.
   * \param[in] solver - Container vector with all the solutions.
   * \param[in] geometry - Geometrical definition of the problem.
   * \param[in] config - Definition of the particular problem.
   * \param[in] val_iZone - Index of the zone.
   * \param[in] val_iInst - Index of the instance.
   * \param[in] kind_recording - The kind of recording (geometry or flow).
   */

  void SetRecording(CSolver *****solver,
                    CGeometry ****geometry,
                    CConfig **config,
                    unsigned short val_iZone,
                    unsigned short val_iInst,
                    unsigned short kind_recording) override;

  /*!
   * \brief Compute necessary variables that depend on the variables in the numerics (E, Nu...)
   * \param[in] solver - Container vector with all the solutions.
   * \param[in] geometry - Geometrical definition of the problem.
   * \param[in] numerics - Description of the numerical method (the way in which the equations are solved).
   * \param[in] config - Definition of the particular problem.
   * \param[in] iZone - Index of the zone.
   * \param[in] iInst - Index of the zone.
   * \param[in] kind_recording - The kind of recording (geometry or flow).
   */
  void SetDependencies(CSolver *****solver,
                       CGeometry ****geometry,
                       CNumerics ******numerics,
                       CConfig **config,
                       unsigned short iZone,
                       unsigned short iInst,
                       unsigned short kind_recording) override;

  /*!
   * \brief load solution for dynamic problems
   * \param[in] geometry - Geometrical definition of the problem.
   * \param[in] solver - Container vector with all the solutions.
   * \param[in] config - Definition of the particular problem.
   * \param[in] val_iZone - Index of the zone.
   * \param[in] val_iInst - Index of the instance.
   * \param[in] val_DirectIter - Direct iteration to load.
   */
  void LoadDynamic_Solution(CGeometry ****geometry,
                      CSolver *****solver,
                      CConfig **config,
                      unsigned short val_iZone,
                      unsigned short val_iInst,
                      int val_DirectIter) override;

};

/*!
 * \class CDiscAdjHeatIteration
 * \brief Class for driving an iteration of the discrete adjoint heat equation.
 * \author O. Burghardt
 */
class CDiscAdjHeatIteration : public CIteration {

private:

  CHeatIteration* mean_iteration; /*!< \brief Pointer to the mean flow iteration class. */
  unsigned short CurrentRecording;    /*!< \brief Stores the current status of the recording. */

public:

  /*!
   * \brief Constructor of the class.
   * \param[in] config - Definition of the particular problem.
   */
  CDiscAdjHeatIteration(CConfig *config);

  /*!
   * \brief Destructor of the class.
   */
  ~CDiscAdjHeatIteration(void) override;

  /*!
   * \brief Perform a single iteration of the adjoint fluid system.
   * \param[in] output - Pointer to the COutput class.
   * \param[in] integration - Container vector with all the integration methods.
   * \param[in] geometry - Geometrical definition of the problem.
   * \param[in] solver - Container vector with all the solutions.
   * \param[in] numerics - Description of the numerical method (the way in which the equations are solved).
   * \param[in] config - Definition of the particular problem.
   * \param[in] surface_movement - Surface movement classes of the problem.
   * \param[in] grid_movement - Volume grid movement classes of the problem.
   * \param[in] FFDBox - FFD FFDBoxes of the problem.
   * \param[in] val_iZone - Index of the zone.
   * \param[in] val_iInst - Index of the instance layer.
   */
  void Preprocess(COutput *output,
                  CIntegration ****integration,
                  CGeometry ****geometry,
                  CSolver *****solver,
                  CNumerics ******numerics,
                  CConfig **config,
                  CSurfaceMovement **surface_movement,
                  CVolumetricMovement ***grid_movement,
                  CFreeFormDefBox*** FFDBox,
                  unsigned short val_iZone,
                  unsigned short val_iInst) override;

  /*!
   * \brief Perform a single iteration of the adjoint fluid system.
   * \param[in] output - Pointer to the COutput class.
   * \param[in] integration - Container vector with all the integration methods.
   * \param[in] geometry - Geometrical definition of the problem.
   * \param[in] solver - Container vector with all the solutions.
   * \param[in] numerics - Description of the numerical method (the way in which the equations are solved).
   * \param[in] config - Definition of the particular problem.
   * \param[in] surface_movement - Surface movement classes of the problem.
   * \param[in] grid_movement - Volume grid movement classes of the problem.
   * \param[in] FFDBox - FFD FFDBoxes of the problem.
   * \param[in] val_iZone - Index of the zone.
   * \param[in] val_iInst - Index of the instance layer.
   */
  void Iterate(COutput *output,
               CIntegration ****integration,
               CGeometry ****geometry,
               CSolver *****solver,
               CNumerics ******numerics,
               CConfig **config,
               CSurfaceMovement **surface_movement,
               CVolumetricMovement ***grid_movement,
               CFreeFormDefBox*** FFDBox,
               unsigned short val_iZone,
               unsigned short val_iInst) override;

  /*!
   * \brief Perform a single iteration of the adjoint fluid system.
   * \param[in] output - Pointer to the COutput class.
   * \param[in] integration - Container vector with all the integration methods.
   * \param[in] geometry - Geometrical definition of the problem.
   * \param[in] solver - Container vector with all the solutions.
   * \param[in] numerics - Description of the numerical method (the way in which the equations are solved).
   * \param[in] config - Definition of the particular problem.
   * \param[in] surface_movement - Surface movement classes of the problem.
   * \param[in] grid_movement - Volume grid movement classes of the problem.
   * \param[in] FFDBox - FFD FFDBoxes of the problem.
   * \param[in] val_iZone - Index of the zone.
   * \param[in] val_iInst - Index of the instance layer.
   */
  void Update(COutput *output,
              CIntegration ****integration,
              CGeometry ****geometry,
              CSolver *****solver,
              CNumerics ******numerics,
              CConfig **config,
              CSurfaceMovement **surface_movement,
              CVolumetricMovement ***grid_movement,
              CFreeFormDefBox*** FFDBox,
              unsigned short val_iZone, unsigned short val_iInst) override;

  /*!
   * \brief Monitors the convergence and other metrics for the discrete adjoint fluid system.
   */
  bool Monitor(COutput *output,
               CIntegration ****integration,
               CGeometry ****geometry,
               CSolver *****solver,
               CNumerics ******numerics,
               CConfig **config,
               CSurfaceMovement **surface_movement,
               CVolumetricMovement ***grid_movement,
               CFreeFormDefBox*** FFDBox,
               unsigned short val_iZone,
               unsigned short val_iInst) override;

  /*!
   * \brief Outputs desired files and quantities for the discrete adjoint fluid system.
   */
  void Output(COutput *output,
              CGeometry ****geometry,
              CSolver *****solver,
              CConfig **config,
              unsigned long InnerIter,
              bool StopCalc,
              unsigned short val_iZone,
              unsigned short val_iInst);


  /*!
   * \brief Perform a single iteration of the adjoint fluid system.
   * \param[in] output - Pointer to the COutput class.
   * \param[in] integration - Container vector with all the integration methods.
   * \param[in] geometry - Geometrical definition of the problem.
   * \param[in] solver - Container vector with all the solutions.
   * \param[in] numerics - Description of the numerical method (the way in which the equations are solved).
   * \param[in] config - Definition of the particular problem.
   * \param[in] surface_movement - Surface movement classes of the problem.
   * \param[in] grid_movement - Volume grid movement classes of the problem.
   * \param[in] FFDBox - FFD FFDBoxes of the problem.
   * \param[in] val_iZone - Index of the zone.
   * \param[in] val_iInst - Index of the instance layer.
   */
  void Postprocess(COutput *output,
                   CIntegration ****integration,
                   CGeometry ****geometry,
                   CSolver *****solver,
                   CNumerics ******numerics,
                   CConfig **config,
                   CSurfaceMovement **surface_movement,
                   CVolumetricMovement ***grid_movement,
                   CFreeFormDefBox*** FFDBox,
                   unsigned short val_iZone, unsigned short val_iInst) override;

  /*!
   * \brief Registers all input variables of the fluid iteration.
   * \param[in] solver - Container vector with all the solutions.
   * \param[in] geometry - Geometrical definition of the problem.
   * \param[in] config - Definition of the particular problem.
   * \param[in] iZone - Index of the zone.
   * \param[in] val_iInst - Index of the instance layer.
   */
  void InitializeAdjoint(CSolver *****solver,
                         CGeometry ****geometry,
                         CConfig** config,
                         unsigned short iZone, unsigned short iInst) override;

  /*!
   * \brief Registers all output variables of the fluid iteration.
   * \param[in] solver - Container vector with all the solutions.
   * \param[in] geometry - Geometrical definition of the problem.
   * \param[in] config - Definition of the particular problem.
   * \param[in] iZone - Index of the zone.
   * \param[in] val_iInst - Index of the instance layer.
   * \param[in] kind_recording - Kind of recording.
   */
  void RegisterInput(CSolver *****solver,
                     CGeometry ****geometry,
                     CConfig** config,
                     unsigned short iZone, unsigned short iInst,
                     unsigned short kind_recording) override;

  /*!
   * \brief Initializes the adjoints of the output variables of the fluid iteration.
   * \param[in] solver - Container vector with all the solutions.
   * \param[in] geometry - Geometrical definition of the problem.
   * \param[in] config - Definition of the particular problem.
   * \param[in] iZone - Index of the zone.
   * \param[in] val_iInst - Index of the instance layer.
   */
  void RegisterOutput(CSolver *****solver,
                      CGeometry ****geometry,
                      CConfig** config,
                      COutput* output,
                      unsigned short iZone, unsigned short iInst) override;

  /*!
   * \brief Record a single iteration of the direct heat system.
   * \param[in] output - Pointer to the COutput class.
   * \param[in] integration - Container vector with all the integration methods.
   * \param[in] geometry - Geometrical definition of the problem.
   * \param[in] solver - Container vector with all the solutions.
   * \param[in] numerics - Description of the numerical method (the way in which the equations are solved).
   * \param[in] config - Definition of the particular problem.
   * \param[in] surface_movement - Surface movement classes of the problem.
   * \param[in] grid_movement - Volume grid movement classes of the problem.
   * \param[in] FFDBox - FFD FFDBoxes of the problem.
   * \param[in] val_iZone - Index of the zone.
   * \param[in] kind_recording - The kind of recording.
   */
  void SetRecording(COutput *output,
                      CIntegration ***integration,
                      CGeometry ***geometry,
                      CSolver ****solver,
                      CNumerics *****numerics,
                      CConfig **config,
                      CSurfaceMovement **surface_movement,
                      CVolumetricMovement ***grid_movement,
                      CFreeFormDefBox*** FFDBox,
                      unsigned short val_iZone,
                      unsigned short kind_recording);

  /*!
   * \brief Record a single iteration of the direct heat system.
   * \param[in] geometry - Geometrical definition of the problem.
   * \param[in] solver - Container vector with all the solutions.
   * \param[in] config - Definition of the particular problem.
   * \param[in] val_iZone - Index of the zone.
   * \param[in] val_iZone - Index of the instance.
   * \param[in] kind_recording - The kind of recording (geometry or flow).
   */

  void SetRecording(CSolver *****solver,
                    CGeometry ****geometry,
                    CConfig **config,
                    unsigned short val_iZone,
                    unsigned short val_iInst,
                    unsigned short kind_recording) override { }

  /*!
   * \brief Compute necessary variables that depend on the conservative variables or the mesh node positions
   * (e.g. turbulent variables, normals, volumes).
   * \param[in] solver - Container vector with all the solutions.
   * \param[in] geometry - Geometrical definition of the problem.
   * \param[in] config - Definition of the particular problem.
   * \param[in] iZone - Index of the zone.
   * \param[in] val_iInst - Index of the instance layer.
   * \param[in] kind_recording - The kind of recording.
   */
  void SetDependencies(CSolver *****solver,
                       CGeometry ****geometry,
                       CNumerics ******numerics,
                       CConfig **config,
                       unsigned short iZone, unsigned short iInst,
                       unsigned short kind_recording) override;

  /*!
   * \brief load unsteady solution for unsteady problems
   * \param[in] geometry - Geometrical definition of the problem.
   * \param[in] solver - Container vector with all the solutions.
   * \param[in] config - Definition of the particular problem.
   * \param[in] val_iZone - Index of the zone.
   * \param[in] val_iInst - Index of the instance layer.
   * \param[in] val_DirectIter - Direct iteration to load.
   */
  void LoadUnsteady_Solution(CGeometry ****geometry,
                      CSolver *****solver,
                      CConfig **config,
                      unsigned short val_iZone,
                      unsigned short val_iInst,
                      int val_DirectIter) override;
};<|MERGE_RESOLUTION|>--- conflicted
+++ resolved
@@ -748,24 +748,7 @@
               CVolumetricMovement ***grid_movement,
               CFreeFormDefBox*** FFDBox,
               unsigned short val_iZone,
-<<<<<<< HEAD
-              unsigned short val_iInst);
-
-  void Postprocess(COutput *output,
-                   CIntegration ****integration,
-                   CGeometry ****geometry,
-                   CSolver *****solver,
-                   CNumerics ******numerics,
-                   CConfig **config,
-                   CSurfaceMovement **surface_movement,
-                   CVolumetricMovement ***grid_movement,
-                   CFreeFormDefBox*** FFDBox,
-                   unsigned short val_iZone,
-                   unsigned short val_iInst);
-
-=======
               unsigned short val_iInst) override;
->>>>>>> ec34588a
 };
 
 /*!
