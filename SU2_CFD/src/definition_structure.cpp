/*!
 * \file definition_structure.cpp
 * \brief Main subroutines used by SU2_CFD
 * \author F. Palacios, T. Economon
 * \version 4.0.1 "Cardinal"
 *
 * SU2 Lead Developers: Dr. Francisco Palacios (Francisco.D.Palacios@boeing.com).
 *                      Dr. Thomas D. Economon (economon@stanford.edu).
 *
 * SU2 Developers: Prof. Juan J. Alonso's group at Stanford University.
 *                 Prof. Piero Colonna's group at Delft University of Technology.
 *                 Prof. Nicolas R. Gauger's group at Kaiserslautern University of Technology.
 *                 Prof. Alberto Guardone's group at Polytechnic University of Milan.
 *                 Prof. Rafael Palacios' group at Imperial College London.
 *
 * Copyright (C) 2012-2015 SU2, the open-source CFD code.
 *
 * SU2 is free software; you can redistribute it and/or
 * modify it under the terms of the GNU Lesser General Public
 * License as published by the Free Software Foundation; either
 * version 2.1 of the License, or (at your option) any later version.
 *
 * SU2 is distributed in the hope that it will be useful,
 * but WITHOUT ANY WARRANTY; without even the implied warranty of
 * MERCHANTABILITY or FITNESS FOR A PARTICULAR PURPOSE. See the GNU
 * Lesser General Public License for more details.
 *
 * You should have received a copy of the GNU Lesser General Public
 * License along with SU2. If not, see <http://www.gnu.org/licenses/>.
 */

#include "../include/definition_structure.hpp"

unsigned short GetnZone(string val_mesh_filename, unsigned short val_format, CConfig *config) {
  string text_line, Marker_Tag;
  ifstream mesh_file;
  short nZone = 1; // Default value
  unsigned short iLine, nLine = 10;
  char cstr[200];
  string::size_type position;
  
  /*--- Search the mesh file for the 'NZONE' keyword. ---*/
  
  switch (val_format) {
    case SU2:
      
      /*--- Open grid file ---*/
      
      strcpy (cstr, val_mesh_filename.c_str());
      mesh_file.open(cstr, ios::in);
      if (mesh_file.fail()) {
        cout << "cstr=" << cstr << endl;
        cout << "There is no geometry file (GetnZone))!" << endl;
        
#ifndef HAVE_MPI
        exit(EXIT_FAILURE);
#else
        MPI_Abort(MPI_COMM_WORLD,1);
        MPI_Finalize();
#endif
      }
      
      /*--- Read the SU2 mesh file ---*/
      
      for (iLine = 0; iLine < nLine ; iLine++) {
        
        getline (mesh_file, text_line);
        
        /*--- Search for the "NZONE" keyword to see if there are multiple Zones ---*/
        
        position = text_line.find ("NZONE=",0);
        if (position != string::npos) {
          text_line.erase (0,6); nZone = atoi(text_line.c_str());
        }
      }
      
      break;
      
  }
  
  /*--- For time spectral integration, nZones = nTimeInstances. ---*/
  if (config->GetUnsteady_Simulation() == TIME_SPECTRAL) {
    nZone = config->GetnTimeInstances();
  }
  
  return (unsigned short) nZone;
}

unsigned short GetnDim(string val_mesh_filename, unsigned short val_format) {
  
  string text_line, Marker_Tag;
  ifstream mesh_file;
  short nDim = 3;
  unsigned short iLine, nLine = 10;
  char cstr[200];
  string::size_type position;
  
  /*--- Open grid file ---*/
  
  strcpy (cstr, val_mesh_filename.c_str());
  mesh_file.open(cstr, ios::in);
  
  switch (val_format) {
    case SU2:
      
      /*--- Read SU2 mesh file ---*/
      
      for (iLine = 0; iLine < nLine ; iLine++) {
        
        getline (mesh_file, text_line);
        
        /*--- Search for the "NDIM" keyword to see if there are multiple Zones ---*/
        
        position = text_line.find ("NDIME=",0);
        if (position != string::npos) {
          text_line.erase (0,6); nDim = atoi(text_line.c_str());
        }
      }
      break;
      
    case CGNS:
      
#ifdef HAVE_CGNS
      
      /*--- Local variables which are needed when calling the CGNS mid-level API. ---*/
      
      int fn, nbases = 0, nzones = 0, file_type;
      int cell_dim = 0, phys_dim = 0;
      char basename[CGNS_STRING_SIZE];
      
      /*--- Check whether the supplied file is truly a CGNS file. ---*/
      
      if ( cg_is_cgns(val_mesh_filename.c_str(), &file_type) != CG_OK ) {
        printf( "\n\n   !!! Error !!!\n" );
        printf( " %s is not a CGNS file.\n", val_mesh_filename.c_str());
        printf( " Now exiting...\n\n");
        exit(EXIT_FAILURE);
      }
      
      /*--- Open the CGNS file for reading. The value of fn returned
       is the specific index number for this file and will be
       repeatedly used in the function calls. ---*/
      
      if (cg_open(val_mesh_filename.c_str(), CG_MODE_READ, &fn)) cg_error_exit();
      
      /*--- Get the number of databases. This is the highest node
       in the CGNS heirarchy. ---*/
      
      if (cg_nbases(fn, &nbases)) cg_error_exit();
      
      /*--- Check if there is more than one database. Throw an
       error if there is because this reader can currently
       only handle one database. ---*/
      
      if ( nbases > 1 ) {
        printf("\n\n   !!! Error !!!\n" );
        printf("CGNS reader currently incapable of handling more than 1 database.");
        printf("Now exiting...\n\n");
        exit(EXIT_FAILURE);
      }
      
      /*--- Read the databases. Note that the indexing starts at 1. ---*/
      
      for ( int i = 1; i <= nbases; i++ ) {
        
        if (cg_base_read(fn, i, basename, &cell_dim, &phys_dim)) cg_error_exit();
        
        /*--- Get the number of zones for this base. ---*/
        
        if (cg_nzones(fn, i, &nzones)) cg_error_exit();
        
      }
      
      /*--- Set the problem dimension as read from the CGNS file ---*/
      
      nDim = cell_dim;
      
#endif
      
      break;
      
  }
  
  mesh_file.close();
  
  return (unsigned short) nDim;
}

void Driver_Preprocessing(CDriver **driver,
                          CIteration **iteration_container,
                          CSolver ****solver_container,
                          CGeometry ***geometry_container,
                          CIntegration ***integration_container,
                          CNumerics *****numerics_container,
                          CConfig **config_container,
                          unsigned short val_nZone) {
  
  int rank = MASTER_NODE;
#ifdef HAVE_MPI
  MPI_Comm_rank(MPI_COMM_WORLD, &rank);
#endif
  
  if (val_nZone == SINGLE_ZONE) {
    
    /*--- Single zone problem: instantiate the single zone driver class. ---*/
    if (rank == MASTER_NODE) cout << "Instantiating a single zone driver for the problem. " << endl;
    
    *driver = new CSingleZoneDriver(iteration_container, solver_container, geometry_container,
                                    integration_container, numerics_container, config_container, val_nZone);
    
  } else if (config_container[ZONE_0]->GetUnsteady_Simulation() == TIME_SPECTRAL) {
    
    /*--- Use the spectral method driver. ---*/
    
    if (rank == MASTER_NODE) cout << "Instantiating a spectral method driver for the problem. " << endl;
    *driver = new CSpectralDriver(iteration_container, solver_container, geometry_container,
                                  integration_container, numerics_container, config_container, val_nZone);
    
  } else {
    
    /*--- Multi-zone problem: instantiate the multi-zone driver class by default
     or a specialized driver class for a particular multi-physics problem. ---*/
    
    if (rank == MASTER_NODE) cout << "Instantiating a multi-zone driver for the problem. " << endl;
    *driver = new CMultiZoneDriver(iteration_container, solver_container, geometry_container,
                                   integration_container, numerics_container, config_container, val_nZone);
    
    /*--- Future multi-zone drivers instatiated here. ---*/
    
  }
  
}


void Geometrical_Preprocessing(CGeometry ***geometry, CConfig **config, unsigned short val_nZone) {
  
  unsigned short iMGlevel, iZone;
  unsigned long iPoint;
  int rank = MASTER_NODE;
  
#ifdef HAVE_MPI
  MPI_Comm_rank(MPI_COMM_WORLD, &rank);
#endif
  
  for (iZone = 0; iZone < val_nZone; iZone++) {
    
    /*--- Compute elements surrounding points, points surrounding points ---*/
    
    if (rank == MASTER_NODE) cout << "Setting point connectivity." << endl;
    geometry[iZone][MESH_0]->SetPoint_Connectivity();
    
    /*--- Renumbering points using Reverse Cuthill McKee ordering ---*/
    
    if (rank == MASTER_NODE) cout << "Renumbering points (Reverse Cuthill McKee Ordering)." << endl;
    geometry[iZone][MESH_0]->SetRCM_Ordering(config[iZone]);
    
    /*--- recompute elements surrounding points, points surrounding points ---*/
    
    if (rank == MASTER_NODE) cout << "Recomputing point connectivity." << endl;
    geometry[iZone][MESH_0]->SetPoint_Connectivity();
    
    /*--- Compute elements surrounding elements ---*/
    
    if (rank == MASTER_NODE) cout << "Setting element connectivity." << endl;
    geometry[iZone][MESH_0]->SetElement_Connectivity();
    
    /*--- Check the orientation before computing geometrical quantities ---*/
    
    if (rank == MASTER_NODE) cout << "Checking the numerical grid orientation." << endl;
    geometry[iZone][MESH_0]->SetBoundVolume();
    geometry[iZone][MESH_0]->Check_IntElem_Orientation(config[iZone]);
    geometry[iZone][MESH_0]->Check_BoundElem_Orientation(config[iZone]);
    
    /*--- Create the edge structure ---*/
    
    if (rank == MASTER_NODE) cout << "Identifying edges and vertices." << endl;
    geometry[iZone][MESH_0]->SetEdges();
    geometry[iZone][MESH_0]->SetVertex(config[iZone]);
    
    /*--- Compute cell center of gravity ---*/
    
    if (rank == MASTER_NODE) cout << "Computing centers of gravity." << endl;
    geometry[iZone][MESH_0]->SetCG();
    
    /*--- Create the control volume structures ---*/
    
    if (rank == MASTER_NODE) cout << "Setting the control volume structure." << endl;
    geometry[iZone][MESH_0]->SetControlVolume(config[iZone], ALLOCATE);
    geometry[iZone][MESH_0]->SetBoundControlVolume(config[iZone], ALLOCATE);
    
    /*--- Visualize a dual control volume if requested ---*/
    
    if ((config[iZone]->GetVisualize_CV() >= 0) &&
        (config[iZone]->GetVisualize_CV() < (long)geometry[iZone][MESH_0]->GetnPointDomain()))
      geometry[iZone][MESH_0]->VisualizeControlVolume(config[iZone], UPDATE);
    
    /*--- Identify closest normal neighbor ---*/
    
    if (rank == MASTER_NODE) cout << "Searching for the closest normal neighbors to the surfaces." << endl;
    geometry[iZone][MESH_0]->FindNormal_Neighbor(config[iZone]);
    
    /*--- Compute the surface curvature ---*/
    
    if (rank == MASTER_NODE) cout << "Compute the surface curvature." << endl;
    geometry[iZone][MESH_0]->ComputeSurf_Curvature(config[iZone]);
    
    if ((config[iZone]->GetnMGLevels() != 0) && (rank == MASTER_NODE))
      cout << "Setting the multigrid structure." << endl;
    
  }
  
  /*--- Loop over all the new grid ---*/
  
  for (iMGlevel = 1; iMGlevel <= config[ZONE_0]->GetnMGLevels(); iMGlevel++) {
    
    /*--- Loop over all zones at each grid level. ---*/
    
    for (iZone = 0; iZone < val_nZone; iZone++) {
      
      /*--- Create main agglomeration structure ---*/
      
      geometry[iZone][iMGlevel] = new CMultiGridGeometry(geometry, config, iMGlevel, iZone);
      
      /*--- Compute points surrounding points. ---*/
      
      geometry[iZone][iMGlevel]->SetPoint_Connectivity(geometry[iZone][iMGlevel-1]);
      
      /*--- Create the edge structure ---*/
      
      geometry[iZone][iMGlevel]->SetEdges();
      geometry[iZone][iMGlevel]->SetVertex(geometry[iZone][iMGlevel-1], config[iZone]);
      
      /*--- Create the control volume structures ---*/
      
      geometry[iZone][iMGlevel]->SetControlVolume(config[iZone], geometry[iZone][iMGlevel-1], ALLOCATE);
      geometry[iZone][iMGlevel]->SetBoundControlVolume(config[iZone], geometry[iZone][iMGlevel-1], ALLOCATE);
      geometry[iZone][iMGlevel]->SetCoord(geometry[iZone][iMGlevel-1]);
      
      /*--- Find closest neighbor to a surface point ---*/
      
      geometry[iZone][iMGlevel]->FindNormal_Neighbor(config[iZone]);
      
    }
    
  }
  
  /*--- For unsteady simulations, initialize the grid volumes
   and coordinates for previous solutions. Loop over all zones/grids ---*/
  
  for (iZone = 0; iZone < val_nZone; iZone++) {
    if (config[iZone]->GetUnsteady_Simulation() && config[iZone]->GetGrid_Movement()) {
      for (iMGlevel = 0; iMGlevel <= config[iZone]->GetnMGLevels(); iMGlevel++) {
        for (iPoint = 0; iPoint < geometry[iZone][iMGlevel]->GetnPoint(); iPoint++) {
          
          /*--- Update cell volume ---*/
          
          geometry[iZone][iMGlevel]->node[iPoint]->SetVolume_n();
          geometry[iZone][iMGlevel]->node[iPoint]->SetVolume_nM1();
          
          /*--- Update point coordinates ---*/
          geometry[iZone][iMGlevel]->node[iPoint]->SetCoord_n();
          geometry[iZone][iMGlevel]->node[iPoint]->SetCoord_n1();
          
        }
      }
    }
  }
  
<<<<<<< HEAD
}

void Solver_Preprocessing(CSolver ***solver_container, CGeometry **geometry,
                          CConfig *config, unsigned short iZone) {
  
  unsigned short iMGlevel;
  bool euler, ns, turbulent,
  adj_euler, adj_ns, adj_turb,
  lin_euler, lin_ns,
  tne2_euler, tne2_ns,
  adj_tne2_euler, adj_tne2_ns,
  poisson, wave, fea, heat,
  spalart_allmaras, neg_spalart_allmaras, menter_sst, machine_learning, transition,
  template_solver, disc_adj;
  
  /*--- Initialize some useful booleans ---*/
  
  euler            = false;  ns              = false;  turbulent = false;
  adj_euler        = false;	 adj_ns          = false;	 adj_turb  = false;
  lin_euler        = false;	 lin_ns          = false;
  tne2_euler       = false;  tne2_ns         = false;
  adj_tne2_euler   = false;  adj_tne2_ns     = false;
  spalart_allmaras = false;  menter_sst      = false;   machine_learning = false;
  poisson          = false;  neg_spalart_allmaras = false;
  wave             = false;  disc_adj        = false;
  fea              = false;
  heat             = false;
  transition       = false;
  template_solver  = false;
  
  /*--- Assign booleans ---*/
  
  switch (config->GetKind_Solver()) {
    case TEMPLATE_SOLVER: template_solver = true; break;
    case EULER : euler = true; break;
    case NAVIER_STOKES: ns = true; break;
    case RANS : ns = true; turbulent = true; if (config->GetKind_Trans_Model() == LM) transition = true; break;
    case TNE2_EULER : tne2_euler = true; break;
    case TNE2_NAVIER_STOKES: tne2_ns = true; break;
    case POISSON_EQUATION: poisson = true; break;
    case WAVE_EQUATION: wave = true; break;
    case HEAT_EQUATION: heat = true; break;
    case LINEAR_ELASTICITY: fea = true; break;
    case ADJ_EULER : euler = true; adj_euler = true; break;
    case ADJ_NAVIER_STOKES : ns = true; turbulent = (config->GetKind_Turb_Model() != NONE); adj_ns = true; break;
    case ADJ_RANS : ns = true; turbulent = true; adj_ns = true; adj_turb = (!config->GetFrozen_Visc()); break;
    case ADJ_TNE2_EULER : tne2_euler = true; adj_tne2_euler = true; break;
    case ADJ_TNE2_NAVIER_STOKES : tne2_ns = true; adj_tne2_ns = true; break;
    case LIN_EULER: euler = true; lin_euler = true; break;
    case DISC_ADJ_EULER: euler = true; disc_adj = true; break;
    case DISC_ADJ_NAVIER_STOKES: ns = true; disc_adj = true; break;
    case DISC_ADJ_RANS: ns = true; turbulent = true; disc_adj = true; break;
  }
  
  /*--- Assign turbulence model booleans --- */
  
  if (turbulent)
    switch (config->GetKind_Turb_Model()) {
      case SA:     spalart_allmaras = true;     break;
      case SA_NEG: neg_spalart_allmaras = true; break;
      case SST:    menter_sst = true;           break;
      case ML:     machine_learning = true;     break;
        
      default: cout << "Specified turbulence model unavailable or none selected" << endl; exit(EXIT_FAILURE); break;
    }
  
  /*--- Definition of the Class for the solution: solver_container[DOMAIN][MESH_LEVEL][EQUATION]. Note that euler, ns
   and potential are incompatible, they use the same position in sol container ---*/
  for (iMGlevel = 0; iMGlevel <= config->GetnMGLevels(); iMGlevel++) {
    
    /*--- Allocate solution for a template problem ---*/
    if (template_solver) {
      solver_container[iMGlevel][TEMPLATE_SOL] = new CTemplateSolver(geometry[iMGlevel], config);
    }
    
    /*--- Allocate solution for direct problem, and run the preprocessing and postprocessing ---*/
    if (euler) {
      solver_container[iMGlevel][FLOW_SOL] = new CEulerSolver(geometry[iMGlevel], config, iMGlevel);
      solver_container[iMGlevel][FLOW_SOL]->Preprocessing(geometry[iMGlevel], solver_container[iMGlevel], config, iMGlevel, NO_RK_ITER, RUNTIME_FLOW_SYS, false);
    }
    if (ns) {
      solver_container[iMGlevel][FLOW_SOL] = new CNSSolver(geometry[iMGlevel], config, iMGlevel);
    }
    if (tne2_euler) {
      solver_container[iMGlevel][TNE2_SOL] = new CTNE2EulerSolver(geometry[iMGlevel], config, iMGlevel);
      solver_container[iMGlevel][TNE2_SOL]->Preprocessing(geometry[iMGlevel], solver_container[iMGlevel], config, iMGlevel, NO_RK_ITER, RUNTIME_TNE2_SYS, false);
    }
    if (tne2_ns) {
      solver_container[iMGlevel][TNE2_SOL] = new CTNE2NSSolver(geometry[iMGlevel], config, iMGlevel);
      solver_container[iMGlevel][TNE2_SOL]->Preprocessing(geometry[iMGlevel], solver_container[iMGlevel], config, iMGlevel, NO_RK_ITER, RUNTIME_TNE2_SYS, false);
    }
    if (turbulent) {
      if (spalart_allmaras) {
        solver_container[iMGlevel][TURB_SOL] = new CTurbSASolver(geometry[iMGlevel], config, iMGlevel, solver_container[iMGlevel][FLOW_SOL]->GetFluidModel() );
        solver_container[iMGlevel][FLOW_SOL]->Preprocessing(geometry[iMGlevel], solver_container[iMGlevel], config, iMGlevel, NO_RK_ITER, RUNTIME_FLOW_SYS, false);
        solver_container[iMGlevel][TURB_SOL]->Postprocessing(geometry[iMGlevel], solver_container[iMGlevel], config, iMGlevel);
      }
      else if (neg_spalart_allmaras) {
        solver_container[iMGlevel][TURB_SOL] = new CTurbSASolver(geometry[iMGlevel], config, iMGlevel, solver_container[iMGlevel][FLOW_SOL]->GetFluidModel() );
        solver_container[iMGlevel][FLOW_SOL]->Preprocessing(geometry[iMGlevel], solver_container[iMGlevel], config, iMGlevel, NO_RK_ITER, RUNTIME_FLOW_SYS, false);
        solver_container[iMGlevel][TURB_SOL]->Postprocessing(geometry[iMGlevel], solver_container[iMGlevel], config, iMGlevel);
      }
      else if (menter_sst) {
        solver_container[iMGlevel][TURB_SOL] = new CTurbSSTSolver(geometry[iMGlevel], config, iMGlevel);
        solver_container[iMGlevel][FLOW_SOL]->Preprocessing(geometry[iMGlevel], solver_container[iMGlevel], config, iMGlevel, NO_RK_ITER, RUNTIME_FLOW_SYS, false);
        solver_container[iMGlevel][TURB_SOL]->Postprocessing(geometry[iMGlevel], solver_container[iMGlevel], config, iMGlevel);
      }
      else if (machine_learning) {
        solver_container[iMGlevel][TURB_SOL] = new CTurbMLSolver(geometry[iMGlevel], config, iMGlevel);
        solver_container[iMGlevel][FLOW_SOL]->Preprocessing(geometry[iMGlevel], solver_container[iMGlevel], config, iMGlevel, NO_RK_ITER, RUNTIME_FLOW_SYS, false);
        solver_container[iMGlevel][TURB_SOL]->Postprocessing(geometry[iMGlevel], solver_container[iMGlevel], config, iMGlevel);
      }
      if (transition) {
        solver_container[iMGlevel][TRANS_SOL] = new CTransLMSolver(geometry[iMGlevel], config, iMGlevel);
      }
    }
    if (poisson) {
      solver_container[iMGlevel][POISSON_SOL] = new CPoissonSolver(geometry[iMGlevel], config);
    }
    if (wave) {
      solver_container[iMGlevel][WAVE_SOL] = new CWaveSolver(geometry[iMGlevel], config);
    }
    if (heat) {
      solver_container[iMGlevel][HEAT_SOL] = new CHeatSolver(geometry[iMGlevel], config);
    }
    if (fea) {
      solver_container[iMGlevel][FEA_SOL] = new CFEASolver(geometry[iMGlevel], config);
    }
    
    /*--- Allocate solution for adjoint problem ---*/
    if (adj_euler) {
      solver_container[iMGlevel][ADJFLOW_SOL] = new CAdjEulerSolver(geometry[iMGlevel], config, iMGlevel);
    }
    if (adj_ns) {
      solver_container[iMGlevel][ADJFLOW_SOL] = new CAdjNSSolver(geometry[iMGlevel], config, iMGlevel);
    }
    if (adj_tne2_euler) {
      solver_container[iMGlevel][ADJTNE2_SOL] = new CAdjTNE2EulerSolver(geometry[iMGlevel], config, iMGlevel);
    }
    if (adj_tne2_ns) {
      solver_container[iMGlevel][ADJTNE2_SOL] = new CAdjTNE2NSSolver(geometry[iMGlevel], config, iMGlevel);
    }
    if (adj_turb) {
      solver_container[iMGlevel][ADJTURB_SOL] = new CAdjTurbSolver(geometry[iMGlevel], config, iMGlevel);
    }
    
    /*--- Allocate solution for linear problem (at the moment we use the same scheme as the adjoint problem) ---*/
    if (lin_euler) {
      solver_container[iMGlevel][LINFLOW_SOL] = new CLinEulerSolver(geometry[iMGlevel], config, iMGlevel);
    }
    if (lin_ns) {
      cout <<"Equation not implemented." << endl; exit(EXIT_FAILURE); break;
    }

    if (disc_adj) {
      solver_container[iMGlevel][ADJFLOW_SOL] = new CDiscAdjSolver(geometry[iMGlevel], config, solver_container[iMGlevel][FLOW_SOL], RUNTIME_FLOW_SYS, iMGlevel);
      if (turbulent)
        solver_container[iMGlevel][ADJTURB_SOL] = new CDiscAdjSolver(geometry[iMGlevel], config, solver_container[iMGlevel][TURB_SOL], RUNTIME_TURB_SYS, iMGlevel);
    }
  }
}

void Integration_Preprocessing(CIntegration **integration_container,
                               CGeometry **geometry, CConfig *config,
                               unsigned short iZone) {
  
  bool
  euler, adj_euler, lin_euler,
  ns, adj_ns, lin_ns,
  turbulent, adj_turb,
  tne2_euler, adj_tne2_euler,
  tne2_ns, adj_tne2_ns,
  poisson, wave, fea, heat, template_solver, transition, disc_adj;
  
  /*--- Initialize some useful booleans ---*/
  euler            = false; adj_euler        = false; lin_euler         = false;
  ns               = false; adj_ns           = false; lin_ns            = false;
  turbulent        = false; adj_turb         = false;
  tne2_euler       = false; adj_tne2_euler   = false;
  tne2_ns          = false; adj_tne2_ns      = false;
  poisson          = false; disc_adj         = false;
  wave             = false;
  heat             = false;
  fea              = false;
  transition       = false;
  template_solver  = false;
  
  /*--- Assign booleans ---*/
  switch (config->GetKind_Solver()) {
    case TEMPLATE_SOLVER: template_solver = true; break;
    case EULER : euler = true; break;
    case NAVIER_STOKES: ns = true; break;
    case RANS : ns = true; turbulent = true; if (config->GetKind_Trans_Model() == LM) transition = true; break;
    case TNE2_EULER : tne2_euler = true; break;
    case TNE2_NAVIER_STOKES: tne2_ns = true; break;
    case POISSON_EQUATION: poisson = true; break;
    case WAVE_EQUATION: wave = true; break;
    case HEAT_EQUATION: heat = true; break;
    case LINEAR_ELASTICITY: fea = true; break;
    case ADJ_EULER : euler = true; adj_euler = true; break;
    case ADJ_NAVIER_STOKES : ns = true; turbulent = (config->GetKind_Turb_Model() != NONE); adj_ns = true; break;
    case ADJ_TNE2_EULER : tne2_euler = true; adj_tne2_euler = true; break;
    case ADJ_TNE2_NAVIER_STOKES : tne2_ns = true; adj_tne2_ns = true; break;
    case ADJ_RANS : ns = true; turbulent = true; adj_ns = true; adj_turb = (!config->GetFrozen_Visc()); break;
    case LIN_EULER: euler = true; lin_euler = true; break;
    case DISC_ADJ_EULER : euler = true; disc_adj = true; break;
    case DISC_ADJ_NAVIER_STOKES: ns = true; disc_adj = true; break;
    case DISC_ADJ_RANS : ns = true; turbulent = true; disc_adj = true; break;

  }
  
  /*--- Allocate solution for a template problem ---*/
  if (template_solver) integration_container[TEMPLATE_SOL] = new CSingleGridIntegration(config);
  
  /*--- Allocate solution for direct problem ---*/
  if (euler) integration_container[FLOW_SOL] = new CMultiGridIntegration(config);
  if (ns) integration_container[FLOW_SOL] = new CMultiGridIntegration(config);
  if (tne2_euler) integration_container[TNE2_SOL] = new CMultiGridIntegration(config);
  if (tne2_ns) integration_container[TNE2_SOL] = new CMultiGridIntegration(config);
  if (turbulent) integration_container[TURB_SOL] = new CSingleGridIntegration(config);
  if (transition) integration_container[TRANS_SOL] = new CSingleGridIntegration(config);
  if (poisson) integration_container[POISSON_SOL] = new CSingleGridIntegration(config);
  if (wave) integration_container[WAVE_SOL] = new CSingleGridIntegration(config);
  if (heat) integration_container[HEAT_SOL] = new CSingleGridIntegration(config);
  if (fea) integration_container[FEA_SOL] = new CStructuralIntegration(config);
  
  /*--- Allocate solution for adjoint problem ---*/
  if (adj_euler) integration_container[ADJFLOW_SOL] = new CMultiGridIntegration(config);
  if (adj_ns) integration_container[ADJFLOW_SOL] = new CMultiGridIntegration(config);
  if (adj_tne2_euler) integration_container[ADJTNE2_SOL] = new CMultiGridIntegration(config);
  if (adj_tne2_ns) integration_container[ADJTNE2_SOL] = new CMultiGridIntegration(config);
  if (adj_turb) integration_container[ADJTURB_SOL] = new CSingleGridIntegration(config);
  
  /*--- Allocate solution for linear problem (at the moment we use the same scheme as the adjoint problem) ---*/
  if (lin_euler) integration_container[LINFLOW_SOL] = new CMultiGridIntegration(config);
  if (lin_ns) { cout <<"Equation not implemented." << endl; exit(EXIT_FAILURE); }

  if (disc_adj) integration_container[ADJFLOW_SOL] = new CIntegration(config);
  
}

void Numerics_Preprocessing(CNumerics ****numerics_container,
                            CSolver ***solver_container, CGeometry **geometry,
                            CConfig *config, unsigned short iZone) {
  
  unsigned short iMGlevel, iSol, nDim,
  
  nVar_Template         = 0,
  nVar_Flow             = 0,
  nVar_Trans            = 0,
  nVar_TNE2             = 0,
  nPrimVar_TNE2         = 0,
  nPrimVarGrad_TNE2     = 0,
  nVar_Turb             = 0,
  nVar_Adj_Flow         = 0,
  nVar_Adj_Turb         = 0,
  nVar_Adj_TNE2         = 0,
  nPrimVar_Adj_TNE2     = 0,
  nPrimVarGrad_Adj_TNE2 = 0,
  nVar_Poisson          = 0,
  nVar_Wave             = 0,
  nVar_Heat             = 0,
  nVar_Lin_Flow         = 0;
  
  su2double *constants = NULL;
  
  bool
  euler, adj_euler, lin_euler,
  ns, adj_ns,
  turbulent, adj_turb,
  tne2_euler, adj_tne2_euler,
  tne2_ns, adj_tne2_ns,
  spalart_allmaras, neg_spalart_allmaras, menter_sst, machine_learning,
  poisson,
  wave,
  fea,
  heat,
  transition,
  template_solver;
  
  bool compressible = (config->GetKind_Regime() == COMPRESSIBLE);
  bool incompressible = (config->GetKind_Regime() == INCOMPRESSIBLE);
  bool freesurface = (config->GetKind_Regime() == FREESURFACE);
  bool ideal_gas = (config->GetKind_FluidModel() == STANDARD_AIR || config->GetKind_FluidModel() == IDEAL_GAS );
  
  /*--- Initialize some useful booleans ---*/
  euler            = false;   ns               = false;   turbulent        = false;
  poisson          = false;
  adj_euler        = false;	  adj_ns           = false;	 adj_turb         = false;
  wave             = false;   heat             = false;   fea              = false;   spalart_allmaras = false; neg_spalart_allmaras = false;
  tne2_euler       = false;   tne2_ns          = false;
  adj_tne2_euler   = false;	  adj_tne2_ns      = false;
  lin_euler        = false;   menter_sst       = false;    machine_learning = false;
  transition       = false;
  template_solver  = false;
  
  /*--- Assign booleans ---*/
  switch (config->GetKind_Solver()) {
    case TEMPLATE_SOLVER: template_solver = true; break;
    case EULER : case DISC_ADJ_EULER: euler = true; break;
    case NAVIER_STOKES: case DISC_ADJ_NAVIER_STOKES: ns = true; break;
    case RANS : case DISC_ADJ_RANS:  ns = true; turbulent = true; if (config->GetKind_Trans_Model() == LM) transition = true; break;
    case TNE2_EULER : tne2_euler = true; break;
    case TNE2_NAVIER_STOKES: tne2_ns = true; break;
    case POISSON_EQUATION: poisson = true; break;
    case WAVE_EQUATION: wave = true; break;
    case HEAT_EQUATION: heat = true; break;
    case LINEAR_ELASTICITY: fea = true; break;
    case ADJ_EULER : euler = true; adj_euler = true; break;
    case ADJ_NAVIER_STOKES : ns = true; turbulent = (config->GetKind_Turb_Model() != NONE); adj_ns = true; break;
    case ADJ_TNE2_EULER : tne2_euler = true; adj_tne2_euler = true; break;
    case ADJ_TNE2_NAVIER_STOKES : tne2_ns = true; adj_tne2_ns = true; break;
    case ADJ_RANS : ns = true; turbulent = true; adj_ns = true; adj_turb = (!config->GetFrozen_Visc()); break;
    case LIN_EULER: euler = true; lin_euler = true; break;
  }
  
  /*--- Assign turbulence model booleans --- */
  
  if (turbulent)
    switch (config->GetKind_Turb_Model()) {
      case SA:     spalart_allmaras = true;     break;
      case SA_NEG: neg_spalart_allmaras = true; break;
      case ML:     machine_learning = true;     break;
      case SST:    menter_sst = true; constants = solver_container[MESH_0][TURB_SOL]->GetConstants(); break;
      default: cout << "Specified turbulence model unavailable or none selected" << endl; exit(EXIT_FAILURE); break;
    }
  
  /*--- Number of variables for the template ---*/
  
  if (template_solver) nVar_Flow = solver_container[MESH_0][FLOW_SOL]->GetnVar();
  
  /*--- Number of variables for direct problem ---*/
  
  if (euler)				nVar_Flow = solver_container[MESH_0][FLOW_SOL]->GetnVar();
  if (ns)	          nVar_Flow = solver_container[MESH_0][FLOW_SOL]->GetnVar();
  if (turbulent)		nVar_Turb = solver_container[MESH_0][TURB_SOL]->GetnVar();
  if (transition)		nVar_Trans = solver_container[MESH_0][TRANS_SOL]->GetnVar();
  if ((tne2_euler) || (tne2_ns)) {
    nVar_TNE2         = solver_container[MESH_0][TNE2_SOL]->GetnVar();
    nPrimVar_TNE2     = solver_container[MESH_0][TNE2_SOL]->GetnPrimVar();
    nPrimVarGrad_TNE2 = solver_container[MESH_0][TNE2_SOL]->GetnPrimVarGrad();
  }
  if (poisson)			nVar_Poisson = solver_container[MESH_0][POISSON_SOL]->GetnVar();
  
  if (wave)				nVar_Wave = solver_container[MESH_0][WAVE_SOL]->GetnVar();
  if (heat)				nVar_Heat = solver_container[MESH_0][HEAT_SOL]->GetnVar();
  
  /*--- Number of variables for adjoint problem ---*/
  
  if (adj_euler)    	  nVar_Adj_Flow = solver_container[MESH_0][ADJFLOW_SOL]->GetnVar();
  if (adj_ns)			      nVar_Adj_Flow = solver_container[MESH_0][ADJFLOW_SOL]->GetnVar();
  if (adj_turb)		      nVar_Adj_Turb = solver_container[MESH_0][ADJTURB_SOL]->GetnVar();
  if ((adj_tne2_euler) || (adj_tne2_ns)) {
    nVar_Adj_TNE2         = solver_container[MESH_0][ADJTNE2_SOL]->GetnVar();
    nPrimVar_Adj_TNE2     = solver_container[MESH_0][ADJTNE2_SOL]->GetnPrimVar();
    nPrimVarGrad_Adj_TNE2 = solver_container[MESH_0][ADJTNE2_SOL]->GetnPrimVarGrad();
  }
  
  /*--- Number of variables for the linear problem ---*/
  
  if (lin_euler)	nVar_Lin_Flow = solver_container[MESH_0][LINFLOW_SOL]->GetnVar();
  
  /*--- Number of dimensions ---*/
  
  nDim = geometry[MESH_0]->GetnDim();
  
  /*--- Definition of the Class for the numerical method: numerics_container[MESH_LEVEL][EQUATION][EQ_TERM] ---*/
  
  for (iMGlevel = 0; iMGlevel <= config->GetnMGLevels(); iMGlevel++) {
    numerics_container[iMGlevel] = new CNumerics** [MAX_SOLS];
    for (iSol = 0; iSol < MAX_SOLS; iSol++)
      numerics_container[iMGlevel][iSol] = new CNumerics* [MAX_TERMS];
  }
  
  /*--- Solver definition for the template problem ---*/
  if (template_solver) {
    
    /*--- Definition of the convective scheme for each equation and mesh level ---*/
    switch (config->GetKind_ConvNumScheme_Template()) {
      case SPACE_CENTERED : case SPACE_UPWIND :
        for (iMGlevel = 0; iMGlevel <= config->GetnMGLevels(); iMGlevel++)
          numerics_container[iMGlevel][TEMPLATE_SOL][CONV_TERM] = new CConvective_Template(nDim, nVar_Template, config);
        break;
      default : cout << "Convective scheme not implemented (template_solver)." << endl; exit(EXIT_FAILURE); break;
    }
    
    /*--- Definition of the viscous scheme for each equation and mesh level ---*/
    for (iMGlevel = 0; iMGlevel <= config->GetnMGLevels(); iMGlevel++)
      numerics_container[iMGlevel][TEMPLATE_SOL][VISC_TERM] = new CViscous_Template(nDim, nVar_Template, config);
    
    /*--- Definition of the source term integration scheme for each equation and mesh level ---*/
    for (iMGlevel = 0; iMGlevel <= config->GetnMGLevels(); iMGlevel++)
      numerics_container[iMGlevel][TEMPLATE_SOL][SOURCE_FIRST_TERM] = new CSource_Template(nDim, nVar_Template, config);
    
    /*--- Definition of the boundary condition method ---*/
    for (iMGlevel = 0; iMGlevel <= config->GetnMGLevels(); iMGlevel++) {
      numerics_container[iMGlevel][TEMPLATE_SOL][CONV_BOUND_TERM] = new CConvective_Template(nDim, nVar_Template, config);
    }
    
  }
  
  /*--- Solver definition for the Potential, Euler, Navier-Stokes problems ---*/
  if ((euler) || (ns)) {
    
    /*--- Definition of the convective scheme for each equation and mesh level ---*/
    switch (config->GetKind_ConvNumScheme_Flow()) {
      case NO_CONVECTIVE :
        cout << "No convective scheme." << endl; exit(EXIT_FAILURE);
        break;
        
      case SPACE_CENTERED :
        if (compressible) {
          /*--- Compressible flow ---*/
          switch (config->GetKind_Centered_Flow()) {
            case NO_CENTERED : cout << "No centered scheme." << endl; break;
            case LAX : numerics_container[MESH_0][FLOW_SOL][CONV_TERM] = new CCentLax_Flow(nDim, nVar_Flow, config); break;
            case JST : numerics_container[MESH_0][FLOW_SOL][CONV_TERM] = new CCentJST_Flow(nDim, nVar_Flow, config); break;
            case JST_KE : numerics_container[MESH_0][FLOW_SOL][CONV_TERM] = new CCentJST_KE_Flow(nDim, nVar_Flow, config); break;
            default : cout << "Centered scheme not implemented." << endl; exit(EXIT_FAILURE); break;
          }
          
          if (!config->GetLowFidelitySim()) {
            for (iMGlevel = 1; iMGlevel <= config->GetnMGLevels(); iMGlevel++)
              numerics_container[iMGlevel][FLOW_SOL][CONV_TERM] = new CCentLax_Flow(nDim, nVar_Flow, config);
          }
          else {
            numerics_container[MESH_1][FLOW_SOL][CONV_TERM] = new CCentJST_Flow(nDim, nVar_Flow, config);
            for (iMGlevel = 2; iMGlevel <= config->GetnMGLevels(); iMGlevel++)
              numerics_container[iMGlevel][FLOW_SOL][CONV_TERM] = new CCentLax_Flow(nDim, nVar_Flow, config);
          }
          
          /*--- Definition of the boundary condition method ---*/
          for (iMGlevel = 0; iMGlevel <= config->GetnMGLevels(); iMGlevel++)
            numerics_container[iMGlevel][FLOW_SOL][CONV_BOUND_TERM] = new CUpwRoe_Flow(nDim, nVar_Flow, config);
          
        }
        if (incompressible) {
          /*--- Incompressible flow, use artificial compressibility method ---*/
          switch (config->GetKind_Centered_Flow()) {
            case NO_CENTERED : cout << "No centered scheme." << endl; break;
            case LAX : numerics_container[MESH_0][FLOW_SOL][CONV_TERM] = new CCentLaxArtComp_Flow(nDim, nVar_Flow, config); break;
            case JST : numerics_container[MESH_0][FLOW_SOL][CONV_TERM] = new CCentJSTArtComp_Flow(nDim, nVar_Flow, config); break;
            default : cout << "Centered scheme not implemented." << endl; exit(EXIT_FAILURE); break;
          }
          for (iMGlevel = 1; iMGlevel <= config->GetnMGLevels(); iMGlevel++)
            numerics_container[iMGlevel][FLOW_SOL][CONV_TERM] = new CCentLaxArtComp_Flow(nDim, nVar_Flow, config);
          
          /*--- Definition of the boundary condition method ---*/
          for (iMGlevel = 0; iMGlevel <= config->GetnMGLevels(); iMGlevel++)
            numerics_container[iMGlevel][FLOW_SOL][CONV_BOUND_TERM] = new CUpwArtComp_Flow(nDim, nVar_Flow, config);
          
        }
        if (freesurface) {
          /*--- FreeSurface flow, use artificial compressibility method ---*/
          cout << "Centered scheme not implemented." << endl; exit(EXIT_FAILURE);
        }
        break;
      case SPACE_UPWIND :
        if (compressible) {
          /*--- Compressible flow ---*/
          switch (config->GetKind_Upwind_Flow()) {
            case NO_UPWIND : cout << "No upwind scheme." << endl; break;
            case ROE:
              if (ideal_gas) {
                
                for (iMGlevel = 0; iMGlevel <= config->GetnMGLevels(); iMGlevel++) {
                  numerics_container[iMGlevel][FLOW_SOL][CONV_TERM] = new CUpwRoe_Flow(nDim, nVar_Flow, config);
                  numerics_container[iMGlevel][FLOW_SOL][CONV_BOUND_TERM] = new CUpwRoe_Flow(nDim, nVar_Flow, config);
                }
              } else {
                
                for (iMGlevel = 0; iMGlevel <= config->GetnMGLevels(); iMGlevel++) {
                  numerics_container[iMGlevel][FLOW_SOL][CONV_TERM] = new CUpwGeneralRoe_Flow(nDim, nVar_Flow, config);
                  numerics_container[iMGlevel][FLOW_SOL][CONV_BOUND_TERM] = new CUpwGeneralRoe_Flow(nDim, nVar_Flow, config);
                }
              }
              break;
              
            case AUSM:
              for (iMGlevel = 0; iMGlevel <= config->GetnMGLevels(); iMGlevel++) {
                numerics_container[iMGlevel][FLOW_SOL][CONV_TERM] = new CUpwAUSM_Flow(nDim, nVar_Flow, config);
                numerics_container[iMGlevel][FLOW_SOL][CONV_BOUND_TERM] = new CUpwAUSM_Flow(nDim, nVar_Flow, config);
              }
              break;
              
            case TURKEL:
              for (iMGlevel = 0; iMGlevel <= config->GetnMGLevels(); iMGlevel++) {
                numerics_container[iMGlevel][FLOW_SOL][CONV_TERM] = new CUpwTurkel_Flow(nDim, nVar_Flow, config);
                numerics_container[iMGlevel][FLOW_SOL][CONV_BOUND_TERM] = new CUpwTurkel_Flow(nDim, nVar_Flow, config);
              }
              break;
              
            case HLLC:
              for (iMGlevel = 0; iMGlevel <= config->GetnMGLevels(); iMGlevel++) {
                numerics_container[iMGlevel][FLOW_SOL][CONV_TERM] = new CUpwHLLC_Flow(nDim, nVar_Flow, config);
                numerics_container[iMGlevel][FLOW_SOL][CONV_BOUND_TERM] = new CUpwHLLC_Flow(nDim, nVar_Flow, config);
              }
              break;
              
            case MSW:
              for (iMGlevel = 0; iMGlevel <= config->GetnMGLevels(); iMGlevel++) {
                numerics_container[iMGlevel][FLOW_SOL][CONV_TERM] = new CUpwMSW_Flow(nDim, nVar_Flow, config);
                numerics_container[iMGlevel][FLOW_SOL][CONV_BOUND_TERM] = new CUpwMSW_Flow(nDim, nVar_Flow, config);
              }
              break;
              
            case CUSP:
              for (iMGlevel = 0; iMGlevel <= config->GetnMGLevels(); iMGlevel++) {
                numerics_container[iMGlevel][FLOW_SOL][CONV_TERM] = new CUpwCUSP_Flow(nDim, nVar_Flow, config);
                numerics_container[iMGlevel][FLOW_SOL][CONV_BOUND_TERM] = new CUpwCUSP_Flow(nDim, nVar_Flow, config);
              }
              break;
              
            default : cout << "Upwind scheme not implemented." << endl; exit(EXIT_FAILURE); break;
          }
          
        }
        if (incompressible) {
          /*--- Incompressible flow, use artificial compressibility method ---*/
          switch (config->GetKind_Upwind_Flow()) {
            case NO_UPWIND : cout << "No upwind scheme." << endl; break;
            case ROE:
              for (iMGlevel = 0; iMGlevel <= config->GetnMGLevels(); iMGlevel++) {
                numerics_container[iMGlevel][FLOW_SOL][CONV_TERM] = new CUpwArtComp_Flow(nDim, nVar_Flow, config);
                numerics_container[iMGlevel][FLOW_SOL][CONV_BOUND_TERM] = new CUpwArtComp_Flow(nDim, nVar_Flow, config);
              }
              break;
            default : cout << "Upwind scheme not implemented." << endl; exit(EXIT_FAILURE); break;
          }
        }
        if (freesurface) {
          /*--- Incompressible flow, use artificial compressibility method ---*/
          switch (config->GetKind_Upwind_Flow()) {
            case NO_UPWIND : cout << "No upwind scheme." << endl; break;
            case ROE:
              for (iMGlevel = 0; iMGlevel <= config->GetnMGLevels(); iMGlevel++) {
                numerics_container[iMGlevel][FLOW_SOL][CONV_TERM] = new CUpwArtComp_FreeSurf_Flow(nDim, nVar_Flow, config);
                numerics_container[iMGlevel][FLOW_SOL][CONV_BOUND_TERM] = new CUpwArtComp_FreeSurf_Flow(nDim, nVar_Flow, config);
              }
              break;
            default : cout << "Upwind scheme not implemented." << endl; exit(EXIT_FAILURE); break;
          }
        }
        
        break;
        
      default :
        cout << "Convective scheme not implemented (euler and ns)." << endl; exit(EXIT_FAILURE);
        break;
    }
    
    /*--- Definition of the viscous scheme for each equation and mesh level ---*/
    if (compressible) {
      if (ideal_gas) {
        
        /*--- Compressible flow Ideal gas ---*/
        numerics_container[MESH_0][FLOW_SOL][VISC_TERM] = new CAvgGradCorrected_Flow(nDim, nVar_Flow, config);
        for (iMGlevel = 1; iMGlevel <= config->GetnMGLevels(); iMGlevel++)
          numerics_container[iMGlevel][FLOW_SOL][VISC_TERM] = new CAvgGrad_Flow(nDim, nVar_Flow, config);
        
        /*--- Definition of the boundary condition method ---*/
        for (iMGlevel = 0; iMGlevel <= config->GetnMGLevels(); iMGlevel++)
          numerics_container[iMGlevel][FLOW_SOL][VISC_BOUND_TERM] = new CAvgGrad_Flow(nDim, nVar_Flow, config);
        
      } else{
        
        /*--- Compressible flow Realgas ---*/
        numerics_container[MESH_0][FLOW_SOL][VISC_TERM] = new CGeneralAvgGradCorrected_Flow(nDim, nVar_Flow, config);
        for (iMGlevel = 1; iMGlevel <= config->GetnMGLevels(); iMGlevel++)
          numerics_container[iMGlevel][FLOW_SOL][VISC_TERM] = new CGeneralAvgGrad_Flow(nDim, nVar_Flow, config);
        
        /*--- Definition of the boundary condition method ---*/
        for (iMGlevel = 0; iMGlevel <= config->GetnMGLevels(); iMGlevel++)
          numerics_container[iMGlevel][FLOW_SOL][VISC_BOUND_TERM] = new CGeneralAvgGrad_Flow(nDim, nVar_Flow, config);
        
      }
    }
    if (incompressible) {
      /*--- Incompressible flow, use artificial compressibility method ---*/
      numerics_container[MESH_0][FLOW_SOL][VISC_TERM] = new CAvgGradCorrectedArtComp_Flow(nDim, nVar_Flow, config);
      for (iMGlevel = 1; iMGlevel <= config->GetnMGLevels(); iMGlevel++)
        numerics_container[iMGlevel][FLOW_SOL][VISC_TERM] = new CAvgGradArtComp_Flow(nDim, nVar_Flow, config);
      
      /*--- Definition of the boundary condition method ---*/
      for (iMGlevel = 0; iMGlevel <= config->GetnMGLevels(); iMGlevel++)
        numerics_container[iMGlevel][FLOW_SOL][VISC_BOUND_TERM] = new CAvgGradArtComp_Flow(nDim, nVar_Flow, config);
    }
    if (freesurface) {
      /*--- Freesurface flow, use artificial compressibility method ---*/
      numerics_container[MESH_0][FLOW_SOL][VISC_TERM] = new CAvgGradCorrectedArtComp_Flow(nDim, nVar_Flow, config);
      for (iMGlevel = 1; iMGlevel <= config->GetnMGLevels(); iMGlevel++)
        numerics_container[iMGlevel][FLOW_SOL][VISC_TERM] = new CAvgGradArtComp_Flow(nDim, nVar_Flow, config);
      
      /*--- Definition of the boundary condition method ---*/
      for (iMGlevel = 0; iMGlevel <= config->GetnMGLevels(); iMGlevel++)
        numerics_container[iMGlevel][FLOW_SOL][VISC_BOUND_TERM] = new CAvgGradArtComp_Flow(nDim, nVar_Flow, config);
    }
    
    /*--- Definition of the source term integration scheme for each equation and mesh level ---*/
    for (iMGlevel = 0; iMGlevel <= config->GetnMGLevels(); iMGlevel++) {
      
      if (config->GetRotating_Frame() == YES)
        numerics_container[iMGlevel][FLOW_SOL][SOURCE_FIRST_TERM] = new CSourceRotatingFrame_Flow(nDim, nVar_Flow, config);
      else if (config->GetAxisymmetric() == YES)
        numerics_container[iMGlevel][FLOW_SOL][SOURCE_FIRST_TERM] = new CSourceAxisymmetric_Flow(nDim, nVar_Flow, config);
      else if (config->GetGravityForce() == YES)
        numerics_container[iMGlevel][FLOW_SOL][SOURCE_FIRST_TERM] = new CSourceGravity(nDim, nVar_Flow, config);
      else if (config->GetWind_Gust() == YES)
        numerics_container[iMGlevel][FLOW_SOL][SOURCE_FIRST_TERM] = new CSourceWindGust(nDim, nVar_Flow, config);
      else
        numerics_container[iMGlevel][FLOW_SOL][SOURCE_FIRST_TERM] = new CSourceNothing(nDim, nVar_Flow, config);
      
      numerics_container[iMGlevel][FLOW_SOL][SOURCE_SECOND_TERM] = new CSourceNothing(nDim, nVar_Flow, config);
    }
    
  }
  
  /*--- Solver definition for the Potential, Euler, Navier-Stokes problems ---*/
  if ((tne2_euler) || (tne2_ns)) {
    
    /*--- Definition of the convective scheme for each equation and mesh level ---*/
    switch (config->GetKind_ConvNumScheme_TNE2()) {
      case NO_CONVECTIVE :
        cout << "No convective scheme." << endl; exit(EXIT_FAILURE);
        break;
        
      case SPACE_CENTERED :
        /*--- Compressible two-temperature flow ---*/
        switch (config->GetKind_Centered_TNE2()) {
          case NO_CENTERED : cout << "No centered scheme." << endl; break;
          case LAX :
            for (iMGlevel = 0; iMGlevel <= config->GetnMGLevels(); iMGlevel++) {
              numerics_container[iMGlevel][TNE2_SOL][CONV_TERM]       = new CCentLax_TNE2(nDim, nVar_TNE2, nPrimVar_TNE2, nPrimVarGrad_TNE2, config);
              numerics_container[iMGlevel][TNE2_SOL][CONV_BOUND_TERM] = new CUpwRoe_TNE2(nDim, nVar_TNE2,  nPrimVar_TNE2, nPrimVarGrad_TNE2, config);
            }
            break;
          default : cout << "Centered scheme not implemented." << endl; exit(EXIT_FAILURE); break;
        }
        break;
        
      case SPACE_UPWIND :
        /*--- Compressible two-temperature flow ---*/
        switch (config->GetKind_Upwind_TNE2()) {
          case NO_UPWIND : cout << "No upwind scheme." << endl; break;
          case ROE:
            for (iMGlevel = 0; iMGlevel <= config->GetnMGLevels(); iMGlevel++) {
              numerics_container[iMGlevel][TNE2_SOL][CONV_TERM] = new CUpwRoe_TNE2(nDim, nVar_TNE2, nPrimVar_TNE2, nPrimVarGrad_TNE2, config);
              numerics_container[iMGlevel][TNE2_SOL][CONV_BOUND_TERM] = new CUpwRoe_TNE2(nDim, nVar_TNE2,  nPrimVar_TNE2, nPrimVarGrad_TNE2, config);
            }
            break;
            
          case MSW:
            for (iMGlevel = 0; iMGlevel <= config->GetnMGLevels(); iMGlevel++) {
              numerics_container[iMGlevel][TNE2_SOL][CONV_TERM] = new CUpwMSW_TNE2(nDim, nVar_TNE2, nPrimVar_TNE2, nPrimVarGrad_TNE2, config);
              numerics_container[iMGlevel][TNE2_SOL][CONV_BOUND_TERM] = new CUpwMSW_TNE2(nDim, nVar_TNE2,  nPrimVar_TNE2, nPrimVarGrad_TNE2, config);
            }
            break;
            
          case AUSM:
            for (iMGlevel = 0; iMGlevel <= config->GetnMGLevels(); iMGlevel++) {
              numerics_container[iMGlevel][TNE2_SOL][CONV_TERM] = new CUpwAUSM_TNE2(nDim, nVar_TNE2, config);
              numerics_container[iMGlevel][TNE2_SOL][CONV_BOUND_TERM] = new CUpwAUSM_TNE2(nDim, nVar_TNE2, config);
            }
            break;
            
          case AUSMPWPLUS:
            for (iMGlevel = 0; iMGlevel <= config->GetnMGLevels(); iMGlevel++) {
              numerics_container[iMGlevel][TNE2_SOL][CONV_TERM] = new CUpwAUSMPWplus_TNE2(nDim, nVar_TNE2, config);
              numerics_container[iMGlevel][TNE2_SOL][CONV_BOUND_TERM] = new CUpwAUSMPWplus_TNE2(nDim, nVar_TNE2, config);
            }
            break;
            
          case TURKEL:
            for (iMGlevel = 0; iMGlevel <= config->GetnMGLevels(); iMGlevel++) {
              //                numerics_container[iMGlevel][TNE2_SOL][CONV_TERM] = new CUpwRoe_Turkel_TNE2(nDim, nVar_TNE2, config);
              //                numerics_container[iMGlevel][TNE2_SOL][CONV_BOUND_TERM] = new CUpwRoe_Turkel_TNE2(nDim, nVar_TNE2, config);
            }
            break;
            
          case HLLC:
            for (iMGlevel = 0; iMGlevel <= config->GetnMGLevels(); iMGlevel++) {
              //                numerics_container[iMGlevel][TNE2_SOL][CONV_TERM] = new CUpwHLLC_TNE2(nDim, nVar_TNE2, config);
              //                numerics_container[iMGlevel][TNE2_SOL][CONV_BOUND_TERM] = new CUpwHLLC_TNE2(nDim, nVar_TNE2, config);
            }
            break;
            
          default : cout << "Upwind scheme not implemented." << endl; exit(EXIT_FAILURE); break;
        }
        break;
        
      default :
        cout << "Convective scheme not implemented (TNE2)." << endl; exit(EXIT_FAILURE);
        break;
    }
    
    /*--- Definition of the viscous scheme for each equation and mesh level ---*/
    /*--- Compressible TNE2 ---*/
    numerics_container[MESH_0][TNE2_SOL][VISC_TERM] = new CAvgGradCorrected_TNE2(nDim, nVar_TNE2, nPrimVar_TNE2, nPrimVarGrad_TNE2, config);
    for (iMGlevel = 1; iMGlevel <= config->GetnMGLevels(); iMGlevel++) {
      numerics_container[iMGlevel][TNE2_SOL][VISC_TERM] = new CAvgGradCorrected_TNE2(nDim, nVar_TNE2, nPrimVar_TNE2, nPrimVarGrad_TNE2, config);
    }
    /*--- Definition of the boundary condition method ---*/
    for (iMGlevel = 0; iMGlevel <= config->GetnMGLevels(); iMGlevel++) {
      numerics_container[iMGlevel][TNE2_SOL][VISC_BOUND_TERM] = new CAvgGradCorrected_TNE2(nDim, nVar_TNE2, nPrimVar_TNE2, nPrimVarGrad_TNE2, config);
    }
    
    /*--- Definition of the source term integration scheme for each equation and mesh level ---*/
    for (iMGlevel = 0; iMGlevel <= config->GetnMGLevels(); iMGlevel++) {
      numerics_container[iMGlevel][TNE2_SOL][SOURCE_FIRST_TERM] = new CSource_TNE2(nDim, nVar_TNE2, nPrimVar_TNE2, nPrimVarGrad_TNE2, config);
    }
    
  }
  
  /*--- Solver definition for the turbulent model problem ---*/
  
  if (turbulent) {
    
    /*--- Definition of the convective scheme for each equation and mesh level ---*/
    
    switch (config->GetKind_ConvNumScheme_Turb()) {
      case NONE :
        break;
      case SPACE_UPWIND :
        for (iMGlevel = 0; iMGlevel <= config->GetnMGLevels(); iMGlevel++) {
          if (spalart_allmaras) numerics_container[iMGlevel][TURB_SOL][CONV_TERM] = new CUpwSca_TurbSA(nDim, nVar_Turb, config);
          else if (neg_spalart_allmaras) numerics_container[iMGlevel][TURB_SOL][CONV_TERM] = new CUpwSca_TurbSA(nDim, nVar_Turb, config);
          else if (machine_learning) numerics_container[iMGlevel][TURB_SOL][CONV_TERM] = new CUpwSca_TurbML(nDim, nVar_Turb, config);
          else if (menter_sst) numerics_container[iMGlevel][TURB_SOL][CONV_TERM] = new CUpwSca_TurbSST(nDim, nVar_Turb, config);
        }
        break;
      default :
        cout << "Convective scheme not implemented (turbulent)." << endl; exit(EXIT_FAILURE);
        break;
    }
    
    /*--- Definition of the viscous scheme for each equation and mesh level ---*/
    
    for (iMGlevel = 0; iMGlevel <= config->GetnMGLevels(); iMGlevel++) {
      if (spalart_allmaras) numerics_container[iMGlevel][TURB_SOL][VISC_TERM] = new CAvgGradCorrected_TurbSA(nDim, nVar_Turb, config);
      else if (neg_spalart_allmaras) numerics_container[iMGlevel][TURB_SOL][VISC_TERM] = new CAvgGradCorrected_TurbSA_Neg(nDim, nVar_Turb, config);
      else if (machine_learning) numerics_container[iMGlevel][TURB_SOL][VISC_TERM] = new CAvgGradCorrected_TurbML(nDim, nVar_Turb, config);
      else if (menter_sst) numerics_container[iMGlevel][TURB_SOL][VISC_TERM] = new CAvgGradCorrected_TurbSST(nDim, nVar_Turb, constants, config);
    }
    
    /*--- Definition of the source term integration scheme for each equation and mesh level ---*/
    
    for (iMGlevel = 0; iMGlevel <= config->GetnMGLevels(); iMGlevel++) {
      if (spalart_allmaras) numerics_container[iMGlevel][TURB_SOL][SOURCE_FIRST_TERM] = new CSourcePieceWise_TurbSA(nDim, nVar_Turb, config);
      else if (neg_spalart_allmaras) numerics_container[iMGlevel][TURB_SOL][SOURCE_FIRST_TERM] = new CSourcePieceWise_TurbSA_Neg(nDim, nVar_Turb, config);
      else if (machine_learning) numerics_container[iMGlevel][TURB_SOL][SOURCE_FIRST_TERM] = new CSourcePieceWise_TurbML(nDim, nVar_Turb, config);
      else if (menter_sst) numerics_container[iMGlevel][TURB_SOL][SOURCE_FIRST_TERM] = new CSourcePieceWise_TurbSST(nDim, nVar_Turb, constants, config);
      numerics_container[iMGlevel][TURB_SOL][SOURCE_SECOND_TERM] = new CSourceNothing(nDim, nVar_Turb, config);
    }
    
    /*--- Definition of the boundary condition method ---*/
    
    for (iMGlevel = 0; iMGlevel <= config->GetnMGLevels(); iMGlevel++) {
      if (spalart_allmaras) {
        numerics_container[iMGlevel][TURB_SOL][CONV_BOUND_TERM] = new CUpwSca_TurbSA(nDim, nVar_Turb, config);
        numerics_container[iMGlevel][TURB_SOL][VISC_BOUND_TERM] = new CAvgGrad_TurbSA(nDim, nVar_Turb, config);
      }
      else if (neg_spalart_allmaras) {
        numerics_container[iMGlevel][TURB_SOL][CONV_BOUND_TERM] = new CUpwSca_TurbSA(nDim, nVar_Turb, config);
        numerics_container[iMGlevel][TURB_SOL][VISC_BOUND_TERM] = new CAvgGrad_TurbSA_Neg(nDim, nVar_Turb, config);
      }
      else if (machine_learning) {
        numerics_container[iMGlevel][TURB_SOL][CONV_BOUND_TERM] = new CUpwSca_TurbML(nDim, nVar_Turb, config);
        numerics_container[iMGlevel][TURB_SOL][VISC_BOUND_TERM] = new CAvgGrad_TurbML(nDim, nVar_Turb, config);
      }
      else if (menter_sst) {
        numerics_container[iMGlevel][TURB_SOL][CONV_BOUND_TERM] = new CUpwSca_TurbSST(nDim, nVar_Turb, config);
        numerics_container[iMGlevel][TURB_SOL][VISC_BOUND_TERM] = new CAvgGrad_TurbSST(nDim, nVar_Turb, constants, config);
      }
    }
  }
  
  /*--- Solver definition for the transition model problem ---*/
  if (transition) {
    
    /*--- Definition of the convective scheme for each equation and mesh level ---*/
    switch (config->GetKind_ConvNumScheme_Turb()) {
      case NONE :
        break;
      case SPACE_UPWIND :
        for (iMGlevel = 0; iMGlevel <= config->GetnMGLevels(); iMGlevel++) {
          numerics_container[iMGlevel][TRANS_SOL][CONV_TERM] = new CUpwSca_TransLM(nDim, nVar_Trans, config);
        }
        break;
      default :
        cout << "Convective scheme not implemented (transition)." << endl; exit(EXIT_FAILURE);
        break;
    }
    
    /*--- Definition of the viscous scheme for each equation and mesh level ---*/
    for (iMGlevel = 0; iMGlevel <= config->GetnMGLevels(); iMGlevel++) {
      numerics_container[iMGlevel][TRANS_SOL][VISC_TERM] = new CAvgGradCorrected_TransLM(nDim, nVar_Trans, config);
    }
    
    /*--- Definition of the source term integration scheme for each equation and mesh level ---*/
    for (iMGlevel = 0; iMGlevel <= config->GetnMGLevels(); iMGlevel++) {
      numerics_container[iMGlevel][TRANS_SOL][SOURCE_FIRST_TERM] = new CSourcePieceWise_TransLM(nDim, nVar_Trans, config);
      numerics_container[iMGlevel][TRANS_SOL][SOURCE_SECOND_TERM] = new CSourceNothing(nDim, nVar_Trans, config);
    }
    
    /*--- Definition of the boundary condition method ---*/
    for (iMGlevel = 0; iMGlevel <= config->GetnMGLevels(); iMGlevel++) {
      numerics_container[iMGlevel][TRANS_SOL][CONV_BOUND_TERM] = new CUpwLin_TransLM(nDim, nVar_Trans, config);
    }
  }
  
  /*--- Solver definition for the poisson potential problem ---*/
  if (poisson) {
    
    /*--- Definition of the viscous scheme for each equation and mesh level ---*/
    numerics_container[MESH_0][POISSON_SOL][VISC_TERM] = new CGalerkin_Flow(nDim, nVar_Poisson, config);
    
    /*--- Definition of the source term integration scheme for each equation and mesh level ---*/
    numerics_container[MESH_0][POISSON_SOL][SOURCE_FIRST_TERM] = new CSourceNothing(nDim, nVar_Poisson, config);
    numerics_container[MESH_0][POISSON_SOL][SOURCE_SECOND_TERM] = new CSourceNothing(nDim, nVar_Poisson, config);
    
  }
  
  /*--- Solver definition for the poisson potential problem ---*/
  if (heat) {
    
    /*--- Definition of the viscous scheme for each equation and mesh level ---*/
    numerics_container[MESH_0][HEAT_SOL][VISC_TERM] = new CGalerkin_Flow(nDim, nVar_Heat, config);
    
    /*--- Definition of the source term integration scheme for each equation and mesh level ---*/
    numerics_container[MESH_0][HEAT_SOL][SOURCE_FIRST_TERM] = new CSourceNothing(nDim, nVar_Heat, config);
    numerics_container[MESH_0][HEAT_SOL][SOURCE_SECOND_TERM] = new CSourceNothing(nDim, nVar_Heat, config);
    
  }
  
  /*--- Solver definition for the flow adjoint problem ---*/
  
  if (adj_euler || adj_ns) {
    
    /*--- Definition of the convective scheme for each equation and mesh level ---*/
    
    switch (config->GetKind_ConvNumScheme_AdjFlow()) {
      case NO_CONVECTIVE :
        cout << "No convective scheme." << endl; exit(EXIT_FAILURE);
        break;
        
      case SPACE_CENTERED :
        
        if (compressible) {
          
          /*--- Compressible flow ---*/
          
          switch (config->GetKind_Centered_AdjFlow()) {
            case NO_CENTERED : cout << "No centered scheme." << endl; break;
            case LAX : numerics_container[MESH_0][ADJFLOW_SOL][CONV_TERM] = new CCentLax_AdjFlow(nDim, nVar_Adj_Flow, config); break;
            case JST : numerics_container[MESH_0][ADJFLOW_SOL][CONV_TERM] = new CCentJST_AdjFlow(nDim, nVar_Adj_Flow, config); break;
            default : cout << "Centered scheme not implemented." << endl; exit(EXIT_FAILURE); break;
          }
          
          for (iMGlevel = 1; iMGlevel <= config->GetnMGLevels(); iMGlevel++)
            numerics_container[iMGlevel][ADJFLOW_SOL][CONV_TERM] = new CCentLax_AdjFlow(nDim, nVar_Adj_Flow, config);
          
          for (iMGlevel = 0; iMGlevel <= config->GetnMGLevels(); iMGlevel++)
            numerics_container[iMGlevel][ADJFLOW_SOL][CONV_BOUND_TERM] = new CUpwRoe_AdjFlow(nDim, nVar_Adj_Flow, config);
          
        }
        
        if (incompressible || freesurface) {
          
          /*--- Incompressible flow, use artificial compressibility method ---*/
          
          switch (config->GetKind_Centered_AdjFlow()) {
            case NO_CENTERED : cout << "No centered scheme." << endl; break;
            case LAX : numerics_container[MESH_0][ADJFLOW_SOL][CONV_TERM] = new CCentLaxArtComp_AdjFlow(nDim, nVar_Adj_Flow, config); break;
            case JST : numerics_container[MESH_0][ADJFLOW_SOL][CONV_TERM] = new CCentJSTArtComp_AdjFlow(nDim, nVar_Adj_Flow, config); break;
            default : cout << "Centered scheme not implemented." << endl; exit(EXIT_FAILURE); break;
          }
          
          for (iMGlevel = 1; iMGlevel <= config->GetnMGLevels(); iMGlevel++)
            numerics_container[iMGlevel][ADJFLOW_SOL][CONV_TERM] = new CCentLaxArtComp_AdjFlow(nDim, nVar_Adj_Flow, config);
          
          for (iMGlevel = 0; iMGlevel <= config->GetnMGLevels(); iMGlevel++)
            numerics_container[iMGlevel][ADJFLOW_SOL][CONV_BOUND_TERM] = new CUpwRoeArtComp_AdjFlow(nDim, nVar_Adj_Flow, config);
          
        }
        
        break;
        
      case SPACE_UPWIND :
        
        if (compressible) {
          
          /*--- Compressible flow ---*/
          
          switch (config->GetKind_Upwind_AdjFlow()) {
            case NO_UPWIND : cout << "No upwind scheme." << endl; break;
            case ROE:
              for (iMGlevel = 0; iMGlevel <= config->GetnMGLevels(); iMGlevel++) {
                numerics_container[iMGlevel][ADJFLOW_SOL][CONV_TERM] = new CUpwRoe_AdjFlow(nDim, nVar_Adj_Flow, config);
                numerics_container[iMGlevel][ADJFLOW_SOL][CONV_BOUND_TERM] = new CUpwRoe_AdjFlow(nDim, nVar_Adj_Flow, config);
              }
              break;
            default : cout << "Upwind scheme not implemented." << endl; exit(EXIT_FAILURE); break;
          }
        }
        
        if (incompressible || freesurface) {
          
          /*--- Incompressible flow, use artificial compressibility method ---*/
          
          switch (config->GetKind_Upwind_AdjFlow()) {
            case NO_UPWIND : cout << "No upwind scheme." << endl; break;
            case ROE:
              for (iMGlevel = 0; iMGlevel <= config->GetnMGLevels(); iMGlevel++) {
                numerics_container[iMGlevel][ADJFLOW_SOL][CONV_TERM] = new CUpwRoeArtComp_AdjFlow(nDim, nVar_Adj_Flow, config);
                numerics_container[iMGlevel][ADJFLOW_SOL][CONV_BOUND_TERM] = new CUpwRoeArtComp_AdjFlow(nDim, nVar_Adj_Flow, config);
              }
              break;
            default : cout << "Upwind scheme not implemented." << endl; exit(EXIT_FAILURE); break;
          }
        }
        
        break;
        
      default :
        cout << "Convective scheme not implemented (adj_euler and adj_ns)." << endl; exit(EXIT_FAILURE);
        break;
    }
    
    /*--- Definition of the viscous scheme for each equation and mesh level ---*/
    
    if (compressible) {
      
      /*--- Compressible flow ---*/
      
      numerics_container[MESH_0][ADJFLOW_SOL][VISC_TERM] = new CAvgGradCorrected_AdjFlow(nDim, nVar_Adj_Flow, config);
      numerics_container[MESH_0][ADJFLOW_SOL][VISC_BOUND_TERM] = new CAvgGrad_AdjFlow(nDim, nVar_Adj_Flow, config);
      
      for (iMGlevel = 1; iMGlevel <= config->GetnMGLevels(); iMGlevel++) {
        numerics_container[iMGlevel][ADJFLOW_SOL][VISC_TERM] = new CAvgGrad_AdjFlow(nDim, nVar_Adj_Flow, config);
        numerics_container[iMGlevel][ADJFLOW_SOL][VISC_BOUND_TERM] = new CAvgGrad_AdjFlow(nDim, nVar_Adj_Flow, config);
      }
      
    }
    
    if (incompressible || freesurface) {
      
      /*--- Incompressible flow, use artificial compressibility method ---*/
      
      numerics_container[MESH_0][ADJFLOW_SOL][VISC_TERM] = new CAvgGradCorrectedArtComp_AdjFlow(nDim, nVar_Adj_Flow, config);
      numerics_container[MESH_0][ADJFLOW_SOL][VISC_BOUND_TERM] = new CAvgGradArtComp_AdjFlow(nDim, nVar_Adj_Flow, config);
      
      for (iMGlevel = 1; iMGlevel <= config->GetnMGLevels(); iMGlevel++) {
        numerics_container[iMGlevel][ADJFLOW_SOL][VISC_TERM] = new CAvgGradArtComp_AdjFlow(nDim, nVar_Adj_Flow, config);
        numerics_container[iMGlevel][ADJFLOW_SOL][VISC_BOUND_TERM] = new CAvgGradArtComp_AdjFlow(nDim, nVar_Adj_Flow, config);
      }
      
    }
    
    /*--- Definition of the source term integration scheme for each equation and mesh level ---*/
    
    for (iMGlevel = 0; iMGlevel <= config->GetnMGLevels(); iMGlevel++) {
      
      /*--- Note that RANS is incompatible with Axisymmetric or Rotational (Fix it!) ---*/
      
      if (compressible) {
        
        if (adj_ns) {
          
          numerics_container[iMGlevel][ADJFLOW_SOL][SOURCE_FIRST_TERM] = new CSourceViscous_AdjFlow(nDim, nVar_Adj_Flow, config);
          
          if (config->GetRotating_Frame() == YES)
            numerics_container[iMGlevel][ADJFLOW_SOL][SOURCE_SECOND_TERM] = new CSourceRotatingFrame_AdjFlow(nDim, nVar_Adj_Flow, config);
          else
            numerics_container[iMGlevel][ADJFLOW_SOL][SOURCE_SECOND_TERM] = new CSourceConservative_AdjFlow(nDim, nVar_Adj_Flow, config);
          
        }
        
        else {
          
          if (config->GetRotating_Frame() == YES)
            numerics_container[iMGlevel][ADJFLOW_SOL][SOURCE_FIRST_TERM] = new CSourceRotatingFrame_AdjFlow(nDim, nVar_Adj_Flow, config);
          else if (config->GetAxisymmetric() == YES)
            numerics_container[iMGlevel][ADJFLOW_SOL][SOURCE_FIRST_TERM] = new CSourceAxisymmetric_AdjFlow(nDim, nVar_Adj_Flow, config);
          else
            numerics_container[iMGlevel][ADJFLOW_SOL][SOURCE_FIRST_TERM] = new CSourceNothing(nDim, nVar_Adj_Flow, config);
          
          numerics_container[iMGlevel][ADJFLOW_SOL][SOURCE_SECOND_TERM] = new CSourceNothing(nDim, nVar_Adj_Flow, config);
          
        }
        
      }
      
      if (incompressible || freesurface) {
        
        numerics_container[iMGlevel][ADJFLOW_SOL][SOURCE_FIRST_TERM] = new CSourceNothing(nDim, nVar_Adj_Flow, config);
        numerics_container[iMGlevel][ADJFLOW_SOL][SOURCE_SECOND_TERM] = new CSourceNothing(nDim, nVar_Adj_Flow, config);
        
      }
      
    }
    
  }
  
  /*--- Solver definition for the flow adjoint problem ---*/
  if (adj_tne2_euler || adj_tne2_ns) {
    
    /*--- Definition of the convective scheme for each equation and mesh level ---*/
    switch (config->GetKind_ConvNumScheme_AdjTNE2()) {
      case NO_CONVECTIVE :
        cout << "No convective scheme." << endl; exit(EXIT_FAILURE);
        break;
      case SPACE_CENTERED :
        switch (config->GetKind_Centered_AdjTNE2()) {
          case NO_CENTERED : cout << "No centered scheme." << endl; break;
          case LAX : numerics_container[MESH_0][ADJTNE2_SOL][CONV_TERM] = new CCentLax_AdjTNE2(nDim, nVar_Adj_TNE2, nPrimVar_Adj_TNE2, nPrimVarGrad_Adj_TNE2, config); break;
          case JST : numerics_container[MESH_0][ADJTNE2_SOL][CONV_TERM] = new CCentJST_AdjTNE2(nDim, nVar_Adj_TNE2, config); break;
          default : cout << "Centered scheme not implemented." << endl; exit(EXIT_FAILURE); break;
        }
        for (iMGlevel = 1; iMGlevel <= config->GetnMGLevels(); iMGlevel++)
          numerics_container[iMGlevel][ADJTNE2_SOL][CONV_TERM] = new CCentLax_AdjTNE2(nDim, nVar_Adj_TNE2, nPrimVar_Adj_TNE2, nPrimVarGrad_Adj_TNE2, config);
        
        /*--- Definition of the boundary condition method ---*/
        for (iMGlevel = 0; iMGlevel <= config->GetnMGLevels(); iMGlevel++)
          numerics_container[iMGlevel][ADJTNE2_SOL][CONV_BOUND_TERM] = new CUpwRoe_AdjTNE2(nDim, nVar_Adj_TNE2, nPrimVar_Adj_TNE2, nPrimVarGrad_Adj_TNE2, config);
        break;
      case SPACE_UPWIND :
        switch (config->GetKind_Upwind_AdjTNE2()) {
          case NO_UPWIND : cout << "No upwind scheme." << endl; break;
          case ROE:
            for (iMGlevel = 0; iMGlevel <= config->GetnMGLevels(); iMGlevel++) {
              numerics_container[iMGlevel][ADJTNE2_SOL][CONV_TERM] = new CUpwRoe_AdjTNE2(nDim, nVar_Adj_TNE2, nPrimVar_Adj_TNE2, nPrimVarGrad_Adj_TNE2, config);
              numerics_container[iMGlevel][ADJTNE2_SOL][CONV_BOUND_TERM] = new CUpwRoe_AdjTNE2(nDim, nVar_Adj_TNE2, nPrimVar_Adj_TNE2, nPrimVarGrad_Adj_TNE2, config);
            }
            break;
          case SW:
            for (iMGlevel = 0; iMGlevel <= config->GetnMGLevels(); iMGlevel++) {
              numerics_container[iMGlevel][ADJTNE2_SOL][CONV_TERM] = new CUpwSW_AdjTNE2(nDim, nVar_Adj_TNE2, nPrimVar_Adj_TNE2, nPrimVarGrad_Adj_TNE2, config);
              numerics_container[iMGlevel][ADJTNE2_SOL][CONV_BOUND_TERM] = new CUpwSW_AdjTNE2(nDim, nVar_Adj_TNE2, nPrimVar_Adj_TNE2, nPrimVarGrad_Adj_TNE2, config);
            }
            break;
          default : cout << "Upwind scheme not implemented." << endl; exit(EXIT_FAILURE); break;
        }
        break;
        
      default :
        cout << "Convective scheme not implemented (adj_tne2_euler and adj_tne2_ns)." << endl; exit(EXIT_FAILURE);
        break;
    }
    
    /*--- Definition of the viscous scheme for each equation and mesh level ---*/
    for (iMGlevel = 0; iMGlevel <= config->GetnMGLevels(); iMGlevel++) {
      numerics_container[iMGlevel][ADJTNE2_SOL][VISC_TERM] = new CAvgGrad_AdjTNE2(nDim, nVar_Adj_TNE2, config);
      numerics_container[iMGlevel][ADJTNE2_SOL][VISC_BOUND_TERM] = new CAvgGrad_AdjTNE2(nDim, nVar_Adj_TNE2, config);
    }
    
    /*--- Definition of the source term integration scheme for each equation and mesh level ---*/
    for (iMGlevel = 0; iMGlevel <= config->GetnMGLevels(); iMGlevel++) {
      numerics_container[iMGlevel][ADJTNE2_SOL][SOURCE_FIRST_TERM] = new CSource_TNE2(nDim, nVar_TNE2, nPrimVar_TNE2, nPrimVarGrad_TNE2, config);
      
      numerics_container[iMGlevel][ADJTNE2_SOL][SOURCE_SECOND_TERM] = new CSource_AdjTNE2(nDim, nVar_Adj_TNE2, nPrimVar_Adj_TNE2, nPrimVarGrad_Adj_TNE2, config);
    }
    
  }
  
  /*--- Solver definition for the linearized flow problem ---*/
  if (lin_euler) {
    
    /*--- Definition of the convective scheme for each equation and mesh level ---*/
    switch (config->GetKind_ConvNumScheme_LinFlow()) {
      case NONE :
        break;
      case SPACE_CENTERED :
        switch (config->GetKind_Centered_LinFlow()) {
          case LAX : numerics_container[MESH_0][LINFLOW_SOL][CONV_TERM] = new CCentLax_LinFlow(nDim, nVar_Lin_Flow, config); break;
          case JST : numerics_container[MESH_0][LINFLOW_SOL][CONV_TERM] = new CCentJST_LinFlow(nDim, nVar_Lin_Flow, config); break;
          default : cout << "Centered scheme not implemented." << endl; exit(EXIT_FAILURE); break;
        }
        for (iMGlevel = 1; iMGlevel <= config->GetnMGLevels(); iMGlevel++)
          numerics_container[iMGlevel][LINFLOW_SOL][CONV_TERM] = new CCentLax_LinFlow(nDim, nVar_Lin_Flow, config);
        break;
      default :
        cout << "Convective scheme not implemented (lin_euler)." << endl; exit(EXIT_FAILURE);
        break;
    }
    
    /*--- Definition of the boundary condition method ---*/
    for (iMGlevel = 0; iMGlevel <= config->GetnMGLevels(); iMGlevel++)
      numerics_container[iMGlevel][LINFLOW_SOL][CONV_BOUND_TERM] = new CCentLax_LinFlow(nDim, nVar_Lin_Flow, config);
  }
  
  /*--- Solver definition for the turbulent adjoint problem ---*/
  if (adj_turb) {
    /*--- Definition of the convective scheme for each equation and mesh level ---*/
    switch (config->GetKind_ConvNumScheme_AdjTurb()) {
      case NONE :
        break;
      case SPACE_UPWIND :
        for (iMGlevel = 0; iMGlevel <= config->GetnMGLevels(); iMGlevel++)
          if (spalart_allmaras) {
            numerics_container[iMGlevel][ADJTURB_SOL][CONV_TERM] = new CUpwSca_AdjTurb(nDim, nVar_Adj_Turb, config);
          }
          else if (neg_spalart_allmaras) {cout << "Adjoint Neg SA turbulence model not implemented." << endl; exit(EXIT_FAILURE);}
          else if (menter_sst) {cout << "Adjoint SST turbulence model not implemented." << endl; exit(EXIT_FAILURE);}
        break;
      default :
        cout << "Convective scheme not implemented (adj_turb)." << endl; exit(EXIT_FAILURE);
        break;
    }
    
    /*--- Definition of the viscous scheme for each equation and mesh level ---*/
    for (iMGlevel = 0; iMGlevel <= config->GetnMGLevels(); iMGlevel++) {
      if (spalart_allmaras) {
        numerics_container[iMGlevel][ADJTURB_SOL][VISC_TERM] = new CAvgGradCorrected_AdjTurb(nDim, nVar_Adj_Turb, config);
      }
      else if (neg_spalart_allmaras) {cout << "Adjoint Neg SA turbulence model not implemented." << endl; exit(EXIT_FAILURE);}
      else if (menter_sst) {cout << "Adjoint SST turbulence model not implemented." << endl; exit(EXIT_FAILURE);}
    }
    
    /*--- Definition of the source term integration scheme for each equation and mesh level ---*/
    for (iMGlevel = 0; iMGlevel <= config->GetnMGLevels(); iMGlevel++) {
      if (spalart_allmaras) {
        numerics_container[iMGlevel][ADJTURB_SOL][SOURCE_FIRST_TERM] = new CSourcePieceWise_AdjTurb(nDim, nVar_Adj_Turb, config);
        numerics_container[iMGlevel][ADJTURB_SOL][SOURCE_SECOND_TERM] = new CSourceConservative_AdjTurb(nDim, nVar_Adj_Turb, config);
      }
      else if (neg_spalart_allmaras) {cout << "Adjoint Neg SA turbulence model not implemented." << endl; exit(EXIT_FAILURE);}
      else if (menter_sst) {cout << "Adjoint SST turbulence model not implemented." << endl; exit(EXIT_FAILURE);}
    }
    
    /*--- Definition of the boundary condition method ---*/
    for (iMGlevel = 0; iMGlevel <= config->GetnMGLevels(); iMGlevel++) {
      if (spalart_allmaras) numerics_container[iMGlevel][ADJTURB_SOL][CONV_BOUND_TERM] = new CUpwLin_AdjTurb(nDim, nVar_Adj_Turb, config);
      else if (neg_spalart_allmaras) {cout << "Adjoint Neg SA turbulence model not implemented." << endl; exit(EXIT_FAILURE);}
      else if (menter_sst) {cout << "Adjoint SST turbulence model not implemented." << endl; exit(EXIT_FAILURE);}
    }
    
  }
  
  /*--- Solver definition for the wave problem ---*/
  if (wave) {
    
    /*--- Definition of the viscous scheme for each equation and mesh level ---*/
    numerics_container[MESH_0][WAVE_SOL][VISC_TERM] = new CGalerkin_Flow(nDim, nVar_Wave, config);
    
  }
  
  /*--- Solver definition for the FEA problem ---*/
  if (fea) {
    
    /*--- Definition of the viscous scheme for each equation and mesh level ---*/
    numerics_container[MESH_0][FEA_SOL][VISC_TERM] = new CGalerkin_FEA(nDim, nVar_Wave, config);
    
  }
  
=======
>>>>>>> 9e7a6a8a
}
<|MERGE_RESOLUTION|>--- conflicted
+++ resolved
@@ -1,1525 +1,369 @@
-/*!
- * \file definition_structure.cpp
- * \brief Main subroutines used by SU2_CFD
- * \author F. Palacios, T. Economon
- * \version 4.0.1 "Cardinal"
- *
- * SU2 Lead Developers: Dr. Francisco Palacios (Francisco.D.Palacios@boeing.com).
- *                      Dr. Thomas D. Economon (economon@stanford.edu).
- *
- * SU2 Developers: Prof. Juan J. Alonso's group at Stanford University.
- *                 Prof. Piero Colonna's group at Delft University of Technology.
- *                 Prof. Nicolas R. Gauger's group at Kaiserslautern University of Technology.
- *                 Prof. Alberto Guardone's group at Polytechnic University of Milan.
- *                 Prof. Rafael Palacios' group at Imperial College London.
- *
- * Copyright (C) 2012-2015 SU2, the open-source CFD code.
- *
- * SU2 is free software; you can redistribute it and/or
- * modify it under the terms of the GNU Lesser General Public
- * License as published by the Free Software Foundation; either
- * version 2.1 of the License, or (at your option) any later version.
- *
- * SU2 is distributed in the hope that it will be useful,
- * but WITHOUT ANY WARRANTY; without even the implied warranty of
- * MERCHANTABILITY or FITNESS FOR A PARTICULAR PURPOSE. See the GNU
- * Lesser General Public License for more details.
- *
- * You should have received a copy of the GNU Lesser General Public
- * License along with SU2. If not, see <http://www.gnu.org/licenses/>.
- */
-
-#include "../include/definition_structure.hpp"
-
-unsigned short GetnZone(string val_mesh_filename, unsigned short val_format, CConfig *config) {
-  string text_line, Marker_Tag;
-  ifstream mesh_file;
-  short nZone = 1; // Default value
-  unsigned short iLine, nLine = 10;
-  char cstr[200];
-  string::size_type position;
-  
-  /*--- Search the mesh file for the 'NZONE' keyword. ---*/
-  
-  switch (val_format) {
-    case SU2:
-      
-      /*--- Open grid file ---*/
-      
-      strcpy (cstr, val_mesh_filename.c_str());
-      mesh_file.open(cstr, ios::in);
-      if (mesh_file.fail()) {
-        cout << "cstr=" << cstr << endl;
-        cout << "There is no geometry file (GetnZone))!" << endl;
-        
-#ifndef HAVE_MPI
-        exit(EXIT_FAILURE);
-#else
-        MPI_Abort(MPI_COMM_WORLD,1);
-        MPI_Finalize();
-#endif
-      }
-      
-      /*--- Read the SU2 mesh file ---*/
-      
-      for (iLine = 0; iLine < nLine ; iLine++) {
-        
-        getline (mesh_file, text_line);
-        
-        /*--- Search for the "NZONE" keyword to see if there are multiple Zones ---*/
-        
-        position = text_line.find ("NZONE=",0);
-        if (position != string::npos) {
-          text_line.erase (0,6); nZone = atoi(text_line.c_str());
-        }
-      }
-      
-      break;
-      
-  }
-  
-  /*--- For time spectral integration, nZones = nTimeInstances. ---*/
-  if (config->GetUnsteady_Simulation() == TIME_SPECTRAL) {
-    nZone = config->GetnTimeInstances();
-  }
-  
-  return (unsigned short) nZone;
-}
-
-unsigned short GetnDim(string val_mesh_filename, unsigned short val_format) {
-  
-  string text_line, Marker_Tag;
-  ifstream mesh_file;
-  short nDim = 3;
-  unsigned short iLine, nLine = 10;
-  char cstr[200];
-  string::size_type position;
-  
-  /*--- Open grid file ---*/
-  
-  strcpy (cstr, val_mesh_filename.c_str());
-  mesh_file.open(cstr, ios::in);
-  
-  switch (val_format) {
-    case SU2:
-      
-      /*--- Read SU2 mesh file ---*/
-      
-      for (iLine = 0; iLine < nLine ; iLine++) {
-        
-        getline (mesh_file, text_line);
-        
-        /*--- Search for the "NDIM" keyword to see if there are multiple Zones ---*/
-        
-        position = text_line.find ("NDIME=",0);
-        if (position != string::npos) {
-          text_line.erase (0,6); nDim = atoi(text_line.c_str());
-        }
-      }
-      break;
-      
-    case CGNS:
-      
-#ifdef HAVE_CGNS
-      
-      /*--- Local variables which are needed when calling the CGNS mid-level API. ---*/
-      
-      int fn, nbases = 0, nzones = 0, file_type;
-      int cell_dim = 0, phys_dim = 0;
-      char basename[CGNS_STRING_SIZE];
-      
-      /*--- Check whether the supplied file is truly a CGNS file. ---*/
-      
-      if ( cg_is_cgns(val_mesh_filename.c_str(), &file_type) != CG_OK ) {
-        printf( "\n\n   !!! Error !!!\n" );
-        printf( " %s is not a CGNS file.\n", val_mesh_filename.c_str());
-        printf( " Now exiting...\n\n");
-        exit(EXIT_FAILURE);
-      }
-      
-      /*--- Open the CGNS file for reading. The value of fn returned
-       is the specific index number for this file and will be
-       repeatedly used in the function calls. ---*/
-      
-      if (cg_open(val_mesh_filename.c_str(), CG_MODE_READ, &fn)) cg_error_exit();
-      
-      /*--- Get the number of databases. This is the highest node
-       in the CGNS heirarchy. ---*/
-      
-      if (cg_nbases(fn, &nbases)) cg_error_exit();
-      
-      /*--- Check if there is more than one database. Throw an
-       error if there is because this reader can currently
-       only handle one database. ---*/
-      
-      if ( nbases > 1 ) {
-        printf("\n\n   !!! Error !!!\n" );
-        printf("CGNS reader currently incapable of handling more than 1 database.");
-        printf("Now exiting...\n\n");
-        exit(EXIT_FAILURE);
-      }
-      
-      /*--- Read the databases. Note that the indexing starts at 1. ---*/
-      
-      for ( int i = 1; i <= nbases; i++ ) {
-        
-        if (cg_base_read(fn, i, basename, &cell_dim, &phys_dim)) cg_error_exit();
-        
-        /*--- Get the number of zones for this base. ---*/
-        
-        if (cg_nzones(fn, i, &nzones)) cg_error_exit();
-        
-      }
-      
-      /*--- Set the problem dimension as read from the CGNS file ---*/
-      
-      nDim = cell_dim;
-      
-#endif
-      
-      break;
-      
-  }
-  
-  mesh_file.close();
-  
-  return (unsigned short) nDim;
-}
-
-void Driver_Preprocessing(CDriver **driver,
-                          CIteration **iteration_container,
-                          CSolver ****solver_container,
-                          CGeometry ***geometry_container,
-                          CIntegration ***integration_container,
-                          CNumerics *****numerics_container,
-                          CConfig **config_container,
-                          unsigned short val_nZone) {
-  
-  int rank = MASTER_NODE;
-#ifdef HAVE_MPI
-  MPI_Comm_rank(MPI_COMM_WORLD, &rank);
-#endif
-  
-  if (val_nZone == SINGLE_ZONE) {
-    
-    /*--- Single zone problem: instantiate the single zone driver class. ---*/
-    if (rank == MASTER_NODE) cout << "Instantiating a single zone driver for the problem. " << endl;
-    
-    *driver = new CSingleZoneDriver(iteration_container, solver_container, geometry_container,
-                                    integration_container, numerics_container, config_container, val_nZone);
-    
-  } else if (config_container[ZONE_0]->GetUnsteady_Simulation() == TIME_SPECTRAL) {
-    
-    /*--- Use the spectral method driver. ---*/
-    
-    if (rank == MASTER_NODE) cout << "Instantiating a spectral method driver for the problem. " << endl;
-    *driver = new CSpectralDriver(iteration_container, solver_container, geometry_container,
-                                  integration_container, numerics_container, config_container, val_nZone);
-    
-  } else {
-    
-    /*--- Multi-zone problem: instantiate the multi-zone driver class by default
-     or a specialized driver class for a particular multi-physics problem. ---*/
-    
-    if (rank == MASTER_NODE) cout << "Instantiating a multi-zone driver for the problem. " << endl;
-    *driver = new CMultiZoneDriver(iteration_container, solver_container, geometry_container,
-                                   integration_container, numerics_container, config_container, val_nZone);
-    
-    /*--- Future multi-zone drivers instatiated here. ---*/
-    
-  }
-  
-}
-
-
-void Geometrical_Preprocessing(CGeometry ***geometry, CConfig **config, unsigned short val_nZone) {
-  
-  unsigned short iMGlevel, iZone;
-  unsigned long iPoint;
-  int rank = MASTER_NODE;
-  
-#ifdef HAVE_MPI
-  MPI_Comm_rank(MPI_COMM_WORLD, &rank);
-#endif
-  
-  for (iZone = 0; iZone < val_nZone; iZone++) {
-    
-    /*--- Compute elements surrounding points, points surrounding points ---*/
-    
-    if (rank == MASTER_NODE) cout << "Setting point connectivity." << endl;
-    geometry[iZone][MESH_0]->SetPoint_Connectivity();
-    
-    /*--- Renumbering points using Reverse Cuthill McKee ordering ---*/
-    
-    if (rank == MASTER_NODE) cout << "Renumbering points (Reverse Cuthill McKee Ordering)." << endl;
-    geometry[iZone][MESH_0]->SetRCM_Ordering(config[iZone]);
-    
-    /*--- recompute elements surrounding points, points surrounding points ---*/
-    
-    if (rank == MASTER_NODE) cout << "Recomputing point connectivity." << endl;
-    geometry[iZone][MESH_0]->SetPoint_Connectivity();
-    
-    /*--- Compute elements surrounding elements ---*/
-    
-    if (rank == MASTER_NODE) cout << "Setting element connectivity." << endl;
-    geometry[iZone][MESH_0]->SetElement_Connectivity();
-    
-    /*--- Check the orientation before computing geometrical quantities ---*/
-    
-    if (rank == MASTER_NODE) cout << "Checking the numerical grid orientation." << endl;
-    geometry[iZone][MESH_0]->SetBoundVolume();
-    geometry[iZone][MESH_0]->Check_IntElem_Orientation(config[iZone]);
-    geometry[iZone][MESH_0]->Check_BoundElem_Orientation(config[iZone]);
-    
-    /*--- Create the edge structure ---*/
-    
-    if (rank == MASTER_NODE) cout << "Identifying edges and vertices." << endl;
-    geometry[iZone][MESH_0]->SetEdges();
-    geometry[iZone][MESH_0]->SetVertex(config[iZone]);
-    
-    /*--- Compute cell center of gravity ---*/
-    
-    if (rank == MASTER_NODE) cout << "Computing centers of gravity." << endl;
-    geometry[iZone][MESH_0]->SetCG();
-    
-    /*--- Create the control volume structures ---*/
-    
-    if (rank == MASTER_NODE) cout << "Setting the control volume structure." << endl;
-    geometry[iZone][MESH_0]->SetControlVolume(config[iZone], ALLOCATE);
-    geometry[iZone][MESH_0]->SetBoundControlVolume(config[iZone], ALLOCATE);
-    
-    /*--- Visualize a dual control volume if requested ---*/
-    
-    if ((config[iZone]->GetVisualize_CV() >= 0) &&
-        (config[iZone]->GetVisualize_CV() < (long)geometry[iZone][MESH_0]->GetnPointDomain()))
-      geometry[iZone][MESH_0]->VisualizeControlVolume(config[iZone], UPDATE);
-    
-    /*--- Identify closest normal neighbor ---*/
-    
-    if (rank == MASTER_NODE) cout << "Searching for the closest normal neighbors to the surfaces." << endl;
-    geometry[iZone][MESH_0]->FindNormal_Neighbor(config[iZone]);
-    
-    /*--- Compute the surface curvature ---*/
-    
-    if (rank == MASTER_NODE) cout << "Compute the surface curvature." << endl;
-    geometry[iZone][MESH_0]->ComputeSurf_Curvature(config[iZone]);
-    
-    if ((config[iZone]->GetnMGLevels() != 0) && (rank == MASTER_NODE))
-      cout << "Setting the multigrid structure." << endl;
-    
-  }
-  
-  /*--- Loop over all the new grid ---*/
-  
-  for (iMGlevel = 1; iMGlevel <= config[ZONE_0]->GetnMGLevels(); iMGlevel++) {
-    
-    /*--- Loop over all zones at each grid level. ---*/
-    
-    for (iZone = 0; iZone < val_nZone; iZone++) {
-      
-      /*--- Create main agglomeration structure ---*/
-      
-      geometry[iZone][iMGlevel] = new CMultiGridGeometry(geometry, config, iMGlevel, iZone);
-      
-      /*--- Compute points surrounding points. ---*/
-      
-      geometry[iZone][iMGlevel]->SetPoint_Connectivity(geometry[iZone][iMGlevel-1]);
-      
-      /*--- Create the edge structure ---*/
-      
-      geometry[iZone][iMGlevel]->SetEdges();
-      geometry[iZone][iMGlevel]->SetVertex(geometry[iZone][iMGlevel-1], config[iZone]);
-      
-      /*--- Create the control volume structures ---*/
-      
-      geometry[iZone][iMGlevel]->SetControlVolume(config[iZone], geometry[iZone][iMGlevel-1], ALLOCATE);
-      geometry[iZone][iMGlevel]->SetBoundControlVolume(config[iZone], geometry[iZone][iMGlevel-1], ALLOCATE);
-      geometry[iZone][iMGlevel]->SetCoord(geometry[iZone][iMGlevel-1]);
-      
-      /*--- Find closest neighbor to a surface point ---*/
-      
-      geometry[iZone][iMGlevel]->FindNormal_Neighbor(config[iZone]);
-      
-    }
-    
-  }
-  
-  /*--- For unsteady simulations, initialize the grid volumes
-   and coordinates for previous solutions. Loop over all zones/grids ---*/
-  
-  for (iZone = 0; iZone < val_nZone; iZone++) {
-    if (config[iZone]->GetUnsteady_Simulation() && config[iZone]->GetGrid_Movement()) {
-      for (iMGlevel = 0; iMGlevel <= config[iZone]->GetnMGLevels(); iMGlevel++) {
-        for (iPoint = 0; iPoint < geometry[iZone][iMGlevel]->GetnPoint(); iPoint++) {
-          
-          /*--- Update cell volume ---*/
-          
-          geometry[iZone][iMGlevel]->node[iPoint]->SetVolume_n();
-          geometry[iZone][iMGlevel]->node[iPoint]->SetVolume_nM1();
-          
-          /*--- Update point coordinates ---*/
-          geometry[iZone][iMGlevel]->node[iPoint]->SetCoord_n();
-          geometry[iZone][iMGlevel]->node[iPoint]->SetCoord_n1();
-          
-        }
-      }
-    }
-  }
-  
-<<<<<<< HEAD
-}
-
-void Solver_Preprocessing(CSolver ***solver_container, CGeometry **geometry,
-                          CConfig *config, unsigned short iZone) {
-  
-  unsigned short iMGlevel;
-  bool euler, ns, turbulent,
-  adj_euler, adj_ns, adj_turb,
-  lin_euler, lin_ns,
-  tne2_euler, tne2_ns,
-  adj_tne2_euler, adj_tne2_ns,
-  poisson, wave, fea, heat,
-  spalart_allmaras, neg_spalart_allmaras, menter_sst, machine_learning, transition,
-  template_solver, disc_adj;
-  
-  /*--- Initialize some useful booleans ---*/
-  
-  euler            = false;  ns              = false;  turbulent = false;
-  adj_euler        = false;	 adj_ns          = false;	 adj_turb  = false;
-  lin_euler        = false;	 lin_ns          = false;
-  tne2_euler       = false;  tne2_ns         = false;
-  adj_tne2_euler   = false;  adj_tne2_ns     = false;
-  spalart_allmaras = false;  menter_sst      = false;   machine_learning = false;
-  poisson          = false;  neg_spalart_allmaras = false;
-  wave             = false;  disc_adj        = false;
-  fea              = false;
-  heat             = false;
-  transition       = false;
-  template_solver  = false;
-  
-  /*--- Assign booleans ---*/
-  
-  switch (config->GetKind_Solver()) {
-    case TEMPLATE_SOLVER: template_solver = true; break;
-    case EULER : euler = true; break;
-    case NAVIER_STOKES: ns = true; break;
-    case RANS : ns = true; turbulent = true; if (config->GetKind_Trans_Model() == LM) transition = true; break;
-    case TNE2_EULER : tne2_euler = true; break;
-    case TNE2_NAVIER_STOKES: tne2_ns = true; break;
-    case POISSON_EQUATION: poisson = true; break;
-    case WAVE_EQUATION: wave = true; break;
-    case HEAT_EQUATION: heat = true; break;
-    case LINEAR_ELASTICITY: fea = true; break;
-    case ADJ_EULER : euler = true; adj_euler = true; break;
-    case ADJ_NAVIER_STOKES : ns = true; turbulent = (config->GetKind_Turb_Model() != NONE); adj_ns = true; break;
-    case ADJ_RANS : ns = true; turbulent = true; adj_ns = true; adj_turb = (!config->GetFrozen_Visc()); break;
-    case ADJ_TNE2_EULER : tne2_euler = true; adj_tne2_euler = true; break;
-    case ADJ_TNE2_NAVIER_STOKES : tne2_ns = true; adj_tne2_ns = true; break;
-    case LIN_EULER: euler = true; lin_euler = true; break;
-    case DISC_ADJ_EULER: euler = true; disc_adj = true; break;
-    case DISC_ADJ_NAVIER_STOKES: ns = true; disc_adj = true; break;
-    case DISC_ADJ_RANS: ns = true; turbulent = true; disc_adj = true; break;
-  }
-  
-  /*--- Assign turbulence model booleans --- */
-  
-  if (turbulent)
-    switch (config->GetKind_Turb_Model()) {
-      case SA:     spalart_allmaras = true;     break;
-      case SA_NEG: neg_spalart_allmaras = true; break;
-      case SST:    menter_sst = true;           break;
-      case ML:     machine_learning = true;     break;
-        
-      default: cout << "Specified turbulence model unavailable or none selected" << endl; exit(EXIT_FAILURE); break;
-    }
-  
-  /*--- Definition of the Class for the solution: solver_container[DOMAIN][MESH_LEVEL][EQUATION]. Note that euler, ns
-   and potential are incompatible, they use the same position in sol container ---*/
-  for (iMGlevel = 0; iMGlevel <= config->GetnMGLevels(); iMGlevel++) {
-    
-    /*--- Allocate solution for a template problem ---*/
-    if (template_solver) {
-      solver_container[iMGlevel][TEMPLATE_SOL] = new CTemplateSolver(geometry[iMGlevel], config);
-    }
-    
-    /*--- Allocate solution for direct problem, and run the preprocessing and postprocessing ---*/
-    if (euler) {
-      solver_container[iMGlevel][FLOW_SOL] = new CEulerSolver(geometry[iMGlevel], config, iMGlevel);
-      solver_container[iMGlevel][FLOW_SOL]->Preprocessing(geometry[iMGlevel], solver_container[iMGlevel], config, iMGlevel, NO_RK_ITER, RUNTIME_FLOW_SYS, false);
-    }
-    if (ns) {
-      solver_container[iMGlevel][FLOW_SOL] = new CNSSolver(geometry[iMGlevel], config, iMGlevel);
-    }
-    if (tne2_euler) {
-      solver_container[iMGlevel][TNE2_SOL] = new CTNE2EulerSolver(geometry[iMGlevel], config, iMGlevel);
-      solver_container[iMGlevel][TNE2_SOL]->Preprocessing(geometry[iMGlevel], solver_container[iMGlevel], config, iMGlevel, NO_RK_ITER, RUNTIME_TNE2_SYS, false);
-    }
-    if (tne2_ns) {
-      solver_container[iMGlevel][TNE2_SOL] = new CTNE2NSSolver(geometry[iMGlevel], config, iMGlevel);
-      solver_container[iMGlevel][TNE2_SOL]->Preprocessing(geometry[iMGlevel], solver_container[iMGlevel], config, iMGlevel, NO_RK_ITER, RUNTIME_TNE2_SYS, false);
-    }
-    if (turbulent) {
-      if (spalart_allmaras) {
-        solver_container[iMGlevel][TURB_SOL] = new CTurbSASolver(geometry[iMGlevel], config, iMGlevel, solver_container[iMGlevel][FLOW_SOL]->GetFluidModel() );
-        solver_container[iMGlevel][FLOW_SOL]->Preprocessing(geometry[iMGlevel], solver_container[iMGlevel], config, iMGlevel, NO_RK_ITER, RUNTIME_FLOW_SYS, false);
-        solver_container[iMGlevel][TURB_SOL]->Postprocessing(geometry[iMGlevel], solver_container[iMGlevel], config, iMGlevel);
-      }
-      else if (neg_spalart_allmaras) {
-        solver_container[iMGlevel][TURB_SOL] = new CTurbSASolver(geometry[iMGlevel], config, iMGlevel, solver_container[iMGlevel][FLOW_SOL]->GetFluidModel() );
-        solver_container[iMGlevel][FLOW_SOL]->Preprocessing(geometry[iMGlevel], solver_container[iMGlevel], config, iMGlevel, NO_RK_ITER, RUNTIME_FLOW_SYS, false);
-        solver_container[iMGlevel][TURB_SOL]->Postprocessing(geometry[iMGlevel], solver_container[iMGlevel], config, iMGlevel);
-      }
-      else if (menter_sst) {
-        solver_container[iMGlevel][TURB_SOL] = new CTurbSSTSolver(geometry[iMGlevel], config, iMGlevel);
-        solver_container[iMGlevel][FLOW_SOL]->Preprocessing(geometry[iMGlevel], solver_container[iMGlevel], config, iMGlevel, NO_RK_ITER, RUNTIME_FLOW_SYS, false);
-        solver_container[iMGlevel][TURB_SOL]->Postprocessing(geometry[iMGlevel], solver_container[iMGlevel], config, iMGlevel);
-      }
-      else if (machine_learning) {
-        solver_container[iMGlevel][TURB_SOL] = new CTurbMLSolver(geometry[iMGlevel], config, iMGlevel);
-        solver_container[iMGlevel][FLOW_SOL]->Preprocessing(geometry[iMGlevel], solver_container[iMGlevel], config, iMGlevel, NO_RK_ITER, RUNTIME_FLOW_SYS, false);
-        solver_container[iMGlevel][TURB_SOL]->Postprocessing(geometry[iMGlevel], solver_container[iMGlevel], config, iMGlevel);
-      }
-      if (transition) {
-        solver_container[iMGlevel][TRANS_SOL] = new CTransLMSolver(geometry[iMGlevel], config, iMGlevel);
-      }
-    }
-    if (poisson) {
-      solver_container[iMGlevel][POISSON_SOL] = new CPoissonSolver(geometry[iMGlevel], config);
-    }
-    if (wave) {
-      solver_container[iMGlevel][WAVE_SOL] = new CWaveSolver(geometry[iMGlevel], config);
-    }
-    if (heat) {
-      solver_container[iMGlevel][HEAT_SOL] = new CHeatSolver(geometry[iMGlevel], config);
-    }
-    if (fea) {
-      solver_container[iMGlevel][FEA_SOL] = new CFEASolver(geometry[iMGlevel], config);
-    }
-    
-    /*--- Allocate solution for adjoint problem ---*/
-    if (adj_euler) {
-      solver_container[iMGlevel][ADJFLOW_SOL] = new CAdjEulerSolver(geometry[iMGlevel], config, iMGlevel);
-    }
-    if (adj_ns) {
-      solver_container[iMGlevel][ADJFLOW_SOL] = new CAdjNSSolver(geometry[iMGlevel], config, iMGlevel);
-    }
-    if (adj_tne2_euler) {
-      solver_container[iMGlevel][ADJTNE2_SOL] = new CAdjTNE2EulerSolver(geometry[iMGlevel], config, iMGlevel);
-    }
-    if (adj_tne2_ns) {
-      solver_container[iMGlevel][ADJTNE2_SOL] = new CAdjTNE2NSSolver(geometry[iMGlevel], config, iMGlevel);
-    }
-    if (adj_turb) {
-      solver_container[iMGlevel][ADJTURB_SOL] = new CAdjTurbSolver(geometry[iMGlevel], config, iMGlevel);
-    }
-    
-    /*--- Allocate solution for linear problem (at the moment we use the same scheme as the adjoint problem) ---*/
-    if (lin_euler) {
-      solver_container[iMGlevel][LINFLOW_SOL] = new CLinEulerSolver(geometry[iMGlevel], config, iMGlevel);
-    }
-    if (lin_ns) {
-      cout <<"Equation not implemented." << endl; exit(EXIT_FAILURE); break;
-    }
-
-    if (disc_adj) {
-      solver_container[iMGlevel][ADJFLOW_SOL] = new CDiscAdjSolver(geometry[iMGlevel], config, solver_container[iMGlevel][FLOW_SOL], RUNTIME_FLOW_SYS, iMGlevel);
-      if (turbulent)
-        solver_container[iMGlevel][ADJTURB_SOL] = new CDiscAdjSolver(geometry[iMGlevel], config, solver_container[iMGlevel][TURB_SOL], RUNTIME_TURB_SYS, iMGlevel);
-    }
-  }
-}
-
-void Integration_Preprocessing(CIntegration **integration_container,
-                               CGeometry **geometry, CConfig *config,
-                               unsigned short iZone) {
-  
-  bool
-  euler, adj_euler, lin_euler,
-  ns, adj_ns, lin_ns,
-  turbulent, adj_turb,
-  tne2_euler, adj_tne2_euler,
-  tne2_ns, adj_tne2_ns,
-  poisson, wave, fea, heat, template_solver, transition, disc_adj;
-  
-  /*--- Initialize some useful booleans ---*/
-  euler            = false; adj_euler        = false; lin_euler         = false;
-  ns               = false; adj_ns           = false; lin_ns            = false;
-  turbulent        = false; adj_turb         = false;
-  tne2_euler       = false; adj_tne2_euler   = false;
-  tne2_ns          = false; adj_tne2_ns      = false;
-  poisson          = false; disc_adj         = false;
-  wave             = false;
-  heat             = false;
-  fea              = false;
-  transition       = false;
-  template_solver  = false;
-  
-  /*--- Assign booleans ---*/
-  switch (config->GetKind_Solver()) {
-    case TEMPLATE_SOLVER: template_solver = true; break;
-    case EULER : euler = true; break;
-    case NAVIER_STOKES: ns = true; break;
-    case RANS : ns = true; turbulent = true; if (config->GetKind_Trans_Model() == LM) transition = true; break;
-    case TNE2_EULER : tne2_euler = true; break;
-    case TNE2_NAVIER_STOKES: tne2_ns = true; break;
-    case POISSON_EQUATION: poisson = true; break;
-    case WAVE_EQUATION: wave = true; break;
-    case HEAT_EQUATION: heat = true; break;
-    case LINEAR_ELASTICITY: fea = true; break;
-    case ADJ_EULER : euler = true; adj_euler = true; break;
-    case ADJ_NAVIER_STOKES : ns = true; turbulent = (config->GetKind_Turb_Model() != NONE); adj_ns = true; break;
-    case ADJ_TNE2_EULER : tne2_euler = true; adj_tne2_euler = true; break;
-    case ADJ_TNE2_NAVIER_STOKES : tne2_ns = true; adj_tne2_ns = true; break;
-    case ADJ_RANS : ns = true; turbulent = true; adj_ns = true; adj_turb = (!config->GetFrozen_Visc()); break;
-    case LIN_EULER: euler = true; lin_euler = true; break;
-    case DISC_ADJ_EULER : euler = true; disc_adj = true; break;
-    case DISC_ADJ_NAVIER_STOKES: ns = true; disc_adj = true; break;
-    case DISC_ADJ_RANS : ns = true; turbulent = true; disc_adj = true; break;
-
-  }
-  
-  /*--- Allocate solution for a template problem ---*/
-  if (template_solver) integration_container[TEMPLATE_SOL] = new CSingleGridIntegration(config);
-  
-  /*--- Allocate solution for direct problem ---*/
-  if (euler) integration_container[FLOW_SOL] = new CMultiGridIntegration(config);
-  if (ns) integration_container[FLOW_SOL] = new CMultiGridIntegration(config);
-  if (tne2_euler) integration_container[TNE2_SOL] = new CMultiGridIntegration(config);
-  if (tne2_ns) integration_container[TNE2_SOL] = new CMultiGridIntegration(config);
-  if (turbulent) integration_container[TURB_SOL] = new CSingleGridIntegration(config);
-  if (transition) integration_container[TRANS_SOL] = new CSingleGridIntegration(config);
-  if (poisson) integration_container[POISSON_SOL] = new CSingleGridIntegration(config);
-  if (wave) integration_container[WAVE_SOL] = new CSingleGridIntegration(config);
-  if (heat) integration_container[HEAT_SOL] = new CSingleGridIntegration(config);
-  if (fea) integration_container[FEA_SOL] = new CStructuralIntegration(config);
-  
-  /*--- Allocate solution for adjoint problem ---*/
-  if (adj_euler) integration_container[ADJFLOW_SOL] = new CMultiGridIntegration(config);
-  if (adj_ns) integration_container[ADJFLOW_SOL] = new CMultiGridIntegration(config);
-  if (adj_tne2_euler) integration_container[ADJTNE2_SOL] = new CMultiGridIntegration(config);
-  if (adj_tne2_ns) integration_container[ADJTNE2_SOL] = new CMultiGridIntegration(config);
-  if (adj_turb) integration_container[ADJTURB_SOL] = new CSingleGridIntegration(config);
-  
-  /*--- Allocate solution for linear problem (at the moment we use the same scheme as the adjoint problem) ---*/
-  if (lin_euler) integration_container[LINFLOW_SOL] = new CMultiGridIntegration(config);
-  if (lin_ns) { cout <<"Equation not implemented." << endl; exit(EXIT_FAILURE); }
-
-  if (disc_adj) integration_container[ADJFLOW_SOL] = new CIntegration(config);
-  
-}
-
-void Numerics_Preprocessing(CNumerics ****numerics_container,
-                            CSolver ***solver_container, CGeometry **geometry,
-                            CConfig *config, unsigned short iZone) {
-  
-  unsigned short iMGlevel, iSol, nDim,
-  
-  nVar_Template         = 0,
-  nVar_Flow             = 0,
-  nVar_Trans            = 0,
-  nVar_TNE2             = 0,
-  nPrimVar_TNE2         = 0,
-  nPrimVarGrad_TNE2     = 0,
-  nVar_Turb             = 0,
-  nVar_Adj_Flow         = 0,
-  nVar_Adj_Turb         = 0,
-  nVar_Adj_TNE2         = 0,
-  nPrimVar_Adj_TNE2     = 0,
-  nPrimVarGrad_Adj_TNE2 = 0,
-  nVar_Poisson          = 0,
-  nVar_Wave             = 0,
-  nVar_Heat             = 0,
-  nVar_Lin_Flow         = 0;
-  
-  su2double *constants = NULL;
-  
-  bool
-  euler, adj_euler, lin_euler,
-  ns, adj_ns,
-  turbulent, adj_turb,
-  tne2_euler, adj_tne2_euler,
-  tne2_ns, adj_tne2_ns,
-  spalart_allmaras, neg_spalart_allmaras, menter_sst, machine_learning,
-  poisson,
-  wave,
-  fea,
-  heat,
-  transition,
-  template_solver;
-  
-  bool compressible = (config->GetKind_Regime() == COMPRESSIBLE);
-  bool incompressible = (config->GetKind_Regime() == INCOMPRESSIBLE);
-  bool freesurface = (config->GetKind_Regime() == FREESURFACE);
-  bool ideal_gas = (config->GetKind_FluidModel() == STANDARD_AIR || config->GetKind_FluidModel() == IDEAL_GAS );
-  
-  /*--- Initialize some useful booleans ---*/
-  euler            = false;   ns               = false;   turbulent        = false;
-  poisson          = false;
-  adj_euler        = false;	  adj_ns           = false;	 adj_turb         = false;
-  wave             = false;   heat             = false;   fea              = false;   spalart_allmaras = false; neg_spalart_allmaras = false;
-  tne2_euler       = false;   tne2_ns          = false;
-  adj_tne2_euler   = false;	  adj_tne2_ns      = false;
-  lin_euler        = false;   menter_sst       = false;    machine_learning = false;
-  transition       = false;
-  template_solver  = false;
-  
-  /*--- Assign booleans ---*/
-  switch (config->GetKind_Solver()) {
-    case TEMPLATE_SOLVER: template_solver = true; break;
-    case EULER : case DISC_ADJ_EULER: euler = true; break;
-    case NAVIER_STOKES: case DISC_ADJ_NAVIER_STOKES: ns = true; break;
-    case RANS : case DISC_ADJ_RANS:  ns = true; turbulent = true; if (config->GetKind_Trans_Model() == LM) transition = true; break;
-    case TNE2_EULER : tne2_euler = true; break;
-    case TNE2_NAVIER_STOKES: tne2_ns = true; break;
-    case POISSON_EQUATION: poisson = true; break;
-    case WAVE_EQUATION: wave = true; break;
-    case HEAT_EQUATION: heat = true; break;
-    case LINEAR_ELASTICITY: fea = true; break;
-    case ADJ_EULER : euler = true; adj_euler = true; break;
-    case ADJ_NAVIER_STOKES : ns = true; turbulent = (config->GetKind_Turb_Model() != NONE); adj_ns = true; break;
-    case ADJ_TNE2_EULER : tne2_euler = true; adj_tne2_euler = true; break;
-    case ADJ_TNE2_NAVIER_STOKES : tne2_ns = true; adj_tne2_ns = true; break;
-    case ADJ_RANS : ns = true; turbulent = true; adj_ns = true; adj_turb = (!config->GetFrozen_Visc()); break;
-    case LIN_EULER: euler = true; lin_euler = true; break;
-  }
-  
-  /*--- Assign turbulence model booleans --- */
-  
-  if (turbulent)
-    switch (config->GetKind_Turb_Model()) {
-      case SA:     spalart_allmaras = true;     break;
-      case SA_NEG: neg_spalart_allmaras = true; break;
-      case ML:     machine_learning = true;     break;
-      case SST:    menter_sst = true; constants = solver_container[MESH_0][TURB_SOL]->GetConstants(); break;
-      default: cout << "Specified turbulence model unavailable or none selected" << endl; exit(EXIT_FAILURE); break;
-    }
-  
-  /*--- Number of variables for the template ---*/
-  
-  if (template_solver) nVar_Flow = solver_container[MESH_0][FLOW_SOL]->GetnVar();
-  
-  /*--- Number of variables for direct problem ---*/
-  
-  if (euler)				nVar_Flow = solver_container[MESH_0][FLOW_SOL]->GetnVar();
-  if (ns)	          nVar_Flow = solver_container[MESH_0][FLOW_SOL]->GetnVar();
-  if (turbulent)		nVar_Turb = solver_container[MESH_0][TURB_SOL]->GetnVar();
-  if (transition)		nVar_Trans = solver_container[MESH_0][TRANS_SOL]->GetnVar();
-  if ((tne2_euler) || (tne2_ns)) {
-    nVar_TNE2         = solver_container[MESH_0][TNE2_SOL]->GetnVar();
-    nPrimVar_TNE2     = solver_container[MESH_0][TNE2_SOL]->GetnPrimVar();
-    nPrimVarGrad_TNE2 = solver_container[MESH_0][TNE2_SOL]->GetnPrimVarGrad();
-  }
-  if (poisson)			nVar_Poisson = solver_container[MESH_0][POISSON_SOL]->GetnVar();
-  
-  if (wave)				nVar_Wave = solver_container[MESH_0][WAVE_SOL]->GetnVar();
-  if (heat)				nVar_Heat = solver_container[MESH_0][HEAT_SOL]->GetnVar();
-  
-  /*--- Number of variables for adjoint problem ---*/
-  
-  if (adj_euler)    	  nVar_Adj_Flow = solver_container[MESH_0][ADJFLOW_SOL]->GetnVar();
-  if (adj_ns)			      nVar_Adj_Flow = solver_container[MESH_0][ADJFLOW_SOL]->GetnVar();
-  if (adj_turb)		      nVar_Adj_Turb = solver_container[MESH_0][ADJTURB_SOL]->GetnVar();
-  if ((adj_tne2_euler) || (adj_tne2_ns)) {
-    nVar_Adj_TNE2         = solver_container[MESH_0][ADJTNE2_SOL]->GetnVar();
-    nPrimVar_Adj_TNE2     = solver_container[MESH_0][ADJTNE2_SOL]->GetnPrimVar();
-    nPrimVarGrad_Adj_TNE2 = solver_container[MESH_0][ADJTNE2_SOL]->GetnPrimVarGrad();
-  }
-  
-  /*--- Number of variables for the linear problem ---*/
-  
-  if (lin_euler)	nVar_Lin_Flow = solver_container[MESH_0][LINFLOW_SOL]->GetnVar();
-  
-  /*--- Number of dimensions ---*/
-  
-  nDim = geometry[MESH_0]->GetnDim();
-  
-  /*--- Definition of the Class for the numerical method: numerics_container[MESH_LEVEL][EQUATION][EQ_TERM] ---*/
-  
-  for (iMGlevel = 0; iMGlevel <= config->GetnMGLevels(); iMGlevel++) {
-    numerics_container[iMGlevel] = new CNumerics** [MAX_SOLS];
-    for (iSol = 0; iSol < MAX_SOLS; iSol++)
-      numerics_container[iMGlevel][iSol] = new CNumerics* [MAX_TERMS];
-  }
-  
-  /*--- Solver definition for the template problem ---*/
-  if (template_solver) {
-    
-    /*--- Definition of the convective scheme for each equation and mesh level ---*/
-    switch (config->GetKind_ConvNumScheme_Template()) {
-      case SPACE_CENTERED : case SPACE_UPWIND :
-        for (iMGlevel = 0; iMGlevel <= config->GetnMGLevels(); iMGlevel++)
-          numerics_container[iMGlevel][TEMPLATE_SOL][CONV_TERM] = new CConvective_Template(nDim, nVar_Template, config);
-        break;
-      default : cout << "Convective scheme not implemented (template_solver)." << endl; exit(EXIT_FAILURE); break;
-    }
-    
-    /*--- Definition of the viscous scheme for each equation and mesh level ---*/
-    for (iMGlevel = 0; iMGlevel <= config->GetnMGLevels(); iMGlevel++)
-      numerics_container[iMGlevel][TEMPLATE_SOL][VISC_TERM] = new CViscous_Template(nDim, nVar_Template, config);
-    
-    /*--- Definition of the source term integration scheme for each equation and mesh level ---*/
-    for (iMGlevel = 0; iMGlevel <= config->GetnMGLevels(); iMGlevel++)
-      numerics_container[iMGlevel][TEMPLATE_SOL][SOURCE_FIRST_TERM] = new CSource_Template(nDim, nVar_Template, config);
-    
-    /*--- Definition of the boundary condition method ---*/
-    for (iMGlevel = 0; iMGlevel <= config->GetnMGLevels(); iMGlevel++) {
-      numerics_container[iMGlevel][TEMPLATE_SOL][CONV_BOUND_TERM] = new CConvective_Template(nDim, nVar_Template, config);
-    }
-    
-  }
-  
-  /*--- Solver definition for the Potential, Euler, Navier-Stokes problems ---*/
-  if ((euler) || (ns)) {
-    
-    /*--- Definition of the convective scheme for each equation and mesh level ---*/
-    switch (config->GetKind_ConvNumScheme_Flow()) {
-      case NO_CONVECTIVE :
-        cout << "No convective scheme." << endl; exit(EXIT_FAILURE);
-        break;
-        
-      case SPACE_CENTERED :
-        if (compressible) {
-          /*--- Compressible flow ---*/
-          switch (config->GetKind_Centered_Flow()) {
-            case NO_CENTERED : cout << "No centered scheme." << endl; break;
-            case LAX : numerics_container[MESH_0][FLOW_SOL][CONV_TERM] = new CCentLax_Flow(nDim, nVar_Flow, config); break;
-            case JST : numerics_container[MESH_0][FLOW_SOL][CONV_TERM] = new CCentJST_Flow(nDim, nVar_Flow, config); break;
-            case JST_KE : numerics_container[MESH_0][FLOW_SOL][CONV_TERM] = new CCentJST_KE_Flow(nDim, nVar_Flow, config); break;
-            default : cout << "Centered scheme not implemented." << endl; exit(EXIT_FAILURE); break;
-          }
-          
-          if (!config->GetLowFidelitySim()) {
-            for (iMGlevel = 1; iMGlevel <= config->GetnMGLevels(); iMGlevel++)
-              numerics_container[iMGlevel][FLOW_SOL][CONV_TERM] = new CCentLax_Flow(nDim, nVar_Flow, config);
-          }
-          else {
-            numerics_container[MESH_1][FLOW_SOL][CONV_TERM] = new CCentJST_Flow(nDim, nVar_Flow, config);
-            for (iMGlevel = 2; iMGlevel <= config->GetnMGLevels(); iMGlevel++)
-              numerics_container[iMGlevel][FLOW_SOL][CONV_TERM] = new CCentLax_Flow(nDim, nVar_Flow, config);
-          }
-          
-          /*--- Definition of the boundary condition method ---*/
-          for (iMGlevel = 0; iMGlevel <= config->GetnMGLevels(); iMGlevel++)
-            numerics_container[iMGlevel][FLOW_SOL][CONV_BOUND_TERM] = new CUpwRoe_Flow(nDim, nVar_Flow, config);
-          
-        }
-        if (incompressible) {
-          /*--- Incompressible flow, use artificial compressibility method ---*/
-          switch (config->GetKind_Centered_Flow()) {
-            case NO_CENTERED : cout << "No centered scheme." << endl; break;
-            case LAX : numerics_container[MESH_0][FLOW_SOL][CONV_TERM] = new CCentLaxArtComp_Flow(nDim, nVar_Flow, config); break;
-            case JST : numerics_container[MESH_0][FLOW_SOL][CONV_TERM] = new CCentJSTArtComp_Flow(nDim, nVar_Flow, config); break;
-            default : cout << "Centered scheme not implemented." << endl; exit(EXIT_FAILURE); break;
-          }
-          for (iMGlevel = 1; iMGlevel <= config->GetnMGLevels(); iMGlevel++)
-            numerics_container[iMGlevel][FLOW_SOL][CONV_TERM] = new CCentLaxArtComp_Flow(nDim, nVar_Flow, config);
-          
-          /*--- Definition of the boundary condition method ---*/
-          for (iMGlevel = 0; iMGlevel <= config->GetnMGLevels(); iMGlevel++)
-            numerics_container[iMGlevel][FLOW_SOL][CONV_BOUND_TERM] = new CUpwArtComp_Flow(nDim, nVar_Flow, config);
-          
-        }
-        if (freesurface) {
-          /*--- FreeSurface flow, use artificial compressibility method ---*/
-          cout << "Centered scheme not implemented." << endl; exit(EXIT_FAILURE);
-        }
-        break;
-      case SPACE_UPWIND :
-        if (compressible) {
-          /*--- Compressible flow ---*/
-          switch (config->GetKind_Upwind_Flow()) {
-            case NO_UPWIND : cout << "No upwind scheme." << endl; break;
-            case ROE:
-              if (ideal_gas) {
-                
-                for (iMGlevel = 0; iMGlevel <= config->GetnMGLevels(); iMGlevel++) {
-                  numerics_container[iMGlevel][FLOW_SOL][CONV_TERM] = new CUpwRoe_Flow(nDim, nVar_Flow, config);
-                  numerics_container[iMGlevel][FLOW_SOL][CONV_BOUND_TERM] = new CUpwRoe_Flow(nDim, nVar_Flow, config);
-                }
-              } else {
-                
-                for (iMGlevel = 0; iMGlevel <= config->GetnMGLevels(); iMGlevel++) {
-                  numerics_container[iMGlevel][FLOW_SOL][CONV_TERM] = new CUpwGeneralRoe_Flow(nDim, nVar_Flow, config);
-                  numerics_container[iMGlevel][FLOW_SOL][CONV_BOUND_TERM] = new CUpwGeneralRoe_Flow(nDim, nVar_Flow, config);
-                }
-              }
-              break;
-              
-            case AUSM:
-              for (iMGlevel = 0; iMGlevel <= config->GetnMGLevels(); iMGlevel++) {
-                numerics_container[iMGlevel][FLOW_SOL][CONV_TERM] = new CUpwAUSM_Flow(nDim, nVar_Flow, config);
-                numerics_container[iMGlevel][FLOW_SOL][CONV_BOUND_TERM] = new CUpwAUSM_Flow(nDim, nVar_Flow, config);
-              }
-              break;
-              
-            case TURKEL:
-              for (iMGlevel = 0; iMGlevel <= config->GetnMGLevels(); iMGlevel++) {
-                numerics_container[iMGlevel][FLOW_SOL][CONV_TERM] = new CUpwTurkel_Flow(nDim, nVar_Flow, config);
-                numerics_container[iMGlevel][FLOW_SOL][CONV_BOUND_TERM] = new CUpwTurkel_Flow(nDim, nVar_Flow, config);
-              }
-              break;
-              
-            case HLLC:
-              for (iMGlevel = 0; iMGlevel <= config->GetnMGLevels(); iMGlevel++) {
-                numerics_container[iMGlevel][FLOW_SOL][CONV_TERM] = new CUpwHLLC_Flow(nDim, nVar_Flow, config);
-                numerics_container[iMGlevel][FLOW_SOL][CONV_BOUND_TERM] = new CUpwHLLC_Flow(nDim, nVar_Flow, config);
-              }
-              break;
-              
-            case MSW:
-              for (iMGlevel = 0; iMGlevel <= config->GetnMGLevels(); iMGlevel++) {
-                numerics_container[iMGlevel][FLOW_SOL][CONV_TERM] = new CUpwMSW_Flow(nDim, nVar_Flow, config);
-                numerics_container[iMGlevel][FLOW_SOL][CONV_BOUND_TERM] = new CUpwMSW_Flow(nDim, nVar_Flow, config);
-              }
-              break;
-              
-            case CUSP:
-              for (iMGlevel = 0; iMGlevel <= config->GetnMGLevels(); iMGlevel++) {
-                numerics_container[iMGlevel][FLOW_SOL][CONV_TERM] = new CUpwCUSP_Flow(nDim, nVar_Flow, config);
-                numerics_container[iMGlevel][FLOW_SOL][CONV_BOUND_TERM] = new CUpwCUSP_Flow(nDim, nVar_Flow, config);
-              }
-              break;
-              
-            default : cout << "Upwind scheme not implemented." << endl; exit(EXIT_FAILURE); break;
-          }
-          
-        }
-        if (incompressible) {
-          /*--- Incompressible flow, use artificial compressibility method ---*/
-          switch (config->GetKind_Upwind_Flow()) {
-            case NO_UPWIND : cout << "No upwind scheme." << endl; break;
-            case ROE:
-              for (iMGlevel = 0; iMGlevel <= config->GetnMGLevels(); iMGlevel++) {
-                numerics_container[iMGlevel][FLOW_SOL][CONV_TERM] = new CUpwArtComp_Flow(nDim, nVar_Flow, config);
-                numerics_container[iMGlevel][FLOW_SOL][CONV_BOUND_TERM] = new CUpwArtComp_Flow(nDim, nVar_Flow, config);
-              }
-              break;
-            default : cout << "Upwind scheme not implemented." << endl; exit(EXIT_FAILURE); break;
-          }
-        }
-        if (freesurface) {
-          /*--- Incompressible flow, use artificial compressibility method ---*/
-          switch (config->GetKind_Upwind_Flow()) {
-            case NO_UPWIND : cout << "No upwind scheme." << endl; break;
-            case ROE:
-              for (iMGlevel = 0; iMGlevel <= config->GetnMGLevels(); iMGlevel++) {
-                numerics_container[iMGlevel][FLOW_SOL][CONV_TERM] = new CUpwArtComp_FreeSurf_Flow(nDim, nVar_Flow, config);
-                numerics_container[iMGlevel][FLOW_SOL][CONV_BOUND_TERM] = new CUpwArtComp_FreeSurf_Flow(nDim, nVar_Flow, config);
-              }
-              break;
-            default : cout << "Upwind scheme not implemented." << endl; exit(EXIT_FAILURE); break;
-          }
-        }
-        
-        break;
-        
-      default :
-        cout << "Convective scheme not implemented (euler and ns)." << endl; exit(EXIT_FAILURE);
-        break;
-    }
-    
-    /*--- Definition of the viscous scheme for each equation and mesh level ---*/
-    if (compressible) {
-      if (ideal_gas) {
-        
-        /*--- Compressible flow Ideal gas ---*/
-        numerics_container[MESH_0][FLOW_SOL][VISC_TERM] = new CAvgGradCorrected_Flow(nDim, nVar_Flow, config);
-        for (iMGlevel = 1; iMGlevel <= config->GetnMGLevels(); iMGlevel++)
-          numerics_container[iMGlevel][FLOW_SOL][VISC_TERM] = new CAvgGrad_Flow(nDim, nVar_Flow, config);
-        
-        /*--- Definition of the boundary condition method ---*/
-        for (iMGlevel = 0; iMGlevel <= config->GetnMGLevels(); iMGlevel++)
-          numerics_container[iMGlevel][FLOW_SOL][VISC_BOUND_TERM] = new CAvgGrad_Flow(nDim, nVar_Flow, config);
-        
-      } else{
-        
-        /*--- Compressible flow Realgas ---*/
-        numerics_container[MESH_0][FLOW_SOL][VISC_TERM] = new CGeneralAvgGradCorrected_Flow(nDim, nVar_Flow, config);
-        for (iMGlevel = 1; iMGlevel <= config->GetnMGLevels(); iMGlevel++)
-          numerics_container[iMGlevel][FLOW_SOL][VISC_TERM] = new CGeneralAvgGrad_Flow(nDim, nVar_Flow, config);
-        
-        /*--- Definition of the boundary condition method ---*/
-        for (iMGlevel = 0; iMGlevel <= config->GetnMGLevels(); iMGlevel++)
-          numerics_container[iMGlevel][FLOW_SOL][VISC_BOUND_TERM] = new CGeneralAvgGrad_Flow(nDim, nVar_Flow, config);
-        
-      }
-    }
-    if (incompressible) {
-      /*--- Incompressible flow, use artificial compressibility method ---*/
-      numerics_container[MESH_0][FLOW_SOL][VISC_TERM] = new CAvgGradCorrectedArtComp_Flow(nDim, nVar_Flow, config);
-      for (iMGlevel = 1; iMGlevel <= config->GetnMGLevels(); iMGlevel++)
-        numerics_container[iMGlevel][FLOW_SOL][VISC_TERM] = new CAvgGradArtComp_Flow(nDim, nVar_Flow, config);
-      
-      /*--- Definition of the boundary condition method ---*/
-      for (iMGlevel = 0; iMGlevel <= config->GetnMGLevels(); iMGlevel++)
-        numerics_container[iMGlevel][FLOW_SOL][VISC_BOUND_TERM] = new CAvgGradArtComp_Flow(nDim, nVar_Flow, config);
-    }
-    if (freesurface) {
-      /*--- Freesurface flow, use artificial compressibility method ---*/
-      numerics_container[MESH_0][FLOW_SOL][VISC_TERM] = new CAvgGradCorrectedArtComp_Flow(nDim, nVar_Flow, config);
-      for (iMGlevel = 1; iMGlevel <= config->GetnMGLevels(); iMGlevel++)
-        numerics_container[iMGlevel][FLOW_SOL][VISC_TERM] = new CAvgGradArtComp_Flow(nDim, nVar_Flow, config);
-      
-      /*--- Definition of the boundary condition method ---*/
-      for (iMGlevel = 0; iMGlevel <= config->GetnMGLevels(); iMGlevel++)
-        numerics_container[iMGlevel][FLOW_SOL][VISC_BOUND_TERM] = new CAvgGradArtComp_Flow(nDim, nVar_Flow, config);
-    }
-    
-    /*--- Definition of the source term integration scheme for each equation and mesh level ---*/
-    for (iMGlevel = 0; iMGlevel <= config->GetnMGLevels(); iMGlevel++) {
-      
-      if (config->GetRotating_Frame() == YES)
-        numerics_container[iMGlevel][FLOW_SOL][SOURCE_FIRST_TERM] = new CSourceRotatingFrame_Flow(nDim, nVar_Flow, config);
-      else if (config->GetAxisymmetric() == YES)
-        numerics_container[iMGlevel][FLOW_SOL][SOURCE_FIRST_TERM] = new CSourceAxisymmetric_Flow(nDim, nVar_Flow, config);
-      else if (config->GetGravityForce() == YES)
-        numerics_container[iMGlevel][FLOW_SOL][SOURCE_FIRST_TERM] = new CSourceGravity(nDim, nVar_Flow, config);
-      else if (config->GetWind_Gust() == YES)
-        numerics_container[iMGlevel][FLOW_SOL][SOURCE_FIRST_TERM] = new CSourceWindGust(nDim, nVar_Flow, config);
-      else
-        numerics_container[iMGlevel][FLOW_SOL][SOURCE_FIRST_TERM] = new CSourceNothing(nDim, nVar_Flow, config);
-      
-      numerics_container[iMGlevel][FLOW_SOL][SOURCE_SECOND_TERM] = new CSourceNothing(nDim, nVar_Flow, config);
-    }
-    
-  }
-  
-  /*--- Solver definition for the Potential, Euler, Navier-Stokes problems ---*/
-  if ((tne2_euler) || (tne2_ns)) {
-    
-    /*--- Definition of the convective scheme for each equation and mesh level ---*/
-    switch (config->GetKind_ConvNumScheme_TNE2()) {
-      case NO_CONVECTIVE :
-        cout << "No convective scheme." << endl; exit(EXIT_FAILURE);
-        break;
-        
-      case SPACE_CENTERED :
-        /*--- Compressible two-temperature flow ---*/
-        switch (config->GetKind_Centered_TNE2()) {
-          case NO_CENTERED : cout << "No centered scheme." << endl; break;
-          case LAX :
-            for (iMGlevel = 0; iMGlevel <= config->GetnMGLevels(); iMGlevel++) {
-              numerics_container[iMGlevel][TNE2_SOL][CONV_TERM]       = new CCentLax_TNE2(nDim, nVar_TNE2, nPrimVar_TNE2, nPrimVarGrad_TNE2, config);
-              numerics_container[iMGlevel][TNE2_SOL][CONV_BOUND_TERM] = new CUpwRoe_TNE2(nDim, nVar_TNE2,  nPrimVar_TNE2, nPrimVarGrad_TNE2, config);
-            }
-            break;
-          default : cout << "Centered scheme not implemented." << endl; exit(EXIT_FAILURE); break;
-        }
-        break;
-        
-      case SPACE_UPWIND :
-        /*--- Compressible two-temperature flow ---*/
-        switch (config->GetKind_Upwind_TNE2()) {
-          case NO_UPWIND : cout << "No upwind scheme." << endl; break;
-          case ROE:
-            for (iMGlevel = 0; iMGlevel <= config->GetnMGLevels(); iMGlevel++) {
-              numerics_container[iMGlevel][TNE2_SOL][CONV_TERM] = new CUpwRoe_TNE2(nDim, nVar_TNE2, nPrimVar_TNE2, nPrimVarGrad_TNE2, config);
-              numerics_container[iMGlevel][TNE2_SOL][CONV_BOUND_TERM] = new CUpwRoe_TNE2(nDim, nVar_TNE2,  nPrimVar_TNE2, nPrimVarGrad_TNE2, config);
-            }
-            break;
-            
-          case MSW:
-            for (iMGlevel = 0; iMGlevel <= config->GetnMGLevels(); iMGlevel++) {
-              numerics_container[iMGlevel][TNE2_SOL][CONV_TERM] = new CUpwMSW_TNE2(nDim, nVar_TNE2, nPrimVar_TNE2, nPrimVarGrad_TNE2, config);
-              numerics_container[iMGlevel][TNE2_SOL][CONV_BOUND_TERM] = new CUpwMSW_TNE2(nDim, nVar_TNE2,  nPrimVar_TNE2, nPrimVarGrad_TNE2, config);
-            }
-            break;
-            
-          case AUSM:
-            for (iMGlevel = 0; iMGlevel <= config->GetnMGLevels(); iMGlevel++) {
-              numerics_container[iMGlevel][TNE2_SOL][CONV_TERM] = new CUpwAUSM_TNE2(nDim, nVar_TNE2, config);
-              numerics_container[iMGlevel][TNE2_SOL][CONV_BOUND_TERM] = new CUpwAUSM_TNE2(nDim, nVar_TNE2, config);
-            }
-            break;
-            
-          case AUSMPWPLUS:
-            for (iMGlevel = 0; iMGlevel <= config->GetnMGLevels(); iMGlevel++) {
-              numerics_container[iMGlevel][TNE2_SOL][CONV_TERM] = new CUpwAUSMPWplus_TNE2(nDim, nVar_TNE2, config);
-              numerics_container[iMGlevel][TNE2_SOL][CONV_BOUND_TERM] = new CUpwAUSMPWplus_TNE2(nDim, nVar_TNE2, config);
-            }
-            break;
-            
-          case TURKEL:
-            for (iMGlevel = 0; iMGlevel <= config->GetnMGLevels(); iMGlevel++) {
-              //                numerics_container[iMGlevel][TNE2_SOL][CONV_TERM] = new CUpwRoe_Turkel_TNE2(nDim, nVar_TNE2, config);
-              //                numerics_container[iMGlevel][TNE2_SOL][CONV_BOUND_TERM] = new CUpwRoe_Turkel_TNE2(nDim, nVar_TNE2, config);
-            }
-            break;
-            
-          case HLLC:
-            for (iMGlevel = 0; iMGlevel <= config->GetnMGLevels(); iMGlevel++) {
-              //                numerics_container[iMGlevel][TNE2_SOL][CONV_TERM] = new CUpwHLLC_TNE2(nDim, nVar_TNE2, config);
-              //                numerics_container[iMGlevel][TNE2_SOL][CONV_BOUND_TERM] = new CUpwHLLC_TNE2(nDim, nVar_TNE2, config);
-            }
-            break;
-            
-          default : cout << "Upwind scheme not implemented." << endl; exit(EXIT_FAILURE); break;
-        }
-        break;
-        
-      default :
-        cout << "Convective scheme not implemented (TNE2)." << endl; exit(EXIT_FAILURE);
-        break;
-    }
-    
-    /*--- Definition of the viscous scheme for each equation and mesh level ---*/
-    /*--- Compressible TNE2 ---*/
-    numerics_container[MESH_0][TNE2_SOL][VISC_TERM] = new CAvgGradCorrected_TNE2(nDim, nVar_TNE2, nPrimVar_TNE2, nPrimVarGrad_TNE2, config);
-    for (iMGlevel = 1; iMGlevel <= config->GetnMGLevels(); iMGlevel++) {
-      numerics_container[iMGlevel][TNE2_SOL][VISC_TERM] = new CAvgGradCorrected_TNE2(nDim, nVar_TNE2, nPrimVar_TNE2, nPrimVarGrad_TNE2, config);
-    }
-    /*--- Definition of the boundary condition method ---*/
-    for (iMGlevel = 0; iMGlevel <= config->GetnMGLevels(); iMGlevel++) {
-      numerics_container[iMGlevel][TNE2_SOL][VISC_BOUND_TERM] = new CAvgGradCorrected_TNE2(nDim, nVar_TNE2, nPrimVar_TNE2, nPrimVarGrad_TNE2, config);
-    }
-    
-    /*--- Definition of the source term integration scheme for each equation and mesh level ---*/
-    for (iMGlevel = 0; iMGlevel <= config->GetnMGLevels(); iMGlevel++) {
-      numerics_container[iMGlevel][TNE2_SOL][SOURCE_FIRST_TERM] = new CSource_TNE2(nDim, nVar_TNE2, nPrimVar_TNE2, nPrimVarGrad_TNE2, config);
-    }
-    
-  }
-  
-  /*--- Solver definition for the turbulent model problem ---*/
-  
-  if (turbulent) {
-    
-    /*--- Definition of the convective scheme for each equation and mesh level ---*/
-    
-    switch (config->GetKind_ConvNumScheme_Turb()) {
-      case NONE :
-        break;
-      case SPACE_UPWIND :
-        for (iMGlevel = 0; iMGlevel <= config->GetnMGLevels(); iMGlevel++) {
-          if (spalart_allmaras) numerics_container[iMGlevel][TURB_SOL][CONV_TERM] = new CUpwSca_TurbSA(nDim, nVar_Turb, config);
-          else if (neg_spalart_allmaras) numerics_container[iMGlevel][TURB_SOL][CONV_TERM] = new CUpwSca_TurbSA(nDim, nVar_Turb, config);
-          else if (machine_learning) numerics_container[iMGlevel][TURB_SOL][CONV_TERM] = new CUpwSca_TurbML(nDim, nVar_Turb, config);
-          else if (menter_sst) numerics_container[iMGlevel][TURB_SOL][CONV_TERM] = new CUpwSca_TurbSST(nDim, nVar_Turb, config);
-        }
-        break;
-      default :
-        cout << "Convective scheme not implemented (turbulent)." << endl; exit(EXIT_FAILURE);
-        break;
-    }
-    
-    /*--- Definition of the viscous scheme for each equation and mesh level ---*/
-    
-    for (iMGlevel = 0; iMGlevel <= config->GetnMGLevels(); iMGlevel++) {
-      if (spalart_allmaras) numerics_container[iMGlevel][TURB_SOL][VISC_TERM] = new CAvgGradCorrected_TurbSA(nDim, nVar_Turb, config);
-      else if (neg_spalart_allmaras) numerics_container[iMGlevel][TURB_SOL][VISC_TERM] = new CAvgGradCorrected_TurbSA_Neg(nDim, nVar_Turb, config);
-      else if (machine_learning) numerics_container[iMGlevel][TURB_SOL][VISC_TERM] = new CAvgGradCorrected_TurbML(nDim, nVar_Turb, config);
-      else if (menter_sst) numerics_container[iMGlevel][TURB_SOL][VISC_TERM] = new CAvgGradCorrected_TurbSST(nDim, nVar_Turb, constants, config);
-    }
-    
-    /*--- Definition of the source term integration scheme for each equation and mesh level ---*/
-    
-    for (iMGlevel = 0; iMGlevel <= config->GetnMGLevels(); iMGlevel++) {
-      if (spalart_allmaras) numerics_container[iMGlevel][TURB_SOL][SOURCE_FIRST_TERM] = new CSourcePieceWise_TurbSA(nDim, nVar_Turb, config);
-      else if (neg_spalart_allmaras) numerics_container[iMGlevel][TURB_SOL][SOURCE_FIRST_TERM] = new CSourcePieceWise_TurbSA_Neg(nDim, nVar_Turb, config);
-      else if (machine_learning) numerics_container[iMGlevel][TURB_SOL][SOURCE_FIRST_TERM] = new CSourcePieceWise_TurbML(nDim, nVar_Turb, config);
-      else if (menter_sst) numerics_container[iMGlevel][TURB_SOL][SOURCE_FIRST_TERM] = new CSourcePieceWise_TurbSST(nDim, nVar_Turb, constants, config);
-      numerics_container[iMGlevel][TURB_SOL][SOURCE_SECOND_TERM] = new CSourceNothing(nDim, nVar_Turb, config);
-    }
-    
-    /*--- Definition of the boundary condition method ---*/
-    
-    for (iMGlevel = 0; iMGlevel <= config->GetnMGLevels(); iMGlevel++) {
-      if (spalart_allmaras) {
-        numerics_container[iMGlevel][TURB_SOL][CONV_BOUND_TERM] = new CUpwSca_TurbSA(nDim, nVar_Turb, config);
-        numerics_container[iMGlevel][TURB_SOL][VISC_BOUND_TERM] = new CAvgGrad_TurbSA(nDim, nVar_Turb, config);
-      }
-      else if (neg_spalart_allmaras) {
-        numerics_container[iMGlevel][TURB_SOL][CONV_BOUND_TERM] = new CUpwSca_TurbSA(nDim, nVar_Turb, config);
-        numerics_container[iMGlevel][TURB_SOL][VISC_BOUND_TERM] = new CAvgGrad_TurbSA_Neg(nDim, nVar_Turb, config);
-      }
-      else if (machine_learning) {
-        numerics_container[iMGlevel][TURB_SOL][CONV_BOUND_TERM] = new CUpwSca_TurbML(nDim, nVar_Turb, config);
-        numerics_container[iMGlevel][TURB_SOL][VISC_BOUND_TERM] = new CAvgGrad_TurbML(nDim, nVar_Turb, config);
-      }
-      else if (menter_sst) {
-        numerics_container[iMGlevel][TURB_SOL][CONV_BOUND_TERM] = new CUpwSca_TurbSST(nDim, nVar_Turb, config);
-        numerics_container[iMGlevel][TURB_SOL][VISC_BOUND_TERM] = new CAvgGrad_TurbSST(nDim, nVar_Turb, constants, config);
-      }
-    }
-  }
-  
-  /*--- Solver definition for the transition model problem ---*/
-  if (transition) {
-    
-    /*--- Definition of the convective scheme for each equation and mesh level ---*/
-    switch (config->GetKind_ConvNumScheme_Turb()) {
-      case NONE :
-        break;
-      case SPACE_UPWIND :
-        for (iMGlevel = 0; iMGlevel <= config->GetnMGLevels(); iMGlevel++) {
-          numerics_container[iMGlevel][TRANS_SOL][CONV_TERM] = new CUpwSca_TransLM(nDim, nVar_Trans, config);
-        }
-        break;
-      default :
-        cout << "Convective scheme not implemented (transition)." << endl; exit(EXIT_FAILURE);
-        break;
-    }
-    
-    /*--- Definition of the viscous scheme for each equation and mesh level ---*/
-    for (iMGlevel = 0; iMGlevel <= config->GetnMGLevels(); iMGlevel++) {
-      numerics_container[iMGlevel][TRANS_SOL][VISC_TERM] = new CAvgGradCorrected_TransLM(nDim, nVar_Trans, config);
-    }
-    
-    /*--- Definition of the source term integration scheme for each equation and mesh level ---*/
-    for (iMGlevel = 0; iMGlevel <= config->GetnMGLevels(); iMGlevel++) {
-      numerics_container[iMGlevel][TRANS_SOL][SOURCE_FIRST_TERM] = new CSourcePieceWise_TransLM(nDim, nVar_Trans, config);
-      numerics_container[iMGlevel][TRANS_SOL][SOURCE_SECOND_TERM] = new CSourceNothing(nDim, nVar_Trans, config);
-    }
-    
-    /*--- Definition of the boundary condition method ---*/
-    for (iMGlevel = 0; iMGlevel <= config->GetnMGLevels(); iMGlevel++) {
-      numerics_container[iMGlevel][TRANS_SOL][CONV_BOUND_TERM] = new CUpwLin_TransLM(nDim, nVar_Trans, config);
-    }
-  }
-  
-  /*--- Solver definition for the poisson potential problem ---*/
-  if (poisson) {
-    
-    /*--- Definition of the viscous scheme for each equation and mesh level ---*/
-    numerics_container[MESH_0][POISSON_SOL][VISC_TERM] = new CGalerkin_Flow(nDim, nVar_Poisson, config);
-    
-    /*--- Definition of the source term integration scheme for each equation and mesh level ---*/
-    numerics_container[MESH_0][POISSON_SOL][SOURCE_FIRST_TERM] = new CSourceNothing(nDim, nVar_Poisson, config);
-    numerics_container[MESH_0][POISSON_SOL][SOURCE_SECOND_TERM] = new CSourceNothing(nDim, nVar_Poisson, config);
-    
-  }
-  
-  /*--- Solver definition for the poisson potential problem ---*/
-  if (heat) {
-    
-    /*--- Definition of the viscous scheme for each equation and mesh level ---*/
-    numerics_container[MESH_0][HEAT_SOL][VISC_TERM] = new CGalerkin_Flow(nDim, nVar_Heat, config);
-    
-    /*--- Definition of the source term integration scheme for each equation and mesh level ---*/
-    numerics_container[MESH_0][HEAT_SOL][SOURCE_FIRST_TERM] = new CSourceNothing(nDim, nVar_Heat, config);
-    numerics_container[MESH_0][HEAT_SOL][SOURCE_SECOND_TERM] = new CSourceNothing(nDim, nVar_Heat, config);
-    
-  }
-  
-  /*--- Solver definition for the flow adjoint problem ---*/
-  
-  if (adj_euler || adj_ns) {
-    
-    /*--- Definition of the convective scheme for each equation and mesh level ---*/
-    
-    switch (config->GetKind_ConvNumScheme_AdjFlow()) {
-      case NO_CONVECTIVE :
-        cout << "No convective scheme." << endl; exit(EXIT_FAILURE);
-        break;
-        
-      case SPACE_CENTERED :
-        
-        if (compressible) {
-          
-          /*--- Compressible flow ---*/
-          
-          switch (config->GetKind_Centered_AdjFlow()) {
-            case NO_CENTERED : cout << "No centered scheme." << endl; break;
-            case LAX : numerics_container[MESH_0][ADJFLOW_SOL][CONV_TERM] = new CCentLax_AdjFlow(nDim, nVar_Adj_Flow, config); break;
-            case JST : numerics_container[MESH_0][ADJFLOW_SOL][CONV_TERM] = new CCentJST_AdjFlow(nDim, nVar_Adj_Flow, config); break;
-            default : cout << "Centered scheme not implemented." << endl; exit(EXIT_FAILURE); break;
-          }
-          
-          for (iMGlevel = 1; iMGlevel <= config->GetnMGLevels(); iMGlevel++)
-            numerics_container[iMGlevel][ADJFLOW_SOL][CONV_TERM] = new CCentLax_AdjFlow(nDim, nVar_Adj_Flow, config);
-          
-          for (iMGlevel = 0; iMGlevel <= config->GetnMGLevels(); iMGlevel++)
-            numerics_container[iMGlevel][ADJFLOW_SOL][CONV_BOUND_TERM] = new CUpwRoe_AdjFlow(nDim, nVar_Adj_Flow, config);
-          
-        }
-        
-        if (incompressible || freesurface) {
-          
-          /*--- Incompressible flow, use artificial compressibility method ---*/
-          
-          switch (config->GetKind_Centered_AdjFlow()) {
-            case NO_CENTERED : cout << "No centered scheme." << endl; break;
-            case LAX : numerics_container[MESH_0][ADJFLOW_SOL][CONV_TERM] = new CCentLaxArtComp_AdjFlow(nDim, nVar_Adj_Flow, config); break;
-            case JST : numerics_container[MESH_0][ADJFLOW_SOL][CONV_TERM] = new CCentJSTArtComp_AdjFlow(nDim, nVar_Adj_Flow, config); break;
-            default : cout << "Centered scheme not implemented." << endl; exit(EXIT_FAILURE); break;
-          }
-          
-          for (iMGlevel = 1; iMGlevel <= config->GetnMGLevels(); iMGlevel++)
-            numerics_container[iMGlevel][ADJFLOW_SOL][CONV_TERM] = new CCentLaxArtComp_AdjFlow(nDim, nVar_Adj_Flow, config);
-          
-          for (iMGlevel = 0; iMGlevel <= config->GetnMGLevels(); iMGlevel++)
-            numerics_container[iMGlevel][ADJFLOW_SOL][CONV_BOUND_TERM] = new CUpwRoeArtComp_AdjFlow(nDim, nVar_Adj_Flow, config);
-          
-        }
-        
-        break;
-        
-      case SPACE_UPWIND :
-        
-        if (compressible) {
-          
-          /*--- Compressible flow ---*/
-          
-          switch (config->GetKind_Upwind_AdjFlow()) {
-            case NO_UPWIND : cout << "No upwind scheme." << endl; break;
-            case ROE:
-              for (iMGlevel = 0; iMGlevel <= config->GetnMGLevels(); iMGlevel++) {
-                numerics_container[iMGlevel][ADJFLOW_SOL][CONV_TERM] = new CUpwRoe_AdjFlow(nDim, nVar_Adj_Flow, config);
-                numerics_container[iMGlevel][ADJFLOW_SOL][CONV_BOUND_TERM] = new CUpwRoe_AdjFlow(nDim, nVar_Adj_Flow, config);
-              }
-              break;
-            default : cout << "Upwind scheme not implemented." << endl; exit(EXIT_FAILURE); break;
-          }
-        }
-        
-        if (incompressible || freesurface) {
-          
-          /*--- Incompressible flow, use artificial compressibility method ---*/
-          
-          switch (config->GetKind_Upwind_AdjFlow()) {
-            case NO_UPWIND : cout << "No upwind scheme." << endl; break;
-            case ROE:
-              for (iMGlevel = 0; iMGlevel <= config->GetnMGLevels(); iMGlevel++) {
-                numerics_container[iMGlevel][ADJFLOW_SOL][CONV_TERM] = new CUpwRoeArtComp_AdjFlow(nDim, nVar_Adj_Flow, config);
-                numerics_container[iMGlevel][ADJFLOW_SOL][CONV_BOUND_TERM] = new CUpwRoeArtComp_AdjFlow(nDim, nVar_Adj_Flow, config);
-              }
-              break;
-            default : cout << "Upwind scheme not implemented." << endl; exit(EXIT_FAILURE); break;
-          }
-        }
-        
-        break;
-        
-      default :
-        cout << "Convective scheme not implemented (adj_euler and adj_ns)." << endl; exit(EXIT_FAILURE);
-        break;
-    }
-    
-    /*--- Definition of the viscous scheme for each equation and mesh level ---*/
-    
-    if (compressible) {
-      
-      /*--- Compressible flow ---*/
-      
-      numerics_container[MESH_0][ADJFLOW_SOL][VISC_TERM] = new CAvgGradCorrected_AdjFlow(nDim, nVar_Adj_Flow, config);
-      numerics_container[MESH_0][ADJFLOW_SOL][VISC_BOUND_TERM] = new CAvgGrad_AdjFlow(nDim, nVar_Adj_Flow, config);
-      
-      for (iMGlevel = 1; iMGlevel <= config->GetnMGLevels(); iMGlevel++) {
-        numerics_container[iMGlevel][ADJFLOW_SOL][VISC_TERM] = new CAvgGrad_AdjFlow(nDim, nVar_Adj_Flow, config);
-        numerics_container[iMGlevel][ADJFLOW_SOL][VISC_BOUND_TERM] = new CAvgGrad_AdjFlow(nDim, nVar_Adj_Flow, config);
-      }
-      
-    }
-    
-    if (incompressible || freesurface) {
-      
-      /*--- Incompressible flow, use artificial compressibility method ---*/
-      
-      numerics_container[MESH_0][ADJFLOW_SOL][VISC_TERM] = new CAvgGradCorrectedArtComp_AdjFlow(nDim, nVar_Adj_Flow, config);
-      numerics_container[MESH_0][ADJFLOW_SOL][VISC_BOUND_TERM] = new CAvgGradArtComp_AdjFlow(nDim, nVar_Adj_Flow, config);
-      
-      for (iMGlevel = 1; iMGlevel <= config->GetnMGLevels(); iMGlevel++) {
-        numerics_container[iMGlevel][ADJFLOW_SOL][VISC_TERM] = new CAvgGradArtComp_AdjFlow(nDim, nVar_Adj_Flow, config);
-        numerics_container[iMGlevel][ADJFLOW_SOL][VISC_BOUND_TERM] = new CAvgGradArtComp_AdjFlow(nDim, nVar_Adj_Flow, config);
-      }
-      
-    }
-    
-    /*--- Definition of the source term integration scheme for each equation and mesh level ---*/
-    
-    for (iMGlevel = 0; iMGlevel <= config->GetnMGLevels(); iMGlevel++) {
-      
-      /*--- Note that RANS is incompatible with Axisymmetric or Rotational (Fix it!) ---*/
-      
-      if (compressible) {
-        
-        if (adj_ns) {
-          
-          numerics_container[iMGlevel][ADJFLOW_SOL][SOURCE_FIRST_TERM] = new CSourceViscous_AdjFlow(nDim, nVar_Adj_Flow, config);
-          
-          if (config->GetRotating_Frame() == YES)
-            numerics_container[iMGlevel][ADJFLOW_SOL][SOURCE_SECOND_TERM] = new CSourceRotatingFrame_AdjFlow(nDim, nVar_Adj_Flow, config);
-          else
-            numerics_container[iMGlevel][ADJFLOW_SOL][SOURCE_SECOND_TERM] = new CSourceConservative_AdjFlow(nDim, nVar_Adj_Flow, config);
-          
-        }
-        
-        else {
-          
-          if (config->GetRotating_Frame() == YES)
-            numerics_container[iMGlevel][ADJFLOW_SOL][SOURCE_FIRST_TERM] = new CSourceRotatingFrame_AdjFlow(nDim, nVar_Adj_Flow, config);
-          else if (config->GetAxisymmetric() == YES)
-            numerics_container[iMGlevel][ADJFLOW_SOL][SOURCE_FIRST_TERM] = new CSourceAxisymmetric_AdjFlow(nDim, nVar_Adj_Flow, config);
-          else
-            numerics_container[iMGlevel][ADJFLOW_SOL][SOURCE_FIRST_TERM] = new CSourceNothing(nDim, nVar_Adj_Flow, config);
-          
-          numerics_container[iMGlevel][ADJFLOW_SOL][SOURCE_SECOND_TERM] = new CSourceNothing(nDim, nVar_Adj_Flow, config);
-          
-        }
-        
-      }
-      
-      if (incompressible || freesurface) {
-        
-        numerics_container[iMGlevel][ADJFLOW_SOL][SOURCE_FIRST_TERM] = new CSourceNothing(nDim, nVar_Adj_Flow, config);
-        numerics_container[iMGlevel][ADJFLOW_SOL][SOURCE_SECOND_TERM] = new CSourceNothing(nDim, nVar_Adj_Flow, config);
-        
-      }
-      
-    }
-    
-  }
-  
-  /*--- Solver definition for the flow adjoint problem ---*/
-  if (adj_tne2_euler || adj_tne2_ns) {
-    
-    /*--- Definition of the convective scheme for each equation and mesh level ---*/
-    switch (config->GetKind_ConvNumScheme_AdjTNE2()) {
-      case NO_CONVECTIVE :
-        cout << "No convective scheme." << endl; exit(EXIT_FAILURE);
-        break;
-      case SPACE_CENTERED :
-        switch (config->GetKind_Centered_AdjTNE2()) {
-          case NO_CENTERED : cout << "No centered scheme." << endl; break;
-          case LAX : numerics_container[MESH_0][ADJTNE2_SOL][CONV_TERM] = new CCentLax_AdjTNE2(nDim, nVar_Adj_TNE2, nPrimVar_Adj_TNE2, nPrimVarGrad_Adj_TNE2, config); break;
-          case JST : numerics_container[MESH_0][ADJTNE2_SOL][CONV_TERM] = new CCentJST_AdjTNE2(nDim, nVar_Adj_TNE2, config); break;
-          default : cout << "Centered scheme not implemented." << endl; exit(EXIT_FAILURE); break;
-        }
-        for (iMGlevel = 1; iMGlevel <= config->GetnMGLevels(); iMGlevel++)
-          numerics_container[iMGlevel][ADJTNE2_SOL][CONV_TERM] = new CCentLax_AdjTNE2(nDim, nVar_Adj_TNE2, nPrimVar_Adj_TNE2, nPrimVarGrad_Adj_TNE2, config);
-        
-        /*--- Definition of the boundary condition method ---*/
-        for (iMGlevel = 0; iMGlevel <= config->GetnMGLevels(); iMGlevel++)
-          numerics_container[iMGlevel][ADJTNE2_SOL][CONV_BOUND_TERM] = new CUpwRoe_AdjTNE2(nDim, nVar_Adj_TNE2, nPrimVar_Adj_TNE2, nPrimVarGrad_Adj_TNE2, config);
-        break;
-      case SPACE_UPWIND :
-        switch (config->GetKind_Upwind_AdjTNE2()) {
-          case NO_UPWIND : cout << "No upwind scheme." << endl; break;
-          case ROE:
-            for (iMGlevel = 0; iMGlevel <= config->GetnMGLevels(); iMGlevel++) {
-              numerics_container[iMGlevel][ADJTNE2_SOL][CONV_TERM] = new CUpwRoe_AdjTNE2(nDim, nVar_Adj_TNE2, nPrimVar_Adj_TNE2, nPrimVarGrad_Adj_TNE2, config);
-              numerics_container[iMGlevel][ADJTNE2_SOL][CONV_BOUND_TERM] = new CUpwRoe_AdjTNE2(nDim, nVar_Adj_TNE2, nPrimVar_Adj_TNE2, nPrimVarGrad_Adj_TNE2, config);
-            }
-            break;
-          case SW:
-            for (iMGlevel = 0; iMGlevel <= config->GetnMGLevels(); iMGlevel++) {
-              numerics_container[iMGlevel][ADJTNE2_SOL][CONV_TERM] = new CUpwSW_AdjTNE2(nDim, nVar_Adj_TNE2, nPrimVar_Adj_TNE2, nPrimVarGrad_Adj_TNE2, config);
-              numerics_container[iMGlevel][ADJTNE2_SOL][CONV_BOUND_TERM] = new CUpwSW_AdjTNE2(nDim, nVar_Adj_TNE2, nPrimVar_Adj_TNE2, nPrimVarGrad_Adj_TNE2, config);
-            }
-            break;
-          default : cout << "Upwind scheme not implemented." << endl; exit(EXIT_FAILURE); break;
-        }
-        break;
-        
-      default :
-        cout << "Convective scheme not implemented (adj_tne2_euler and adj_tne2_ns)." << endl; exit(EXIT_FAILURE);
-        break;
-    }
-    
-    /*--- Definition of the viscous scheme for each equation and mesh level ---*/
-    for (iMGlevel = 0; iMGlevel <= config->GetnMGLevels(); iMGlevel++) {
-      numerics_container[iMGlevel][ADJTNE2_SOL][VISC_TERM] = new CAvgGrad_AdjTNE2(nDim, nVar_Adj_TNE2, config);
-      numerics_container[iMGlevel][ADJTNE2_SOL][VISC_BOUND_TERM] = new CAvgGrad_AdjTNE2(nDim, nVar_Adj_TNE2, config);
-    }
-    
-    /*--- Definition of the source term integration scheme for each equation and mesh level ---*/
-    for (iMGlevel = 0; iMGlevel <= config->GetnMGLevels(); iMGlevel++) {
-      numerics_container[iMGlevel][ADJTNE2_SOL][SOURCE_FIRST_TERM] = new CSource_TNE2(nDim, nVar_TNE2, nPrimVar_TNE2, nPrimVarGrad_TNE2, config);
-      
-      numerics_container[iMGlevel][ADJTNE2_SOL][SOURCE_SECOND_TERM] = new CSource_AdjTNE2(nDim, nVar_Adj_TNE2, nPrimVar_Adj_TNE2, nPrimVarGrad_Adj_TNE2, config);
-    }
-    
-  }
-  
-  /*--- Solver definition for the linearized flow problem ---*/
-  if (lin_euler) {
-    
-    /*--- Definition of the convective scheme for each equation and mesh level ---*/
-    switch (config->GetKind_ConvNumScheme_LinFlow()) {
-      case NONE :
-        break;
-      case SPACE_CENTERED :
-        switch (config->GetKind_Centered_LinFlow()) {
-          case LAX : numerics_container[MESH_0][LINFLOW_SOL][CONV_TERM] = new CCentLax_LinFlow(nDim, nVar_Lin_Flow, config); break;
-          case JST : numerics_container[MESH_0][LINFLOW_SOL][CONV_TERM] = new CCentJST_LinFlow(nDim, nVar_Lin_Flow, config); break;
-          default : cout << "Centered scheme not implemented." << endl; exit(EXIT_FAILURE); break;
-        }
-        for (iMGlevel = 1; iMGlevel <= config->GetnMGLevels(); iMGlevel++)
-          numerics_container[iMGlevel][LINFLOW_SOL][CONV_TERM] = new CCentLax_LinFlow(nDim, nVar_Lin_Flow, config);
-        break;
-      default :
-        cout << "Convective scheme not implemented (lin_euler)." << endl; exit(EXIT_FAILURE);
-        break;
-    }
-    
-    /*--- Definition of the boundary condition method ---*/
-    for (iMGlevel = 0; iMGlevel <= config->GetnMGLevels(); iMGlevel++)
-      numerics_container[iMGlevel][LINFLOW_SOL][CONV_BOUND_TERM] = new CCentLax_LinFlow(nDim, nVar_Lin_Flow, config);
-  }
-  
-  /*--- Solver definition for the turbulent adjoint problem ---*/
-  if (adj_turb) {
-    /*--- Definition of the convective scheme for each equation and mesh level ---*/
-    switch (config->GetKind_ConvNumScheme_AdjTurb()) {
-      case NONE :
-        break;
-      case SPACE_UPWIND :
-        for (iMGlevel = 0; iMGlevel <= config->GetnMGLevels(); iMGlevel++)
-          if (spalart_allmaras) {
-            numerics_container[iMGlevel][ADJTURB_SOL][CONV_TERM] = new CUpwSca_AdjTurb(nDim, nVar_Adj_Turb, config);
-          }
-          else if (neg_spalart_allmaras) {cout << "Adjoint Neg SA turbulence model not implemented." << endl; exit(EXIT_FAILURE);}
-          else if (menter_sst) {cout << "Adjoint SST turbulence model not implemented." << endl; exit(EXIT_FAILURE);}
-        break;
-      default :
-        cout << "Convective scheme not implemented (adj_turb)." << endl; exit(EXIT_FAILURE);
-        break;
-    }
-    
-    /*--- Definition of the viscous scheme for each equation and mesh level ---*/
-    for (iMGlevel = 0; iMGlevel <= config->GetnMGLevels(); iMGlevel++) {
-      if (spalart_allmaras) {
-        numerics_container[iMGlevel][ADJTURB_SOL][VISC_TERM] = new CAvgGradCorrected_AdjTurb(nDim, nVar_Adj_Turb, config);
-      }
-      else if (neg_spalart_allmaras) {cout << "Adjoint Neg SA turbulence model not implemented." << endl; exit(EXIT_FAILURE);}
-      else if (menter_sst) {cout << "Adjoint SST turbulence model not implemented." << endl; exit(EXIT_FAILURE);}
-    }
-    
-    /*--- Definition of the source term integration scheme for each equation and mesh level ---*/
-    for (iMGlevel = 0; iMGlevel <= config->GetnMGLevels(); iMGlevel++) {
-      if (spalart_allmaras) {
-        numerics_container[iMGlevel][ADJTURB_SOL][SOURCE_FIRST_TERM] = new CSourcePieceWise_AdjTurb(nDim, nVar_Adj_Turb, config);
-        numerics_container[iMGlevel][ADJTURB_SOL][SOURCE_SECOND_TERM] = new CSourceConservative_AdjTurb(nDim, nVar_Adj_Turb, config);
-      }
-      else if (neg_spalart_allmaras) {cout << "Adjoint Neg SA turbulence model not implemented." << endl; exit(EXIT_FAILURE);}
-      else if (menter_sst) {cout << "Adjoint SST turbulence model not implemented." << endl; exit(EXIT_FAILURE);}
-    }
-    
-    /*--- Definition of the boundary condition method ---*/
-    for (iMGlevel = 0; iMGlevel <= config->GetnMGLevels(); iMGlevel++) {
-      if (spalart_allmaras) numerics_container[iMGlevel][ADJTURB_SOL][CONV_BOUND_TERM] = new CUpwLin_AdjTurb(nDim, nVar_Adj_Turb, config);
-      else if (neg_spalart_allmaras) {cout << "Adjoint Neg SA turbulence model not implemented." << endl; exit(EXIT_FAILURE);}
-      else if (menter_sst) {cout << "Adjoint SST turbulence model not implemented." << endl; exit(EXIT_FAILURE);}
-    }
-    
-  }
-  
-  /*--- Solver definition for the wave problem ---*/
-  if (wave) {
-    
-    /*--- Definition of the viscous scheme for each equation and mesh level ---*/
-    numerics_container[MESH_0][WAVE_SOL][VISC_TERM] = new CGalerkin_Flow(nDim, nVar_Wave, config);
-    
-  }
-  
-  /*--- Solver definition for the FEA problem ---*/
-  if (fea) {
-    
-    /*--- Definition of the viscous scheme for each equation and mesh level ---*/
-    numerics_container[MESH_0][FEA_SOL][VISC_TERM] = new CGalerkin_FEA(nDim, nVar_Wave, config);
-    
-  }
-  
-=======
->>>>>>> 9e7a6a8a
-}
+/*!
+ * \file definition_structure.cpp
+ * \brief Main subroutines used by SU2_CFD
+ * \author F. Palacios, T. Economon
+ * \version 4.0.1 "Cardinal"
+ *
+ * SU2 Lead Developers: Dr. Francisco Palacios (Francisco.D.Palacios@boeing.com).
+ *                      Dr. Thomas D. Economon (economon@stanford.edu).
+ *
+ * SU2 Developers: Prof. Juan J. Alonso's group at Stanford University.
+ *                 Prof. Piero Colonna's group at Delft University of Technology.
+ *                 Prof. Nicolas R. Gauger's group at Kaiserslautern University of Technology.
+ *                 Prof. Alberto Guardone's group at Polytechnic University of Milan.
+ *                 Prof. Rafael Palacios' group at Imperial College London.
+ *
+ * Copyright (C) 2012-2015 SU2, the open-source CFD code.
+ *
+ * SU2 is free software; you can redistribute it and/or
+ * modify it under the terms of the GNU Lesser General Public
+ * License as published by the Free Software Foundation; either
+ * version 2.1 of the License, or (at your option) any later version.
+ *
+ * SU2 is distributed in the hope that it will be useful,
+ * but WITHOUT ANY WARRANTY; without even the implied warranty of
+ * MERCHANTABILITY or FITNESS FOR A PARTICULAR PURPOSE. See the GNU
+ * Lesser General Public License for more details.
+ *
+ * You should have received a copy of the GNU Lesser General Public
+ * License along with SU2. If not, see <http://www.gnu.org/licenses/>.
+ */
+
+#include "../include/definition_structure.hpp"
+
+unsigned short GetnZone(string val_mesh_filename, unsigned short val_format, CConfig *config) {
+  string text_line, Marker_Tag;
+  ifstream mesh_file;
+  short nZone = 1; // Default value
+  unsigned short iLine, nLine = 10;
+  char cstr[200];
+  string::size_type position;
+  
+  /*--- Search the mesh file for the 'NZONE' keyword. ---*/
+  
+  switch (val_format) {
+    case SU2:
+      
+      /*--- Open grid file ---*/
+      
+      strcpy (cstr, val_mesh_filename.c_str());
+      mesh_file.open(cstr, ios::in);
+      if (mesh_file.fail()) {
+        cout << "cstr=" << cstr << endl;
+        cout << "There is no geometry file (GetnZone))!" << endl;
+        
+#ifndef HAVE_MPI
+        exit(EXIT_FAILURE);
+#else
+        MPI_Abort(MPI_COMM_WORLD,1);
+        MPI_Finalize();
+#endif
+      }
+      
+      /*--- Read the SU2 mesh file ---*/
+      
+      for (iLine = 0; iLine < nLine ; iLine++) {
+        
+        getline (mesh_file, text_line);
+        
+        /*--- Search for the "NZONE" keyword to see if there are multiple Zones ---*/
+        
+        position = text_line.find ("NZONE=",0);
+        if (position != string::npos) {
+          text_line.erase (0,6); nZone = atoi(text_line.c_str());
+        }
+      }
+      
+      break;
+      
+  }
+  
+  /*--- For time spectral integration, nZones = nTimeInstances. ---*/
+  if (config->GetUnsteady_Simulation() == TIME_SPECTRAL) {
+    nZone = config->GetnTimeInstances();
+  }
+  
+  return (unsigned short) nZone;
+}
+
+unsigned short GetnDim(string val_mesh_filename, unsigned short val_format) {
+  
+  string text_line, Marker_Tag;
+  ifstream mesh_file;
+  short nDim = 3;
+  unsigned short iLine, nLine = 10;
+  char cstr[200];
+  string::size_type position;
+  
+  /*--- Open grid file ---*/
+  
+  strcpy (cstr, val_mesh_filename.c_str());
+  mesh_file.open(cstr, ios::in);
+  
+  switch (val_format) {
+    case SU2:
+      
+      /*--- Read SU2 mesh file ---*/
+      
+      for (iLine = 0; iLine < nLine ; iLine++) {
+        
+        getline (mesh_file, text_line);
+        
+        /*--- Search for the "NDIM" keyword to see if there are multiple Zones ---*/
+        
+        position = text_line.find ("NDIME=",0);
+        if (position != string::npos) {
+          text_line.erase (0,6); nDim = atoi(text_line.c_str());
+        }
+      }
+      break;
+      
+    case CGNS:
+      
+#ifdef HAVE_CGNS
+      
+      /*--- Local variables which are needed when calling the CGNS mid-level API. ---*/
+      
+      int fn, nbases = 0, nzones = 0, file_type;
+      int cell_dim = 0, phys_dim = 0;
+      char basename[CGNS_STRING_SIZE];
+      
+      /*--- Check whether the supplied file is truly a CGNS file. ---*/
+      
+      if ( cg_is_cgns(val_mesh_filename.c_str(), &file_type) != CG_OK ) {
+        printf( "\n\n   !!! Error !!!\n" );
+        printf( " %s is not a CGNS file.\n", val_mesh_filename.c_str());
+        printf( " Now exiting...\n\n");
+        exit(EXIT_FAILURE);
+      }
+      
+      /*--- Open the CGNS file for reading. The value of fn returned
+       is the specific index number for this file and will be
+       repeatedly used in the function calls. ---*/
+      
+      if (cg_open(val_mesh_filename.c_str(), CG_MODE_READ, &fn)) cg_error_exit();
+      
+      /*--- Get the number of databases. This is the highest node
+       in the CGNS heirarchy. ---*/
+      
+      if (cg_nbases(fn, &nbases)) cg_error_exit();
+      
+      /*--- Check if there is more than one database. Throw an
+       error if there is because this reader can currently
+       only handle one database. ---*/
+      
+      if ( nbases > 1 ) {
+        printf("\n\n   !!! Error !!!\n" );
+        printf("CGNS reader currently incapable of handling more than 1 database.");
+        printf("Now exiting...\n\n");
+        exit(EXIT_FAILURE);
+      }
+      
+      /*--- Read the databases. Note that the indexing starts at 1. ---*/
+      
+      for ( int i = 1; i <= nbases; i++ ) {
+        
+        if (cg_base_read(fn, i, basename, &cell_dim, &phys_dim)) cg_error_exit();
+        
+        /*--- Get the number of zones for this base. ---*/
+        
+        if (cg_nzones(fn, i, &nzones)) cg_error_exit();
+        
+      }
+      
+      /*--- Set the problem dimension as read from the CGNS file ---*/
+      
+      nDim = cell_dim;
+      
+#endif
+      
+      break;
+      
+  }
+  
+  mesh_file.close();
+  
+  return (unsigned short) nDim;
+}
+
+void Driver_Preprocessing(CDriver **driver,
+                          CIteration **iteration_container,
+                          CSolver ****solver_container,
+                          CGeometry ***geometry_container,
+                          CIntegration ***integration_container,
+                          CNumerics *****numerics_container,
+                          CConfig **config_container,
+                          unsigned short val_nZone) {
+  
+  int rank = MASTER_NODE;
+#ifdef HAVE_MPI
+  MPI_Comm_rank(MPI_COMM_WORLD, &rank);
+#endif
+  
+  if (val_nZone == SINGLE_ZONE) {
+    
+    /*--- Single zone problem: instantiate the single zone driver class. ---*/
+    if (rank == MASTER_NODE) cout << "Instantiating a single zone driver for the problem. " << endl;
+    
+    *driver = new CSingleZoneDriver(iteration_container, solver_container, geometry_container,
+                                    integration_container, numerics_container, config_container, val_nZone);
+    
+  } else if (config_container[ZONE_0]->GetUnsteady_Simulation() == TIME_SPECTRAL) {
+    
+    /*--- Use the spectral method driver. ---*/
+    
+    if (rank == MASTER_NODE) cout << "Instantiating a spectral method driver for the problem. " << endl;
+    *driver = new CSpectralDriver(iteration_container, solver_container, geometry_container,
+                                  integration_container, numerics_container, config_container, val_nZone);
+    
+  } else {
+    
+    /*--- Multi-zone problem: instantiate the multi-zone driver class by default
+     or a specialized driver class for a particular multi-physics problem. ---*/
+    
+    if (rank == MASTER_NODE) cout << "Instantiating a multi-zone driver for the problem. " << endl;
+    *driver = new CMultiZoneDriver(iteration_container, solver_container, geometry_container,
+                                   integration_container, numerics_container, config_container, val_nZone);
+    
+    /*--- Future multi-zone drivers instatiated here. ---*/
+    
+  }
+  
+}
+
+
+void Geometrical_Preprocessing(CGeometry ***geometry, CConfig **config, unsigned short val_nZone) {
+  
+  unsigned short iMGlevel, iZone;
+  unsigned long iPoint;
+  int rank = MASTER_NODE;
+  
+#ifdef HAVE_MPI
+  MPI_Comm_rank(MPI_COMM_WORLD, &rank);
+#endif
+  
+  for (iZone = 0; iZone < val_nZone; iZone++) {
+    
+    /*--- Compute elements surrounding points, points surrounding points ---*/
+    
+    if (rank == MASTER_NODE) cout << "Setting point connectivity." << endl;
+    geometry[iZone][MESH_0]->SetPoint_Connectivity();
+    
+    /*--- Renumbering points using Reverse Cuthill McKee ordering ---*/
+    
+    if (rank == MASTER_NODE) cout << "Renumbering points (Reverse Cuthill McKee Ordering)." << endl;
+    geometry[iZone][MESH_0]->SetRCM_Ordering(config[iZone]);
+    
+    /*--- recompute elements surrounding points, points surrounding points ---*/
+    
+    if (rank == MASTER_NODE) cout << "Recomputing point connectivity." << endl;
+    geometry[iZone][MESH_0]->SetPoint_Connectivity();
+    
+    /*--- Compute elements surrounding elements ---*/
+    
+    if (rank == MASTER_NODE) cout << "Setting element connectivity." << endl;
+    geometry[iZone][MESH_0]->SetElement_Connectivity();
+    
+    /*--- Check the orientation before computing geometrical quantities ---*/
+    
+    if (rank == MASTER_NODE) cout << "Checking the numerical grid orientation." << endl;
+    geometry[iZone][MESH_0]->SetBoundVolume();
+    geometry[iZone][MESH_0]->Check_IntElem_Orientation(config[iZone]);
+    geometry[iZone][MESH_0]->Check_BoundElem_Orientation(config[iZone]);
+    
+    /*--- Create the edge structure ---*/
+    
+    if (rank == MASTER_NODE) cout << "Identifying edges and vertices." << endl;
+    geometry[iZone][MESH_0]->SetEdges();
+    geometry[iZone][MESH_0]->SetVertex(config[iZone]);
+    
+    /*--- Compute cell center of gravity ---*/
+    
+    if (rank == MASTER_NODE) cout << "Computing centers of gravity." << endl;
+    geometry[iZone][MESH_0]->SetCG();
+    
+    /*--- Create the control volume structures ---*/
+    
+    if (rank == MASTER_NODE) cout << "Setting the control volume structure." << endl;
+    geometry[iZone][MESH_0]->SetControlVolume(config[iZone], ALLOCATE);
+    geometry[iZone][MESH_0]->SetBoundControlVolume(config[iZone], ALLOCATE);
+    
+    /*--- Visualize a dual control volume if requested ---*/
+    
+    if ((config[iZone]->GetVisualize_CV() >= 0) &&
+        (config[iZone]->GetVisualize_CV() < (long)geometry[iZone][MESH_0]->GetnPointDomain()))
+      geometry[iZone][MESH_0]->VisualizeControlVolume(config[iZone], UPDATE);
+    
+    /*--- Identify closest normal neighbor ---*/
+    
+    if (rank == MASTER_NODE) cout << "Searching for the closest normal neighbors to the surfaces." << endl;
+    geometry[iZone][MESH_0]->FindNormal_Neighbor(config[iZone]);
+    
+    /*--- Compute the surface curvature ---*/
+    
+    if (rank == MASTER_NODE) cout << "Compute the surface curvature." << endl;
+    geometry[iZone][MESH_0]->ComputeSurf_Curvature(config[iZone]);
+    
+    if ((config[iZone]->GetnMGLevels() != 0) && (rank == MASTER_NODE))
+      cout << "Setting the multigrid structure." << endl;
+    
+  }
+  
+  /*--- Loop over all the new grid ---*/
+  
+  for (iMGlevel = 1; iMGlevel <= config[ZONE_0]->GetnMGLevels(); iMGlevel++) {
+    
+    /*--- Loop over all zones at each grid level. ---*/
+    
+    for (iZone = 0; iZone < val_nZone; iZone++) {
+      
+      /*--- Create main agglomeration structure ---*/
+      
+      geometry[iZone][iMGlevel] = new CMultiGridGeometry(geometry, config, iMGlevel, iZone);
+      
+      /*--- Compute points surrounding points. ---*/
+      
+      geometry[iZone][iMGlevel]->SetPoint_Connectivity(geometry[iZone][iMGlevel-1]);
+      
+      /*--- Create the edge structure ---*/
+      
+      geometry[iZone][iMGlevel]->SetEdges();
+      geometry[iZone][iMGlevel]->SetVertex(geometry[iZone][iMGlevel-1], config[iZone]);
+      
+      /*--- Create the control volume structures ---*/
+      
+      geometry[iZone][iMGlevel]->SetControlVolume(config[iZone], geometry[iZone][iMGlevel-1], ALLOCATE);
+      geometry[iZone][iMGlevel]->SetBoundControlVolume(config[iZone], geometry[iZone][iMGlevel-1], ALLOCATE);
+      geometry[iZone][iMGlevel]->SetCoord(geometry[iZone][iMGlevel-1]);
+      
+      /*--- Find closest neighbor to a surface point ---*/
+      
+      geometry[iZone][iMGlevel]->FindNormal_Neighbor(config[iZone]);
+      
+    }
+    
+  }
+  
+  /*--- For unsteady simulations, initialize the grid volumes
+   and coordinates for previous solutions. Loop over all zones/grids ---*/
+  
+  for (iZone = 0; iZone < val_nZone; iZone++) {
+    if (config[iZone]->GetUnsteady_Simulation() && config[iZone]->GetGrid_Movement()) {
+      for (iMGlevel = 0; iMGlevel <= config[iZone]->GetnMGLevels(); iMGlevel++) {
+        for (iPoint = 0; iPoint < geometry[iZone][iMGlevel]->GetnPoint(); iPoint++) {
+          
+          /*--- Update cell volume ---*/
+          
+          geometry[iZone][iMGlevel]->node[iPoint]->SetVolume_n();
+          geometry[iZone][iMGlevel]->node[iPoint]->SetVolume_nM1();
+          
+          /*--- Update point coordinates ---*/
+          geometry[iZone][iMGlevel]->node[iPoint]->SetCoord_n();
+          geometry[iZone][iMGlevel]->node[iPoint]->SetCoord_n1();
+          
+        }
+      }
+    }
+  }
+  
+}