--- conflicted
+++ resolved
@@ -301,11 +301,7 @@
   return  SU2_TYPE::GetValue(config_container[ZONE_0]->GetTime_Step());
 }
 
-<<<<<<< HEAD
-su2double CDriver::GetVertexCoordX(unsigned short iMarker, unsigned long iVertex) {
-=======
 passivedouble CDriver::GetVertexCoordX(unsigned short iMarker, unsigned long iVertex) {
->>>>>>> d33823fa
 
   su2double* Coord;
   unsigned long iPoint;
@@ -316,11 +312,7 @@
 
 }
 
-<<<<<<< HEAD
-su2double CDriver::GetVertexCoordY(unsigned short iMarker, unsigned long iVertex) {
-=======
 passivedouble CDriver::GetVertexCoordY(unsigned short iMarker, unsigned long iVertex) {
->>>>>>> d33823fa
 
   su2double* Coord;
   unsigned long iPoint;
@@ -330,11 +322,7 @@
   return SU2_TYPE::GetValue(Coord[1]);
 }
 
-<<<<<<< HEAD
-su2double CDriver::GetVertexCoordZ(unsigned short iMarker, unsigned long iVertex) {
-=======
 passivedouble CDriver::GetVertexCoordZ(unsigned short iMarker, unsigned long iVertex) {
->>>>>>> d33823fa
 
   su2double* Coord;
   unsigned long iPoint;
@@ -440,51 +428,24 @@
 
 }
 
-<<<<<<< HEAD
-su2double CDriver::GetVertexForceX(unsigned short iMarker, unsigned long iVertex) {
-=======
 passivedouble CDriver::GetVertexForceX(unsigned short iMarker, unsigned long iVertex) {
->>>>>>> d33823fa
 
   return SU2_TYPE::GetValue(PyWrapNodalForce[0]);
 
 }
 
-<<<<<<< HEAD
-su2double CDriver::GetVertexForceY(unsigned short iMarker, unsigned long iVertex) {
-=======
 passivedouble CDriver::GetVertexForceY(unsigned short iMarker, unsigned long iVertex) {
->>>>>>> d33823fa
 
   return SU2_TYPE::GetValue(PyWrapNodalForce[1]);
 
 }
 
-<<<<<<< HEAD
-su2double CDriver::GetVertexForceZ(unsigned short iMarker, unsigned long iVertex) {
-=======
 passivedouble CDriver::GetVertexForceZ(unsigned short iMarker, unsigned long iVertex) {
->>>>>>> d33823fa
 
   return SU2_TYPE::GetValue(PyWrapNodalForce[2]);
 
 }
 
-<<<<<<< HEAD
-su2double CDriver::GetVertexForceDensityX(unsigned short iMarker, unsigned long iVertex) {
-  return PyWrapNodalForceDensity[0];
-}
-
-su2double CDriver::GetVertexForceDensityY(unsigned short iMarker, unsigned long iVertex) {
-  return PyWrapNodalForceDensity[1];
-}
-
-su2double CDriver::GetVertexForceDensityZ(unsigned short iMarker, unsigned long iVertex) {
-  return PyWrapNodalForceDensity[2];
-}
-
-void CDriver::SetVertexCoordX(unsigned short iMarker, unsigned long iVertex, su2double newPosX) {
-=======
 passivedouble CDriver::GetVertexForceDensityX(unsigned short iMarker, unsigned long iVertex) {
   return SU2_TYPE::GetValue(PyWrapNodalForceDensity[0]);
 }
@@ -498,7 +459,6 @@
 }
 
 void CDriver::SetVertexCoordX(unsigned short iMarker, unsigned long iVertex, passivedouble newPosX) {
->>>>>>> d33823fa
 
   unsigned long iPoint;
   su2double *Coord;
@@ -510,11 +470,7 @@
 
 }
 
-<<<<<<< HEAD
-void CDriver::SetVertexCoordY(unsigned short iMarker, unsigned long iVertex, su2double newPosY) {
-=======
 void CDriver::SetVertexCoordY(unsigned short iMarker, unsigned long iVertex, passivedouble newPosY) {
->>>>>>> d33823fa
 
   unsigned long iPoint;
   su2double *Coord;
@@ -525,11 +481,7 @@
   PyWrapVarCoord[1] = newPosY - Coord[1];
 }
 
-<<<<<<< HEAD
-void CDriver::SetVertexCoordZ(unsigned short iMarker, unsigned long iVertex, su2double newPosZ) {
-=======
 void CDriver::SetVertexCoordZ(unsigned short iMarker, unsigned long iVertex, passivedouble newPosZ) {
->>>>>>> d33823fa
 
   unsigned long iPoint;
   su2double *Coord;
@@ -545,11 +497,7 @@
   }
 }
 
-<<<<<<< HEAD
-su2double CDriver::SetVertexVarCoord(unsigned short iMarker, unsigned long iVertex) {
-=======
 passivedouble CDriver::SetVertexVarCoord(unsigned short iMarker, unsigned long iVertex) {
->>>>>>> d33823fa
 
   su2double nodalVarCoordNorm;
 
@@ -560,11 +508,7 @@
 
 }
 
-<<<<<<< HEAD
-su2double CDriver::GetVertexTemperature(unsigned short iMarker, unsigned long iVertex){
-=======
 passivedouble CDriver::GetVertexTemperature(unsigned short iMarker, unsigned long iVertex){
->>>>>>> d33823fa
 
   unsigned long iPoint;
   su2double vertexWallTemp(0.0);
@@ -581,11 +525,7 @@
 
 }
 
-<<<<<<< HEAD
-void CDriver::SetVertexTemperature(unsigned short iMarker, unsigned long iVertex, su2double val_WallTemp){
-=======
 void CDriver::SetVertexTemperature(unsigned short iMarker, unsigned long iVertex, passivedouble val_WallTemp){
->>>>>>> d33823fa
 
   geometry_container[ZONE_0][INST_0][MESH_0]->SetCustomBoundaryTemperature(iMarker, iVertex, val_WallTemp);
 }
@@ -626,38 +566,22 @@
   return halo;
 }
 
-<<<<<<< HEAD
-su2double CDriver::GetVertexHeatFluxX(unsigned short iMarker, unsigned long iVertex){
-=======
 passivedouble CDriver::GetVertexHeatFluxX(unsigned short iMarker, unsigned long iVertex){
->>>>>>> d33823fa
 
   return SU2_TYPE::GetValue(PyWrapNodalHeatFlux[0]);
 }
 
-<<<<<<< HEAD
-su2double CDriver::GetVertexHeatFluxY(unsigned short iMarker, unsigned long iVertex){
-=======
 passivedouble CDriver::GetVertexHeatFluxY(unsigned short iMarker, unsigned long iVertex){
->>>>>>> d33823fa
 
   return SU2_TYPE::GetValue(PyWrapNodalHeatFlux[1]);
 }
 
-<<<<<<< HEAD
-su2double CDriver::GetVertexHeatFluxZ(unsigned short iMarker, unsigned long iVertex){
-=======
 passivedouble CDriver::GetVertexHeatFluxZ(unsigned short iMarker, unsigned long iVertex){
->>>>>>> d33823fa
 
   return SU2_TYPE::GetValue(PyWrapNodalHeatFlux[2]);
 }
 
-<<<<<<< HEAD
-su2double CDriver::GetVertexNormalHeatFlux(unsigned short iMarker, unsigned long iVertex){
-=======
 passivedouble CDriver::GetVertexNormalHeatFlux(unsigned short iMarker, unsigned long iVertex){
->>>>>>> d33823fa
 
   unsigned long iPoint;
   unsigned short iDim;
@@ -702,20 +626,12 @@
   return SU2_TYPE::GetValue(vertexWallHeatFlux);
 }
 
-<<<<<<< HEAD
-void CDriver::SetVertexNormalHeatFlux(unsigned short iMarker, unsigned long iVertex, su2double val_WallHeatFlux){
-=======
 void CDriver::SetVertexNormalHeatFlux(unsigned short iMarker, unsigned long iVertex, passivedouble val_WallHeatFlux){
->>>>>>> d33823fa
 
   geometry_container[ZONE_0][INST_0][MESH_0]->SetCustomBoundaryHeatFlux(iMarker, iVertex, val_WallHeatFlux);
 }
 
-<<<<<<< HEAD
-su2double CDriver::GetThermalConductivity(unsigned short iMarker, unsigned long iVertex){
-=======
 passivedouble CDriver::GetThermalConductivity(unsigned short iMarker, unsigned long iVertex){
->>>>>>> d33823fa
 
   unsigned long iPoint;
   su2double Prandtl_Lam  = config_container[ZONE_0]->GetPrandtl_Lam();
@@ -733,11 +649,7 @@
 
 }
 
-<<<<<<< HEAD
-vector<su2double> CDriver::GetVertexUnitNormal(unsigned short iMarker, unsigned long iVertex){
-=======
 vector<passivedouble> CDriver::GetVertexUnitNormal(unsigned short iMarker, unsigned long iVertex){
->>>>>>> d33823fa
 
   unsigned short iDim;
   su2double *Normal;
@@ -1000,49 +912,33 @@
   //}
 }
 
-<<<<<<< HEAD
-void CFluidDriver::SetVertexTtotal(unsigned short iMarker, unsigned long iVertex, su2double val_Ttotal){
-=======
 void CFluidDriver::SetVertexTtotal(unsigned short iMarker, unsigned long iVertex, passivedouble val_Ttotal_passive){
 
   su2double val_Ttotal = val_Ttotal_passive;
->>>>>>> d33823fa
 
   solver_container[ZONE_0][INST_0][MESH_0][FLOW_SOL]->SetInlet_Ttotal(iMarker, iVertex, val_Ttotal);
 
 }
 
-<<<<<<< HEAD
-void CFluidDriver::SetVertexPtotal(unsigned short iMarker, unsigned long iVertex, su2double val_Ptotal){
-=======
 void CFluidDriver::SetVertexPtotal(unsigned short iMarker, unsigned long iVertex, passivedouble val_Ptotal_passive){
 
   su2double val_Ptotal = val_Ptotal_passive;
->>>>>>> d33823fa
 
   solver_container[ZONE_0][INST_0][MESH_0][FLOW_SOL]->SetInlet_Ptotal(iMarker, iVertex, val_Ptotal);
 
 }
 
-<<<<<<< HEAD
-void CFluidDriver::SetVertexFlowDir(unsigned short iMarker, unsigned long iVertex, unsigned short iDim, su2double val_FlowDir){
-=======
 void CFluidDriver::SetVertexFlowDir(unsigned short iMarker, unsigned long iVertex, unsigned short iDim, passivedouble val_FlowDir_passive){
 
   su2double val_FlowDir = val_FlowDir_passive;
->>>>>>> d33823fa
 
   solver_container[ZONE_0][INST_0][MESH_0][FLOW_SOL]->SetInlet_FlowDir(iMarker, iVertex, iDim, val_FlowDir);
 
 }
 
-<<<<<<< HEAD
-void CFluidDriver::SetVertexTurbVar(unsigned short iMarker, unsigned long iVertex, unsigned short iDim, su2double val_turb_var){
-=======
 void CFluidDriver::SetVertexTurbVar(unsigned short iMarker, unsigned long iVertex, unsigned short iDim, passivedouble val_turb_var_passive){
 
   su2double val_turb_var = val_turb_var_passive;
->>>>>>> d33823fa
 
   if (solver_container[ZONE_0][INST_0] == NULL ||
       solver_container[ZONE_0][INST_0][MESH_0] ==  NULL) {
