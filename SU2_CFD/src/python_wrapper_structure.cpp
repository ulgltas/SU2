--- conflicted
+++ resolved
@@ -28,6 +28,7 @@
 
  #include "../include/drivers/CDriver.hpp"
  #include "../include/drivers/CSinglezoneDriver.hpp"
+ #include "../include/solvers/CMeshSolver.hpp"
 
 void CDriver::PythonInterface_Preprocessing(CConfig **config, CGeometry ****geometry, CSolver *****solver){
 
@@ -1230,7 +1231,6 @@
 
 }
 
-<<<<<<< HEAD
 void CSinglezoneDriver::SetInitialMesh() {
 
   unsigned long iPoint;
@@ -1281,7 +1281,10 @@
   {
     if(rank == MASTER_NODE) cout << "Updating multigrid structure." << endl;
     grid_movement[ZONE_0][INST_0]->UpdateMultiGrid(geometry_container[ZONE_0][INST_0], config_container[ZONE_0]);
-=======
+  }
+
+}
+
 void CDriver::SetHeatSource_Position(passivedouble alpha, passivedouble pos_x, passivedouble pos_y, passivedouble pos_z){
 
   CSolver *solver = solver_container[ZONE_0][INST_0][MESH_0][RAD_SOL];
@@ -1302,7 +1305,6 @@
   for (iVertex = 0; iVertex < geometry_container[ZONE_0][INST_0][MESH_0]->nVertex[iMarker]; iVertex++){
     solver_container[ZONE_0][INST_0][MESH_0][FLOW_SOL]->SetInlet_FlowDir(iMarker, iVertex, 0, cos(alpha_rad));
     solver_container[ZONE_0][INST_0][MESH_0][FLOW_SOL]->SetInlet_FlowDir(iMarker, iVertex, 1, sin(alpha_rad));
->>>>>>> 22500d1c
-  }
-
-}
+  }
+
+}
