--- conflicted
+++ resolved
@@ -1,626 +1,616 @@
-/*!
- * \file variable_direct_mean.cpp
- * \brief Definition of the solution fields.
- * \author Aerospace Design Laboratory (Stanford University) <http://su2.stanford.edu>.
- * \version 2.0.7
- *
-<<<<<<< HEAD
- * Stanford University Unstructured (SU2),
- * copyright (C) 2012-2013 Aerospace Design Laboratory (ADL), is
- * distributed under the GNU Lesser General Public License (GNU LGPL).
-=======
- * Stanford University Unstructured (SU2).
- * Copyright (C) 2012-2013 Aerospace Design Laboratory (ADL).
->>>>>>> 3384cf29
- *
- * SU2 is free software; you can redistribute it and/or
- * modify it under the terms of the GNU Lesser General Public
- * License as published by the Free Software Foundation; either
- * version 2.1 of the License, or (at your option) any later version.
- *
- * SU2 is distributed in the hope that it will be useful,
- * but WITHOUT ANY WARRANTY; without even the implied warranty of
- * MERCHANTABILITY or FITNESS FOR A PARTICULAR PURPOSE.  See the GNU
- * Lesser General Public License for more details.
- *
- * You should have received a copy of the GNU Lesser General Public
-<<<<<<< HEAD
- * License along with this library.  If not, see <http://www.gnu.org/licenses/>.
-=======
- * License along with SU2. If not, see <http://www.gnu.org/licenses/>.
->>>>>>> 3384cf29
- */
-
-#include "../include/variable_structure.hpp"
-
-CEulerVariable::CEulerVariable(void) : CVariable() {
-  
-  /*--- Array initialization ---*/
-	TS_Source = NULL;
-  B_Field = NULL;
-	Primitive = NULL;
-	Gradient_Primitive = NULL;
-	Limiter_Primitive = NULL;
-    WindGust = NULL;
-    WindGustDer = NULL;
-  
-}
-
-CEulerVariable::CEulerVariable(double val_density, double *val_velocity, double val_energy, unsigned short val_ndim,
-                               unsigned short val_nvar, CConfig *config) : CVariable(val_ndim, val_nvar, config) {
-	unsigned short iVar, iDim, iMesh, nMGSmooth = 0;
-  
-  bool compressible = (config->GetKind_Regime() == COMPRESSIBLE);
-  bool incompressible = (config->GetKind_Regime() == INCOMPRESSIBLE);
-  bool freesurface = (config->GetKind_Regime() == FREESURFACE);
-	bool magnet = (config->GetMagnetic_Force() == YES);
-  bool low_fidelity = config->GetLowFidelitySim();
-  bool dual_time = ((config->GetUnsteady_Simulation() == DT_STEPPING_1ST) ||
-                    (config->GetUnsteady_Simulation() == DT_STEPPING_2ND));
-    bool windgust = config->GetWind_Gust();
-  
-  /*--- Array initialization ---*/
-	TS_Source = NULL;
-  B_Field = NULL;
-	Primitive = NULL;
-	Gradient_Primitive = NULL;
-	Limiter_Primitive = NULL;
-    WindGust = NULL;
-    WindGustDer = NULL;
-
-  
-  /*--- Allocate and initialize the primitive variables and gradients ---*/
-  if (compressible) { nPrimVar = nDim+5; nPrimVarGrad = nDim+3; }
-  if (incompressible) { nPrimVar = nDim+2; nPrimVarGrad = nDim+2; }
-  if (freesurface) { nPrimVar = nDim+2; nPrimVarGrad = nDim+2; }
-
-	/*--- Allocate residual structures ---*/
-	Res_TruncError = new double [nVar];
-  
-	for (iVar = 0; iVar < nVar; iVar++) {
-		Res_TruncError[iVar] = 0.0;
-	}
-  
-	/*--- Only for residual smoothing (multigrid) ---*/
-	for (iMesh = 0; iMesh <= config->GetMGLevels(); iMesh++)
-		nMGSmooth += config->GetMG_CorrecSmooth(iMesh);
-  
-	if ((nMGSmooth > 0) || low_fidelity || freesurface) {
-		Residual_Sum = new double [nVar];
-		Residual_Old = new double [nVar];
-	}
-  
-	/*--- Allocate undivided laplacian (centered) and limiter (upwind)---*/
-	if (config->GetKind_ConvNumScheme_Flow() == SPACE_CENTERED)
-		Undivided_Laplacian = new double [nVar];
-	if ((config->GetKind_ConvNumScheme_Flow() == SPACE_UPWIND) &&
-			(config->GetKind_SlopeLimit_Flow() != NONE)) {
-		Limiter = new double [nVar];
-		Solution_Max = new double [nVar];
-		Solution_Min = new double [nVar];
-		for (iVar = 0; iVar < nVar; iVar++) {
-			Limiter[iVar] = 0.0;
-			Solution_Max[iVar] = 0.0;
-			Solution_Min[iVar] = 0.0;
-		}
-	}
-  
-	/*--- Solution and old solution initialization ---*/
-	if (compressible) {
-		Solution[0] = val_density;
-		Solution_Old[0] = val_density;
-		for (iDim = 0; iDim < nDim; iDim++) {
-			Solution[iDim+1] = val_density*val_velocity[iDim];
-			Solution_Old[iDim+1] = val_density*val_velocity[iDim];
-		}
-		Solution[nVar-1] = val_density*val_energy;
-		Solution_Old[nVar-1] = val_density*val_energy;
-	}
-	if (incompressible || freesurface) {
-		Solution[0] = config->GetPressure_FreeStreamND();
-		Solution_Old[0] = config->GetPressure_FreeStreamND();
-		for (iDim = 0; iDim < nDim; iDim++) {
-			Solution[iDim+1] = val_velocity[iDim]*config->GetDensity_FreeStreamND();
-			Solution_Old[iDim+1] = val_velocity[iDim]*config->GetDensity_FreeStreamND();
-		}
-	}
-  
-	/*--- Allocate and initialize solution for dual time strategy ---*/
-	if (dual_time) {
-    if (compressible) {
-			Solution_time_n[0] = val_density;
-			Solution_time_n1[0] = val_density;
-			for (iDim = 0; iDim < nDim; iDim++) {
-				Solution_time_n[iDim+1] = val_density*val_velocity[iDim];
-				Solution_time_n1[iDim+1] = val_density*val_velocity[iDim];
-			}
-			Solution_time_n[nVar-1] = val_density*val_energy;
-			Solution_time_n1[nVar-1] = val_density*val_energy;
-		}
-    if (incompressible || freesurface) {
-			Solution_time_n[0] = config->GetPressure_FreeStreamND();
-			Solution_time_n1[0] = config->GetPressure_FreeStreamND();
-			for (iDim = 0; iDim < nDim; iDim++) {
-				Solution_time_n[iDim+1] = val_velocity[iDim]*config->GetDensity_FreeStreamND();
-				Solution_time_n1[iDim+1] = val_velocity[iDim]*config->GetDensity_FreeStreamND();
-			}
-		}
-	}
-  
-	/*--- Allocate space for the time spectral source terms ---*/
-	if (config->GetUnsteady_Simulation() == TIME_SPECTRAL) {
-		TS_Source = new double[nVar];
-		for (iVar = 0; iVar < nVar; iVar++) TS_Source[iVar] = 0.0;
-	}
-  
-	/*--- Allocate vector for magnetic field ---*/
-	if (magnet) B_Field = new double [3];
-    
-    /*--- Allocate vector for wind gust and wind gust derivative field ---*/
-	if (windgust) {
-        WindGust = new double [nDim];
-        WindGustDer = new double [nDim+1];
-       }
-    
-	/*--- Allocate auxiliar vector for free surface source term ---*/
-	if (freesurface) Grad_AuxVar = new double [nDim];
-  
-  /*--- Incompressible flow, primitive variables nDim+2, (rho,vx,vy,vz,beta),
-   compressible flow, primitive variables nDim+5, (T,vx,vy,vz,P,rho,h,c) ---*/
-  Primitive = new double [nPrimVar];
-  for (iVar = 0; iVar < nPrimVar; iVar++) Primitive[iVar] = 0.0;
-  
-  /*--- Incompressible flow, gradients primitive variables nDim+2, (rho,vx,vy,vz,beta),
-   compressible flow, gradients primitive variables nDim+3, (T,vx,vy,vz,P,rho)
-   We need P, and rho for running the adjoint problem ---*/
-  Gradient_Primitive = new double* [nPrimVarGrad];
-  for (iVar = 0; iVar < nPrimVarGrad; iVar++) {
-    Gradient_Primitive[iVar] = new double [nDim];
-    for (iDim = 0; iDim < nDim; iDim++)
-      Gradient_Primitive[iVar][iDim] = 0.0;
-  }
-  
-  
-}
-
-CEulerVariable::CEulerVariable(double *val_solution, unsigned short val_ndim, unsigned short val_nvar, CConfig *config) : CVariable(val_ndim, val_nvar, config) {
-	unsigned short iVar, iDim, iMesh, nMGSmooth = 0;
-  
-  bool compressible = (config->GetKind_Regime() == COMPRESSIBLE);
-  bool incompressible = (config->GetKind_Regime() == INCOMPRESSIBLE);
-  bool freesurface = (config->GetKind_Regime() == FREESURFACE);
-	bool magnet = (config->GetMagnetic_Force() == YES);
-  bool low_fidelity = config->GetLowFidelitySim();
-  bool dual_time = ((config->GetUnsteady_Simulation() == DT_STEPPING_1ST) ||
-                    (config->GetUnsteady_Simulation() == DT_STEPPING_2ND));
-    bool windgust = config->GetWind_Gust();
-  
-  /*--- Array initialization ---*/
-	TS_Source = NULL;
-  B_Field = NULL;
-	Primitive = NULL;
-	Gradient_Primitive = NULL;
-  Limiter_Primitive = NULL;
-    WindGust = NULL;
-    WindGustDer = NULL;
-  
-	/*--- Allocate residual structures ---*/
-	Res_TruncError = new double [nVar];
-  
-	for (iVar = 0; iVar < nVar; iVar++) {
-		Res_TruncError[iVar] = 0.0;
-	}
-  
-	/*--- Only for residual smoothing (multigrid) ---*/
-	for (iMesh = 0; iMesh <= config->GetMGLevels(); iMesh++)
-		nMGSmooth += config->GetMG_CorrecSmooth(iMesh);
-  
-	if ((nMGSmooth > 0) || low_fidelity) {
-		Residual_Sum = new double [nVar];
-		Residual_Old = new double [nVar];
-	}
-  
-	/*--- Allocate undivided laplacian (centered) and limiter (upwind)---*/
-	if (config->GetKind_ConvNumScheme_Flow() == SPACE_CENTERED)
-		Undivided_Laplacian = new double [nVar];
-	if ((config->GetKind_ConvNumScheme_Flow() == SPACE_UPWIND) &&
-			(config->GetKind_SlopeLimit_Flow() != NONE)) {
-		Limiter = new double [nVar];
-		Solution_Max = new double [nVar];
-		Solution_Min = new double [nVar];
-		for (iVar = 0; iVar < nVar; iVar++) {
-			Limiter[iVar] = 0.0;
-			Solution_Max[iVar] = 0.0;
-			Solution_Min[iVar] = 0.0;
-		}
-	}
-  
-	/*--- Solution initialization ---*/
-	for (iVar = 0; iVar < nVar; iVar++) {
-		Solution[iVar] = val_solution[iVar];
-		Solution_Old[iVar] = val_solution[iVar];
-	}
-  
-	/*--- Allocate and initializate solution for dual time strategy ---*/
-	if (dual_time) {
-		Solution_time_n = new double [nVar];
-		Solution_time_n1 = new double [nVar];
-    
-		for (iVar = 0; iVar < nVar; iVar++) {
-			Solution_time_n[iVar] = val_solution[iVar];
-			Solution_time_n1[iVar] = val_solution[iVar];
-		}
-	}
-  
-	/*--- Allocate space for the time spectral source terms ---*/
-	if (config->GetUnsteady_Simulation() == TIME_SPECTRAL) {
-		TS_Source = new double[nVar];
-		for (iVar = 0; iVar < nVar; iVar++)
-			TS_Source[iVar] = 0.0;
-	}
-  
-	/*--- Allocate vector for magnetic field ---*/
-	if (magnet) B_Field = new double [3];
-    
-    /*--- Allocate vector for wind gust and wind gust derivative field ---*/
-	if (windgust) {
-        WindGust = new double [nDim];
-        WindGustDer = new double [nDim+1];
-    }
-  
-	/*--- Allocate auxiliar vector for free surface source term ---*/
-	if (freesurface) Grad_AuxVar = new double [nDim];
-  
-	/*--- Allocate and initialize the primitive variables and gradients ---*/
-  if (compressible) { nPrimVar = nDim+5; nPrimVarGrad = nDim+3; }
-  if (incompressible) { nPrimVar = nDim+2; nPrimVarGrad = nDim+2; }
-  if (freesurface) { nPrimVar = nDim+2; nPrimVarGrad = nDim+2; }
-
-  /*--- Incompressible flow, primitive variables nDim+2, (rho,vx,vy,vz,beta)
-   compressible flow, primitive variables nDim+5, (T,vx,vy,vz,P,rho,h,c) ---*/
-  Primitive = new double [nPrimVar];
-  for (iVar = 0; iVar < nPrimVar; iVar++) Primitive[iVar] = 0.0;
-  
-  /*--- Incompressible flow, gradients primitive variables nDim+2, (rho,vx,vy,vz,beta)
-   Compressible flow, gradients primitive variables nDim+3, (T,vx,vy,vz,P,rho)
-   We need P, and rho for running the adjoint problem ---*/
-  Gradient_Primitive = new double* [nPrimVarGrad];
-  for (iVar = 0; iVar < nPrimVarGrad; iVar++) {
-    Gradient_Primitive[iVar] = new double [nDim];
-    for (iDim = 0; iDim < nDim; iDim++)
-      Gradient_Primitive[iVar][iDim] = 0.0;
-  }
-  
-  
-}
-
-CEulerVariable::~CEulerVariable(void) {
-	unsigned short iVar;
-  
-	if (B_Field           != NULL) delete [] B_Field;
-	if (TS_Source         != NULL) delete [] TS_Source;
-  if (Primitive         != NULL) delete [] Primitive;
-  if (Limiter_Primitive != NULL) delete [] Limiter_Primitive;
-  if (WindGust           != NULL) delete [] WindGust;
-  if (WindGustDer        != NULL) delete [] WindGustDer;
-
-  if (Gradient_Primitive != NULL) {
-    for (iVar = 0; iVar < nPrimVarGrad; iVar++)
-      delete Gradient_Primitive[iVar];
-    delete [] Gradient_Primitive;
-  }
-  
-}
-
-void CEulerVariable::SetGradient_PrimitiveZero(unsigned short val_primvar) {
-	unsigned short iVar, iDim;
-  
-	for (iVar = 0; iVar < val_primvar; iVar++)
-		for (iDim = 0; iDim < nDim; iDim++)
-			Gradient_Primitive[iVar][iDim] = 0.0;
-}
-
-double CEulerVariable::GetProjVel(double *val_vector) {
-	double ProjVel;
-	unsigned short iDim;
-  
-	ProjVel = 0.0;
-	for (iDim = 0; iDim < nDim; iDim++)
-		ProjVel += Solution[iDim+1]*val_vector[iDim]/Solution[0];
-  
-	return ProjVel;
-}
-
-double CEulerVariable::GetProjVelInc(double *val_vector) {
-	double ProjVel;
-	unsigned short iDim;
-  
-	ProjVel = 0.0;
-	for (iDim = 0; iDim < nDim; iDim++)
-		ProjVel += Primitive[iDim+1]*val_vector[iDim];
-  
-	return ProjVel;
-}
-
-bool CEulerVariable::SetPrimVar_Compressible(CConfig *config) {
-	unsigned short iDim, iVar;
-  bool check_dens = false, check_press = false, check_sos = false, check_temp = false, RightVol = true;
-  
-  double Gas_Constant = config->GetGas_ConstantND();
-	double Gamma = config->GetGamma();
-  
-	SetVelocity2();                               // Compute the modulus of the velocity.
-  check_dens = (Solution[0] < 0.0);             // Check the density
-	check_press = SetPressure(Gamma);							// Requires Velocity2 computation.
-	check_sos = SetSoundSpeed(Gamma);             // Requires pressure computation.
-	check_temp = SetTemperature(Gas_Constant);		// Requires pressure computation.
-  
-  /*--- Check that the solution has a physical meaning ---*/
-  if (check_dens || check_press || check_sos || check_temp) {
-    
-    /*--- Copy the old solution ---*/
-    for (iVar = 0; iVar < nVar; iVar++)
-      Solution[iVar] = Solution_Old[iVar];
-    
-    /*--- Recompute the primitive variables ---*/
-    SetVelocity2();
-    check_press = SetPressure(Gamma);
-    check_sos = SetSoundSpeed(Gamma);
-    check_temp = SetTemperature(Gas_Constant);
-    
-    RightVol = false;
-    
-  }
-  
-  SetEnthalpy();                                // Requires pressure computation.
-  
-	for (iDim = 0; iDim < nDim; iDim++)
-		Primitive[iDim+1] = Solution[iDim+1] / Solution[0];
-	Primitive[nDim+2] = Solution[0];
-  
-  return RightVol;
-  
-}
-
-bool CEulerVariable::SetPrimVar_Incompressible(double Density_Inf, CConfig *config) {
-	unsigned short iDim;
-  
-  double ArtComp_Factor = config->GetArtComp_Factor();
-  
-  /*--- Set the value of the density ---*/
-  SetDensityInc(Density_Inf);
-  
-  /*--- Set the value of the velocity squared (requires density) ---*/
-	SetVelocityInc2();
-  
-  /*--- Set the value of the artificial compressibility factor ---*/
-  SetBetaInc2(ArtComp_Factor);
-  
-  /*--- Set the value of the velocity ---*/
-  for (iDim = 0; iDim < nDim; iDim++)
-    Primitive[iDim+1] = Solution[iDim+1] / Primitive[0];
-  
-  return true;
-  
-}
-
-bool CEulerVariable::SetPrimVar_FreeSurface(CConfig *config) {
-	unsigned short iDim;
-  double epsilon, Heaviside, lambda, DensityInc;
-  
-  double ArtComp_Factor = config->GetArtComp_Factor();
-  double levelset = GetSolution(nDim+1);
-  
-  /*--- Set the value of the density ---*/
-  epsilon = config->GetFreeSurface_Thickness();
-  Heaviside = 0.0;
-  if (levelset < -epsilon) Heaviside = 1.0;
-  if (fabs(levelset) <= epsilon) Heaviside = 1.0 - (0.5*(1.0+(levelset/epsilon)+(1.0/PI_NUMBER)*sin(PI_NUMBER*levelset/epsilon)));
-  if (levelset > epsilon) Heaviside = 0.0;
-  
-  lambda = config->GetRatioDensity();
-  DensityInc = (lambda + (1.0 - lambda)*Heaviside)*config->GetDensity_FreeStreamND();
-  SetDensityInc(DensityInc);
-  
-  /*--- Set the value of the velocity squared (requires density) ---*/
-	SetVelocityInc2();
-  
-//  /*--- Compute artificial compressibility factor ---*/
-//  ArtComp_Factor = 5.0*max(Velocity2*DensityInc, 0.3);
-  
-  /*--- Set the value of the artificial compressibility factor ---*/
-  SetBetaInc2(ArtComp_Factor);
-  
-  /*--- Set the value of the velocity ---*/
-  for (iDim = 0; iDim < nDim; iDim++)
-    Primitive[iDim+1] = Solution[iDim+1] / Primitive[0];
-  
-  return true;
-  
-}
-
-CNSVariable::CNSVariable(void) : CEulerVariable() { }
-
-CNSVariable::CNSVariable(double val_density, double *val_velocity, double val_energy,
-                         unsigned short val_ndim, unsigned short val_nvar,
-                         CConfig *config) : CEulerVariable(val_density, val_velocity, val_energy, val_ndim, val_nvar, config) {
-  
-	Temperature_Ref = config->GetTemperature_Ref();
-	Viscosity_Ref   = config->GetViscosity_Ref();
-	Viscosity_Inf   = config->GetViscosity_FreeStreamND();
-	Prandtl_Lam     = config->GetPrandtl_Lam();
-	Prandtl_Turb    = config->GetPrandtl_Turb();
-  
-}
-
-CNSVariable::CNSVariable(double *val_solution, unsigned short val_ndim,
-                         unsigned short val_nvar, CConfig *config) : CEulerVariable(val_solution, val_ndim, val_nvar, config) {
-  
-	Temperature_Ref = config->GetTemperature_Ref();
-	Viscosity_Ref   = config->GetViscosity_Ref();
-	Viscosity_Inf   = config->GetViscosity_FreeStreamND();
-	Prandtl_Lam     = config->GetPrandtl_Lam();
-	Prandtl_Turb    = config->GetPrandtl_Turb();
-}
-
-CNSVariable::~CNSVariable(void) { }
-
-void CNSVariable::SetLaminarViscosity() {
-	double Temperature_Dim;
-  
-	/*--- Calculate viscosity from a non-dim. Sutherland's Law ---*/
-	Temperature_Dim = Primitive[0]*Temperature_Ref;
-	LaminarViscosity = 1.853E-5*(pow(Temperature_Dim/300.0,3.0/2.0) * (300.0+110.3)/(Temperature_Dim+110.3));
-	LaminarViscosity = LaminarViscosity/Viscosity_Ref;
-  
-}
-
-void CNSVariable::SetEddyViscosity(unsigned short val_Kind_Turb_Model, CVariable *TurbVariable) {
-  
-	switch (val_Kind_Turb_Model) {
-    case NONE :
-      EddyViscosity = 0.0;                     break;
-    case SA : case SST :
-      EddyViscosity = TurbVariable->GetmuT(); break;
-	}
-  
-}
-
-void CNSVariable::SetVorticity(void) {
-	double u_y = Gradient_Primitive[1][1];
-	double v_x = Gradient_Primitive[2][0];
-	double u_z = 0.0;
-	double v_z = 0.0;
-	double w_x = 0.0;
-	double w_y = 0.0;
-  
-	if (nDim == 3) {
-		u_z = Gradient_Primitive[1][2];
-		v_z = Gradient_Primitive[2][2];
-		w_x = Gradient_Primitive[3][0];
-		w_y = Gradient_Primitive[3][1];
-	}
-  
-	Vorticity[0] = w_y-v_z;
-	Vorticity[1] = -(w_x-u_z);
-	Vorticity[2] = v_x-u_y;
-  
-}
-
-void CNSVariable::SetStrainMag(void) {
-	double div = Gradient_Primitive[1][0] + Gradient_Primitive[2][1] + Gradient_Primitive[3][2];
-	StrainMag = 0.0;
-	// add diagonals
-	StrainMag += pow(Gradient_Primitive[1][0] - 1.0/3.0*div,2.0);
-	StrainMag += pow(Gradient_Primitive[2][1] - 1.0/3.0*div,2.0);
-	StrainMag += pow(Gradient_Primitive[3][2] - 1.0/3.0*div,2.0);
-	// add off diagonals
-	StrainMag += 2.0*pow(0.5*(Gradient_Primitive[1][1]+Gradient_Primitive[2][0]),2.0);
-	StrainMag += 2.0*pow(0.5*(Gradient_Primitive[1][2]+Gradient_Primitive[3][0]),2.0);
-	StrainMag += 2.0*pow(0.5*(Gradient_Primitive[2][2]+Gradient_Primitive[3][1]),2.0);
-  
-	StrainMag = sqrt(2.0*StrainMag);
-}
-
-bool CNSVariable::SetPrimVar_Compressible(double turb_ke, CConfig *config) {
-	unsigned short iDim, iVar;
-  bool check_dens = false, check_press = false, check_sos = false, check_temp = false, RightVol = true;
-  
-  double Gas_Constant = config->GetGas_ConstantND();
-	double Gamma = config->GetGamma();
-  
-	SetVelocity2();                                 // Compute the modulus of the velocity.
-  check_dens = (Solution[0] < 0.0);               // Check the density
-	check_press = SetPressure(Gamma, turb_ke);      // Requires Velocity2 computation.
-	check_sos = SetSoundSpeed(Gamma);               // Requires pressure computation.
-	check_temp = SetTemperature(Gas_Constant);      // Requires pressure computation.
-  
-  /*--- Check that the solution has a physical meaning ---*/
-  if (check_dens || check_press || check_sos || check_temp) {
-    
-    /*--- Copy the old solution ---*/
-    for (iVar = 0; iVar < nVar; iVar++)
-      Solution[iVar] = Solution_Old[iVar];
-    
-    /*--- Recompute the primitive variables ---*/
-    SetVelocity2();
-    check_press = SetPressure(Gamma, turb_ke);
-    check_sos = SetSoundSpeed(Gamma);
-    check_temp = SetTemperature(Gas_Constant);
-    
-    RightVol = false;
-    
-  }
-  
-	SetEnthalpy();                                  // Requires pressure computation.
-	SetLaminarViscosity();                          // Requires temperature computation.
-  
-	for (iDim = 0; iDim < nDim; iDim++)
-		Primitive[iDim+1] = Solution[iDim+1] / Solution[0];
-	Primitive[nDim+2] = Solution[0];
-  
-  return RightVol;
-  
-}
-
-bool CNSVariable::SetPrimVar_Incompressible(double Density_Inf, double Viscosity_Inf, double turb_ke, CConfig *config) {
-	unsigned short iDim;
-  
-	double ArtComp_Factor = config->GetArtComp_Factor();
-  
-  /*--- Set the value of the density and viscosity ---*/
-  SetDensityInc(Density_Inf);
-  SetLaminarViscosityInc(Viscosity_Inf);
-  
-  /*--- Set the value of the velocity squared (requires density) ---*/
-	SetVelocityInc2();
-  
-  /*--- Set the value of the artificial compressibility factor ---*/
-  SetBetaInc2(ArtComp_Factor);
-  
-  /*--- Set the value of the velocity ---*/
-	for (iDim = 0; iDim < nDim; iDim++) 
-		Primitive[iDim+1] = Solution[iDim+1] / GetDensityInc();
-  
-  return true;
-  
-}
-
-bool CNSVariable::SetPrimVar_FreeSurface(double turb_ke, CConfig *config) {
-	unsigned short iDim;
-  double epsilon, Heaviside, lambda, DensityInc, ViscosityInc;
-  
-	double ArtComp_Factor = config->GetArtComp_Factor();
-  double levelset = GetSolution(nDim+1);
-
-  /*--- Set the value of the density and viscosity ---*/
-  epsilon = config->GetFreeSurface_Thickness();
-  Heaviside = 0.0;
-  if (levelset < -epsilon) Heaviside = 1.0;
-  if (fabs(levelset) <= epsilon) Heaviside = 1.0 - (0.5*(1.0+(levelset/epsilon)+(1.0/PI_NUMBER)*sin(PI_NUMBER*levelset/epsilon)));
-  if (levelset > epsilon) Heaviside = 0.0;
-  
-  lambda = config->GetRatioDensity();
-  DensityInc = (lambda + (1.0 - lambda)*Heaviside)*config->GetDensity_FreeStreamND();
-  SetDensityInc(DensityInc);
-  
-  lambda = config->GetRatioViscosity();
-  ViscosityInc = (lambda + (1.0 - lambda)*Heaviside)*config->GetViscosity_FreeStreamND();
-  SetLaminarViscosityInc(ViscosityInc);
-  
-  /*--- Set the value of the velocity squared (requires density) ---*/
-	SetVelocityInc2();
-  
-//  /*--- Compute artificial compressibility factor ---*/
-//  ArtComp_Factor = 5.0*max(Velocity2*DensityInc, 0.3);
-  
-  /*--- Set the value of the artificial compressibility factor ---*/
-  SetBetaInc2(ArtComp_Factor);
-  
-  /*--- Set the value of the velocity ---*/
-	for (iDim = 0; iDim < nDim; iDim++)
-		Primitive[iDim+1] = Solution[iDim+1] / GetDensityInc();
-  
-  return true;
-  
+/*!
+ * \file variable_direct_mean.cpp
+ * \brief Definition of the solution fields.
+ * \author Aerospace Design Laboratory (Stanford University) <http://su2.stanford.edu>.
+ * \version 2.0.7
+ *
+ * Stanford University Unstructured (SU2).
+ * Copyright (C) 2012-2013 Aerospace Design Laboratory (ADL).
+ *
+ * SU2 is free software; you can redistribute it and/or
+ * modify it under the terms of the GNU Lesser General Public
+ * License as published by the Free Software Foundation; either
+ * version 2.1 of the License, or (at your option) any later version.
+ *
+ * SU2 is distributed in the hope that it will be useful,
+ * but WITHOUT ANY WARRANTY; without even the implied warranty of
+ * MERCHANTABILITY or FITNESS FOR A PARTICULAR PURPOSE.  See the GNU
+ * Lesser General Public License for more details.
+ *
+ * You should have received a copy of the GNU Lesser General Public
+ * License along with SU2. If not, see <http://www.gnu.org/licenses/>.
+ */
+
+#include "../include/variable_structure.hpp"
+
+CEulerVariable::CEulerVariable(void) : CVariable() {
+  
+  /*--- Array initialization ---*/
+	TS_Source = NULL;
+  B_Field = NULL;
+	Primitive = NULL;
+	Gradient_Primitive = NULL;
+	Limiter_Primitive = NULL;
+    WindGust = NULL;
+    WindGustDer = NULL;
+  
+}
+
+CEulerVariable::CEulerVariable(double val_density, double *val_velocity, double val_energy, unsigned short val_ndim,
+                               unsigned short val_nvar, CConfig *config) : CVariable(val_ndim, val_nvar, config) {
+	unsigned short iVar, iDim, iMesh, nMGSmooth = 0;
+  
+  bool compressible = (config->GetKind_Regime() == COMPRESSIBLE);
+  bool incompressible = (config->GetKind_Regime() == INCOMPRESSIBLE);
+  bool freesurface = (config->GetKind_Regime() == FREESURFACE);
+	bool magnet = (config->GetMagnetic_Force() == YES);
+  bool low_fidelity = config->GetLowFidelitySim();
+  bool dual_time = ((config->GetUnsteady_Simulation() == DT_STEPPING_1ST) ||
+                    (config->GetUnsteady_Simulation() == DT_STEPPING_2ND));
+    bool windgust = config->GetWind_Gust();
+  
+  /*--- Array initialization ---*/
+	TS_Source = NULL;
+  B_Field = NULL;
+	Primitive = NULL;
+	Gradient_Primitive = NULL;
+	Limiter_Primitive = NULL;
+    WindGust = NULL;
+    WindGustDer = NULL;
+
+  
+  /*--- Allocate and initialize the primitive variables and gradients ---*/
+  if (compressible) { nPrimVar = nDim+5; nPrimVarGrad = nDim+3; }
+  if (incompressible) { nPrimVar = nDim+2; nPrimVarGrad = nDim+2; }
+  if (freesurface) { nPrimVar = nDim+2; nPrimVarGrad = nDim+2; }
+
+	/*--- Allocate residual structures ---*/
+	Res_TruncError = new double [nVar];
+  
+	for (iVar = 0; iVar < nVar; iVar++) {
+		Res_TruncError[iVar] = 0.0;
+	}
+  
+	/*--- Only for residual smoothing (multigrid) ---*/
+	for (iMesh = 0; iMesh <= config->GetMGLevels(); iMesh++)
+		nMGSmooth += config->GetMG_CorrecSmooth(iMesh);
+  
+	if ((nMGSmooth > 0) || low_fidelity || freesurface) {
+		Residual_Sum = new double [nVar];
+		Residual_Old = new double [nVar];
+	}
+  
+	/*--- Allocate undivided laplacian (centered) and limiter (upwind)---*/
+	if (config->GetKind_ConvNumScheme_Flow() == SPACE_CENTERED)
+		Undivided_Laplacian = new double [nVar];
+	if ((config->GetKind_ConvNumScheme_Flow() == SPACE_UPWIND) &&
+			(config->GetKind_SlopeLimit_Flow() != NONE)) {
+		Limiter = new double [nVar];
+		Solution_Max = new double [nVar];
+		Solution_Min = new double [nVar];
+		for (iVar = 0; iVar < nVar; iVar++) {
+			Limiter[iVar] = 0.0;
+			Solution_Max[iVar] = 0.0;
+			Solution_Min[iVar] = 0.0;
+		}
+	}
+  
+	/*--- Solution and old solution initialization ---*/
+	if (compressible) {
+		Solution[0] = val_density;
+		Solution_Old[0] = val_density;
+		for (iDim = 0; iDim < nDim; iDim++) {
+			Solution[iDim+1] = val_density*val_velocity[iDim];
+			Solution_Old[iDim+1] = val_density*val_velocity[iDim];
+		}
+		Solution[nVar-1] = val_density*val_energy;
+		Solution_Old[nVar-1] = val_density*val_energy;
+	}
+	if (incompressible || freesurface) {
+		Solution[0] = config->GetPressure_FreeStreamND();
+		Solution_Old[0] = config->GetPressure_FreeStreamND();
+		for (iDim = 0; iDim < nDim; iDim++) {
+			Solution[iDim+1] = val_velocity[iDim]*config->GetDensity_FreeStreamND();
+			Solution_Old[iDim+1] = val_velocity[iDim]*config->GetDensity_FreeStreamND();
+		}
+	}
+  
+	/*--- Allocate and initialize solution for dual time strategy ---*/
+	if (dual_time) {
+    if (compressible) {
+			Solution_time_n[0] = val_density;
+			Solution_time_n1[0] = val_density;
+			for (iDim = 0; iDim < nDim; iDim++) {
+				Solution_time_n[iDim+1] = val_density*val_velocity[iDim];
+				Solution_time_n1[iDim+1] = val_density*val_velocity[iDim];
+			}
+			Solution_time_n[nVar-1] = val_density*val_energy;
+			Solution_time_n1[nVar-1] = val_density*val_energy;
+		}
+    if (incompressible || freesurface) {
+			Solution_time_n[0] = config->GetPressure_FreeStreamND();
+			Solution_time_n1[0] = config->GetPressure_FreeStreamND();
+			for (iDim = 0; iDim < nDim; iDim++) {
+				Solution_time_n[iDim+1] = val_velocity[iDim]*config->GetDensity_FreeStreamND();
+				Solution_time_n1[iDim+1] = val_velocity[iDim]*config->GetDensity_FreeStreamND();
+			}
+		}
+	}
+  
+	/*--- Allocate space for the time spectral source terms ---*/
+	if (config->GetUnsteady_Simulation() == TIME_SPECTRAL) {
+		TS_Source = new double[nVar];
+		for (iVar = 0; iVar < nVar; iVar++) TS_Source[iVar] = 0.0;
+	}
+  
+	/*--- Allocate vector for magnetic field ---*/
+	if (magnet) B_Field = new double [3];
+    
+    /*--- Allocate vector for wind gust and wind gust derivative field ---*/
+	if (windgust) {
+        WindGust = new double [nDim];
+        WindGustDer = new double [nDim+1];
+       }
+    
+	/*--- Allocate auxiliar vector for free surface source term ---*/
+	if (freesurface) Grad_AuxVar = new double [nDim];
+  
+  /*--- Incompressible flow, primitive variables nDim+2, (rho,vx,vy,vz,beta),
+   compressible flow, primitive variables nDim+5, (T,vx,vy,vz,P,rho,h,c) ---*/
+  Primitive = new double [nPrimVar];
+  for (iVar = 0; iVar < nPrimVar; iVar++) Primitive[iVar] = 0.0;
+  
+  /*--- Incompressible flow, gradients primitive variables nDim+2, (rho,vx,vy,vz,beta),
+   compressible flow, gradients primitive variables nDim+3, (T,vx,vy,vz,P,rho)
+   We need P, and rho for running the adjoint problem ---*/
+  Gradient_Primitive = new double* [nPrimVarGrad];
+  for (iVar = 0; iVar < nPrimVarGrad; iVar++) {
+    Gradient_Primitive[iVar] = new double [nDim];
+    for (iDim = 0; iDim < nDim; iDim++)
+      Gradient_Primitive[iVar][iDim] = 0.0;
+  }
+  
+  
+}
+
+CEulerVariable::CEulerVariable(double *val_solution, unsigned short val_ndim, unsigned short val_nvar, CConfig *config) : CVariable(val_ndim, val_nvar, config) {
+	unsigned short iVar, iDim, iMesh, nMGSmooth = 0;
+  
+  bool compressible = (config->GetKind_Regime() == COMPRESSIBLE);
+  bool incompressible = (config->GetKind_Regime() == INCOMPRESSIBLE);
+  bool freesurface = (config->GetKind_Regime() == FREESURFACE);
+	bool magnet = (config->GetMagnetic_Force() == YES);
+  bool low_fidelity = config->GetLowFidelitySim();
+  bool dual_time = ((config->GetUnsteady_Simulation() == DT_STEPPING_1ST) ||
+                    (config->GetUnsteady_Simulation() == DT_STEPPING_2ND));
+    bool windgust = config->GetWind_Gust();
+  
+  /*--- Array initialization ---*/
+	TS_Source = NULL;
+  B_Field = NULL;
+	Primitive = NULL;
+	Gradient_Primitive = NULL;
+  Limiter_Primitive = NULL;
+    WindGust = NULL;
+    WindGustDer = NULL;
+  
+	/*--- Allocate residual structures ---*/
+	Res_TruncError = new double [nVar];
+  
+	for (iVar = 0; iVar < nVar; iVar++) {
+		Res_TruncError[iVar] = 0.0;
+	}
+  
+	/*--- Only for residual smoothing (multigrid) ---*/
+	for (iMesh = 0; iMesh <= config->GetMGLevels(); iMesh++)
+		nMGSmooth += config->GetMG_CorrecSmooth(iMesh);
+  
+	if ((nMGSmooth > 0) || low_fidelity) {
+		Residual_Sum = new double [nVar];
+		Residual_Old = new double [nVar];
+	}
+  
+	/*--- Allocate undivided laplacian (centered) and limiter (upwind)---*/
+	if (config->GetKind_ConvNumScheme_Flow() == SPACE_CENTERED)
+		Undivided_Laplacian = new double [nVar];
+	if ((config->GetKind_ConvNumScheme_Flow() == SPACE_UPWIND) &&
+			(config->GetKind_SlopeLimit_Flow() != NONE)) {
+		Limiter = new double [nVar];
+		Solution_Max = new double [nVar];
+		Solution_Min = new double [nVar];
+		for (iVar = 0; iVar < nVar; iVar++) {
+			Limiter[iVar] = 0.0;
+			Solution_Max[iVar] = 0.0;
+			Solution_Min[iVar] = 0.0;
+		}
+	}
+  
+	/*--- Solution initialization ---*/
+	for (iVar = 0; iVar < nVar; iVar++) {
+		Solution[iVar] = val_solution[iVar];
+		Solution_Old[iVar] = val_solution[iVar];
+	}
+  
+	/*--- Allocate and initializate solution for dual time strategy ---*/
+	if (dual_time) {
+		Solution_time_n = new double [nVar];
+		Solution_time_n1 = new double [nVar];
+    
+		for (iVar = 0; iVar < nVar; iVar++) {
+			Solution_time_n[iVar] = val_solution[iVar];
+			Solution_time_n1[iVar] = val_solution[iVar];
+		}
+	}
+  
+	/*--- Allocate space for the time spectral source terms ---*/
+	if (config->GetUnsteady_Simulation() == TIME_SPECTRAL) {
+		TS_Source = new double[nVar];
+		for (iVar = 0; iVar < nVar; iVar++)
+			TS_Source[iVar] = 0.0;
+	}
+  
+	/*--- Allocate vector for magnetic field ---*/
+	if (magnet) B_Field = new double [3];
+    
+    /*--- Allocate vector for wind gust and wind gust derivative field ---*/
+	if (windgust) {
+        WindGust = new double [nDim];
+        WindGustDer = new double [nDim+1];
+    }
+  
+	/*--- Allocate auxiliar vector for free surface source term ---*/
+	if (freesurface) Grad_AuxVar = new double [nDim];
+  
+	/*--- Allocate and initialize the primitive variables and gradients ---*/
+  if (compressible) { nPrimVar = nDim+5; nPrimVarGrad = nDim+3; }
+  if (incompressible) { nPrimVar = nDim+2; nPrimVarGrad = nDim+2; }
+  if (freesurface) { nPrimVar = nDim+2; nPrimVarGrad = nDim+2; }
+
+  /*--- Incompressible flow, primitive variables nDim+2, (rho,vx,vy,vz,beta)
+   compressible flow, primitive variables nDim+5, (T,vx,vy,vz,P,rho,h,c) ---*/
+  Primitive = new double [nPrimVar];
+  for (iVar = 0; iVar < nPrimVar; iVar++) Primitive[iVar] = 0.0;
+  
+  /*--- Incompressible flow, gradients primitive variables nDim+2, (rho,vx,vy,vz,beta)
+   Compressible flow, gradients primitive variables nDim+3, (T,vx,vy,vz,P,rho)
+   We need P, and rho for running the adjoint problem ---*/
+  Gradient_Primitive = new double* [nPrimVarGrad];
+  for (iVar = 0; iVar < nPrimVarGrad; iVar++) {
+    Gradient_Primitive[iVar] = new double [nDim];
+    for (iDim = 0; iDim < nDim; iDim++)
+      Gradient_Primitive[iVar][iDim] = 0.0;
+  }
+  
+  
+}
+
+CEulerVariable::~CEulerVariable(void) {
+	unsigned short iVar;
+  
+	if (B_Field           != NULL) delete [] B_Field;
+	if (TS_Source         != NULL) delete [] TS_Source;
+  if (Primitive         != NULL) delete [] Primitive;
+  if (Limiter_Primitive != NULL) delete [] Limiter_Primitive;
+  if (WindGust           != NULL) delete [] WindGust;
+  if (WindGustDer        != NULL) delete [] WindGustDer;
+
+  if (Gradient_Primitive != NULL) {
+    for (iVar = 0; iVar < nPrimVarGrad; iVar++)
+      delete Gradient_Primitive[iVar];
+    delete [] Gradient_Primitive;
+  }
+  
+}
+
+void CEulerVariable::SetGradient_PrimitiveZero(unsigned short val_primvar) {
+	unsigned short iVar, iDim;
+  
+	for (iVar = 0; iVar < val_primvar; iVar++)
+		for (iDim = 0; iDim < nDim; iDim++)
+			Gradient_Primitive[iVar][iDim] = 0.0;
+}
+
+double CEulerVariable::GetProjVel(double *val_vector) {
+	double ProjVel;
+	unsigned short iDim;
+  
+	ProjVel = 0.0;
+	for (iDim = 0; iDim < nDim; iDim++)
+		ProjVel += Solution[iDim+1]*val_vector[iDim]/Solution[0];
+  
+	return ProjVel;
+}
+
+double CEulerVariable::GetProjVelInc(double *val_vector) {
+	double ProjVel;
+	unsigned short iDim;
+  
+	ProjVel = 0.0;
+	for (iDim = 0; iDim < nDim; iDim++)
+		ProjVel += Primitive[iDim+1]*val_vector[iDim];
+  
+	return ProjVel;
+}
+
+bool CEulerVariable::SetPrimVar_Compressible(CConfig *config) {
+	unsigned short iDim, iVar;
+  bool check_dens = false, check_press = false, check_sos = false, check_temp = false, RightVol = true;
+  
+  double Gas_Constant = config->GetGas_ConstantND();
+	double Gamma = config->GetGamma();
+  
+	SetVelocity2();                               // Compute the modulus of the velocity.
+  check_dens = (Solution[0] < 0.0);             // Check the density
+	check_press = SetPressure(Gamma);							// Requires Velocity2 computation.
+	check_sos = SetSoundSpeed(Gamma);             // Requires pressure computation.
+	check_temp = SetTemperature(Gas_Constant);		// Requires pressure computation.
+  
+  /*--- Check that the solution has a physical meaning ---*/
+  if (check_dens || check_press || check_sos || check_temp) {
+    
+    /*--- Copy the old solution ---*/
+    for (iVar = 0; iVar < nVar; iVar++)
+      Solution[iVar] = Solution_Old[iVar];
+    
+    /*--- Recompute the primitive variables ---*/
+    SetVelocity2();
+    check_press = SetPressure(Gamma);
+    check_sos = SetSoundSpeed(Gamma);
+    check_temp = SetTemperature(Gas_Constant);
+    
+    RightVol = false;
+    
+  }
+  
+  SetEnthalpy();                                // Requires pressure computation.
+  
+	for (iDim = 0; iDim < nDim; iDim++)
+		Primitive[iDim+1] = Solution[iDim+1] / Solution[0];
+	Primitive[nDim+2] = Solution[0];
+  
+  return RightVol;
+  
+}
+
+bool CEulerVariable::SetPrimVar_Incompressible(double Density_Inf, CConfig *config) {
+	unsigned short iDim;
+  
+  double ArtComp_Factor = config->GetArtComp_Factor();
+  
+  /*--- Set the value of the density ---*/
+  SetDensityInc(Density_Inf);
+  
+  /*--- Set the value of the velocity squared (requires density) ---*/
+	SetVelocityInc2();
+  
+  /*--- Set the value of the artificial compressibility factor ---*/
+  SetBetaInc2(ArtComp_Factor);
+  
+  /*--- Set the value of the velocity ---*/
+  for (iDim = 0; iDim < nDim; iDim++)
+    Primitive[iDim+1] = Solution[iDim+1] / Primitive[0];
+  
+  return true;
+  
+}
+
+bool CEulerVariable::SetPrimVar_FreeSurface(CConfig *config) {
+	unsigned short iDim;
+  double epsilon, Heaviside, lambda, DensityInc;
+  
+  double ArtComp_Factor = config->GetArtComp_Factor();
+  double levelset = GetSolution(nDim+1);
+  
+  /*--- Set the value of the density ---*/
+  epsilon = config->GetFreeSurface_Thickness();
+  Heaviside = 0.0;
+  if (levelset < -epsilon) Heaviside = 1.0;
+  if (fabs(levelset) <= epsilon) Heaviside = 1.0 - (0.5*(1.0+(levelset/epsilon)+(1.0/PI_NUMBER)*sin(PI_NUMBER*levelset/epsilon)));
+  if (levelset > epsilon) Heaviside = 0.0;
+  
+  lambda = config->GetRatioDensity();
+  DensityInc = (lambda + (1.0 - lambda)*Heaviside)*config->GetDensity_FreeStreamND();
+  SetDensityInc(DensityInc);
+  
+  /*--- Set the value of the velocity squared (requires density) ---*/
+	SetVelocityInc2();
+  
+//  /*--- Compute artificial compressibility factor ---*/
+//  ArtComp_Factor = 5.0*max(Velocity2*DensityInc, 0.3);
+  
+  /*--- Set the value of the artificial compressibility factor ---*/
+  SetBetaInc2(ArtComp_Factor);
+  
+  /*--- Set the value of the velocity ---*/
+  for (iDim = 0; iDim < nDim; iDim++)
+    Primitive[iDim+1] = Solution[iDim+1] / Primitive[0];
+  
+  return true;
+  
+}
+
+CNSVariable::CNSVariable(void) : CEulerVariable() { }
+
+CNSVariable::CNSVariable(double val_density, double *val_velocity, double val_energy,
+                         unsigned short val_ndim, unsigned short val_nvar,
+                         CConfig *config) : CEulerVariable(val_density, val_velocity, val_energy, val_ndim, val_nvar, config) {
+  
+	Temperature_Ref = config->GetTemperature_Ref();
+	Viscosity_Ref   = config->GetViscosity_Ref();
+	Viscosity_Inf   = config->GetViscosity_FreeStreamND();
+	Prandtl_Lam     = config->GetPrandtl_Lam();
+	Prandtl_Turb    = config->GetPrandtl_Turb();
+  
+}
+
+CNSVariable::CNSVariable(double *val_solution, unsigned short val_ndim,
+                         unsigned short val_nvar, CConfig *config) : CEulerVariable(val_solution, val_ndim, val_nvar, config) {
+  
+	Temperature_Ref = config->GetTemperature_Ref();
+	Viscosity_Ref   = config->GetViscosity_Ref();
+	Viscosity_Inf   = config->GetViscosity_FreeStreamND();
+	Prandtl_Lam     = config->GetPrandtl_Lam();
+	Prandtl_Turb    = config->GetPrandtl_Turb();
+}
+
+CNSVariable::~CNSVariable(void) { }
+
+void CNSVariable::SetLaminarViscosity() {
+	double Temperature_Dim;
+  
+	/*--- Calculate viscosity from a non-dim. Sutherland's Law ---*/
+	Temperature_Dim = Primitive[0]*Temperature_Ref;
+	LaminarViscosity = 1.853E-5*(pow(Temperature_Dim/300.0,3.0/2.0) * (300.0+110.3)/(Temperature_Dim+110.3));
+	LaminarViscosity = LaminarViscosity/Viscosity_Ref;
+  
+}
+
+void CNSVariable::SetEddyViscosity(unsigned short val_Kind_Turb_Model, CVariable *TurbVariable) {
+  
+	switch (val_Kind_Turb_Model) {
+    case NONE :
+      EddyViscosity = 0.0;                     break;
+    case SA : case SST :
+      EddyViscosity = TurbVariable->GetmuT(); break;
+	}
+  
+}
+
+void CNSVariable::SetVorticity(void) {
+	double u_y = Gradient_Primitive[1][1];
+	double v_x = Gradient_Primitive[2][0];
+	double u_z = 0.0;
+	double v_z = 0.0;
+	double w_x = 0.0;
+	double w_y = 0.0;
+  
+	if (nDim == 3) {
+		u_z = Gradient_Primitive[1][2];
+		v_z = Gradient_Primitive[2][2];
+		w_x = Gradient_Primitive[3][0];
+		w_y = Gradient_Primitive[3][1];
+	}
+  
+	Vorticity[0] = w_y-v_z;
+	Vorticity[1] = -(w_x-u_z);
+	Vorticity[2] = v_x-u_y;
+  
+}
+
+void CNSVariable::SetStrainMag(void) {
+	double div = Gradient_Primitive[1][0] + Gradient_Primitive[2][1] + Gradient_Primitive[3][2];
+	StrainMag = 0.0;
+	// add diagonals
+	StrainMag += pow(Gradient_Primitive[1][0] - 1.0/3.0*div,2.0);
+	StrainMag += pow(Gradient_Primitive[2][1] - 1.0/3.0*div,2.0);
+	StrainMag += pow(Gradient_Primitive[3][2] - 1.0/3.0*div,2.0);
+	// add off diagonals
+	StrainMag += 2.0*pow(0.5*(Gradient_Primitive[1][1]+Gradient_Primitive[2][0]),2.0);
+	StrainMag += 2.0*pow(0.5*(Gradient_Primitive[1][2]+Gradient_Primitive[3][0]),2.0);
+	StrainMag += 2.0*pow(0.5*(Gradient_Primitive[2][2]+Gradient_Primitive[3][1]),2.0);
+  
+	StrainMag = sqrt(2.0*StrainMag);
+}
+
+bool CNSVariable::SetPrimVar_Compressible(double turb_ke, CConfig *config) {
+	unsigned short iDim, iVar;
+  bool check_dens = false, check_press = false, check_sos = false, check_temp = false, RightVol = true;
+  
+  double Gas_Constant = config->GetGas_ConstantND();
+	double Gamma = config->GetGamma();
+  
+	SetVelocity2();                                 // Compute the modulus of the velocity.
+  check_dens = (Solution[0] < 0.0);               // Check the density
+	check_press = SetPressure(Gamma, turb_ke);      // Requires Velocity2 computation.
+	check_sos = SetSoundSpeed(Gamma);               // Requires pressure computation.
+	check_temp = SetTemperature(Gas_Constant);      // Requires pressure computation.
+  
+  /*--- Check that the solution has a physical meaning ---*/
+  if (check_dens || check_press || check_sos || check_temp) {
+    
+    /*--- Copy the old solution ---*/
+    for (iVar = 0; iVar < nVar; iVar++)
+      Solution[iVar] = Solution_Old[iVar];
+    
+    /*--- Recompute the primitive variables ---*/
+    SetVelocity2();
+    check_press = SetPressure(Gamma, turb_ke);
+    check_sos = SetSoundSpeed(Gamma);
+    check_temp = SetTemperature(Gas_Constant);
+    
+    RightVol = false;
+    
+  }
+  
+	SetEnthalpy();                                  // Requires pressure computation.
+	SetLaminarViscosity();                          // Requires temperature computation.
+  
+	for (iDim = 0; iDim < nDim; iDim++)
+		Primitive[iDim+1] = Solution[iDim+1] / Solution[0];
+	Primitive[nDim+2] = Solution[0];
+  
+  return RightVol;
+  
+}
+
+bool CNSVariable::SetPrimVar_Incompressible(double Density_Inf, double Viscosity_Inf, double turb_ke, CConfig *config) {
+	unsigned short iDim;
+  
+	double ArtComp_Factor = config->GetArtComp_Factor();
+  
+  /*--- Set the value of the density and viscosity ---*/
+  SetDensityInc(Density_Inf);
+  SetLaminarViscosityInc(Viscosity_Inf);
+  
+  /*--- Set the value of the velocity squared (requires density) ---*/
+	SetVelocityInc2();
+  
+  /*--- Set the value of the artificial compressibility factor ---*/
+  SetBetaInc2(ArtComp_Factor);
+  
+  /*--- Set the value of the velocity ---*/
+	for (iDim = 0; iDim < nDim; iDim++) 
+		Primitive[iDim+1] = Solution[iDim+1] / GetDensityInc();
+  
+  return true;
+  
+}
+
+bool CNSVariable::SetPrimVar_FreeSurface(double turb_ke, CConfig *config) {
+	unsigned short iDim;
+  double epsilon, Heaviside, lambda, DensityInc, ViscosityInc;
+  
+	double ArtComp_Factor = config->GetArtComp_Factor();
+  double levelset = GetSolution(nDim+1);
+
+  /*--- Set the value of the density and viscosity ---*/
+  epsilon = config->GetFreeSurface_Thickness();
+  Heaviside = 0.0;
+  if (levelset < -epsilon) Heaviside = 1.0;
+  if (fabs(levelset) <= epsilon) Heaviside = 1.0 - (0.5*(1.0+(levelset/epsilon)+(1.0/PI_NUMBER)*sin(PI_NUMBER*levelset/epsilon)));
+  if (levelset > epsilon) Heaviside = 0.0;
+  
+  lambda = config->GetRatioDensity();
+  DensityInc = (lambda + (1.0 - lambda)*Heaviside)*config->GetDensity_FreeStreamND();
+  SetDensityInc(DensityInc);
+  
+  lambda = config->GetRatioViscosity();
+  ViscosityInc = (lambda + (1.0 - lambda)*Heaviside)*config->GetViscosity_FreeStreamND();
+  SetLaminarViscosityInc(ViscosityInc);
+  
+  /*--- Set the value of the velocity squared (requires density) ---*/
+	SetVelocityInc2();
+  
+//  /*--- Compute artificial compressibility factor ---*/
+//  ArtComp_Factor = 5.0*max(Velocity2*DensityInc, 0.3);
+  
+  /*--- Set the value of the artificial compressibility factor ---*/
+  SetBetaInc2(ArtComp_Factor);
+  
+  /*--- Set the value of the velocity ---*/
+	for (iDim = 0; iDim < nDim; iDim++)
+		Primitive[iDim+1] = Solution[iDim+1] / GetDensityInc();
+  
+  return true;
+  
 }