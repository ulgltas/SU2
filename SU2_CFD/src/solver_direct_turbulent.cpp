/*!
 * \file solution_direct_turbulent.cpp
 * \brief Main subrotuines for solving direct problems
 * \author F. Palacios, A. Bueno
 * \version 5.0.0 "Raven"
 *
 * SU2 Original Developers: Dr. Francisco D. Palacios.
 *                          Dr. Thomas D. Economon.
 *
 * SU2 Developers: Prof. Juan J. Alonso's group at Stanford University.
 *                 Prof. Piero Colonna's group at Delft University of Technology.
 *                 Prof. Nicolas R. Gauger's group at Kaiserslautern University of Technology.
 *                 Prof. Alberto Guardone's group at Polytechnic University of Milan.
 *                 Prof. Rafael Palacios' group at Imperial College London.
 *                 Prof. Edwin van der Weide's group at the University of Twente.
 *                 Prof. Vincent Terrapon's group at the University of Liege.
 *
 * Copyright (C) 2012-2017 SU2, the open-source CFD code.
 *
 * SU2 is free software; you can redistribute it and/or
 * modify it under the terms of the GNU Lesser General Public
 * License as published by the Free Software Foundation; either
 * version 2.1 of the License, or (at your option) any later version.
 *
 * SU2 is distributed in the hope that it will be useful,
 * but WITHOUT ANY WARRANTY; without even the implied warranty of
 * MERCHANTABILITY or FITNESS FOR A PARTICULAR PURPOSE. See the GNU
 * Lesser General Public License for more details.
 *
 * You should have received a copy of the GNU Lesser General Public
 * License along with SU2. If not, see <http://www.gnu.org/licenses/>.
 */

#include "../include/solver_structure.hpp"

CTurbSolver::CTurbSolver(void) : CSolver() {
  
  FlowPrimVar_i = NULL;
  FlowPrimVar_j = NULL;
  lowerlimit    = NULL;
  upperlimit    = NULL;
  nVertex       = NULL;
  nMarker       = 0;
  
}

CTurbSolver::CTurbSolver(CConfig *config) : CSolver() {
  
  Gamma = config->GetGamma();
  Gamma_Minus_One = Gamma - 1.0;
  
  FlowPrimVar_i = NULL;
  FlowPrimVar_j = NULL;
  lowerlimit    = NULL;
  upperlimit    = NULL;
  
}

CTurbSolver::~CTurbSolver(void) {
  
  if (FlowPrimVar_i != NULL) delete [] FlowPrimVar_i;
  if (FlowPrimVar_j != NULL) delete [] FlowPrimVar_j;
  if (lowerlimit != NULL) delete [] lowerlimit;
  if (upperlimit != NULL) delete [] upperlimit;
  if (nVertex != NULL) delete [] nVertex;
  
}

void CTurbSolver::Set_MPI_Solution(CGeometry *geometry, CConfig *config) {
  unsigned short iVar, iMarker, MarkerS, MarkerR;
  unsigned long iVertex, iPoint, nVertexS, nVertexR, nBufferS_Vector, nBufferR_Vector, nBufferS_Scalar, nBufferR_Scalar;
  su2double *Buffer_Receive_U = NULL, *Buffer_Send_U = NULL, *Buffer_Receive_muT = NULL, *Buffer_Send_muT = NULL;
  
#ifdef HAVE_MPI
  int send_to, receive_from;
  SU2_MPI::Status status;
#endif
  
  for (iMarker = 0; iMarker < config->GetnMarker_All(); iMarker++) {
    
    if ((config->GetMarker_All_KindBC(iMarker) == SEND_RECEIVE) &&
        (config->GetMarker_All_SendRecv(iMarker) > 0)) {
      
      MarkerS = iMarker;  MarkerR = iMarker+1;
      
#ifdef HAVE_MPI
      send_to = config->GetMarker_All_SendRecv(MarkerS)-1;
      receive_from = abs(config->GetMarker_All_SendRecv(MarkerR))-1;
#endif
  
      nVertexS = geometry->nVertex[MarkerS];  nVertexR = geometry->nVertex[MarkerR];
      nBufferS_Vector = nVertexS*nVar;        nBufferR_Vector = nVertexR*nVar;
      nBufferS_Scalar = nVertexS;             nBufferR_Scalar = nVertexR;
      
      /*--- Allocate Receive and send buffers  ---*/
      Buffer_Receive_U = new su2double [nBufferR_Vector];
      Buffer_Send_U = new su2double[nBufferS_Vector];
      
      Buffer_Receive_muT = new su2double [nBufferR_Scalar];
      Buffer_Send_muT = new su2double[nBufferS_Scalar];
      
      /*--- Copy the solution that should be sended ---*/
      for (iVertex = 0; iVertex < nVertexS; iVertex++) {
        iPoint = geometry->vertex[MarkerS][iVertex]->GetNode();
        Buffer_Send_muT[iVertex] = node[iPoint]->GetmuT();
        for (iVar = 0; iVar < nVar; iVar++)
          Buffer_Send_U[iVar*nVertexS+iVertex] = node[iPoint]->GetSolution(iVar);
      }
      
#ifdef HAVE_MPI
      
      /*--- Send/Receive information using Sendrecv ---*/
      SU2_MPI::Sendrecv(Buffer_Send_U, nBufferS_Vector, MPI_DOUBLE, send_to, 0,
                   Buffer_Receive_U, nBufferR_Vector, MPI_DOUBLE, receive_from, 0, MPI_COMM_WORLD, &status);
      SU2_MPI::Sendrecv(Buffer_Send_muT, nBufferS_Scalar, MPI_DOUBLE, send_to, 1,
                   Buffer_Receive_muT, nBufferR_Scalar, MPI_DOUBLE, receive_from, 1, MPI_COMM_WORLD, &status);
#else
      
      /*--- Receive information without MPI ---*/
      for (iVertex = 0; iVertex < nVertexR; iVertex++) {
        iPoint = geometry->vertex[MarkerR][iVertex]->GetNode();
        Buffer_Receive_muT[iVertex] = node[iPoint]->GetmuT();
        for (iVar = 0; iVar < nVar; iVar++)
          Buffer_Receive_U[iVar*nVertexR+iVertex] = Buffer_Send_U[iVar*nVertexR+iVertex];
      }
      
#endif
      
      /*--- Deallocate send buffer ---*/
      delete [] Buffer_Send_U;
      delete [] Buffer_Send_muT;
      
      /*--- Do the coordinate transformation ---*/
      for (iVertex = 0; iVertex < nVertexR; iVertex++) {
        
        /*--- Find point and its type of transformation ---*/
        iPoint = geometry->vertex[MarkerR][iVertex]->GetNode();
        
        /*--- Copy conservative variables. ---*/
        node[iPoint]->SetmuT(Buffer_Receive_muT[iVertex]);
        for (iVar = 0; iVar < nVar; iVar++)
          node[iPoint]->SetSolution(iVar, Buffer_Receive_U[iVar*nVertexR+iVertex]);
        
      }
      
      /*--- Deallocate receive buffer ---*/
      delete [] Buffer_Receive_muT;
      delete [] Buffer_Receive_U;
      
    }
    
  }
  
}

void CTurbSolver::Set_MPI_Solution_Old(CGeometry *geometry, CConfig *config) {
  unsigned short iVar, iMarker, MarkerS, MarkerR;
  unsigned long iVertex, iPoint, nVertexS, nVertexR, nBufferS_Vector, nBufferR_Vector;
  su2double *Buffer_Receive_U = NULL, *Buffer_Send_U = NULL;
  
#ifdef HAVE_MPI
  int send_to, receive_from;
  SU2_MPI::Status status;
#endif
  
  for (iMarker = 0; iMarker < config->GetnMarker_All(); iMarker++) {
    
    if ((config->GetMarker_All_KindBC(iMarker) == SEND_RECEIVE) &&
        (config->GetMarker_All_SendRecv(iMarker) > 0)) {
      
      MarkerS = iMarker;  MarkerR = iMarker+1;
      
#ifdef HAVE_MPI
      send_to = config->GetMarker_All_SendRecv(MarkerS)-1;
      receive_from = abs(config->GetMarker_All_SendRecv(MarkerR))-1;
#endif

      nVertexS = geometry->nVertex[MarkerS];  nVertexR = geometry->nVertex[MarkerR];
      nBufferS_Vector = nVertexS*nVar;        nBufferR_Vector = nVertexR*nVar;
      
      /*--- Allocate Receive and send buffers  ---*/
      Buffer_Receive_U = new su2double [nBufferR_Vector];
      Buffer_Send_U = new su2double[nBufferS_Vector];
      
      /*--- Copy the solution old that should be sended ---*/
      for (iVertex = 0; iVertex < nVertexS; iVertex++) {
        iPoint = geometry->vertex[MarkerS][iVertex]->GetNode();
        for (iVar = 0; iVar < nVar; iVar++)
          Buffer_Send_U[iVar*nVertexS+iVertex] = node[iPoint]->GetSolution_Old(iVar);
      }
      
#ifdef HAVE_MPI
      
      /*--- Send/Receive information using Sendrecv ---*/
      SU2_MPI::Sendrecv(Buffer_Send_U, nBufferS_Vector, MPI_DOUBLE, send_to, 0,
                   Buffer_Receive_U, nBufferR_Vector, MPI_DOUBLE, receive_from, 0, MPI_COMM_WORLD, &status);
#else
      
      /*--- Receive information without MPI ---*/
      for (iVertex = 0; iVertex < nVertexR; iVertex++) {
        for (iVar = 0; iVar < nVar; iVar++)
          Buffer_Receive_U[iVar*nVertexR+iVertex] = Buffer_Send_U[iVar*nVertexR+iVertex];
      }
      
#endif
      
      /*--- Deallocate send buffer ---*/
      delete [] Buffer_Send_U;
      
      /*--- Do the coordinate transformation ---*/
      for (iVertex = 0; iVertex < nVertexR; iVertex++) {
        
        /*--- Find point and its type of transformation ---*/
        iPoint = geometry->vertex[MarkerR][iVertex]->GetNode();
        
        /*--- Copy transformed conserved variables back into buffer. ---*/
        for (iVar = 0; iVar < nVar; iVar++)
          node[iPoint]->SetSolution_Old(iVar, Buffer_Receive_U[iVar*nVertexR+iVertex]);
        
      }
      
      /*--- Deallocate receive buffer ---*/
      delete [] Buffer_Receive_U;
      
    }
    
  }
}

void CTurbSolver::Set_MPI_Solution_Gradient(CGeometry *geometry, CConfig *config) {
  unsigned short iVar, iDim, iMarker, iPeriodic_Index, MarkerS, MarkerR;
  unsigned long iVertex, iPoint, nVertexS, nVertexR, nBufferS_Vector, nBufferR_Vector;
  su2double rotMatrix[3][3], *angles, theta, cosTheta, sinTheta, phi, cosPhi, sinPhi, psi, cosPsi, sinPsi,
  *Buffer_Receive_Gradient = NULL, *Buffer_Send_Gradient = NULL;
  
  su2double **Gradient = new su2double* [nVar];
  for (iVar = 0; iVar < nVar; iVar++)
    Gradient[iVar] = new su2double[nDim];
  
#ifdef HAVE_MPI
  int send_to, receive_from;
  SU2_MPI::Status status;
#endif
  
  for (iMarker = 0; iMarker < config->GetnMarker_All(); iMarker++) {
    
    if ((config->GetMarker_All_KindBC(iMarker) == SEND_RECEIVE) &&
        (config->GetMarker_All_SendRecv(iMarker) > 0)) {
      
      MarkerS = iMarker;  MarkerR = iMarker+1;
      
#ifdef HAVE_MPI
      send_to = config->GetMarker_All_SendRecv(MarkerS)-1;
      receive_from = abs(config->GetMarker_All_SendRecv(MarkerR))-1;
#endif
 
      nVertexS = geometry->nVertex[MarkerS];  nVertexR = geometry->nVertex[MarkerR];
      nBufferS_Vector = nVertexS*nVar*nDim;        nBufferR_Vector = nVertexR*nVar*nDim;
      
      /*--- Allocate Receive and send buffers  ---*/
      Buffer_Receive_Gradient = new su2double [nBufferR_Vector];
      Buffer_Send_Gradient = new su2double[nBufferS_Vector];
      
      /*--- Copy the solution old that should be sended ---*/
      for (iVertex = 0; iVertex < nVertexS; iVertex++) {
        iPoint = geometry->vertex[MarkerS][iVertex]->GetNode();
        for (iVar = 0; iVar < nVar; iVar++)
          for (iDim = 0; iDim < nDim; iDim++)
            Buffer_Send_Gradient[iDim*nVar*nVertexS+iVar*nVertexS+iVertex] = node[iPoint]->GetGradient(iVar, iDim);
      }
      
#ifdef HAVE_MPI
      
      /*--- Send/Receive information using Sendrecv ---*/
      SU2_MPI::Sendrecv(Buffer_Send_Gradient, nBufferS_Vector, MPI_DOUBLE, send_to, 0,
                   Buffer_Receive_Gradient, nBufferR_Vector, MPI_DOUBLE, receive_from, 0, MPI_COMM_WORLD, &status);
#else
      
      /*--- Receive information without MPI ---*/
      for (iVertex = 0; iVertex < nVertexR; iVertex++) {
        for (iVar = 0; iVar < nVar; iVar++)
          for (iDim = 0; iDim < nDim; iDim++)
            Buffer_Receive_Gradient[iDim*nVar*nVertexR+iVar*nVertexR+iVertex] = Buffer_Send_Gradient[iDim*nVar*nVertexR+iVar*nVertexR+iVertex];
      }
      
#endif
      
      /*--- Deallocate send buffer ---*/
      delete [] Buffer_Send_Gradient;
      
      /*--- Do the coordinate transformation ---*/
      for (iVertex = 0; iVertex < nVertexR; iVertex++) {
        
        /*--- Find point and its type of transformation ---*/
        iPoint = geometry->vertex[MarkerR][iVertex]->GetNode();
        iPeriodic_Index = geometry->vertex[MarkerR][iVertex]->GetRotation_Type();
        
        /*--- Retrieve the supplied periodic information. ---*/
        angles = config->GetPeriodicRotation(iPeriodic_Index);
        
        /*--- Store angles separately for clarity. ---*/
        theta    = angles[0];   phi    = angles[1];     psi    = angles[2];
        cosTheta = cos(theta);  cosPhi = cos(phi);      cosPsi = cos(psi);
        sinTheta = sin(theta);  sinPhi = sin(phi);      sinPsi = sin(psi);
        
        /*--- Compute the rotation matrix. Note that the implicit
         ordering is rotation about the x-axis, y-axis,
         then z-axis. Note that this is the transpose of the matrix
         used during the preprocessing stage. ---*/
        rotMatrix[0][0] = cosPhi*cosPsi;    rotMatrix[1][0] = sinTheta*sinPhi*cosPsi - cosTheta*sinPsi;     rotMatrix[2][0] = cosTheta*sinPhi*cosPsi + sinTheta*sinPsi;
        rotMatrix[0][1] = cosPhi*sinPsi;    rotMatrix[1][1] = sinTheta*sinPhi*sinPsi + cosTheta*cosPsi;     rotMatrix[2][1] = cosTheta*sinPhi*sinPsi - sinTheta*cosPsi;
        rotMatrix[0][2] = -sinPhi;          rotMatrix[1][2] = sinTheta*cosPhi;                              rotMatrix[2][2] = cosTheta*cosPhi;
        
        /*--- Copy conserved variables before performing transformation. ---*/
        for (iVar = 0; iVar < nVar; iVar++)
          for (iDim = 0; iDim < nDim; iDim++)
            Gradient[iVar][iDim] = Buffer_Receive_Gradient[iDim*nVar*nVertexR+iVar*nVertexR+iVertex];
        
        /*--- Need to rotate the gradients for all conserved variables. ---*/
        for (iVar = 0; iVar < nVar; iVar++) {
          if (nDim == 2) {
            Gradient[iVar][0] = rotMatrix[0][0]*Buffer_Receive_Gradient[0*nVar*nVertexR+iVar*nVertexR+iVertex] + rotMatrix[0][1]*Buffer_Receive_Gradient[1*nVar*nVertexR+iVar*nVertexR+iVertex];
            Gradient[iVar][1] = rotMatrix[1][0]*Buffer_Receive_Gradient[0*nVar*nVertexR+iVar*nVertexR+iVertex] + rotMatrix[1][1]*Buffer_Receive_Gradient[1*nVar*nVertexR+iVar*nVertexR+iVertex];
          }
          else {
            Gradient[iVar][0] = rotMatrix[0][0]*Buffer_Receive_Gradient[0*nVar*nVertexR+iVar*nVertexR+iVertex] + rotMatrix[0][1]*Buffer_Receive_Gradient[1*nVar*nVertexR+iVar*nVertexR+iVertex] + rotMatrix[0][2]*Buffer_Receive_Gradient[2*nVar*nVertexR+iVar*nVertexR+iVertex];
            Gradient[iVar][1] = rotMatrix[1][0]*Buffer_Receive_Gradient[0*nVar*nVertexR+iVar*nVertexR+iVertex] + rotMatrix[1][1]*Buffer_Receive_Gradient[1*nVar*nVertexR+iVar*nVertexR+iVertex] + rotMatrix[1][2]*Buffer_Receive_Gradient[2*nVar*nVertexR+iVar*nVertexR+iVertex];
            Gradient[iVar][2] = rotMatrix[2][0]*Buffer_Receive_Gradient[0*nVar*nVertexR+iVar*nVertexR+iVertex] + rotMatrix[2][1]*Buffer_Receive_Gradient[1*nVar*nVertexR+iVar*nVertexR+iVertex] + rotMatrix[2][2]*Buffer_Receive_Gradient[2*nVar*nVertexR+iVar*nVertexR+iVertex];
          }
        }
        
        /*--- Store the received information ---*/
        for (iVar = 0; iVar < nVar; iVar++)
          for (iDim = 0; iDim < nDim; iDim++)
            node[iPoint]->SetGradient(iVar, iDim, Gradient[iVar][iDim]);
        
      }
      
      /*--- Deallocate receive buffer ---*/
      delete [] Buffer_Receive_Gradient;
      
    }
    
  }
  
  for (iVar = 0; iVar < nVar; iVar++)
    delete [] Gradient[iVar];
  delete [] Gradient;
  
}

void CTurbSolver::Set_MPI_Solution_Limiter(CGeometry *geometry, CConfig *config) {
  unsigned short iVar, iMarker, MarkerS, MarkerR;
  unsigned long iVertex, iPoint, nVertexS, nVertexR, nBufferS_Vector, nBufferR_Vector;
  su2double *Buffer_Receive_Limit = NULL, *Buffer_Send_Limit = NULL;
  
  su2double *Limiter = new su2double [nVar];
  
#ifdef HAVE_MPI
  int send_to, receive_from;
  SU2_MPI::Status status;
#endif
  
  for (iMarker = 0; iMarker < config->GetnMarker_All(); iMarker++) {
    
    if ((config->GetMarker_All_KindBC(iMarker) == SEND_RECEIVE) &&
        (config->GetMarker_All_SendRecv(iMarker) > 0)) {
      
      MarkerS = iMarker;  MarkerR = iMarker+1;
      
#ifdef HAVE_MPI
      send_to = config->GetMarker_All_SendRecv(MarkerS)-1;
      receive_from = abs(config->GetMarker_All_SendRecv(MarkerR))-1;
#endif
  
      nVertexS = geometry->nVertex[MarkerS];  nVertexR = geometry->nVertex[MarkerR];
      nBufferS_Vector = nVertexS*nVar;        nBufferR_Vector = nVertexR*nVar;
      
      /*--- Allocate Receive and send buffers  ---*/
      Buffer_Receive_Limit = new su2double [nBufferR_Vector];
      Buffer_Send_Limit = new su2double[nBufferS_Vector];
      
      /*--- Copy the solution old that should be sended ---*/
      for (iVertex = 0; iVertex < nVertexS; iVertex++) {
        iPoint = geometry->vertex[MarkerS][iVertex]->GetNode();
        for (iVar = 0; iVar < nVar; iVar++)
          Buffer_Send_Limit[iVar*nVertexS+iVertex] = node[iPoint]->GetLimiter(iVar);
      }
      
#ifdef HAVE_MPI
      
      /*--- Send/Receive information using Sendrecv ---*/
      SU2_MPI::Sendrecv(Buffer_Send_Limit, nBufferS_Vector, MPI_DOUBLE, send_to, 0,
                   Buffer_Receive_Limit, nBufferR_Vector, MPI_DOUBLE, receive_from, 0, MPI_COMM_WORLD, &status);
#else
      
      /*--- Receive information without MPI ---*/
      for (iVertex = 0; iVertex < nVertexR; iVertex++) {
        for (iVar = 0; iVar < nVar; iVar++)
          Buffer_Receive_Limit[iVar*nVertexR+iVertex] = Buffer_Send_Limit[iVar*nVertexR+iVertex];
      }
      
#endif
      
      /*--- Deallocate send buffer ---*/
      delete [] Buffer_Send_Limit;
      
      /*--- Do the coordinate transformation ---*/
      for (iVertex = 0; iVertex < nVertexR; iVertex++) {
        
        /*--- Find point and its type of transformation ---*/
        iPoint = geometry->vertex[MarkerR][iVertex]->GetNode();
        
        /*--- Copy transformed conserved variables back into buffer. ---*/
        for (iVar = 0; iVar < nVar; iVar++)
          node[iPoint]->SetLimiter(iVar, Buffer_Receive_Limit[iVar*nVertexR+iVertex]);
        
      }
      
      /*--- Deallocate receive buffer ---*/
      delete [] Buffer_Receive_Limit;
      
    }
    
  }
  
  delete [] Limiter;
  
}


void CTurbSolver::Upwind_Residual(CGeometry *geometry, CSolver **solver_container, CNumerics *numerics, CConfig *config, unsigned short iMesh) {
  
  su2double *Turb_i, *Turb_j, *Limiter_i = NULL, *Limiter_j = NULL, *V_i, *V_j, **Gradient_i, **Gradient_j, Project_Grad_i, Project_Grad_j;
  unsigned long iEdge, iPoint, jPoint;
  unsigned short iDim, iVar;
  
  bool muscl         = config->GetMUSCL_Turb();
  bool limiter       = (config->GetKind_SlopeLimit_Turb() != NO_LIMITER);
  bool grid_movement = config->GetGrid_Movement();
  
  for (iEdge = 0; iEdge < geometry->GetnEdge(); iEdge++) {
    
    /*--- Points in edge and normal vectors ---*/
    
    iPoint = geometry->edge[iEdge]->GetNode(0);
    jPoint = geometry->edge[iEdge]->GetNode(1);
    numerics->SetNormal(geometry->edge[iEdge]->GetNormal());
    
    /*--- Primitive variables w/o reconstruction ---*/
    
    V_i = solver_container[FLOW_SOL]->node[iPoint]->GetPrimitive();
    V_j = solver_container[FLOW_SOL]->node[jPoint]->GetPrimitive();
    numerics->SetPrimitive(V_i, V_j);
    
    /*--- Turbulent variables w/o reconstruction ---*/
    
    Turb_i = node[iPoint]->GetSolution();
    Turb_j = node[jPoint]->GetSolution();
    numerics->SetTurbVar(Turb_i, Turb_j);
    
    /*--- Grid Movement ---*/
    
    if (grid_movement)
      numerics->SetGridVel(geometry->node[iPoint]->GetGridVel(), geometry->node[jPoint]->GetGridVel());
    
    if (muscl) {

      for (iDim = 0; iDim < nDim; iDim++) {
        Vector_i[iDim] = 0.5*(geometry->node[jPoint]->GetCoord(iDim) - geometry->node[iPoint]->GetCoord(iDim));
        Vector_j[iDim] = 0.5*(geometry->node[iPoint]->GetCoord(iDim) - geometry->node[jPoint]->GetCoord(iDim));
      }
      
      /*--- Mean flow primitive variables using gradient reconstruction and limiters ---*/
      
      Gradient_i = solver_container[FLOW_SOL]->node[iPoint]->GetGradient_Primitive();
      Gradient_j = solver_container[FLOW_SOL]->node[jPoint]->GetGradient_Primitive();
      if (limiter) {
        Limiter_i = solver_container[FLOW_SOL]->node[iPoint]->GetLimiter_Primitive();
        Limiter_j = solver_container[FLOW_SOL]->node[jPoint]->GetLimiter_Primitive();
      }
      
      for (iVar = 0; iVar < solver_container[FLOW_SOL]->GetnPrimVarGrad(); iVar++) {
        Project_Grad_i = 0.0; Project_Grad_j = 0.0;
        for (iDim = 0; iDim < nDim; iDim++) {
          Project_Grad_i += Vector_i[iDim]*Gradient_i[iVar][iDim];
          Project_Grad_j += Vector_j[iDim]*Gradient_j[iVar][iDim];
        }
        if (limiter) {
          FlowPrimVar_i[iVar] = V_i[iVar] + Limiter_i[iVar]*Project_Grad_i;
          FlowPrimVar_j[iVar] = V_j[iVar] + Limiter_j[iVar]*Project_Grad_j;
        }
        else {
          FlowPrimVar_i[iVar] = V_i[iVar] + Project_Grad_i;
          FlowPrimVar_j[iVar] = V_j[iVar] + Project_Grad_j;
        }
      }
      
      numerics->SetPrimitive(FlowPrimVar_i, FlowPrimVar_j);
      
      /*--- Turbulent variables using gradient reconstruction and limiters ---*/
      
      Gradient_i = node[iPoint]->GetGradient();
      Gradient_j = node[jPoint]->GetGradient();
      if (limiter) {
        Limiter_i = node[iPoint]->GetLimiter();
        Limiter_j = node[jPoint]->GetLimiter();
      }
      
      for (iVar = 0; iVar < nVar; iVar++) {
        Project_Grad_i = 0.0; Project_Grad_j = 0.0;
        for (iDim = 0; iDim < nDim; iDim++) {
          Project_Grad_i += Vector_i[iDim]*Gradient_i[iVar][iDim];
          Project_Grad_j += Vector_j[iDim]*Gradient_j[iVar][iDim];
        }
        if (limiter) {
          Solution_i[iVar] = Turb_i[iVar] + Limiter_i[iVar]*Project_Grad_i;
          Solution_j[iVar] = Turb_j[iVar] + Limiter_j[iVar]*Project_Grad_j;
        }
        else {
          Solution_i[iVar] = Turb_i[iVar] + Project_Grad_i;
          Solution_j[iVar] = Turb_j[iVar] + Project_Grad_j;
        }
      }
      
      numerics->SetTurbVar(Solution_i, Solution_j);
      
    }
    
    /*--- Add and subtract residual ---*/
    
    numerics->ComputeResidual(Residual, Jacobian_i, Jacobian_j, config);
    
    LinSysRes.AddBlock(iPoint, Residual);
    LinSysRes.SubtractBlock(jPoint, Residual);
    
    /*--- Implicit part ---*/
    
    Jacobian.AddBlock(iPoint, iPoint, Jacobian_i);
    Jacobian.AddBlock(iPoint, jPoint, Jacobian_j);
    Jacobian.SubtractBlock(jPoint, iPoint, Jacobian_i);
    Jacobian.SubtractBlock(jPoint, jPoint, Jacobian_j);
    
  }
  
}

void CTurbSolver::Viscous_Residual(CGeometry *geometry, CSolver **solver_container, CNumerics *numerics,
                                   CConfig *config, unsigned short iMesh, unsigned short iRKStep) {
  unsigned long iEdge, iPoint, jPoint;
  
  for (iEdge = 0; iEdge < geometry->GetnEdge(); iEdge++) {
    
    /*--- Points in edge ---*/
    
    iPoint = geometry->edge[iEdge]->GetNode(0);
    jPoint = geometry->edge[iEdge]->GetNode(1);
    
    /*--- Points coordinates, and normal vector ---*/
    
    numerics->SetCoord(geometry->node[iPoint]->GetCoord(),
                       geometry->node[jPoint]->GetCoord());
    numerics->SetNormal(geometry->edge[iEdge]->GetNormal());
    
    /*--- Conservative variables w/o reconstruction ---*/
    
    numerics->SetPrimitive(solver_container[FLOW_SOL]->node[iPoint]->GetPrimitive(),
                           solver_container[FLOW_SOL]->node[jPoint]->GetPrimitive());
    
    /*--- Turbulent variables w/o reconstruction, and its gradients ---*/
    
    numerics->SetTurbVar(node[iPoint]->GetSolution(), node[jPoint]->GetSolution());
    numerics->SetTurbVarGradient(node[iPoint]->GetGradient(), node[jPoint]->GetGradient());
    
    /*--- Menter's first blending function (only SST)---*/
    if (config->GetKind_Turb_Model() == SST)
      numerics->SetF1blending(node[iPoint]->GetF1blending(), node[jPoint]->GetF1blending());
    
    /*--- Compute residual, and Jacobians ---*/
    
    numerics->ComputeResidual(Residual, Jacobian_i, Jacobian_j, config);
    
    /*--- Add and subtract residual, and update Jacobians ---*/
    
    LinSysRes.SubtractBlock(iPoint, Residual);
    LinSysRes.AddBlock(jPoint, Residual);
    
    Jacobian.SubtractBlock(iPoint, iPoint, Jacobian_i);
    Jacobian.SubtractBlock(iPoint, jPoint, Jacobian_j);
    Jacobian.AddBlock(jPoint, iPoint, Jacobian_i);
    Jacobian.AddBlock(jPoint, jPoint, Jacobian_j);
    
  }
  
}

void CTurbSolver::BC_Sym_Plane(CGeometry *geometry, CSolver **solver_container, CNumerics *conv_numerics, CNumerics *visc_numerics, CConfig *config, unsigned short val_marker) {
  
  /*--- Convective fluxes across symmetry plane are equal to zero. ---*/

}

void CTurbSolver::BC_Euler_Wall(CGeometry *geometry, CSolver **solver_container,
                                CNumerics *numerics, CConfig *config, unsigned short val_marker) {
  
  /*--- Convective fluxes across euler wall are equal to zero. ---*/

}

void CTurbSolver::BC_Riemann(CGeometry *geometry, CSolver **solver_container, CNumerics *conv_numerics, CNumerics *visc_numerics, CConfig *config, unsigned short val_marker) {

  string Marker_Tag         = config->GetMarker_All_TagBound(val_marker);

  switch(config->GetKind_Data_Riemann(Marker_Tag))
  {
  case TOTAL_CONDITIONS_PT: case STATIC_SUPERSONIC_INFLOW_PT: case STATIC_SUPERSONIC_INFLOW_PD: case DENSITY_VELOCITY:
    BC_Inlet(geometry, solver_container, conv_numerics, visc_numerics, config, val_marker);
    break;
  case STATIC_PRESSURE:
    BC_Outlet(geometry, solver_container, conv_numerics, visc_numerics, config, val_marker);
    break;
  }
}

void CTurbSolver::BC_TurboRiemann(CGeometry *geometry, CSolver **solver_container, CNumerics *conv_numerics, CNumerics *visc_numerics, CConfig *config, unsigned short val_marker) {

  string Marker_Tag         = config->GetMarker_All_TagBound(val_marker);

  switch(config->GetKind_Data_Riemann(Marker_Tag))
  {
  case TOTAL_CONDITIONS_PT: case STATIC_SUPERSONIC_INFLOW_PT: case STATIC_SUPERSONIC_INFLOW_PD: case DENSITY_VELOCITY:
    BC_Inlet_Turbo(geometry, solver_container, conv_numerics, visc_numerics, config, val_marker);
    break;
  case STATIC_PRESSURE:
    BC_Outlet(geometry, solver_container, conv_numerics, visc_numerics, config, val_marker);
    break;
  }
}


void CTurbSolver::BC_Giles(CGeometry *geometry, CSolver **solver_container, CNumerics *conv_numerics, CNumerics *visc_numerics, CConfig *config, unsigned short val_marker) {

  string Marker_Tag         = config->GetMarker_All_TagBound(val_marker);

  switch(config->GetKind_Data_Giles(Marker_Tag))
  {
  case TOTAL_CONDITIONS_PT:case TOTAL_CONDITIONS_PT_1D: case DENSITY_VELOCITY:
    BC_Inlet_Turbo(geometry, solver_container, conv_numerics, visc_numerics, config, val_marker);
    break;
  case MIXING_IN:
    if (config->GetBoolTurbMixingPlane()){
      BC_Inlet_MixingPlane(geometry, solver_container, conv_numerics, visc_numerics, config, val_marker);
    }
    else{
      BC_Inlet_Turbo(geometry, solver_container, conv_numerics, visc_numerics, config, val_marker);
    }
    break;

  case STATIC_PRESSURE: case MIXING_OUT: case STATIC_PRESSURE_1D: case RADIAL_EQUILIBRIUM:
    BC_Outlet(geometry, solver_container, conv_numerics, visc_numerics, config, val_marker);
    break;
  }
}

void CTurbSolver::ImplicitEuler_Iteration(CGeometry *geometry, CSolver **solver_container, CConfig *config) {
  
  unsigned short iVar;
  unsigned long iPoint, total_index;
  su2double Delta, Vol, density_old = 0.0, density = 0.0;
  
  bool adjoint = config->GetContinuous_Adjoint() || (config->GetDiscrete_Adjoint() && config->GetFrozen_Visc_Disc());
  bool compressible = (config->GetKind_Regime() == COMPRESSIBLE);
  bool incompressible = (config->GetKind_Regime() == INCOMPRESSIBLE);
  
  /*--- Set maximum residual to zero ---*/
  
  for (iVar = 0; iVar < nVar; iVar++) {
    SetRes_RMS(iVar, 0.0);
    SetRes_Max(iVar, 0.0, 0);
  }
  
  /*--- Build implicit system ---*/
  
  for (iPoint = 0; iPoint < nPointDomain; iPoint++) {
    
    /*--- Read the volume ---*/
    
    Vol = geometry->node[iPoint]->GetVolume();
    
    /*--- Modify matrix diagonal to assure diagonal dominance ---*/
    
    Delta = Vol / (config->GetCFLRedCoeff_Turb()*solver_container[FLOW_SOL]->node[iPoint]->GetDelta_Time());
    Jacobian.AddVal2Diag(iPoint, Delta);
    
    /*--- Right hand side of the system (-Residual) and initial guess (x = 0) ---*/
    
    for (iVar = 0; iVar < nVar; iVar++) {
      total_index = iPoint*nVar+iVar;
      LinSysRes[total_index] = - LinSysRes[total_index];
      LinSysSol[total_index] = 0.0;
      AddRes_RMS(iVar, LinSysRes[total_index]*LinSysRes[total_index]);
      AddRes_Max(iVar, fabs(LinSysRes[total_index]), geometry->node[iPoint]->GetGlobalIndex(), geometry->node[iPoint]->GetCoord());
    }
  }
  
  /*--- Initialize residual and solution at the ghost points ---*/
  
  for (iPoint = nPointDomain; iPoint < nPoint; iPoint++) {
    for (iVar = 0; iVar < nVar; iVar++) {
      total_index = iPoint*nVar + iVar;
      LinSysRes[total_index] = 0.0;
      LinSysSol[total_index] = 0.0;
    }
  }
  
  /*--- Solve or smooth the linear system ---*/
  
  CSysSolve system;
  system.Solve(Jacobian, LinSysRes, LinSysSol, geometry, config);
  
  /*--- Update solution (system written in terms of increments) ---*/
  
  if (!adjoint) {
    
    /*--- Update and clip trubulent solution ---*/
    
    switch (config->GetKind_Turb_Model()) {
        
      case SA: case SA_E: case SA_COMP: case SA_E_COMP: 
        
        for (iPoint = 0; iPoint < nPointDomain; iPoint++) {
          node[iPoint]->AddClippedSolution(0, config->GetRelaxation_Factor_Turb()*LinSysSol[iPoint], lowerlimit[0], upperlimit[0]);
        }
        
        break;

      case SA_E:
            
        for (iPoint = 0; iPoint < nPointDomain; iPoint++) {
                node[iPoint]->AddClippedSolution(0, config->GetRelaxation_Factor_Turb()*LinSysSol[iPoint], lowerlimit[0], upperlimit[0]);
        }
            
        break;

      case SA_COMP:
            
        for (iPoint = 0; iPoint < nPointDomain; iPoint++) {
                node[iPoint]->AddClippedSolution(0, config->GetRelaxation_Factor_Turb()*LinSysSol[iPoint], lowerlimit[0], upperlimit[0]);
        }
            
        break;

      case SA_E_COMP:
            
            for (iPoint = 0; iPoint < nPointDomain; iPoint++) {
                node[iPoint]->AddClippedSolution(0, config->GetRelaxation_Factor_Turb()*LinSysSol[iPoint], lowerlimit[0], upperlimit[0]);
            }
            
            break;
      
      case SA_NEG:
        
        for (iPoint = 0; iPoint < nPointDomain; iPoint++) {
          node[iPoint]->AddSolution(0, config->GetRelaxation_Factor_Turb()*LinSysSol[iPoint]);
        }
        
        break;

      case SST:
        
        for (iPoint = 0; iPoint < nPointDomain; iPoint++) {
          
          if (compressible) {
            density_old = solver_container[FLOW_SOL]->node[iPoint]->GetSolution_Old(0);
            density     = solver_container[FLOW_SOL]->node[iPoint]->GetDensity();
          }
          if (incompressible) {
            density_old = solver_container[FLOW_SOL]->node[iPoint]->GetDensity();
            density     = solver_container[FLOW_SOL]->node[iPoint]->GetDensity();
          }
          
          for (iVar = 0; iVar < nVar; iVar++) {
            node[iPoint]->AddConservativeSolution(iVar, config->GetRelaxation_Factor_Turb()*LinSysSol[iPoint*nVar+iVar], density, density_old, lowerlimit[iVar], upperlimit[iVar]);
          }
          
        }
        
        break;
        
    }
  }
  
  
  /*--- MPI solution ---*/
  
  Set_MPI_Solution(geometry, config);
  
  /*--- Compute the root mean square residual ---*/
  
  SetResidual_RMS(geometry, config);
  
}

void CTurbSolver::SetResidual_DualTime(CGeometry *geometry, CSolver **solver_container, CConfig *config,
                                       unsigned short iRKStep, unsigned short iMesh, unsigned short RunTime_EqSystem) {
  
  /*--- Local variables ---*/
  
  unsigned short iVar, jVar, iMarker, iDim;
  unsigned long iPoint, jPoint, iEdge, iVertex;
  
  su2double *U_time_nM1, *U_time_n, *U_time_nP1;
  su2double Volume_nM1, Volume_nP1, TimeStep;
  su2double Density_nM1, Density_n, Density_nP1;
  su2double *Normal = NULL, *GridVel_i = NULL, *GridVel_j = NULL, Residual_GCL;
  
  bool implicit      = (config->GetKind_TimeIntScheme_Turb() == EULER_IMPLICIT);
  bool grid_movement = config->GetGrid_Movement();
  
  /*--- Store the physical time step ---*/
  
  TimeStep = config->GetDelta_UnstTimeND();
  
  /*--- Compute the dual time-stepping source term for static meshes ---*/
  
  if (!grid_movement) {
    
    /*--- Loop over all nodes (excluding halos) ---*/
    
    for (iPoint = 0; iPoint < nPointDomain; iPoint++) {
      
      /*--- Retrieve the solution at time levels n-1, n, and n+1. Note that
       we are currently iterating on U^n+1 and that U^n & U^n-1 are fixed,
       previous solutions that are stored in memory. ---*/
      
      U_time_nM1 = node[iPoint]->GetSolution_time_n1();
      U_time_n   = node[iPoint]->GetSolution_time_n();
      U_time_nP1 = node[iPoint]->GetSolution();
      
      /*--- CV volume at time n+1. As we are on a static mesh, the volume
       of the CV will remained fixed for all time steps. ---*/
      
      Volume_nP1 = geometry->node[iPoint]->GetVolume();
      
      /*--- Compute the dual time-stepping source term based on the chosen
       time discretization scheme (1st- or 2nd-order).---*/
      
      if (config->GetKind_Turb_Model() == SST) {
        
        /*--- If this is the SST model, we need to multiply by the density
         in order to get the conservative variables ---*/
        Density_nM1 = solver_container[FLOW_SOL]->node[iPoint]->GetSolution_time_n1()[0];
        Density_n   = solver_container[FLOW_SOL]->node[iPoint]->GetSolution_time_n()[0];
        Density_nP1 = solver_container[FLOW_SOL]->node[iPoint]->GetSolution()[0];
        
        for (iVar = 0; iVar < nVar; iVar++) {
          if (config->GetUnsteady_Simulation() == DT_STEPPING_1ST)
            Residual[iVar] = ( Density_nP1*U_time_nP1[iVar] - Density_n*U_time_n[iVar])*Volume_nP1 / TimeStep;
          if (config->GetUnsteady_Simulation() == DT_STEPPING_2ND)
            Residual[iVar] = ( 3.0*Density_nP1*U_time_nP1[iVar] - 4.0*Density_n*U_time_n[iVar]
                              +1.0*Density_nM1*U_time_nM1[iVar])*Volume_nP1 / (2.0*TimeStep);
        }
        
      } else {
        
        for (iVar = 0; iVar < nVar; iVar++) {
          if (config->GetUnsteady_Simulation() == DT_STEPPING_1ST)
            Residual[iVar] = (U_time_nP1[iVar] - U_time_n[iVar])*Volume_nP1 / TimeStep;
          if (config->GetUnsteady_Simulation() == DT_STEPPING_2ND)
            Residual[iVar] = ( 3.0*U_time_nP1[iVar] - 4.0*U_time_n[iVar]
                              +1.0*U_time_nM1[iVar])*Volume_nP1 / (2.0*TimeStep);
        }
      }
      
      /*--- Store the residual and compute the Jacobian contribution due
       to the dual time source term. ---*/
      
      LinSysRes.AddBlock(iPoint, Residual);
      if (implicit) {
        for (iVar = 0; iVar < nVar; iVar++) {
          for (jVar = 0; jVar < nVar; jVar++) Jacobian_i[iVar][jVar] = 0.0;
          if (config->GetUnsteady_Simulation() == DT_STEPPING_1ST)
            Jacobian_i[iVar][iVar] = Volume_nP1 / TimeStep;
          if (config->GetUnsteady_Simulation() == DT_STEPPING_2ND)
            Jacobian_i[iVar][iVar] = (Volume_nP1*3.0)/(2.0*TimeStep);
        }
        Jacobian.AddBlock(iPoint, iPoint, Jacobian_i);
      }
    }
    
  } else {
    
    /*--- For unsteady flows on dynamic meshes (rigidly transforming or
     dynamically deforming), the Geometric Conservation Law (GCL) should be
     satisfied in conjunction with the ALE formulation of the governing
     equations. The GCL prevents accuracy issues caused by grid motion, i.e.
     a uniform free-stream should be preserved through a moving grid. First,
     we will loop over the edges and boundaries to compute the GCL component
     of the dual time source term that depends on grid velocities. ---*/
    
    for (iEdge = 0; iEdge < geometry->GetnEdge(); iEdge++) {
      
      /*--- Get indices for nodes i & j plus the face normal ---*/
      
      iPoint = geometry->edge[iEdge]->GetNode(0);
      jPoint = geometry->edge[iEdge]->GetNode(1);
      Normal = geometry->edge[iEdge]->GetNormal();
      
      /*--- Grid velocities stored at nodes i & j ---*/
      
      GridVel_i = geometry->node[iPoint]->GetGridVel();
      GridVel_j = geometry->node[jPoint]->GetGridVel();
      
      /*--- Compute the GCL term by averaging the grid velocities at the
       edge mid-point and dotting with the face normal. ---*/
      
      Residual_GCL = 0.0;
      for (iDim = 0; iDim < nDim; iDim++)
        Residual_GCL += 0.5*(GridVel_i[iDim]+GridVel_j[iDim])*Normal[iDim];
      
      /*--- Compute the GCL component of the source term for node i ---*/
      
      U_time_n = node[iPoint]->GetSolution_time_n();
      
      /*--- Multiply by density at node i for the SST model ---*/
      
      if (config->GetKind_Turb_Model() == SST) {
        Density_n = solver_container[FLOW_SOL]->node[iPoint]->GetSolution_time_n()[0];
        for (iVar = 0; iVar < nVar; iVar++)
          Residual[iVar] = Density_n*U_time_n[iVar]*Residual_GCL;
      } else {
        for (iVar = 0; iVar < nVar; iVar++)
          Residual[iVar] = U_time_n[iVar]*Residual_GCL;
      }
      LinSysRes.AddBlock(iPoint, Residual);
      
      /*--- Compute the GCL component of the source term for node j ---*/
      
      U_time_n = node[jPoint]->GetSolution_time_n();
      
      /*--- Multiply by density at node j for the SST model ---*/
      
      if (config->GetKind_Turb_Model() == SST) {
        Density_n = solver_container[FLOW_SOL]->node[jPoint]->GetSolution_time_n()[0];
        for (iVar = 0; iVar < nVar; iVar++)
          Residual[iVar] = Density_n*U_time_n[iVar]*Residual_GCL;
      } else {
        for (iVar = 0; iVar < nVar; iVar++)
          Residual[iVar] = U_time_n[iVar]*Residual_GCL;
      }
      LinSysRes.SubtractBlock(jPoint, Residual);
      
    }
    
    /*---  Loop over the boundary edges ---*/
    
    for (iMarker = 0; iMarker < geometry->GetnMarker(); iMarker++) {
      if (config->GetMarker_All_KindBC(iMarker) != INTERNAL_BOUNDARY)
      for (iVertex = 0; iVertex < geometry->GetnVertex(iMarker); iVertex++) {
        
        /*--- Get the index for node i plus the boundary face normal ---*/
        
        iPoint = geometry->vertex[iMarker][iVertex]->GetNode();
        Normal = geometry->vertex[iMarker][iVertex]->GetNormal();
        
        /*--- Grid velocities stored at boundary node i ---*/
        
        GridVel_i = geometry->node[iPoint]->GetGridVel();
        
        /*--- Compute the GCL term by dotting the grid velocity with the face
         normal. The normal is negated to match the boundary convention. ---*/
        
        Residual_GCL = 0.0;
        for (iDim = 0; iDim < nDim; iDim++)
          Residual_GCL -= 0.5*(GridVel_i[iDim]+GridVel_i[iDim])*Normal[iDim];
        
        /*--- Compute the GCL component of the source term for node i ---*/
        
        U_time_n = node[iPoint]->GetSolution_time_n();
        
        /*--- Multiply by density at node i for the SST model ---*/
        
        if (config->GetKind_Turb_Model() == SST) {
          Density_n = solver_container[FLOW_SOL]->node[iPoint]->GetSolution_time_n()[0];
          for (iVar = 0; iVar < nVar; iVar++)
            Residual[iVar] = Density_n*U_time_n[iVar]*Residual_GCL;
        } else {
          for (iVar = 0; iVar < nVar; iVar++)
            Residual[iVar] = U_time_n[iVar]*Residual_GCL;
        }
        LinSysRes.AddBlock(iPoint, Residual);
      }
    }
    
    /*--- Loop over all nodes (excluding halos) to compute the remainder
     of the dual time-stepping source term. ---*/
    
    for (iPoint = 0; iPoint < nPointDomain; iPoint++) {
      
      /*--- Retrieve the solution at time levels n-1, n, and n+1. Note that
       we are currently iterating on U^n+1 and that U^n & U^n-1 are fixed,
       previous solutions that are stored in memory. ---*/
      
      U_time_nM1 = node[iPoint]->GetSolution_time_n1();
      U_time_n   = node[iPoint]->GetSolution_time_n();
      U_time_nP1 = node[iPoint]->GetSolution();
      
      /*--- CV volume at time n-1 and n+1. In the case of dynamically deforming
       grids, the volumes will change. On rigidly transforming grids, the
       volumes will remain constant. ---*/
      
      Volume_nM1 = geometry->node[iPoint]->GetVolume_nM1();
      Volume_nP1 = geometry->node[iPoint]->GetVolume();
      
      /*--- Compute the dual time-stepping source residual. Due to the
       introduction of the GCL term above, the remainder of the source residual
       due to the time discretization has a new form.---*/
      
      if (config->GetKind_Turb_Model() == SST) {
        
        /*--- If this is the SST model, we need to multiply by the density
         in order to get the conservative variables ---*/
        Density_nM1 = solver_container[FLOW_SOL]->node[iPoint]->GetSolution_time_n1()[0];
        Density_n   = solver_container[FLOW_SOL]->node[iPoint]->GetSolution_time_n()[0];
        Density_nP1 = solver_container[FLOW_SOL]->node[iPoint]->GetSolution()[0];
        
        for (iVar = 0; iVar < nVar; iVar++) {
          if (config->GetUnsteady_Simulation() == DT_STEPPING_1ST)
            Residual[iVar] = (Density_nP1*U_time_nP1[iVar] - Density_n*U_time_n[iVar])*(Volume_nP1/TimeStep);
          if (config->GetUnsteady_Simulation() == DT_STEPPING_2ND)
            Residual[iVar] = (Density_nP1*U_time_nP1[iVar] - Density_n*U_time_n[iVar])*(3.0*Volume_nP1/(2.0*TimeStep))
            + (Density_nM1*U_time_nM1[iVar] - Density_n*U_time_n[iVar])*(Volume_nM1/(2.0*TimeStep));
        }
        
      } else {
        
        for (iVar = 0; iVar < nVar; iVar++) {
          if (config->GetUnsteady_Simulation() == DT_STEPPING_1ST)
            Residual[iVar] = (U_time_nP1[iVar] - U_time_n[iVar])*(Volume_nP1/TimeStep);
          if (config->GetUnsteady_Simulation() == DT_STEPPING_2ND)
            Residual[iVar] = (U_time_nP1[iVar] - U_time_n[iVar])*(3.0*Volume_nP1/(2.0*TimeStep))
            + (U_time_nM1[iVar] - U_time_n[iVar])*(Volume_nM1/(2.0*TimeStep));
        }
      }
      
      /*--- Store the residual and compute the Jacobian contribution due
       to the dual time source term. ---*/
      
      LinSysRes.AddBlock(iPoint, Residual);
      if (implicit) {
        for (iVar = 0; iVar < nVar; iVar++) {
          for (jVar = 0; jVar < nVar; jVar++) Jacobian_i[iVar][jVar] = 0.0;
          if (config->GetUnsteady_Simulation() == DT_STEPPING_1ST)
            Jacobian_i[iVar][iVar] = Volume_nP1/TimeStep;
          if (config->GetUnsteady_Simulation() == DT_STEPPING_2ND)
            Jacobian_i[iVar][iVar] = (3.0*Volume_nP1)/(2.0*TimeStep);
        }
        Jacobian.AddBlock(iPoint, iPoint, Jacobian_i);
      }
    }
  }
  
}


void CTurbSolver::LoadRestart(CGeometry **geometry, CSolver ***solver, CConfig *config, int val_iter, bool val_update_geo) {

  /*--- Restart the solution from file information ---*/
  
  unsigned short iVar, iMesh;
  unsigned long iPoint, index, iChildren, Point_Fine;
  su2double Area_Children, Area_Parent, *Solution_Fine;
  bool compressible   = (config->GetKind_Regime() == COMPRESSIBLE);
  bool incompressible = (config->GetKind_Regime() == INCOMPRESSIBLE);
  bool dual_time = ((config->GetUnsteady_Simulation() == DT_STEPPING_1ST) ||
                    (config->GetUnsteady_Simulation() == DT_STEPPING_2ND));
  bool time_stepping = (config->GetUnsteady_Simulation() == TIME_STEPPING);
  unsigned short iZone = config->GetiZone();
  unsigned short nZone = config->GetnZone();

  string UnstExt, text_line;
  ifstream restart_file;
  string restart_filename = config->GetSolution_FlowFileName();

  /*--- Modify file name for multizone problems ---*/
  if (nZone >1)
    restart_filename = config->GetMultizone_FileName(restart_filename, iZone);

  /*--- Modify file name for an unsteady restart ---*/
  
  if (dual_time|| time_stepping)
    restart_filename = config->GetUnsteady_FileName(restart_filename, val_iter);

  /*--- Read the restart data from either an ASCII or binary SU2 file. ---*/

  if (config->GetRead_Binary_Restart()) {
    Read_SU2_Restart_Binary(geometry[MESH_0], config, restart_filename);
  } else {
    Read_SU2_Restart_ASCII(geometry[MESH_0], config, restart_filename);
  }

  int counter = 0;
  long iPoint_Local = 0; unsigned long iPoint_Global = 0;
  unsigned long iPoint_Global_Local = 0;
  unsigned short rbuf_NotMatching = 0, sbuf_NotMatching = 0;

  /*--- Skip flow variables ---*/
  
  unsigned short skipVars = 0;

  if (compressible) {
    if (nDim == 2) skipVars += 6;
    if (nDim == 3) skipVars += 8;
  }
  if (incompressible) {
    if (nDim == 2) skipVars += 5;
    if (nDim == 3) skipVars += 7;
  }

  /*--- Load data from the restart into correct containers. ---*/

  counter = 0;
  for (iPoint_Global = 0; iPoint_Global < geometry[MESH_0]->GetGlobal_nPointDomain(); iPoint_Global++ ) {


    /*--- Retrieve local index. If this node from the restart file lives
     on the current processor, we will load and instantiate the vars. ---*/

    iPoint_Local = geometry[MESH_0]->GetGlobal_to_Local_Point(iPoint_Global);

    if (iPoint_Local > -1) {
      
      /*--- We need to store this point's data, so jump to the correct
       offset in the buffer of data from the restart file and load it. ---*/

      index = counter*Restart_Vars[1] + skipVars;
      for (iVar = 0; iVar < nVar; iVar++) Solution[iVar] = Restart_Data[index+iVar];
      node[iPoint_Local]->SetSolution(Solution);
      iPoint_Global_Local++;

      /*--- Increment the overall counter for how many points have been loaded. ---*/
      counter++;
    }

  }

  /*--- Detect a wrong solution file ---*/

  if (iPoint_Global_Local < nPointDomain) { sbuf_NotMatching = 1; }

#ifndef HAVE_MPI
  rbuf_NotMatching = sbuf_NotMatching;
#else
  SU2_MPI::Allreduce(&sbuf_NotMatching, &rbuf_NotMatching, 1, MPI_UNSIGNED_SHORT, MPI_SUM, MPI_COMM_WORLD);
#endif
  if (rbuf_NotMatching != 0) {
    SU2_MPI::Error(string("The solution file ") + restart_filename + string(" doesn't match with the mesh file!\n") +
                   string("It could be empty lines at the end of the file."), CURRENT_FUNCTION);
  }

  /*--- MPI solution and compute the eddy viscosity ---*/

//TODO fix order of comunication the periodic should be first otherwise you have wrong values on the halo cell after restart.
  solver[MESH_0][TURB_SOL]->Set_MPI_Solution(geometry[MESH_0], config);
  solver[MESH_0][TURB_SOL]->Set_MPI_Solution(geometry[MESH_0], config);

  solver[MESH_0][FLOW_SOL]->Preprocessing(geometry[MESH_0], solver[MESH_0], config, MESH_0, NO_RK_ITER, RUNTIME_FLOW_SYS, false);
  solver[MESH_0][TURB_SOL]->Postprocessing(geometry[MESH_0], solver[MESH_0], config, MESH_0);

  /*--- Interpolate the solution down to the coarse multigrid levels ---*/
  
  for (iMesh = 1; iMesh <= config->GetnMGLevels(); iMesh++) {
    for (iPoint = 0; iPoint < geometry[iMesh]->GetnPoint(); iPoint++) {
      Area_Parent = geometry[iMesh]->node[iPoint]->GetVolume();
      for (iVar = 0; iVar < nVar; iVar++) Solution[iVar] = 0.0;
      for (iChildren = 0; iChildren < geometry[iMesh]->node[iPoint]->GetnChildren_CV(); iChildren++) {
        Point_Fine = geometry[iMesh]->node[iPoint]->GetChildren_CV(iChildren);
        Area_Children = geometry[iMesh-1]->node[Point_Fine]->GetVolume();
        Solution_Fine = solver[iMesh-1][TURB_SOL]->node[Point_Fine]->GetSolution();
        for (iVar = 0; iVar < nVar; iVar++) {
          Solution[iVar] += Solution_Fine[iVar]*Area_Children/Area_Parent;
        }
      }
      solver[iMesh][TURB_SOL]->node[iPoint]->SetSolution(Solution);
    }
    solver[iMesh][TURB_SOL]->Set_MPI_Solution(geometry[iMesh], config);
    solver[iMesh][FLOW_SOL]->Preprocessing(geometry[iMesh], solver[iMesh], config, iMesh, NO_RK_ITER, RUNTIME_FLOW_SYS, false);
    solver[iMesh][TURB_SOL]->Postprocessing(geometry[iMesh], solver[iMesh], config, iMesh);
  }

  /*--- Delete the class memory that is used to load the restart. ---*/

  if (Restart_Vars != NULL) delete [] Restart_Vars;
  if (Restart_Data != NULL) delete [] Restart_Data;
  Restart_Vars = NULL; Restart_Data = NULL;

}

CTurbSASolver::CTurbSASolver(void) : CTurbSolver() { }

CTurbSASolver::CTurbSASolver(CGeometry *geometry, CConfig *config, unsigned short iMesh, CFluidModel* FluidModel) : CTurbSolver() {
  unsigned short iVar, iDim, nLineLets;
  unsigned long iPoint;
  su2double Density_Inf, Viscosity_Inf, Factor_nu_Inf, Factor_nu_Engine, Factor_nu_ActDisk;

  Gamma = config->GetGamma();
  Gamma_Minus_One = Gamma - 1.0;
  
  /*--- Dimension of the problem --> dependent of the turbulent model ---*/
  
  nVar = 1;
  nPrimVar = 1;
  nPoint = geometry->GetnPoint();
  nPointDomain = geometry->GetnPointDomain();
  
  /*--- Initialize nVarGrad for deallocation ---*/
  
  nVarGrad = nVar;
  
  /*--- Define geometry constants in the solver structure ---*/
  
  nDim = geometry->GetnDim();
  node = new CVariable*[nPoint];
  
  /*--- Single grid simulation ---*/
  
  if (iMesh == MESH_0 || config->GetMGCycle() == FULLMG_CYCLE) {
    
    /*--- Define some auxiliar vector related with the residual ---*/
    
    Residual = new su2double[nVar];     for (iVar = 0; iVar < nVar; iVar++) Residual[iVar]  = 0.0;
    Residual_RMS = new su2double[nVar]; for (iVar = 0; iVar < nVar; iVar++) Residual_RMS[iVar]  = 0.0;
    Residual_i = new su2double[nVar];   for (iVar = 0; iVar < nVar; iVar++) Residual_i[iVar]  = 0.0;
    Residual_j = new su2double[nVar];   for (iVar = 0; iVar < nVar; iVar++) Residual_j[iVar]  = 0.0;
    Residual_Max = new su2double[nVar]; for (iVar = 0; iVar < nVar; iVar++) Residual_Max[iVar]  = 0.0;
    
    /*--- Define some structures for locating max residuals ---*/
    
    Point_Max = new unsigned long[nVar];
    for (iVar = 0; iVar < nVar; iVar++) Point_Max[iVar] = 0;
    Point_Max_Coord = new su2double*[nVar];
    for (iVar = 0; iVar < nVar; iVar++) {
      Point_Max_Coord[iVar] = new su2double[nDim];
      for (iDim = 0; iDim < nDim; iDim++) Point_Max_Coord[iVar][iDim] = 0.0;
    }
    
    /*--- Define some auxiliar vector related with the solution ---*/
    
    Solution = new su2double[nVar];
    Solution_i = new su2double[nVar]; Solution_j = new su2double[nVar];
    
    /*--- Define some auxiliar vector related with the geometry ---*/
    
    Vector_i = new su2double[nDim]; Vector_j = new su2double[nDim];
    
    /*--- Define some auxiliar vector related with the flow solution ---*/
    
    FlowPrimVar_i = new su2double [nDim+7]; FlowPrimVar_j = new su2double [nDim+7];
    
    /*--- Jacobians and vector structures for implicit computations ---*/
    
    Jacobian_i = new su2double* [nVar];
    Jacobian_j = new su2double* [nVar];
    for (iVar = 0; iVar < nVar; iVar++) {
      Jacobian_i[iVar] = new su2double [nVar];
      Jacobian_j[iVar] = new su2double [nVar];
    }
    
    /*--- Initialization of the structure of the whole Jacobian ---*/
    
    if (rank == MASTER_NODE) cout << "Initialize Jacobian structure (SA model)." << endl;
    Jacobian.Initialize(nPoint, nPointDomain, nVar, nVar, true, geometry, config);
    
    if ((config->GetKind_Linear_Solver_Prec() == LINELET) ||
        (config->GetKind_Linear_Solver() == SMOOTHER_LINELET)) {
      nLineLets = Jacobian.BuildLineletPreconditioner(geometry, config);
      if (rank == MASTER_NODE) cout << "Compute linelet structure. " << nLineLets << " elements in each line (average)." << endl;
    }
    
    LinSysSol.Initialize(nPoint, nPointDomain, nVar, 0.0);
    LinSysRes.Initialize(nPoint, nPointDomain, nVar, 0.0);
    
    if (config->GetExtraOutput()) {
      if (nDim == 2) { nOutputVariables = 13; }
      else if (nDim == 3) { nOutputVariables = 19; }
      OutputVariables.Initialize(nPoint, nPointDomain, nOutputVariables, 0.0);
      OutputHeadingNames = new string[nOutputVariables];
    }
    
    /*--- Computation of gradients by least squares ---*/
    
    if (config->GetKind_Gradient_Method() == WEIGHTED_LEAST_SQUARES) {
      /*--- S matrix := inv(R)*traspose(inv(R)) ---*/
      Smatrix = new su2double* [nDim];
      for (iDim = 0; iDim < nDim; iDim++)
        Smatrix[iDim] = new su2double [nDim];
      
      /*--- c vector := transpose(WA)*(Wb) ---*/
      
      Cvector = new su2double* [nVar];
      for (iVar = 0; iVar < nVar; iVar++)
        Cvector[iVar] = new su2double [nDim];
    }
    
  }
  
  /*--- Initialize lower and upper limits---*/
  
  lowerlimit = new su2double[nVar];
  upperlimit = new su2double[nVar];
  
  lowerlimit[0] = 1.0e-10;
  upperlimit[0] = 1.0;
  

  /*--- Read farfield conditions from config ---*/
  
  Density_Inf   = config->GetDensity_FreeStreamND();
  Viscosity_Inf = config->GetViscosity_FreeStreamND();
  
  /*--- Factor_nu_Inf in [3.0, 5.0] ---*/

  Factor_nu_Inf = config->GetNuFactor_FreeStream();
  nu_tilde_Inf  = Factor_nu_Inf*Viscosity_Inf/Density_Inf;
  if (config->GetKind_Trans_Model() == BC) {
    nu_tilde_Inf  = 0.005*Factor_nu_Inf*Viscosity_Inf/Density_Inf;
  }

  /*--- Factor_nu_Engine ---*/
  Factor_nu_Engine = config->GetNuFactor_Engine();
  nu_tilde_Engine  = Factor_nu_Engine*Viscosity_Inf/Density_Inf;
  if (config->GetKind_Trans_Model() == BC) {
    nu_tilde_Engine  = 0.005*Factor_nu_Engine*Viscosity_Inf/Density_Inf;
  }

  /*--- Factor_nu_ActDisk ---*/
  Factor_nu_ActDisk = config->GetNuFactor_Engine();
  nu_tilde_ActDisk  = Factor_nu_ActDisk*Viscosity_Inf/Density_Inf;

  /*--- Eddy viscosity at infinity ---*/
  su2double Ji, Ji_3, fv1, cv1_3 = 7.1*7.1*7.1;
  su2double muT_Inf;
  Ji = nu_tilde_Inf/Viscosity_Inf*Density_Inf;
  Ji_3 = Ji*Ji*Ji;
  fv1 = Ji_3/(Ji_3+cv1_3);
  muT_Inf = Density_Inf*fv1*nu_tilde_Inf;

  /*--- Initialize the solution to the far-field state everywhere. ---*/

  for (iPoint = 0; iPoint < nPoint; iPoint++)
    node[iPoint] = new CTurbSAVariable(nu_tilde_Inf, muT_Inf, nDim, nVar, config);

  /*--- MPI solution ---*/

//TODO fix order of comunication the periodic should be first otherwise you have wrong values on the halo cell after restart
  Set_MPI_Solution(geometry, config);
  Set_MPI_Solution(geometry, config);

  /*--- Initializate quantities for SlidingMesh Interface ---*/

  unsigned long iMarker,  nMarker = config->GetnMarker_All();

  SlidingState       = new su2double*** [nMarker];
  SlidingStateNodes  = new int*         [nMarker];
  
  for (iMarker = 0; iMarker < nMarker; iMarker++){

    SlidingState[iMarker]      = NULL;
    SlidingStateNodes[iMarker] = NULL;
    
    if (config->GetMarker_All_KindBC(iMarker) == FLUID_INTERFACE){

      SlidingState[iMarker]       = new su2double**[geometry->GetnVertex(iMarker)];
      SlidingStateNodes[iMarker]  = new int        [geometry->GetnVertex(iMarker)];

      for (iPoint = 0; iPoint < geometry->GetnVertex(iMarker); iPoint++){
        SlidingState[iMarker][iPoint] = new su2double*[nPrimVar+1];

        SlidingStateNodes[iMarker][iPoint] = 0;
        for (iVar = 0; iVar < nPrimVar+1; iVar++)
          SlidingState[iMarker][iPoint][iVar] = NULL;
      }

    }
  }

}

CTurbSASolver::~CTurbSASolver(void) {
  
  unsigned long iMarker, iVertex;
  unsigned short iVar;
  
  if ( SlidingState != NULL ) {
    for (iMarker = 0; iMarker < nMarker; iMarker++) {
      if ( SlidingState[iMarker] != NULL ) {
        for (iVertex = 0; iVertex < nVertex[iMarker]; iVertex++)
          if ( SlidingState[iMarker][iVertex] != NULL ){
            for (iVar = 0; iVar < nPrimVar+1; iVar++)
              delete [] SlidingState[iMarker][iVertex][iVar];
            delete [] SlidingState[iMarker][iVertex];
          }
        delete [] SlidingState[iMarker];
      }
    }
    delete [] SlidingState;
  }
  
  if ( SlidingStateNodes != NULL ){
    for (iMarker = 0; iMarker < nMarker; iMarker++){
        if (SlidingStateNodes[iMarker] != NULL)
            delete [] SlidingStateNodes[iMarker];  
    }
    delete [] SlidingStateNodes;
  }
}

void CTurbSASolver::Preprocessing(CGeometry *geometry, CSolver **solver_container, CConfig *config, unsigned short iMesh, unsigned short iRKStep, unsigned short RunTime_EqSystem, bool Output) {
  
  unsigned long iPoint;
  unsigned long ExtIter = config->GetExtIter();
  bool disc_adjoint     = config->GetDiscrete_Adjoint();
  bool limiter_flow     = ((config->GetKind_SlopeLimit_Flow() != NO_LIMITER) && (ExtIter <= config->GetLimiterIter()) && !(disc_adjoint && config->GetFrozen_Limiter_Disc()));
  bool limiter_turb     = ((config->GetKind_SlopeLimit_Turb() != NO_LIMITER) && (ExtIter <= config->GetLimiterIter()) && !(disc_adjoint && config->GetFrozen_Limiter_Disc()));
  unsigned short kind_hybridRANSLES = config->GetKind_HybridRANSLES();
  su2double** PrimGrad_Flow = NULL;
  su2double* Vorticity = NULL;
  su2double Laminar_Viscosity = 0;
  
  for (iPoint = 0; iPoint < nPoint; iPoint ++) {
    
    /*--- Initialize the residual vector ---*/
    
    LinSysRes.SetBlock_Zero(iPoint);
    
  }
  
  /*--- Initialize the Jacobian matrices ---*/
  
  Jacobian.SetValZero();

  if (config->GetKind_Gradient_Method() == GREEN_GAUSS) SetSolution_Gradient_GG(geometry, config);
  if (config->GetKind_Gradient_Method() == WEIGHTED_LEAST_SQUARES) SetSolution_Gradient_LS(geometry, config);

  /*--- Upwind second order reconstruction ---*/

  if (limiter_turb) SetSolution_Limiter(geometry, config);

  if (limiter_flow) solver_container[FLOW_SOL]->SetPrimitive_Limiter(geometry, config);

  if (kind_hybridRANSLES != NO_HYBRIDRANSLES){
    
    /*--- Set the vortex tilting coefficient at every node if required ---*/
    
    if (kind_hybridRANSLES == SA_EDDES){
      for (iPoint = 0; iPoint < nPoint; iPoint++){
        PrimGrad_Flow      = solver_container[FLOW_SOL]->node[iPoint]->GetGradient_Primitive();
        Vorticity          = solver_container[FLOW_SOL]->node[iPoint]->GetVorticity();
        Laminar_Viscosity  = solver_container[FLOW_SOL]->node[iPoint]->GetLaminarViscosity();
        node[iPoint]->SetVortex_Tilting(PrimGrad_Flow, Vorticity, Laminar_Viscosity);
      }
    }
    
    /*--- Compute the DES length scale ---*/
    
    SetDES_LengthScale(solver_container, geometry, config);
    
  }
}

void CTurbSASolver::Postprocessing(CGeometry *geometry, CSolver **solver_container, CConfig *config, unsigned short iMesh) {
  
  su2double rho = 0.0, mu = 0.0, nu, *nu_hat, muT, Ji, Ji_3, fv1;
  su2double cv1_3 = 7.1*7.1*7.1;
  unsigned long iPoint;
  
  bool compressible = (config->GetKind_Regime() == COMPRESSIBLE);
  bool incompressible = (config->GetKind_Regime() == INCOMPRESSIBLE);
  bool neg_spalart_allmaras = (config->GetKind_Turb_Model() == SA_NEG);
  
  
  /*--- Compute eddy viscosity ---*/
  
  for (iPoint = 0; iPoint < nPoint; iPoint ++) {
    
    if (compressible) {
      rho = solver_container[FLOW_SOL]->node[iPoint]->GetDensity();
      mu  = solver_container[FLOW_SOL]->node[iPoint]->GetLaminarViscosity();
    }
    if (incompressible) {
      rho = solver_container[FLOW_SOL]->node[iPoint]->GetDensity();
      mu  = solver_container[FLOW_SOL]->node[iPoint]->GetLaminarViscosity();
    }
    
    nu  = mu/rho;
    nu_hat = node[iPoint]->GetSolution();
    
    Ji   = nu_hat[0]/nu;
    Ji_3 = Ji*Ji*Ji;
    fv1  = Ji_3/(Ji_3+cv1_3);
    
    muT = rho*fv1*nu_hat[0];
    
    if (neg_spalart_allmaras && (muT < 0.0)) muT = 0.0;
    
    node[iPoint]->SetmuT(muT);
    
  }
  
}

void CTurbSASolver::Source_Residual(CGeometry *geometry, CSolver **solver_container, CNumerics *numerics, CNumerics *second_numerics,
                                    CConfig *config, unsigned short iMesh) {
  unsigned long iPoint;
  
  bool harmonic_balance = (config->GetUnsteady_Simulation() == HARMONIC_BALANCE);
  bool transition    = (config->GetKind_Trans_Model() == LM);
  su2double Const_DES   = config->GetConst_DES();
  su2double Delta, dist_wall, distDES, distDES_tilde;
  su2double mu, rho, nu, eddy_visc, nut, k2,r_d, f_d, uijuij;
  su2double **PrimVar_Grad;
  su2double *nu_hat, fw_star = 0.424, cv1_3 = pow(7.1, 3.0); k2 = pow(0.41, 2.0);
  su2double cb1   = 0.1355, ct3 = 1.2, ct4   = 0.5, cw_iddes = 0.15;
  su2double sigma = 2./3., cb2 = 0.622;
  su2double cw1, Ji, Ji_2, Ji_3, fv1, fv2, ft2, psi_2;
  unsigned short iDim, jDim;
  bool transition_BC = (config->GetKind_Trans_Model() == BC);
  
  for (iPoint = 0; iPoint < nPointDomain; iPoint++) {
    
    /*--- Conservative variables w/o reconstruction ---*/
    
    numerics->SetPrimitive(solver_container[FLOW_SOL]->node[iPoint]->GetPrimitive(), NULL);
    
    /*--- Gradient of the primitive and conservative variables ---*/
    
    numerics->SetPrimVarGradient(solver_container[FLOW_SOL]->node[iPoint]->GetGradient_Primitive(), NULL);
    
    /*--- Set vorticity and strain rate magnitude ---*/
    
    numerics->SetVorticity(solver_container[FLOW_SOL]->node[iPoint]->GetVorticity(), NULL);

    numerics->SetStrainMag(solver_container[FLOW_SOL]->node[iPoint]->GetStrainMag(), 0.0);
    
    /*--- Set intermittency ---*/
    
    if (transition) {
      numerics->SetIntermittency(solver_container[TRANS_SOL]->node[iPoint]->GetIntermittency());
    }
    
    /*--- Turbulent variables w/o reconstruction, and its gradient ---*/
    
    numerics->SetTurbVar(node[iPoint]->GetSolution(), NULL);
    numerics->SetTurbVarGradient(node[iPoint]->GetGradient(), NULL);
    
    /*--- Set volume ---*/
    
    numerics->SetVolume(geometry->node[iPoint]->GetVolume());

<<<<<<< HEAD
    /*--- Get Hybrid RANS/LES Type ---*/
      /*--- It can be coupled with any SA model (Find a more elegant way)---*/
      
    if (config->GetKind_HybridRANSLES()==NO_HYBRIDRANSLES) {
          
          /*--- Set distance to the surface ---*/
          
      numerics->SetDistance(geometry->node[iPoint]->GetWall_Distance(), 0.0);
    }
    else if (config->GetKind_HybridRANSLES()==SA_DES){

      dist_wall = geometry->node[iPoint]->GetWall_Distance();
      Delta = pow(geometry -> node[iPoint]->GetVolume(),1.0/3.0);
      distDES = Const_DES * Delta;
      distDES_tilde = min(distDES,dist_wall);
      
      /*--- Set distance to the surface with DES distance ---*/
      
      numerics->SetDistance(distDES_tilde, 0.0);
    }
    else if (config->GetKind_HybridRANSLES()==SA_DDES){
      su2double *Coord_i, *Coord_j, aux_delta;
      unsigned short nNeigh, iNeigh;
      unsigned long NumNeigh;
      
      /*--- Marcello Righi's Delta max ---*/
      
        Coord_i = geometry->node[iPoint]->GetCoord();
        nNeigh = geometry->node[iPoint]->GetnPoint();
        
        Delta=0.;
        
        for (iNeigh=0;iNeigh<nNeigh;++iNeigh){
        NumNeigh = geometry->node[iPoint]->GetPoint(iNeigh);
        Coord_j = geometry->node[NumNeigh]->GetCoord();
        
        aux_delta=0.;
        for (iDim=0;iDim<nDim;++iDim)
          aux_delta += pow((Coord_j[iDim]-Coord_i[iDim]),2.);
        
        Delta=max(Delta,sqrt(aux_delta));
        
        }

      dist_wall = geometry->node[iPoint]->GetWall_Distance();
      
      distDES = Const_DES * Delta;
      PrimVar_Grad=solver_container[FLOW_SOL]->node[iPoint]->GetGradient_Primitive();
      
      uijuij=0.0;
      
      for(iDim=0;iDim<nDim;++iDim){
          for(jDim=0;jDim<nDim;++jDim){
              uijuij+= PrimVar_Grad[1+iDim][jDim]*PrimVar_Grad[1+iDim][jDim];}}
      
      uijuij=sqrt(fabs(uijuij));
      uijuij=max(uijuij,1e-10);
      
      rho = solver_container[FLOW_SOL]->node[iPoint]->GetDensity();
      mu  = solver_container[FLOW_SOL]->node[iPoint]->GetLaminarViscosity();
      
      nu=mu/rho;
      
      eddy_visc = solver_container[TURB_SOL]->node[iPoint]->GetmuT();
      nut=eddy_visc/rho;
      k2=pow(0.41,2.0);
      r_d= (nut+nu)/(uijuij*k2*pow(dist_wall, 2.0));
      f_d= 1.0-tanh(pow(8.0*r_d,3.0));
      
      /*--- Low Reynolds number correction tem ---*/
      nu_hat = node[iPoint]->GetSolution();
      Ji   = nu_hat[0]/nu;
      Ji_2 = Ji * Ji;
      Ji_3 = Ji*Ji*Ji;
      fv1  = Ji_3/(Ji_3+cv1_3);
      fv2 = 1.0 - Ji/(1.0+Ji*fv1);
      ft2 = ct3*exp(-ct4*Ji_2);
      cw1 = cb1/k2+(1.0+cb2)/sigma;
      
      psi_2 = (1.0 - (cb1/(cw1*k2*fw_star))*(ft2 + (1.0 - ft2)*fv2))/(fv1 * max(1.0e-10,1.0-ft2));
      psi_2 = min(100.0,psi_2);
      
      //distDES_tilde=dist_wall-f_d*max(0.0,(dist_wall-distDES*sqrt(psi_2)));
      distDES_tilde=dist_wall-f_d*max(0.0,(dist_wall-distDES));
      
      /*--- Set distance to the surface with DDES distance ---*/

      numerics->SetDistance(distDES_tilde, 0.0);
    }
    else if (config->GetKind_HybridRANSLES()==SA_ZDES){
      su2double *Coord_i, *Coord_j, deltax=0.0, deltay=0.0, deltaz=0.0, aux_delta, *Vorticity_i;
      su2double Omega, ratio_Omegax, ratio_Omegay, ratio_Omegaz;
      unsigned short nNeigh, iNeigh;
      unsigned long NumNeigh;
      
      Coord_i = geometry->node[iPoint]->GetCoord();
      nNeigh = geometry->node[iPoint]->GetnPoint();
      
      for (iNeigh=0;iNeigh<nNeigh;++iNeigh){
          NumNeigh = geometry->node[iPoint]->GetPoint(iNeigh);
          Coord_j = geometry->node[NumNeigh]->GetCoord();
          aux_delta = abs(Coord_j[0] - Coord_i[0]);
          deltax = max(deltax,aux_delta);
          aux_delta = abs(Coord_j[1] - Coord_i[1]);
          deltay = max(deltay,aux_delta);
          if (nDim == 3){
              aux_delta = abs(Coord_j[2] - Coord_i[2]);
              deltaz = max(deltaz,aux_delta);}
      }
      
      Vorticity_i = solver_container[FLOW_SOL]->node[iPoint]->GetVorticity();
      Omega = sqrt(Vorticity_i[0]*Vorticity_i[0]+ Vorticity_i[1]*Vorticity_i[1]+ Vorticity_i[2]*Vorticity_i[2]);
      ratio_Omegax = Vorticity_i[0]/Omega;
      ratio_Omegay = Vorticity_i[1]/Omega;
      ratio_Omegaz = Vorticity_i[2]/Omega;
      
      Delta =sqrt(pow(ratio_Omegax,2.0)*deltay*deltaz + pow(ratio_Omegay,2.0)*deltax*deltaz + pow(ratio_Omegaz,2.0)*deltax*deltay);
      
      dist_wall = geometry->node[iPoint]->GetWall_Distance();
      
      distDES = Const_DES * Delta;
      PrimVar_Grad=solver_container[FLOW_SOL]->node[iPoint]->GetGradient_Primitive();
      
      uijuij=0.0;
      for(iDim=0;iDim<nDim;++iDim){
          for(jDim=0;jDim<nDim;++jDim){
              uijuij+= PrimVar_Grad[1+iDim][jDim]*PrimVar_Grad[1+iDim][jDim];}}
      
      uijuij=sqrt(fabs(uijuij));
      uijuij=max(uijuij,1e-10);
      
      
      rho = solver_container[FLOW_SOL]->node[iPoint]->GetDensity();
      mu  = solver_container[FLOW_SOL]->node[iPoint]->GetLaminarViscosity();
      
      nu=mu/rho;
      
      eddy_visc = solver_container[TURB_SOL]->node[iPoint]->GetmuT();
      nut=eddy_visc/rho;
      k2=pow(0.41,2.0);
      r_d= (nut+nu)/(uijuij*k2*pow(dist_wall, 2.0));
      f_d= 1.0-tanh(pow(8.0*r_d,3.0));
      
      /*--- Low Reynolds number correction tem ---*/
      nu_hat = node[iPoint]->GetSolution();
      Ji   = nu_hat[0]/nu;
      Ji_2 = Ji * Ji;
      Ji_3 = Ji*Ji*Ji;
      fv1  = Ji_3/(Ji_3+cv1_3);
      fv2 = 1.0 - Ji/(1.0+Ji*fv1);
      ft2 = ct3*exp(-ct4*Ji_2);
      cw1 = cb1/k2+(1.0+cb2)/sigma;
      
      psi_2 = (1.0 - (cb1/(cw1*k2*fw_star))*(ft2 + (1.0 - ft2)*fv2))/(fv1 * max(1.0e-10,1.0-ft2));
      psi_2 = min(100.0,psi_2);
      
      //distDES_tilde=dist_wall-f_d*max(0.0,(dist_wall-distDES*sqrt(psi_2)));
      distDES_tilde=dist_wall-f_d*max(0.0,(dist_wall-distDES));
      
      /*--- Set distance to the surface with DDES distance ---*/
      numerics->SetDistance(distDES_tilde, 0.0);
    }
    else if (config->GetKind_HybridRANSLES()==SA_EDDES){
          
      /*--- An Enhanced Version of DES with Rapid Transition from RANS to LES in Separated Flows.
       Shur et al.
       Flow Turbulence Combust - 2015
       ---*/
      su2double *Coord_i, *Coord_j, *Vorticity_i, *Vorticity_j;
      su2double Omega, ratio_Omega[3]={0.0,0.0,0.0}, delta_i[3]={0.0,0.0,0.0}, ln[3]={0.0,0.0,0.0};
      su2double **PrimVar_Grad_j, f_kh, f_kh_lim;
      su2double Strain_i[3][3], Strain_j[3][3],StrainDotVort[3]={0.0,0.0,0.0},numVecVort[3]={0.0,0.0,0.0};
      su2double numerator, denominator, trace0, trace1, VTM_i, ln_max, aux_ln, f_max=1.0, f_min=0.1, a1=0.15, a2=0.3;
      unsigned short nNeigh, iNeigh, i,j;
      
      unsigned long NumNeigh;
      
      /*--- Initialize Strain Tensor ---*/
      for (i=0; i<3; ++i) {
        for (j=0; j<3; ++j) {
          Strain_i[i][j]=0.0;
          Strain_j[i][j]=0.0;
        }
      }
      
      Coord_i = geometry->node[iPoint]->GetCoord();
      nNeigh = geometry->node[iPoint]->GetnPoint();
      PrimVar_Grad=solver_container[FLOW_SOL]->node[iPoint]->GetGradient_Primitive();
      
      /*-- Strain Tensor --*/
      
      Strain_i[0][0] = PrimVar_Grad[1][0];
      Strain_i[1][0] = 0.5*(PrimVar_Grad[2][0] + PrimVar_Grad[1][1]);
      Strain_i[0][1] = 0.5*(PrimVar_Grad[1][1] + PrimVar_Grad[2][0]);
      Strain_i[1][1] = PrimVar_Grad[2][1];
      if (nDim==3){
        Strain_i[0][2] = 0.5*(PrimVar_Grad[3][0] + PrimVar_Grad[1][2]);
        Strain_i[1][2] = 0.5*(PrimVar_Grad[3][1] + PrimVar_Grad[2][2]);
        Strain_i[2][0] = 0.5*(PrimVar_Grad[1][2] + PrimVar_Grad[3][0]);
        Strain_i[2][1] = 0.5*(PrimVar_Grad[2][2] + PrimVar_Grad[3][1]);
        Strain_i[2][0] = PrimVar_Grad[3][2];
      }
      
      Vorticity_i = solver_container[FLOW_SOL]->node[iPoint]->GetVorticity();
      Omega = sqrt(Vorticity_i[0]*Vorticity_i[0]+ Vorticity_i[1]*Vorticity_i[1]+ Vorticity_i[2]*Vorticity_i[2]);
      
      for (i=0; i<3; ++i) {
        ratio_Omega[i] = Vorticity_i[i]/Omega;
      }
      
      
      StrainDotVort[0] = Strain_i[0][0]*Vorticity_i[0]+Strain_i[0][1]*Vorticity_i[1]+Strain_i[0][2]*Vorticity_i[2];
      StrainDotVort[1] = Strain_i[1][0]*Vorticity_i[0]+Strain_i[1][1]*Vorticity_i[1]+Strain_i[1][2]*Vorticity_i[2];
      StrainDotVort[2] = Strain_i[2][0]*Vorticity_i[0]+Strain_i[2][1]*Vorticity_i[1]+Strain_i[2][2]*Vorticity_i[2];
      
      numVecVort[0]=StrainDotVort[1]*Vorticity_i[2] - StrainDotVort[2]*Vorticity_i[1];
      numVecVort[1]=StrainDotVort[2]*Vorticity_i[0] - StrainDotVort[0]*Vorticity_i[2];
      numVecVort[2]=StrainDotVort[0]*Vorticity_i[1] - StrainDotVort[1]*Vorticity_i[0];
      
      numerator = sqrt(6.0) * sqrt(numVecVort[0]*numVecVort[0] + numVecVort[1]*numVecVort[1] + numVecVort[2]*numVecVort[2]);
      trace0 = 3.0*(pow(Strain_i[0][0],2.0) + pow(Strain_i[1][1],2.0) + pow(Strain_i[2][2],2.0));
      trace1 = pow(Strain_i[0][0] + Strain_i[1][1] + Strain_i[2][2],2.0);
      denominator = pow(Omega, 2.0) * sqrt(trace0-trace1);
      
      rho = solver_container[FLOW_SOL]->node[iPoint]->GetDensity();
      mu  = solver_container[FLOW_SOL]->node[iPoint]->GetLaminarViscosity();
      
      nu=mu/rho;
      
      eddy_visc = solver_container[TURB_SOL]->node[iPoint]->GetmuT();
      nut=eddy_visc/rho;
      
      VTM_i = (numerator/denominator) * max(1.0,0.2*nu/nut);
      
      ln_max=0.0;
      for (iNeigh=0;iNeigh<nNeigh;++iNeigh){
        NumNeigh = geometry->node[iPoint]->GetPoint(iNeigh);
        Coord_j = geometry->node[NumNeigh]->GetCoord();
        delta_i[0] = fabs(Coord_j[0] - Coord_i[0]);
        delta_i[1] = fabs(Coord_j[1] - Coord_i[1]);
        if (nDim == 3)
          delta_i[2] = fabs(Coord_j[2] - Coord_i[2]);
        ln[0] = delta_i[1]*ratio_Omega[2] - delta_i[2]*ratio_Omega[1];
        ln[1] = delta_i[2]*ratio_Omega[0] - delta_i[0]*ratio_Omega[2];
        ln[2] = delta_i[0]*ratio_Omega[1] - delta_i[1]*ratio_Omega[0];
        aux_ln = sqrt(ln[0]*ln[0] + ln[1]*ln[1] + ln[2]*ln[2]);
        ln_max = max(ln_max,aux_ln);
        
        PrimVar_Grad_j=solver_container[FLOW_SOL]->node[NumNeigh]->GetGradient_Primitive();
        
        /*-- Strain Tensor --*/
        
        Strain_j[0][0] = PrimVar_Grad_j[1][0];
        Strain_j[1][0] = 0.5*(PrimVar_Grad_j[2][0] + PrimVar_Grad_j[1][1]);
        Strain_j[0][1] = 0.5*(PrimVar_Grad_j[1][1] + PrimVar_Grad_j[2][0]);
        Strain_j[1][1] = PrimVar_Grad_j[2][1];
        if (nDim==3){
          Strain_j[0][2] = 0.5*(PrimVar_Grad_j[3][0] + PrimVar_Grad_j[1][2]);
          Strain_j[1][2] = 0.5*(PrimVar_Grad_j[3][1] + PrimVar_Grad_j[2][2]);
          Strain_j[2][0] = 0.5*(PrimVar_Grad_j[1][2] + PrimVar_Grad_j[3][0]);
          Strain_j[2][1] = 0.5*(PrimVar_Grad_j[2][2] + PrimVar_Grad_j[3][1]);
          Strain_j[2][0] = PrimVar_Grad_j[3][2];
        }
        
        Vorticity_j = solver_container[FLOW_SOL]->node[NumNeigh]->GetVorticity();
        Omega = sqrt(Vorticity_j[0]*Vorticity_j[0]+ Vorticity_j[1]*Vorticity_j[1]+ Vorticity_j[2]*Vorticity_j[2]);
        StrainDotVort[0] = Strain_j[0][0]*Vorticity_j[0]+Strain_j[0][1]*Vorticity_j[1]+Strain_j[0][2]*Vorticity_j[2];
        StrainDotVort[1] = Strain_j[1][0]*Vorticity_j[0]+Strain_j[1][1]*Vorticity_j[1]+Strain_j[1][2]*Vorticity_j[2];
        StrainDotVort[2] = Strain_j[2][0]*Vorticity_j[0]+Strain_j[2][1]*Vorticity_j[1]+Strain_j[2][2]*Vorticity_j[2];
        
        numVecVort[0]=StrainDotVort[1]*Vorticity_j[2] - StrainDotVort[2]*Vorticity_j[1];
        numVecVort[1]=StrainDotVort[2]*Vorticity_j[0] - StrainDotVort[0]*Vorticity_j[2];
        numVecVort[2]=StrainDotVort[0]*Vorticity_j[1] - StrainDotVort[1]*Vorticity_j[0];
        
        numerator = sqrt(6.0) * sqrt(numVecVort[0]*numVecVort[0] + numVecVort[1]*numVecVort[1] + numVecVort[2]*numVecVort[2]);
        trace0 = 3.0*(pow(Strain_j[0][0],2.0) + pow(Strain_j[1][1],2.0) + pow(Strain_j[2][2],2.0));
        trace1 = pow(Strain_j[0][0] + Strain_j[1][1] + Strain_j[2][2],2.0);
        denominator = pow(Omega, 2.0) * sqrt(trace0-trace1);
        //cout << "VTM: " << numerator/denominator << endl;
        VTM_i += (numerator/denominator) * max(1.0,0.2*nu/nut);
      }
      
      //cout << ln_max << endl;
      VTM_i = (VTM_i/fabs(nNeigh + 1.0));
      
      f_kh = max(f_min, min(f_max, f_min + ((f_max - f_min)/(a2 - a1)) * (VTM_i - a1)));
      
      dist_wall = geometry->node[iPoint]->GetWall_Distance();
      
      uijuij=0.0;
      for(iDim=0;iDim<nDim;++iDim){
        for(jDim=0;jDim<nDim;++jDim){
          uijuij+= PrimVar_Grad[1+iDim][jDim]*PrimVar_Grad[1+iDim][jDim];}}
      
      uijuij=sqrt(fabs(uijuij));
      uijuij=max(uijuij,1e-10);
      
      k2=pow(0.41,2.0);
      r_d= (nut+nu)/(uijuij*k2*pow(dist_wall, 2.0));
      f_d= 1.0-tanh(pow(8.0*r_d,3.0));
      
      if (f_d < (1.0-0.01)) {
        f_kh_lim = 1.0;
      }
      else {
        f_kh_lim = f_kh;
      }
      
      Delta = (ln_max/sqrt(3.0)) * f_kh_lim;
      distDES = Const_DES * Delta;
      
      distDES_tilde=dist_wall-f_d*max(0.0,(dist_wall-distDES));
      
      /*--- Set distance to the surface with DDES distance ---*/
      numerics->SetDistance(distDES_tilde, 0.0);
    }
    else if (config->GetKind_HybridRANSLES()==SA_IDDES){
      su2double *Coord_i, *Coord_j, aux_delta, Delta_min, aux_min;
      su2double alpha2, f_b, f_d_tilde, dist_zonal;
      unsigned short nNeigh, iNeigh;
      unsigned long NumNeigh;
      
      Coord_i = geometry->node[iPoint]->GetCoord();
      nNeigh = geometry->node[iPoint]->GetnPoint();
      
      Delta = 0.0;
      Delta_min = 0.0;
      for (iNeigh=0;iNeigh<nNeigh;++iNeigh){
        NumNeigh = geometry->node[iPoint]->GetPoint(iNeigh);
        Coord_j = geometry->node[NumNeigh]->GetCoord();
        
        aux_delta = 0.0;
        aux_min = 0.0;
        for (iDim=0;iDim<nDim;++iDim){
          aux_delta = max(aux_delta,Coord_j[iDim]-Coord_i[iDim]);
          aux_min = min(aux_min,Coord_j[iDim]-Coord_i[iDim]);
        }
        
        Delta_min = min(Delta_min, aux_min);
        Delta = max(Delta,aux_delta);
      }
      
      dist_wall = geometry->node[iPoint]->GetWall_Distance();
      
      //distDES = Const_DES * Delta;
      
      distDES = max(cw_iddes*dist_wall, cw_iddes*Delta);
      distDES = max(distDES, Delta_min);
      distDES = min(distDES,Delta) * Const_DES;
      
      PrimVar_Grad=solver_container[FLOW_SOL]->node[iPoint]->GetGradient_Primitive();
      
      uijuij=0.0;
      for(iDim=0;iDim<nDim;++iDim){
        for(jDim=0;jDim<nDim;++jDim){
          uijuij+= PrimVar_Grad[1+iDim][jDim]*PrimVar_Grad[1+iDim][jDim];}}
      
      uijuij=sqrt(fabs(uijuij));
      uijuij=max(uijuij,1e-10);
      

      rho = solver_container[FLOW_SOL]->node[iPoint]->GetDensity();
      mu  = solver_container[FLOW_SOL]->node[iPoint]->GetLaminarViscosity();
      
      nu=mu/rho;
      
      eddy_visc = solver_container[TURB_SOL]->node[iPoint]->GetmuT();
      nut=eddy_visc/rho;
      k2=pow(0.41,2.0);
      
      /*--- The variables r_d and f_d are functions only of the eddy viscosity ---*/
      
      r_d= (nut)/(uijuij*k2*pow(dist_wall, 2.0));
      f_d= 1.0-tanh(pow(8.0*r_d,3.0));
      
      alpha2 = pow(0.25 - (dist_wall/Delta) , 2.0);
      f_b = min(2.0 * exp(-9.0 * alpha2), 1.0);
      f_d_tilde = max((1.0-f_d), f_b);

      /*--- Low Reynolds number correction term ---*/
      
      nu_hat = node[iPoint]->GetSolution();
      Ji   = nu_hat[0]/nu;
      Ji_2 = Ji * Ji;
      Ji_3 = Ji*Ji*Ji;
      fv1  = Ji_3/(Ji_3+cv1_3);
      fv2 = 1.0 - Ji/(1.0+Ji*fv1);
      ft2 = ct3*exp(-ct4*Ji_2);
      cw1 = cb1/k2+(1.0+cb2)/sigma;
      
      psi_2 = (1.0 - (cb1/(cw1*k2*fw_star))*(ft2 + (1.0 - ft2)*fv2))/(fv1 * max(1.0e-10,1.0-ft2));
      psi_2 = min(100.0,psi_2);

      distDES_tilde = f_d_tilde * dist_wall + (1.0 - f_d_tilde) * distDES*sqrt(psi_2);
      
      /*--- Set distance to the surface with IDDES distance ---*/
      
      if (config->GetZonal_DES()){
        dist_zonal = config->GetZonal_Dist();
        if (dist_wall <= dist_zonal)
          numerics->SetDistance(dist_wall, 0.0);
        else
          numerics->SetDistance(distDES_tilde, 0.0);
      }
      else
        numerics->SetDistance(distDES_tilde, 0.0);
      
    }
    else if (config->GetKind_HybridRANSLES()==SA_IZDES){
      su2double *Coord_i, *Coord_j, aux_delta, Delta_min, aux_min;
      su2double alpha2, f_b, f_d_tilde, dist_zonal;
      su2double deltax=0.0, deltay=0.0, deltaz=0.0, *Vorticity_i;
      su2double Omega, ratio_Omegax, ratio_Omegay, ratio_Omegaz, Delta_w;
      unsigned short nNeigh, iNeigh;
      unsigned long NumNeigh;
      
      Coord_i = geometry->node[iPoint]->GetCoord();
      nNeigh = geometry->node[iPoint]->GetnPoint();
      
      Delta = 0.0;
      Delta_min = 0.0;
      for (iNeigh=0;iNeigh<nNeigh;++iNeigh){
        NumNeigh = geometry->node[iPoint]->GetPoint(iNeigh);
        Coord_j = geometry->node[NumNeigh]->GetCoord();
        
        aux_delta = 0.0;
        aux_min = 0.0;
        for (iDim=0;iDim<nDim;++iDim){
          aux_delta = max(aux_delta,Coord_j[iDim]-Coord_i[iDim]);
          aux_min = min(aux_min,Coord_j[iDim]-Coord_i[iDim]);
        }
        Delta_min = min(Delta_min, aux_min);
        Delta = max(Delta,aux_delta);
        
        deltax = max(deltax, abs(Coord_j[0] - Coord_i[0]));
        deltay = max(deltay, abs(Coord_j[1] - Coord_i[1]));
        deltaz = max(deltaz, abs(Coord_j[2] - Coord_i[2]));
      }
                
      Vorticity_i = solver_container[FLOW_SOL]->node[iPoint]->GetVorticity();
      Omega = sqrt(Vorticity_i[0]*Vorticity_i[0]+ Vorticity_i[1]*Vorticity_i[1]+ Vorticity_i[2]*Vorticity_i[2]);
      ratio_Omegax = Vorticity_i[0]/Omega;
      ratio_Omegay = Vorticity_i[1]/Omega;
      ratio_Omegaz = Vorticity_i[2]/Omega;
      
      Delta_w =sqrt(pow(ratio_Omegax,2.0)*deltay*deltaz + pow(ratio_Omegay,2.0)*deltax*deltaz + pow(ratio_Omegaz,2.0)*deltax*deltay);
      
      dist_wall = geometry->node[iPoint]->GetWall_Distance();
      
      distDES = max(cw_iddes*dist_wall, cw_iddes*Delta);
      distDES = max(distDES, Delta_min);
      distDES = min(distDES,Delta_w) * Const_DES;
      
      PrimVar_Grad=solver_container[FLOW_SOL]->node[iPoint]->GetGradient_Primitive();
      
      uijuij=0.0;
      for(iDim=0;iDim<nDim;++iDim){
        for(jDim=0;jDim<nDim;++jDim){
          uijuij+= PrimVar_Grad[1+iDim][jDim]*PrimVar_Grad[1+iDim][jDim];}}
      
      uijuij=sqrt(fabs(uijuij));
      uijuij=max(uijuij,1e-10);
      
      rho = solver_container[FLOW_SOL]->node[iPoint]->GetDensity();
      mu  = solver_container[FLOW_SOL]->node[iPoint]->GetLaminarViscosity();
      
      nu=mu/rho;
      
      eddy_visc = solver_container[TURB_SOL]->node[iPoint]->GetmuT();
      nut=eddy_visc/rho;
      k2=pow(0.41,2.0);
      
      /*--- The variables r_d and f_d are functions only of the eddy viscosity ---*/
      
      r_d= (nut)/(uijuij*k2*pow(dist_wall, 2.0));
      f_d= 1.0-tanh(pow(8.0*r_d,3.0));
      
      alpha2 = pow(0.25 - (dist_wall/Delta) , 2.0);
      f_b = min(2.0 * exp(-9.0 * alpha2), 1.0);
      f_d_tilde = max((1.0-f_d), f_b);

      /*--- Low Reynolds number correction term ---*/
      
      nu_hat = node[iPoint]->GetSolution();
      Ji   = nu_hat[0]/nu;
      Ji_2 = Ji * Ji;
      Ji_3 = Ji*Ji*Ji;
      fv1  = Ji_3/(Ji_3+cv1_3);
      fv2 = 1.0 - Ji/(1.0+Ji*fv1);
      ft2 = ct3*exp(-ct4*Ji_2);
      cw1 = cb1/k2+(1.0+cb2)/sigma;
      
      psi_2 = (1.0 - (cb1/(cw1*k2*fw_star))*(ft2 + (1.0 - ft2)*fv2))/(fv1 * max(1.0e-10,1.0-ft2));
      psi_2 = min(100.0,psi_2);

      distDES_tilde = f_d_tilde * dist_wall + (1.0 - f_d_tilde) * distDES*sqrt(psi_2);
      
      /*--- Set distance to the surface with IDDES distance ---*/
      
//      if (config->GetZonal_DES()){
//          dist_zonal = config->GetZonal_Dist();
//          if (dist_wall <= dist_zonal)
//              numerics->SetDistance(dist_wall, 0.0);
//          else
//              numerics->SetDistance(distDES_tilde, 0.0);
//      }
//      else
//        numerics->SetDistance(distDES_tilde, 0.0);
=======
    /*--- Get Hybrid RANS/LES Type and set the appropriate wall distance ---*/     
    
    if (config->GetKind_HybridRANSLES() == NO_HYBRIDRANSLES) {
          
      /*--- Set distance to the surface ---*/
          
      numerics->SetDistance(geometry->node[iPoint]->GetWall_Distance(), 0.0);
    
    } else {
    
      /*--- Set DES length scale ---*/
      
      numerics->SetDistance(node[iPoint]->GetDES_LengthScale(), 0.0);
>>>>>>> 1871448d
      
    }

    /*--- Compute the source term ---*/
    
    numerics->ComputeResidual(Residual, Jacobian_i, NULL, config);

    /*--- Store the intermittency ---*/

    if (transition_BC) {
      node[iPoint]->SetGammaBC(numerics->GetGammaBC());
    }
    
    /*--- Subtract residual and the Jacobian ---*/
    
    LinSysRes.SubtractBlock(iPoint, Residual);
    
    Jacobian.SubtractBlock(iPoint, iPoint, Jacobian_i);
    
  }
  
  if (harmonic_balance) {
    
    su2double Volume, Source;
    unsigned short nVar_Turb = solver_container[TURB_SOL]->GetnVar();
    
    /*--- Loop over points ---*/
    
    for (iPoint = 0; iPoint < nPointDomain; iPoint++) {
      
      /*--- Get control volume ---*/
      
      Volume = geometry->node[iPoint]->GetVolume();
      
      /*--- Access stored harmonic balance source term ---*/
      
      for (unsigned short iVar = 0; iVar < nVar_Turb; iVar++) {
        Source = node[iPoint]->GetHarmonicBalance_Source(iVar);
        Residual[iVar] = Source*Volume;
      }
      
      /*--- Add Residual ---*/
      
      LinSysRes.AddBlock(iPoint, Residual);
      
    }
  }
  
}

void CTurbSASolver::Source_Template(CGeometry *geometry, CSolver **solver_container, CNumerics *numerics,
                                    CConfig *config, unsigned short iMesh) {
  
}

void CTurbSASolver::BC_HeatFlux_Wall(CGeometry *geometry, CSolver **solver_container, CNumerics *conv_numerics, CNumerics *visc_numerics, CConfig *config, unsigned short val_marker) {
  unsigned long iPoint, iVertex;
  unsigned short iVar;
  
  for (iVertex = 0; iVertex < geometry->nVertex[val_marker]; iVertex++) {
    iPoint = geometry->vertex[val_marker][iVertex]->GetNode();
    
    /*--- Check if the node belongs to the domain (i.e, not a halo node) ---*/
    
    if (geometry->node[iPoint]->GetDomain()) {
      
      /*--- Get the velocity vector ---*/
      
      for (iVar = 0; iVar < nVar; iVar++)
        Solution[iVar] = 0.0;
      
      node[iPoint]->SetSolution_Old(Solution);
      LinSysRes.SetBlock_Zero(iPoint);
      
      /*--- includes 1 in the diagonal ---*/
      
      Jacobian.DeleteValsRowi(iPoint);
    }
  }
  
}

void CTurbSASolver::BC_Isothermal_Wall(CGeometry *geometry, CSolver **solver_container, CNumerics *conv_numerics, CNumerics *visc_numerics, CConfig *config,
                                       unsigned short val_marker) {
  unsigned long iPoint, iVertex;
  unsigned short iVar;
  
  for (iVertex = 0; iVertex < geometry->nVertex[val_marker]; iVertex++) {
    iPoint = geometry->vertex[val_marker][iVertex]->GetNode();
    
    /*--- Check if the node belongs to the domain (i.e, not a halo node) ---*/
    
    if (geometry->node[iPoint]->GetDomain()) {
      
      /*--- Get the velocity vector ---*/
      for (iVar = 0; iVar < nVar; iVar++)
        Solution[iVar] = 0.0;
      
      node[iPoint]->SetSolution_Old(Solution);
      LinSysRes.SetBlock_Zero(iPoint);
      
      /*--- Includes 1 in the diagonal ---*/
      
      Jacobian.DeleteValsRowi(iPoint);
    }
  }
  
}

void CTurbSASolver::BC_Far_Field(CGeometry *geometry, CSolver **solver_container, CNumerics *conv_numerics, CNumerics *visc_numerics, CConfig *config, unsigned short val_marker) {
  
  unsigned long iPoint, iVertex;
  unsigned short iVar, iDim;
  su2double *Normal, *V_infty, *V_domain;
  
  bool grid_movement  = config->GetGrid_Movement();
  
  Normal = new su2double[nDim];
  
  for (iVertex = 0; iVertex < geometry->nVertex[val_marker]; iVertex++) {
    
    iPoint = geometry->vertex[val_marker][iVertex]->GetNode();
    
    /*--- Check if the node belongs to the domain (i.e, not a halo node) ---*/
    
    if (geometry->node[iPoint]->GetDomain()) {
      
      /*--- Allocate the value at the infinity ---*/
      
      V_infty = solver_container[FLOW_SOL]->GetCharacPrimVar(val_marker, iVertex);
      
      /*--- Retrieve solution at the farfield boundary node ---*/
      
      V_domain = solver_container[FLOW_SOL]->node[iPoint]->GetPrimitive();
      
      /*--- Grid Movement ---*/
      
      if (grid_movement)
        conv_numerics->SetGridVel(geometry->node[iPoint]->GetGridVel(), geometry->node[iPoint]->GetGridVel());
      
      conv_numerics->SetPrimitive(V_domain, V_infty);
      
      /*--- Set turbulent variable at the wall, and at infinity ---*/
      
      for (iVar = 0; iVar < nVar; iVar++)
        Solution_i[iVar] = node[iPoint]->GetSolution(iVar);
      Solution_j[0] = nu_tilde_Inf;
      conv_numerics->SetTurbVar(Solution_i, Solution_j);
      
      /*--- Set Normal (it is necessary to change the sign) ---*/
      
      geometry->vertex[val_marker][iVertex]->GetNormal(Normal);
      for (iDim = 0; iDim < nDim; iDim++)
        Normal[iDim] = -Normal[iDim];
      conv_numerics->SetNormal(Normal);
      
      /*--- Compute residuals and Jacobians ---*/
      
      conv_numerics->ComputeResidual(Residual, Jacobian_i, Jacobian_j, config);
      
      /*--- Add residuals and Jacobians ---*/
      
      LinSysRes.AddBlock(iPoint, Residual);
      Jacobian.AddBlock(iPoint, iPoint, Jacobian_i);
      
    }
  }
  
  delete [] Normal;
  
}

void CTurbSASolver::BC_Inlet(CGeometry *geometry, CSolver **solver_container, CNumerics *conv_numerics, CNumerics *visc_numerics, CConfig *config, unsigned short val_marker) {
  
  unsigned short iDim;
  unsigned long iVertex, iPoint, Point_Normal;
  su2double *V_inlet, *V_domain, *Normal;
  
  Normal = new su2double[nDim];
  
  bool grid_movement  = config->GetGrid_Movement();
  string Marker_Tag = config->GetMarker_All_TagBound(val_marker);
  
  /*--- Loop over all the vertices on this boundary marker ---*/
  
  for (iVertex = 0; iVertex < geometry->nVertex[val_marker]; iVertex++) {
    
    iPoint = geometry->vertex[val_marker][iVertex]->GetNode();
    
    /*--- Check if the node belongs to the domain (i.e., not a halo node) ---*/
    
    if (geometry->node[iPoint]->GetDomain()) {
      
      /*--- Index of the closest interior node ---*/
      
      Point_Normal = geometry->vertex[val_marker][iVertex]->GetNormal_Neighbor();
      
      /*--- Normal vector for this vertex (negate for outward convention) ---*/
      
      geometry->vertex[val_marker][iVertex]->GetNormal(Normal);
      for (iDim = 0; iDim < nDim; iDim++) Normal[iDim] = -Normal[iDim];
      
      /*--- Allocate the value at the inlet ---*/
      
      V_inlet = solver_container[FLOW_SOL]->GetCharacPrimVar(val_marker, iVertex);
      
      /*--- Retrieve solution at the farfield boundary node ---*/
      
      V_domain = solver_container[FLOW_SOL]->node[iPoint]->GetPrimitive();
      
      /*--- Set various quantities in the solver class ---*/
      
      conv_numerics->SetPrimitive(V_domain, V_inlet);
      
      /*--- Set the turbulent variable states (prescribed for an inflow) ---*/
      
      Solution_i[0] = node[iPoint]->GetSolution(0);
      Solution_j[0] = nu_tilde_Inf;
      
      conv_numerics->SetTurbVar(Solution_i, Solution_j);
      
      /*--- Set various other quantities in the conv_numerics class ---*/
      
      conv_numerics->SetNormal(Normal);
      
      if (grid_movement)
        conv_numerics->SetGridVel(geometry->node[iPoint]->GetGridVel(),
                                  geometry->node[iPoint]->GetGridVel());
      
      /*--- Compute the residual using an upwind scheme ---*/
      
      conv_numerics->ComputeResidual(Residual, Jacobian_i, Jacobian_j, config);
      LinSysRes.AddBlock(iPoint, Residual);
      
      /*--- Jacobian contribution for implicit integration ---*/
      
      Jacobian.AddBlock(iPoint, iPoint, Jacobian_i);
      
      /*--- Viscous contribution ---*/
      
      visc_numerics->SetCoord(geometry->node[iPoint]->GetCoord(), geometry->node[Point_Normal]->GetCoord());
      visc_numerics->SetNormal(Normal);
      
      /*--- Conservative variables w/o reconstruction ---*/
      
      visc_numerics->SetPrimitive(V_domain, V_inlet);
      
      /*--- Turbulent variables w/o reconstruction, and its gradients ---*/
      
      visc_numerics->SetTurbVar(Solution_i, Solution_j);
      visc_numerics->SetTurbVarGradient(node[iPoint]->GetGradient(), node[iPoint]->GetGradient());
      
      /*--- Compute residual, and Jacobians ---*/
      
      visc_numerics->ComputeResidual(Residual, Jacobian_i, Jacobian_j, config);
      
      /*--- Subtract residual, and update Jacobians ---*/
      
      LinSysRes.SubtractBlock(iPoint, Residual);
      Jacobian.SubtractBlock(iPoint, iPoint, Jacobian_i);
      
    }
  }
  
  /*--- Free locally allocated memory ---*/
  delete[] Normal;
  
}

void CTurbSASolver::BC_Outlet(CGeometry *geometry, CSolver **solver_container, CNumerics *conv_numerics, CNumerics *visc_numerics,
                              CConfig *config, unsigned short val_marker) {
  unsigned long iPoint, iVertex, Point_Normal;
  unsigned short iVar, iDim;
  su2double *V_outlet, *V_domain, *Normal;
  
  bool grid_movement  = config->GetGrid_Movement();
  
  Normal = new su2double[nDim];
  
  /*--- Loop over all the vertices on this boundary marker ---*/
  
  for (iVertex = 0; iVertex < geometry->nVertex[val_marker]; iVertex++) {
    iPoint = geometry->vertex[val_marker][iVertex]->GetNode();
    
    /*--- Check if the node belongs to the domain (i.e., not a halo node) ---*/
    
    if (geometry->node[iPoint]->GetDomain()) {
      
      /*--- Index of the closest interior node ---*/
      
      Point_Normal = geometry->vertex[val_marker][iVertex]->GetNormal_Neighbor();
      
      /*--- Allocate the value at the outlet ---*/
      
      V_outlet = solver_container[FLOW_SOL]->GetCharacPrimVar(val_marker, iVertex);
      
      /*--- Retrieve solution at the farfield boundary node ---*/
      
      V_domain = solver_container[FLOW_SOL]->node[iPoint]->GetPrimitive();
      
      /*--- Set various quantities in the solver class ---*/
      
      conv_numerics->SetPrimitive(V_domain, V_outlet);
      
      /*--- Set the turbulent variables. Here we use a Neumann BC such
       that the turbulent variable is copied from the interior of the
       domain to the outlet before computing the residual.
       Solution_i --> TurbVar_internal,
       Solution_j --> TurbVar_outlet ---*/
      
      for (iVar = 0; iVar < nVar; iVar++) {
        Solution_i[iVar] = node[iPoint]->GetSolution(iVar);
        Solution_j[iVar] = node[iPoint]->GetSolution(iVar);
      }
      conv_numerics->SetTurbVar(Solution_i, Solution_j);
      
      /*--- Set Normal (negate for outward convention) ---*/
      
      geometry->vertex[val_marker][iVertex]->GetNormal(Normal);
      for (iDim = 0; iDim < nDim; iDim++)
        Normal[iDim] = -Normal[iDim];
      conv_numerics->SetNormal(Normal);
      
      if (grid_movement)
        conv_numerics->SetGridVel(geometry->node[iPoint]->GetGridVel(),
                                  geometry->node[iPoint]->GetGridVel());
      
      /*--- Compute the residual using an upwind scheme ---*/
      
      conv_numerics->ComputeResidual(Residual, Jacobian_i, Jacobian_j, config);
      LinSysRes.AddBlock(iPoint, Residual);
      
      /*--- Jacobian contribution for implicit integration ---*/
      
      Jacobian.AddBlock(iPoint, iPoint, Jacobian_i);
      
      /*--- Viscous contribution ---*/
      visc_numerics->SetCoord(geometry->node[iPoint]->GetCoord(), geometry->node[Point_Normal]->GetCoord());
      visc_numerics->SetNormal(Normal);
      
      /*--- Conservative variables w/o reconstruction ---*/
      
      visc_numerics->SetPrimitive(V_domain, V_outlet);
      
      /*--- Turbulent variables w/o reconstruction, and its gradients ---*/
      
      visc_numerics->SetTurbVar(Solution_i, Solution_j);
      visc_numerics->SetTurbVarGradient(node[iPoint]->GetGradient(), node[iPoint]->GetGradient());
      
      /*--- Compute residual, and Jacobians ---*/
      
      visc_numerics->ComputeResidual(Residual, Jacobian_i, Jacobian_j, config);
      
      /*--- Subtract residual, and update Jacobians ---*/
      
      LinSysRes.SubtractBlock(iPoint, Residual);
      Jacobian.SubtractBlock(iPoint, iPoint, Jacobian_i);
      
    }
  }
  
  /*--- Free locally allocated memory ---*/
  
  delete[] Normal;
  
}

void CTurbSASolver::BC_Engine_Inflow(CGeometry *geometry, CSolver **solver_container, CNumerics *conv_numerics, CNumerics *visc_numerics, CConfig *config, unsigned short val_marker) {
  
  unsigned long iPoint, iVertex;
  unsigned short iDim;
  su2double *V_inflow, *V_domain, *Normal;
  
  Normal = new su2double[nDim];
  
  /*--- Loop over all the vertices on this boundary marker ---*/
  
  for (iVertex = 0; iVertex < geometry->nVertex[val_marker]; iVertex++) {
    
    iPoint = geometry->vertex[val_marker][iVertex]->GetNode();
    
    /*--- Check if the node belongs to the domain (i.e., not a halo node) ---*/
    
    if (geometry->node[iPoint]->GetDomain()) {
      
      /*--- Allocate the value at the infinity ---*/
      
      V_inflow = solver_container[FLOW_SOL]->GetCharacPrimVar(val_marker, iVertex);
      
      /*--- Retrieve solution at the farfield boundary node ---*/
      
      V_domain = solver_container[FLOW_SOL]->node[iPoint]->GetPrimitive();
      
      /*--- Set various quantities in the solver class ---*/
      
      conv_numerics->SetPrimitive(V_domain, V_inflow);
      
      /*--- Set the turbulent variables. Here we use a Neumann BC such
       that the turbulent variable is copied from the interior of the
       domain to the outlet before computing the residual. ---*/
      
      conv_numerics->SetTurbVar(node[iPoint]->GetSolution(), node[iPoint]->GetSolution());
      
      /*--- Set Normal (negate for outward convention) ---*/
      
      geometry->vertex[val_marker][iVertex]->GetNormal(Normal);
      for (iDim = 0; iDim < nDim; iDim++)
        Normal[iDim] = -Normal[iDim];
      conv_numerics->SetNormal(Normal);
      
      /*--- Compute the residual using an upwind scheme ---*/
      
      conv_numerics->ComputeResidual(Residual, Jacobian_i, Jacobian_j, config);
      LinSysRes.AddBlock(iPoint, Residual);
      
      /*--- Jacobian contribution for implicit integration ---*/
      
      Jacobian.AddBlock(iPoint, iPoint, Jacobian_i);
      
      /*--- Viscous contribution ---*/
      
      visc_numerics->SetCoord(geometry->node[iPoint]->GetCoord(), geometry->node[iPoint]->GetCoord());
      visc_numerics->SetNormal(Normal);
      
      /*--- Conservative variables w/o reconstruction ---*/
      
      visc_numerics->SetPrimitive(V_domain, V_inflow);
      
      /*--- Turbulent variables w/o reconstruction, and its gradients ---*/
      
      visc_numerics->SetTurbVar(node[iPoint]->GetSolution(), node[iPoint]->GetSolution());
      visc_numerics->SetTurbVarGradient(node[iPoint]->GetGradient(), node[iPoint]->GetGradient());
      
      /*--- Compute residual, and Jacobians ---*/
      
      visc_numerics->ComputeResidual(Residual, Jacobian_i, Jacobian_j, config);
      
      /*--- Subtract residual, and update Jacobians ---*/
      
      LinSysRes.SubtractBlock(iPoint, Residual);
      Jacobian.SubtractBlock(iPoint, iPoint, Jacobian_i);
      
    }
  }
  
  /*--- Free locally allocated memory ---*/
  
  delete[] Normal;
  
}

void CTurbSASolver::BC_Engine_Exhaust(CGeometry *geometry, CSolver **solver_container, CNumerics *conv_numerics, CNumerics *visc_numerics, CConfig *config, unsigned short val_marker) {
  
  unsigned short iDim;
  unsigned long iVertex, iPoint;
  su2double *V_exhaust, *V_domain, *Normal;
  
  Normal = new su2double[nDim];
  
  string Marker_Tag = config->GetMarker_All_TagBound(val_marker);
  
  /*--- Loop over all the vertices on this boundary marker ---*/
  
  for (iVertex = 0; iVertex < geometry->nVertex[val_marker]; iVertex++) {
    
    iPoint = geometry->vertex[val_marker][iVertex]->GetNode();
    
    /*--- Check if the node belongs to the domain (i.e., not a halo node) ---*/
    
    if (geometry->node[iPoint]->GetDomain()) {
      
      /*--- Normal vector for this vertex (negate for outward convention) ---*/
      
      geometry->vertex[val_marker][iVertex]->GetNormal(Normal);
      for (iDim = 0; iDim < nDim; iDim++) Normal[iDim] = -Normal[iDim];
      
      /*--- Allocate the value at the infinity ---*/
      
      V_exhaust = solver_container[FLOW_SOL]->GetCharacPrimVar(val_marker, iVertex);
      
      /*--- Retrieve solution at the farfield boundary node ---*/
      
      V_domain = solver_container[FLOW_SOL]->node[iPoint]->GetPrimitive();
      
      /*--- Set various quantities in the solver class ---*/
      
      conv_numerics->SetPrimitive(V_domain, V_exhaust);
      
      /*--- Set the turbulent variable states (prescribed for an inflow) ---*/
      
      Solution_i[0] = node[iPoint]->GetSolution(0);
      Solution_j[0] = nu_tilde_Engine;
      
      conv_numerics->SetTurbVar(Solution_i, Solution_j);
      
      /*--- Set various other quantities in the conv_numerics class ---*/
      
      conv_numerics->SetNormal(Normal);
      
      /*--- Compute the residual using an upwind scheme ---*/
      
      conv_numerics->ComputeResidual(Residual, Jacobian_i, Jacobian_j, config);
      LinSysRes.AddBlock(iPoint, Residual);
      
      /*--- Jacobian contribution for implicit integration ---*/
      
      Jacobian.AddBlock(iPoint, iPoint, Jacobian_i);
      
      /*--- Viscous contribution ---*/
      
      visc_numerics->SetCoord(geometry->node[iPoint]->GetCoord(), geometry->node[iPoint]->GetCoord());
      visc_numerics->SetNormal(Normal);
      
      /*--- Conservative variables w/o reconstruction ---*/
      
      visc_numerics->SetPrimitive(V_domain, V_exhaust);
      
      /*--- Turbulent variables w/o reconstruction, and its gradients ---*/
      
      visc_numerics->SetTurbVar(Solution_i, Solution_j);
      visc_numerics->SetTurbVarGradient(node[iPoint]->GetGradient(), node[iPoint]->GetGradient());
      
      /*--- Compute residual, and Jacobians ---*/
      
      visc_numerics->ComputeResidual(Residual, Jacobian_i, Jacobian_j, config);
      
      /*--- Subtract residual, and update Jacobians ---*/
      
      LinSysRes.SubtractBlock(iPoint, Residual);
      Jacobian.SubtractBlock(iPoint, iPoint, Jacobian_i);
      
    }
  }
  
  /*--- Free locally allocated memory ---*/
  
  delete[] Normal;
  
}

void CTurbSASolver::BC_ActDisk_Inlet(CGeometry *geometry, CSolver **solver_container, CNumerics *conv_numerics,
                                     CNumerics *visc_numerics, CConfig *config, unsigned short val_marker) {
  
  BC_ActDisk(geometry, solver_container, conv_numerics, visc_numerics,
             config,  val_marker, true);
  
}

void CTurbSASolver::BC_ActDisk_Outlet(CGeometry *geometry, CSolver **solver_container, CNumerics *conv_numerics,
                                      CNumerics *visc_numerics, CConfig *config, unsigned short val_marker) {
  
  BC_ActDisk(geometry, solver_container, conv_numerics, visc_numerics,
             config,  val_marker, false);
  
}

void CTurbSASolver::BC_ActDisk(CGeometry *geometry, CSolver **solver_container, CNumerics *conv_numerics, CNumerics *visc_numerics,
                               CConfig *config, unsigned short val_marker, bool inlet_surface) {
  
  unsigned long iPoint, iVertex, GlobalIndex_donor, GlobalIndex, iPoint_Normal;
  su2double *V_outlet, *V_inlet, *V_domain, *Normal, *UnitNormal, Area, Vn;
  bool ReverseFlow;
  unsigned short iDim;
  
  bool grid_movement = config->GetGrid_Movement();
  
  Normal = new su2double[nDim];
  UnitNormal = new su2double[nDim];
  
  /*--- Loop over all the vertices on this boundary marker ---*/
  
  for (iVertex = 0; iVertex < geometry->nVertex[val_marker]; iVertex++) {
    
    iPoint = geometry->vertex[val_marker][iVertex]->GetNode();
    iPoint_Normal = geometry->vertex[val_marker][iVertex]->GetNormal_Neighbor();
    GlobalIndex_donor = solver_container[FLOW_SOL]->GetDonorGlobalIndex(val_marker, iVertex);
    GlobalIndex = geometry->node[iPoint]->GetGlobalIndex();
    
    /*--- Check if the node belongs to the domain (i.e., not a halo node) ---*/
    
    if ((geometry->node[iPoint]->GetDomain()) && (GlobalIndex != GlobalIndex_donor)) {
      
      /*--- Normal vector for this vertex (negate for outward convention) ---*/
      
      geometry->vertex[val_marker][iVertex]->GetNormal(Normal);
      for (iDim = 0; iDim < nDim; iDim++) Normal[iDim] = -Normal[iDim];
      conv_numerics->SetNormal(Normal);
      
      Area = 0.0;
      for (iDim = 0; iDim < nDim; iDim++) Area += Normal[iDim]*Normal[iDim];
      Area = sqrt (Area);
      
      for (iDim = 0; iDim < nDim; iDim++)
        UnitNormal[iDim] = Normal[iDim]/Area;
      
      /*--- Retrieve solution at the farfield boundary node ---*/
      
      V_domain = solver_container[FLOW_SOL]->node[iPoint]->GetPrimitive();
      
      /*--- Check the flow direction. Project the flow into the normal to the inlet face ---*/
      
      Vn = 0.0; ReverseFlow = false;
      for (iDim = 0; iDim < nDim; iDim++) {  Vn += V_domain[iDim+1]*UnitNormal[iDim]; }
      
      if ((inlet_surface) && (Vn < 0.0)) { ReverseFlow = true; }
      if ((!inlet_surface) && (Vn > 0.0)) { ReverseFlow = true; }
      
      /*--- Do not anything if there is a
       reverse flow, Euler b.c. for the direct problem ---*/
      
      if (!ReverseFlow) {
        
        /*--- Allocate the value at the infinity ---*/
        
        if (inlet_surface) {
          V_inlet = solver_container[FLOW_SOL]->GetCharacPrimVar(val_marker, iVertex);
          V_outlet = solver_container[FLOW_SOL]->GetDonorPrimVar(val_marker, iVertex);
          conv_numerics->SetPrimitive(V_domain, V_inlet);
        }
        else {
          V_outlet = solver_container[FLOW_SOL]->GetCharacPrimVar(val_marker, iVertex);
          V_inlet = solver_container[FLOW_SOL]->GetDonorPrimVar(val_marker, iVertex);
          conv_numerics->SetPrimitive(V_domain, V_outlet);
        }
        
        /*--- Set the turb. variable solution
         set  the turbulent variables. Here we use a Neumann BC such
         that the turbulent variable is copied from the interior of the
         domain to the outlet before computing the residual.
         or set the turbulent variable states (prescribed for an inflow)  ----*/
        
        Solution_i[0] = node[iPoint]->GetSolution(0);
        
        //      if (inlet_surface) Solution_j[0] = 0.5*(node[iPoint]->GetSolution(0)+V_outlet [nDim+9]);
        //      else Solution_j[0] = 0.5*(node[iPoint]->GetSolution(0)+V_inlet [nDim+9]);
        
        //      /*--- Inflow analysis (interior extrapolation) ---*/
        //      if (((inlet_surface) && (!ReverseFlow)) || ((!inlet_surface) && (ReverseFlow))) {
        //        Solution_j[0] = 2.0*node[iPoint]->GetSolution(0) - node[iPoint_Normal]->GetSolution(0);
        //      }
        
        //      /*--- Outflow analysis ---*/
        //      else {
        //        if (inlet_surface) Solution_j[0] = Factor_nu_ActDisk*V_outlet [nDim+9];
        //        else { Solution_j[0] = Factor_nu_ActDisk*V_inlet [nDim+9]; }
        //      }
        
        /*--- Inflow analysis (interior extrapolation) ---*/
        if (((inlet_surface) && (!ReverseFlow)) || ((!inlet_surface) && (ReverseFlow))) {
          Solution_j[0] = node[iPoint]->GetSolution(0);
        }
        
        /*--- Outflow analysis ---*/
        else {
          Solution_j[0] = nu_tilde_ActDisk;
        }
        
        conv_numerics->SetTurbVar(Solution_i, Solution_j);
        
        /*--- Grid Movement ---*/
        
        if (grid_movement)
          conv_numerics->SetGridVel(geometry->node[iPoint]->GetGridVel(), geometry->node[iPoint]->GetGridVel());
        
        /*--- Compute the residual using an upwind scheme ---*/
        
        conv_numerics->ComputeResidual(Residual, Jacobian_i, Jacobian_j, config);
        LinSysRes.AddBlock(iPoint, Residual);
        
        /*--- Jacobian contribution for implicit integration ---*/
        
        Jacobian.AddBlock(iPoint, iPoint, Jacobian_i);
        
        /*--- Viscous contribution ---*/
        
        visc_numerics->SetNormal(Normal);
        visc_numerics->SetCoord(geometry->node[iPoint]->GetCoord(), geometry->node[iPoint_Normal]->GetCoord());
        
        /*--- Conservative variables w/o reconstruction ---*/
        
        if (inlet_surface) visc_numerics->SetPrimitive(V_domain, V_inlet);
        else visc_numerics->SetPrimitive(V_domain, V_outlet);
        
        /*--- Turbulent variables w/o reconstruction, and its gradients ---*/
        
        visc_numerics->SetTurbVar(Solution_i, Solution_j);
        
        visc_numerics->SetTurbVarGradient(node[iPoint]->GetGradient(), node[iPoint]->GetGradient());
        
        /*--- Compute residual, and Jacobians ---*/
        
        visc_numerics->ComputeResidual(Residual, Jacobian_i, Jacobian_j, config);
        
        /*--- Subtract residual, and update Jacobians ---*/
        
        //        LinSysRes.SubtractBlock(iPoint, Residual);
        //        Jacobian.SubtractBlock(iPoint, iPoint, Jacobian_i);
        
      }
    }
  }
  
  /*--- Free locally allocated memory ---*/
  
  delete[] Normal;
  delete[] UnitNormal;
  
}

void CTurbSASolver::BC_Inlet_MixingPlane(CGeometry *geometry, CSolver **solver_container, CNumerics *conv_numerics, CNumerics *visc_numerics, CConfig *config, unsigned short val_marker) {

  unsigned short iDim, iSpan;
  unsigned long  oldVertex, iPoint, Point_Normal;
  long iVertex;
  su2double *V_inlet, *V_domain, *Normal;
  su2double extAverageNu;
  Normal = new su2double[nDim];

  bool grid_movement  = config->GetGrid_Movement();
  string Marker_Tag = config->GetMarker_All_TagBound(val_marker);
  unsigned short nSpanWiseSections = config->GetnSpanWiseSections();

  /*--- Loop over all the vertices on this boundary marker ---*/
  for (iSpan= 0; iSpan < nSpanWiseSections ; iSpan++){
    extAverageNu = solver_container[FLOW_SOL]->GetExtAverageNu(val_marker, iSpan);

    /*--- Loop over all the vertices on this boundary marker ---*/

    for (iVertex = 0; iVertex < geometry->nVertexSpan[val_marker][iSpan]; iVertex++) {

      /*--- find the node related to the vertex ---*/
      iPoint = geometry->turbovertex[val_marker][iSpan][iVertex]->GetNode();

      /*--- using the other vertex information for retrieving some information ---*/
      oldVertex = geometry->turbovertex[val_marker][iSpan][iVertex]->GetOldVertex();

      /*--- Index of the closest interior node ---*/
      Point_Normal = geometry->vertex[val_marker][oldVertex]->GetNormal_Neighbor();

      /*--- Normal vector for this vertex (negate for outward convention) ---*/

      geometry->vertex[val_marker][oldVertex]->GetNormal(Normal);
      for (iDim = 0; iDim < nDim; iDim++) Normal[iDim] = -Normal[iDim];

      /*--- Allocate the value at the inlet ---*/
      V_inlet = solver_container[FLOW_SOL]->GetCharacPrimVar(val_marker, oldVertex);

      /*--- Retrieve solution at the farfield boundary node ---*/

      V_domain = solver_container[FLOW_SOL]->node[iPoint]->GetPrimitive();

      /*--- Set various quantities in the solver class ---*/

      conv_numerics->SetPrimitive(V_domain, V_inlet);

      /*--- Set the turbulent variable states (prescribed for an inflow) ---*/

      Solution_i[0] = node[iPoint]->GetSolution(0);
      Solution_j[0] = extAverageNu;

      conv_numerics->SetTurbVar(Solution_i, Solution_j);

      /*--- Set various other quantities in the conv_numerics class ---*/

      conv_numerics->SetNormal(Normal);

      conv_numerics->SetTurbVar(Solution_i, Solution_j);

      /*--- Set various other quantities in the conv_numerics class ---*/

      conv_numerics->SetNormal(Normal);

      if (grid_movement)
        conv_numerics->SetGridVel(geometry->node[iPoint]->GetGridVel(),
            geometry->node[iPoint]->GetGridVel());

      /*--- Compute the residual using an upwind scheme ---*/

      conv_numerics->ComputeResidual(Residual, Jacobian_i, Jacobian_j, config);
      LinSysRes.AddBlock(iPoint, Residual);

      /*--- Jacobian contribution for implicit integration ---*/

      Jacobian.AddBlock(iPoint, iPoint, Jacobian_i);

      /*--- Viscous contribution ---*/

      visc_numerics->SetCoord(geometry->node[iPoint]->GetCoord(), geometry->node[Point_Normal]->GetCoord());
      visc_numerics->SetNormal(Normal);

      /*--- Conservative variables w/o reconstruction ---*/

      visc_numerics->SetPrimitive(V_domain, V_inlet);

      /*--- Turbulent variables w/o reconstruction, and its gradients ---*/

      visc_numerics->SetTurbVar(Solution_i, Solution_j);
      visc_numerics->SetTurbVarGradient(node[iPoint]->GetGradient(), node[iPoint]->GetGradient());

      /*--- Compute residual, and Jacobians ---*/

      visc_numerics->ComputeResidual(Residual, Jacobian_i, Jacobian_j, config);

      /*--- Subtract residual, and update Jacobians ---*/

      LinSysRes.SubtractBlock(iPoint, Residual);
      Jacobian.SubtractBlock(iPoint, iPoint, Jacobian_i);

    }
  }

  /*--- Free locally allocated memory ---*/
  delete[] Normal;

}

void CTurbSASolver::BC_Inlet_Turbo(CGeometry *geometry, CSolver **solver_container, CNumerics *conv_numerics, CNumerics *visc_numerics, CConfig *config, unsigned short val_marker) {

  unsigned short iDim, iSpan;
  unsigned long  oldVertex, iPoint, Point_Normal;
  long iVertex;
  su2double *V_inlet, *V_domain, *Normal;

  su2double rho, pressure, muLam, Factor_nu_Inf, nu_tilde;
  Normal = new su2double[nDim];

  bool grid_movement  = config->GetGrid_Movement();
  unsigned short nSpanWiseSections = config->GetnSpanWiseSections();
  CFluidModel *FluidModel;

  FluidModel = solver_container[FLOW_SOL]->GetFluidModel();
  Factor_nu_Inf = config->GetNuFactor_FreeStream();


  /*--- Loop over all the spans on this boundary marker ---*/
  for (iSpan= 0; iSpan < nSpanWiseSections ; iSpan++){
    rho       = solver_container[FLOW_SOL]->GetAverageDensity(val_marker, iSpan);
    pressure  = solver_container[FLOW_SOL]->GetAveragePressure(val_marker, iSpan);

    FluidModel->SetTDState_Prho(pressure, rho);
    muLam = FluidModel->GetLaminarViscosity();

    nu_tilde  = Factor_nu_Inf*muLam/rho;


    /*--- Loop over all the vertices on this boundary marker ---*/
    for (iVertex = 0; iVertex < geometry->nVertexSpan[val_marker][iSpan]; iVertex++) {

      /*--- find the node related to the vertex ---*/
      iPoint = geometry->turbovertex[val_marker][iSpan][iVertex]->GetNode();

      /*--- using the other vertex information for retrieving some information ---*/
      oldVertex = geometry->turbovertex[val_marker][iSpan][iVertex]->GetOldVertex();

      /*--- Index of the closest interior node ---*/
      Point_Normal = geometry->vertex[val_marker][oldVertex]->GetNormal_Neighbor();

      /*--- Normal vector for this vertex (negate for outward convention) ---*/

      geometry->vertex[val_marker][oldVertex]->GetNormal(Normal);
      for (iDim = 0; iDim < nDim; iDim++) Normal[iDim] = -Normal[iDim];

      /*--- Allocate the value at the inlet ---*/
      V_inlet = solver_container[FLOW_SOL]->GetCharacPrimVar(val_marker, oldVertex);

      /*--- Retrieve solution at the farfield boundary node ---*/

      V_domain = solver_container[FLOW_SOL]->node[iPoint]->GetPrimitive();

      /*--- Set various quantities in the solver class ---*/

      conv_numerics->SetPrimitive(V_domain, V_inlet);

      /*--- Set the turbulent variable states (prescribed for an inflow) ---*/

      Solution_i[0] = node[iPoint]->GetSolution(0);
      Solution_j[0] =  nu_tilde;

      conv_numerics->SetTurbVar(Solution_i, Solution_j);

      /*--- Set various other quantities in the conv_numerics class ---*/

      conv_numerics->SetNormal(Normal);

      conv_numerics->SetTurbVar(Solution_i, Solution_j);

      /*--- Set various other quantities in the conv_numerics class ---*/

      conv_numerics->SetNormal(Normal);

      if (grid_movement)
        conv_numerics->SetGridVel(geometry->node[iPoint]->GetGridVel(),
            geometry->node[iPoint]->GetGridVel());

      /*--- Compute the residual using an upwind scheme ---*/

      conv_numerics->ComputeResidual(Residual, Jacobian_i, Jacobian_j, config);
      LinSysRes.AddBlock(iPoint, Residual);

      /*--- Jacobian contribution for implicit integration ---*/

      Jacobian.AddBlock(iPoint, iPoint, Jacobian_i);

      /*--- Viscous contribution ---*/

      visc_numerics->SetCoord(geometry->node[iPoint]->GetCoord(), geometry->node[Point_Normal]->GetCoord());
      visc_numerics->SetNormal(Normal);

      /*--- Conservative variables w/o reconstruction ---*/

      visc_numerics->SetPrimitive(V_domain, V_inlet);

      /*--- Turbulent variables w/o reconstruction, and its gradients ---*/

      visc_numerics->SetTurbVar(Solution_i, Solution_j);
      visc_numerics->SetTurbVarGradient(node[iPoint]->GetGradient(), node[iPoint]->GetGradient());

      /*--- Compute residual, and Jacobians ---*/

      visc_numerics->ComputeResidual(Residual, Jacobian_i, Jacobian_j, config);

      /*--- Subtract residual, and update Jacobians ---*/

      LinSysRes.SubtractBlock(iPoint, Residual);
      Jacobian.SubtractBlock(iPoint, iPoint, Jacobian_i);

    }
  }

  /*--- Free locally allocated memory ---*/
  delete[] Normal;

}

void CTurbSASolver::BC_Interface_Boundary(CGeometry *geometry, CSolver **solver_container, CNumerics *numerics,
                                          CConfig *config, unsigned short val_marker) {
  
  //  unsigned long iVertex, iPoint, jPoint;
  //  unsigned short iVar, iDim;
  //
  //  su2double *Vector = new su2double[nDim];
  //
  //#ifndef HAVE_MPI
  //
  //  for (iVertex = 0; iVertex < geometry->nVertex[val_marker]; iVertex++) {
  //    iPoint = geometry->vertex[val_marker][iVertex]->GetNode();
  //
  //    if (geometry->node[iPoint]->GetDomain()) {
  //
  //      /*--- Find the associate pair to the original node ---*/
  //      jPoint = geometry->vertex[val_marker][iVertex]->GetDonorPoint();
  //
  //      if (iPoint != jPoint) {
  //
  //        /*--- Store the solution for both points ---*/
  //        for (iVar = 0; iVar < nVar; iVar++) {
  //          Solution_i[iVar] = node[iPoint]->GetSolution(iVar);
  //          Solution_j[iVar] = node[jPoint]->GetSolution(iVar);
  //        }
  //
  //        /*--- Set Conservative Variables ---*/
  //        numerics->SetTurbVar(Solution_i, Solution_j);
  //
  //        /*--- Retrieve flow solution for both points ---*/
  //        for (iVar = 0; iVar < solver_container[FLOW_SOL]->GetnVar(); iVar++) {
  //          FlowPrimVar_i[iVar] = solver_container[FLOW_SOL]->node[iPoint]->GetSolution(iVar);
  //          FlowPrimVar_j[iVar] = solver_container[FLOW_SOL]->node[jPoint]->GetSolution(iVar);
  //        }
  //
  //        /*--- Set Flow Variables ---*/
  //        numerics->SetConservative(FlowPrimVar_i, FlowPrimVar_j);
  //
  //        /*--- Set the normal vector ---*/
  //        geometry->vertex[val_marker][iVertex]->GetNormal(Vector);
  //        for (iDim = 0; iDim < nDim; iDim++)
  //          Vector[iDim] = -Vector[iDim];
  //        numerics->SetNormal(Vector);
  //
  //        /*--- Add Residuals and Jacobians ---*/
  //        numerics->ComputeResidual(Residual, Jacobian_i, Jacobian_j, config);
  //        LinSysRes.AddBlock(iPoint, Residual);
  //        Jacobian.AddBlock(iPoint, iPoint, Jacobian_i);
  //
  //      }
  //    }
  //  }
  //
  //#else
  //
  //  int rank = MPI::COMM_WORLD.Get_rank(), jProcessor;
  //  su2double *Conserv_Var, *Flow_Var;
  //  bool compute;
  //
  //  unsigned short Buffer_Size = nVar+solver_container[FLOW_SOL]->GetnVar();
  //  su2double *Buffer_Send_U = new su2double [Buffer_Size];
  //  su2double *Buffer_Receive_U = new su2double [Buffer_Size];
  //
  //  /*--- Do the send process, by the moment we are sending each
  //   node individually, this must be changed ---*/
  //  for (iVertex = 0; iVertex < geometry->nVertex[val_marker]; iVertex++) {
  //    iPoint = geometry->vertex[val_marker][iVertex]->GetNode();
  //    if (geometry->node[iPoint]->GetDomain()) {
  //
  //      /*--- Find the associate pair to the original node ---*/
  //      jPoint = geometry->vertex[val_marker][iVertex]->GetPeriodicPointDomain()[0];
  //      jProcessor = geometry->vertex[val_marker][iVertex]->GetPeriodicPointDomain()[1];
  //
  //      if ((iPoint == jPoint) && (jProcessor == rank)) compute = false;
  //      else compute = true;
  //
  //      /*--- We only send the information that belong to other boundary ---*/
  //      if ((jProcessor != rank) && compute) {
  //
  //        Conserv_Var = node[iPoint]->GetSolution();
  //        Flow_Var = solver_container[FLOW_SOL]->node[iPoint]->GetSolution();
  //
  //        for (iVar = 0; iVar < nVar; iVar++)
  //          Buffer_Send_U[iVar] = Conserv_Var[iVar];
  //
  //        for (iVar = 0; iVar < solver_container[FLOW_SOL]->GetnVar(); iVar++)
  //          Buffer_Send_U[nVar+iVar] = Flow_Var[iVar];
  //
  //        MPI::COMM_WORLD.Bsend(Buffer_Send_U, Buffer_Size, MPI::DOUBLE, jProcessor, iPoint);
  //
  //      }
  //    }
  //  }
  //
  //  for (iVertex = 0; iVertex < geometry->nVertex[val_marker]; iVertex++) {
  //
  //    iPoint = geometry->vertex[val_marker][iVertex]->GetNode();
  //
  //    if (geometry->node[iPoint]->GetDomain()) {
  //
  //      /*--- Find the associate pair to the original node ---*/
  //      jPoint = geometry->vertex[val_marker][iVertex]->GetPeriodicPointDomain()[0];
  //      jProcessor = geometry->vertex[val_marker][iVertex]->GetPeriodicPointDomain()[1];
  //
  //      if ((iPoint == jPoint) && (jProcessor == rank)) compute = false;
  //      else compute = true;
  //
  //      if (compute) {
  //
  //        /*--- We only receive the information that belong to other boundary ---*/
  //        if (jProcessor != rank) {
  //          MPI::COMM_WORLD.Recv(Buffer_Receive_U, Buffer_Size, MPI::DOUBLE, jProcessor, jPoint);
  //        }
  //        else {
  //
  //          for (iVar = 0; iVar < nVar; iVar++)
  //            Buffer_Receive_U[iVar] = node[jPoint]->GetSolution(iVar);
  //
  //          for (iVar = 0; iVar < solver_container[FLOW_SOL]->GetnVar(); iVar++)
  //            Buffer_Send_U[nVar+iVar] = solver_container[FLOW_SOL]->node[jPoint]->GetSolution(iVar);
  //
  //        }
  //
  //        /*--- Store the solution for both points ---*/
  //        for (iVar = 0; iVar < nVar; iVar++) {
  //          Solution_i[iVar] = node[iPoint]->GetSolution(iVar);
  //          Solution_j[iVar] = Buffer_Receive_U[iVar];
  //        }
  //
  //        /*--- Set Turbulent Variables ---*/
  //        numerics->SetTurbVar(Solution_i, Solution_j);
  //
  //        /*--- Retrieve flow solution for both points ---*/
  //        for (iVar = 0; iVar < solver_container[FLOW_SOL]->GetnVar(); iVar++) {
  //          FlowPrimVar_i[iVar] = solver_container[FLOW_SOL]->node[iPoint]->GetSolution(iVar);
  //          FlowPrimVar_j[iVar] = Buffer_Receive_U[nVar + iVar];
  //        }
  //
  //        /*--- Set Flow Variables ---*/
  //        numerics->SetConservative(FlowPrimVar_i, FlowPrimVar_j);
  //
  //        geometry->vertex[val_marker][iVertex]->GetNormal(Vector);
  //        for (iDim = 0; iDim < nDim; iDim++)
  //          Vector[iDim] = -Vector[iDim];
  //        numerics->SetNormal(Vector);
  //
  //        numerics->ComputeResidual(Residual, Jacobian_i, Jacobian_j, config);
  //        LinSysRes.AddBlock(iPoint, Residual);
  //        Jacobian.AddBlock(iPoint, iPoint, Jacobian_i);
  //
  //      }
  //    }
  //  }
  //
  //  delete[] Buffer_Send_U;
  //  delete[] Buffer_Receive_U;
  //
  //#endif
  //
  //  delete[] Vector;
  //
}

void CTurbSASolver::BC_Fluid_Interface(CGeometry *geometry, CSolver **solver_container, CNumerics *conv_numerics,
    CNumerics *visc_numerics, CConfig *config){

  unsigned long iVertex, jVertex, iPoint, Point_Normal = 0;
  unsigned short iDim, iVar, iMarker;

  bool grid_movement = config->GetGrid_Movement();
  unsigned short nPrimVar = solver_container[FLOW_SOL]->GetnPrimVar();
  su2double *Normal = new su2double[nDim];
  su2double *PrimVar_i = new su2double[nPrimVar];
  su2double *PrimVar_j = new su2double[nPrimVar];
  su2double *tmp_residual = new su2double[nVar];
  
  unsigned long nDonorVertex;
  su2double weight;

  for (iMarker = 0; iMarker < config->GetnMarker_All(); iMarker++) {

    if (config->GetMarker_All_KindBC(iMarker) == FLUID_INTERFACE) {

      for (iVertex = 0; iVertex < geometry->nVertex[iMarker]; iVertex++) {

        iPoint = geometry->vertex[iMarker][iVertex]->GetNode();
        Point_Normal = geometry->vertex[iMarker][iVertex]->GetNormal_Neighbor();

        if (geometry->node[iPoint]->GetDomain()) {
          
          nDonorVertex = GetnSlidingStates(iMarker, iVertex);
          
          /*--- Initialize Residual, this will serve to accumulate the average ---*/

          for (iVar = 0; iVar < nVar; iVar++)
            Residual[iVar] = 0.0;

          /*--- Loop over the nDonorVertexes and compute the averaged flux ---*/

          for (jVertex = 0; jVertex < nDonorVertex; jVertex++){

            geometry->vertex[iMarker][iVertex]->GetNormal(Normal);
            for (iDim = 0; iDim < nDim; iDim++) Normal[iDim] = -Normal[iDim];

            for (iVar = 0; iVar < nPrimVar; iVar++) {
              PrimVar_i[iVar] = solver_container[FLOW_SOL]->node[iPoint]->GetPrimitive(iVar);
              PrimVar_j[iVar] = solver_container[FLOW_SOL]->GetSlidingState(iMarker, iVertex, iVar, jVertex);
            }

            /*--- Get the weight computed in the interpolator class for the j-th donor vertex ---*/

            weight = solver_container[FLOW_SOL]->GetSlidingState(iMarker, iVertex, nPrimVar, jVertex);

            /*--- Set primitive variables ---*/

            conv_numerics->SetPrimitive( PrimVar_i, PrimVar_j );

            /*--- Set the turbulent variable states ---*/
            Solution_i[0] = node[iPoint]->GetSolution(0);
            Solution_j[0] = GetSlidingState(iMarker, iVertex, 0, jVertex);

            conv_numerics->SetTurbVar(Solution_i, Solution_j);
            /*--- Set the normal vector ---*/

            conv_numerics->SetNormal(Normal);

            if (grid_movement)
              conv_numerics->SetGridVel(geometry->node[iPoint]->GetGridVel(), geometry->node[iPoint]->GetGridVel());

            /*--- Compute the convective residual using an upwind scheme ---*/

            conv_numerics->ComputeResidual(tmp_residual, Jacobian_i, Jacobian_j, config);

            /*--- Accumulate the residuals to compute the average ---*/
            
            for (iVar = 0; iVar < nVar; iVar++)
              Residual[iVar] += weight*tmp_residual[iVar];
            
          }

          /*--- Add Residuals and Jacobians ---*/

          LinSysRes.AddBlock(iPoint, Residual);

          Jacobian.AddBlock(iPoint, iPoint, Jacobian_i);

          /*--- Set the normal vector and the coordinates ---*/

          visc_numerics->SetNormal(Normal);
          visc_numerics->SetCoord(geometry->node[iPoint]->GetCoord(), geometry->node[Point_Normal]->GetCoord());

          /*--- Primitive variables, and gradient ---*/

          visc_numerics->SetPrimitive(PrimVar_i, PrimVar_j);
          //          visc_numerics->SetPrimVarGradient(node[iPoint]->GetGradient_Primitive(), node[iPoint]->GetGradient_Primitive());

          /*--- Turbulent variables and its gradients  ---*/

          visc_numerics->SetTurbVar(Solution_i, Solution_j);
          visc_numerics->SetTurbVarGradient(node[iPoint]->GetGradient(), node[iPoint]->GetGradient());

          /*--- Compute and update residual ---*/

          visc_numerics->ComputeResidual(Residual, Jacobian_i, Jacobian_j, config);

          LinSysRes.SubtractBlock(iPoint, Residual);

          /*--- Jacobian contribution for implicit integration ---*/

          Jacobian.SubtractBlock(iPoint, iPoint, Jacobian_i);

        }
      }
    }
  }

  /*--- Free locally allocated memory ---*/

  delete [] tmp_residual;
  delete [] Normal;
  delete [] PrimVar_i;
  delete [] PrimVar_j;

}

void CTurbSASolver::BC_NearField_Boundary(CGeometry *geometry, CSolver **solver_container, CNumerics *numerics,
                                          CConfig *config, unsigned short val_marker) {
  
  //  unsigned long iVertex, iPoint, jPoint;
  //  unsigned short iVar, iDim;
  //
  //  su2double *Vector = new su2double[nDim];
  //
  //#ifndef HAVE_MPI
  //
  //  for (iVertex = 0; iVertex < geometry->nVertex[val_marker]; iVertex++) {
  //    iPoint = geometry->vertex[val_marker][iVertex]->GetNode();
  //
  //    if (geometry->node[iPoint]->GetDomain()) {
  //
  //      /*--- Find the associate pair to the original node ---*/
  //      jPoint = geometry->vertex[val_marker][iVertex]->GetDonorPoint();
  //
  //      if (iPoint != jPoint) {
  //
  //        /*--- Store the solution for both points ---*/
  //        for (iVar = 0; iVar < nVar; iVar++) {
  //          Solution_i[iVar] = node[iPoint]->GetSolution(iVar);
  //          Solution_j[iVar] = node[jPoint]->GetSolution(iVar);
  //        }
  //
  //        /*--- Set Conservative Variables ---*/
  //        numerics->SetTurbVar(Solution_i, Solution_j);
  //
  //        /*--- Retrieve flow solution for both points ---*/
  //        for (iVar = 0; iVar < solver_container[FLOW_SOL]->GetnVar(); iVar++) {
  //          FlowPrimVar_i[iVar] = solver_container[FLOW_SOL]->node[iPoint]->GetSolution(iVar);
  //          FlowPrimVar_j[iVar] = solver_container[FLOW_SOL]->node[jPoint]->GetSolution(iVar);
  //        }
  //
  //        /*--- Set Flow Variables ---*/
  //        numerics->SetConservative(FlowPrimVar_i, FlowPrimVar_j);
  //
  //        /*--- Set the normal vector ---*/
  //        geometry->vertex[val_marker][iVertex]->GetNormal(Vector);
  //        for (iDim = 0; iDim < nDim; iDim++)
  //          Vector[iDim] = -Vector[iDim];
  //        numerics->SetNormal(Vector);
  //
  //        /*--- Add Residuals and Jacobians ---*/
  //        numerics->ComputeResidual(Residual, Jacobian_i, Jacobian_j, config);
  //        LinSysRes.AddBlock(iPoint, Residual);
  //        Jacobian.AddBlock(iPoint, iPoint, Jacobian_i);
  //
  //      }
  //    }
  //  }
  //
  //#else
  //
  //  int rank = MPI::COMM_WORLD.Get_rank(), jProcessor;
  //  su2double *Conserv_Var, *Flow_Var;
  //  bool compute;
  //
  //  unsigned short Buffer_Size = nVar+solver_container[FLOW_SOL]->GetnVar();
  //  su2double *Buffer_Send_U = new su2double [Buffer_Size];
  //  su2double *Buffer_Receive_U = new su2double [Buffer_Size];
  //
  //  /*--- Do the send process, by the moment we are sending each
  //   node individually, this must be changed ---*/
  //  for (iVertex = 0; iVertex < geometry->nVertex[val_marker]; iVertex++) {
  //    iPoint = geometry->vertex[val_marker][iVertex]->GetNode();
  //    if (geometry->node[iPoint]->GetDomain()) {
  //
  //      /*--- Find the associate pair to the original node ---*/
  //      jPoint = geometry->vertex[val_marker][iVertex]->GetPeriodicPointDomain()[0];
  //      jProcessor = geometry->vertex[val_marker][iVertex]->GetPeriodicPointDomain()[1];
  //
  //      if ((iPoint == jPoint) && (jProcessor == rank)) compute = false;
  //      else compute = true;
  //
  //      /*--- We only send the information that belong to other boundary ---*/
  //      if ((jProcessor != rank) && compute) {
  //
  //        Conserv_Var = node[iPoint]->GetSolution();
  //        Flow_Var = solver_container[FLOW_SOL]->node[iPoint]->GetSolution();
  //
  //        for (iVar = 0; iVar < nVar; iVar++)
  //          Buffer_Send_U[iVar] = Conserv_Var[iVar];
  //
  //        for (iVar = 0; iVar < solver_container[FLOW_SOL]->GetnVar(); iVar++)
  //          Buffer_Send_U[nVar+iVar] = Flow_Var[iVar];
  //
  //        MPI::COMM_WORLD.Bsend(Buffer_Send_U, Buffer_Size, MPI::DOUBLE, jProcessor, iPoint);
  //
  //      }
  //    }
  //  }
  //
  //  for (iVertex = 0; iVertex < geometry->nVertex[val_marker]; iVertex++) {
  //
  //    iPoint = geometry->vertex[val_marker][iVertex]->GetNode();
  //
  //    if (geometry->node[iPoint]->GetDomain()) {
  //
  //      /*--- Find the associate pair to the original node ---*/
  //      jPoint = geometry->vertex[val_marker][iVertex]->GetPeriodicPointDomain()[0];
  //      jProcessor = geometry->vertex[val_marker][iVertex]->GetPeriodicPointDomain()[1];
  //
  //      if ((iPoint == jPoint) && (jProcessor == rank)) compute = false;
  //      else compute = true;
  //
  //      if (compute) {
  //
  //        /*--- We only receive the information that belong to other boundary ---*/
  //        if (jProcessor != rank) {
  //          MPI::COMM_WORLD.Recv(Buffer_Receive_U, Buffer_Size, MPI::DOUBLE, jProcessor, jPoint);
  //        }
  //        else {
  //
  //          for (iVar = 0; iVar < nVar; iVar++)
  //            Buffer_Receive_U[iVar] = node[jPoint]->GetSolution(iVar);
  //
  //          for (iVar = 0; iVar < solver_container[FLOW_SOL]->GetnVar(); iVar++)
  //            Buffer_Send_U[nVar+iVar] = solver_container[FLOW_SOL]->node[jPoint]->GetSolution(iVar);
  //
  //        }
  //
  //        /*--- Store the solution for both points ---*/
  //        for (iVar = 0; iVar < nVar; iVar++) {
  //          Solution_i[iVar] = node[iPoint]->GetSolution(iVar);
  //          Solution_j[iVar] = Buffer_Receive_U[iVar];
  //        }
  //
  //        /*--- Set Turbulent Variables ---*/
  //        numerics->SetTurbVar(Solution_i, Solution_j);
  //
  //        /*--- Retrieve flow solution for both points ---*/
  //        for (iVar = 0; iVar < solver_container[FLOW_SOL]->GetnVar(); iVar++) {
  //          FlowPrimVar_i[iVar] = solver_container[FLOW_SOL]->node[iPoint]->GetSolution(iVar);
  //          FlowPrimVar_j[iVar] = Buffer_Receive_U[nVar + iVar];
  //        }
  //
  //        /*--- Set Flow Variables ---*/
  //        numerics->SetConservative(FlowPrimVar_i, FlowPrimVar_j);
  //
  //        geometry->vertex[val_marker][iVertex]->GetNormal(Vector);
  //        for (iDim = 0; iDim < nDim; iDim++)
  //          Vector[iDim] = -Vector[iDim];
  //        numerics->SetNormal(Vector);
  //
  //        numerics->ComputeResidual(Residual, Jacobian_i, Jacobian_j, config);
  //        LinSysRes.AddBlock(iPoint, Residual);
  //        Jacobian.AddBlock(iPoint, iPoint, Jacobian_i);
  //
  //      }
  //    }
  //  }
  //
  //  delete[] Buffer_Send_U;
  //  delete[] Buffer_Receive_U;
  //
  //#endif
  //
  //  delete[] Vector;
  //
}

void CTurbSASolver::SetDES_LengthScale(CSolver **solver, CGeometry *geometry, CConfig *config){
  
  unsigned short kindHybridRANSLES = config->GetKind_HybridRANSLES();
  unsigned long iPoint = 0, jPoint = 0;
  unsigned short iDim = 0, jDim = 0, iNeigh = 0, nNeigh = 0;
  
  su2double constDES = config->GetConst_DES();
  
  su2double density = 0.0, laminarViscosity = 0.0, kinematicViscosity = 0.0,
      eddyViscosity = 0.0, kinematicViscosityTurb = 0.0, wallDistance = 0.0, lengthScale = 0.0;
  
  su2double maxDelta = 0.0, deltaAux = 0.0, distDES = 0.0, uijuij = 0.0, k2 = 0.0, r_d = 0.0, f_d = 0.0,
      deltaDDES = 0.0, deltaAuxDDES = 0.0, omega = 0.0, ln_max = 0.0, ln[3] = {0.0, 0.0, 0.0},
      aux_ln = 0.0, f_kh = 0.0, deltaMin = 0.0, deltaw = 0.0, alpha2 = 0.0, f_b = 0.0, f_d_tilde = 0.0;
  
  su2double nu_hat, fw_star = 0.424, cv1_3 = pow(7.1, 3.0); k2 = pow(0.41, 2.0);
  su2double cb1   = 0.1355, ct3 = 1.2, ct4   = 0.5, cw_iddes = 0.15;
  su2double sigma = 2./3., cb2 = 0.622, f_max=1.0, f_min=0.1, a1=0.15, a2=0.3;
  su2double cw1 = 0.0, Ji = 0.0, Ji_2 = 0.0, Ji_3 = 0.0, fv1 = 0.0, fv2 = 0.0, ft2 = 0.0, psi_2 = 0.0;
  su2double *coord_i = NULL, *coord_j = NULL, **primVarGrad = NULL, *vorticity = NULL, delta[3] = {0.0,0.0,0.0},
      ratioOmega[3] = {0.0, 0.0, 0.0}, vortexTiltingMeasure = 0.0;

  for (iPoint = 0; iPoint < nPointDomain; iPoint++){
    
    coord_i                 = geometry->node[iPoint]->GetCoord();
    nNeigh                  = geometry->node[iPoint]->GetnPoint();
    wallDistance            = geometry->node[iPoint]->GetWall_Distance();
    primVarGrad             = solver[FLOW_SOL]->node[iPoint]->GetGradient_Primitive();
    vorticity               = solver[FLOW_SOL]->node[iPoint]->GetVorticity();    
    density                 = solver[FLOW_SOL]->node[iPoint]->GetDensity();
    laminarViscosity        = solver[FLOW_SOL]->node[iPoint]->GetLaminarViscosity();
    eddyViscosity           = solver[TURB_SOL]->node[iPoint]->GetmuT();
    kinematicViscosity      = laminarViscosity/density;
    kinematicViscosityTurb  = eddyViscosity/density;
    
    uijuij = 0.0;
    for(iDim = 0; iDim < nDim; iDim++){
      for(jDim = 0; jDim < nDim; jDim++){
        uijuij += primVarGrad[1+iDim][jDim]*primVarGrad[1+iDim][jDim];
      }
    }
    uijuij = sqrt(fabs(uijuij));
    uijuij = max(uijuij,1e-10);
    
    /*--- Low Reynolds number correction term ---*/
    
    nu_hat = node[iPoint]->GetSolution()[0];
    Ji   = nu_hat/kinematicViscosity;
    Ji_2 = Ji * Ji;
    Ji_3 = Ji*Ji*Ji;
    fv1  = Ji_3/(Ji_3+cv1_3);
    fv2 = 1.0 - Ji/(1.0+Ji*fv1);
    ft2 = ct3*exp(-ct4*Ji_2);
    cw1 = cb1/k2+(1.0+cb2)/sigma;
    
    psi_2 = (1.0 - (cb1/(cw1*k2*fw_star))*(ft2 + (1.0 - ft2)*fv2))/(fv1 * max(1.0e-10,1.0-ft2));
    psi_2 = min(100.0,psi_2);
    
    switch(kindHybridRANSLES){
      case SA_DES:
        /*--- Original Detached Eddy Simulation (DES97)
        Spalart
        1997
        ---*/
        maxDelta=0.;      
        for (iNeigh = 0;iNeigh < nNeigh; iNeigh++){
          jPoint  = geometry->node[iPoint]->GetPoint(iNeigh);
          coord_j = geometry->node[jPoint]->GetCoord();
          
          deltaAux = 0.;
          for (iDim = 0;iDim < nDim; iDim++){
            deltaAux += pow((coord_j[iDim]-coord_i[iDim]),2.);
          }
          
          maxDelta = max(maxDelta,sqrt(deltaAux));
        }
        
        distDES         = constDES * maxDelta;
        lengthScale = min(distDES,wallDistance);
                
        break;
        
      case SA_DDES:
        /*--- A New Version of Detached-eddy Simulation, Resistant to Ambiguous Grid Densities.
         Spalart et al.
         Theoretical and Computational Fluid Dynamics - 2006
         ---*/
            
        maxDelta = 0.0;      
        for (iNeigh = 0;iNeigh < nNeigh; iNeigh++){
          jPoint  = geometry->node[iPoint]->GetPoint(iNeigh);
          coord_j = geometry->node[jPoint]->GetCoord();
        
          deltaAux = 0.0;
          for (iDim = 0; iDim < nDim; iDim++){
            deltaAux += pow((coord_j[iDim]-coord_i[iDim]),2.);
          }
          
          maxDelta = max(maxDelta,sqrt(deltaAux));
        }
        
        r_d = (kinematicViscosityTurb+kinematicViscosity)/(uijuij*k2*pow(wallDistance, 2.0));
        f_d = 1.0-tanh(pow(8.0*r_d,3.0));
        
        distDES = constDES * maxDelta;
        lengthScale = wallDistance-f_d*max(0.0,(wallDistance-distDES));
        
        break;
      case SA_ZDES:
        /*--- Recent improvements in the Zonal Detached Eddy Simulation (ZDES) formulation.
         Deck
         Theoretical and Computational Fluid Dynamics - 2012
         ---*/
        
        deltaDDES = 0.0;
        for (iNeigh = 0; iNeigh < nNeigh; iNeigh++){
            jPoint = geometry->node[iPoint]->GetPoint(iNeigh);
            coord_j = geometry->node[jPoint]->GetCoord();
            deltaAuxDDES = 0.0;
            for ( iDim = 0; iDim < nDim; iDim++){
              deltaAux       = abs(coord_j[iDim] - coord_i[iDim]);
              delta[iDim]     = max(delta[iDim], deltaAux);
              deltaAuxDDES += pow((coord_j[iDim]-coord_i[iDim]),2.);
            }
            deltaDDES = max(deltaDDES,sqrt(deltaAuxDDES));
        }
        
        omega = sqrt(vorticity[0]*vorticity[0] + 
                     vorticity[1]*vorticity[1] +
                     vorticity[2]*vorticity[2]);
        
        for (iDim = 0; iDim < 3; iDim++){
          ratioOmega[iDim] = vorticity[iDim]/omega;
        }
  
        maxDelta = sqrt(pow(ratioOmega[0],2.0)*delta[1]*delta[2] +
                        pow(ratioOmega[1],2.0)*delta[0]*delta[2] +
                        pow(ratioOmega[2],2.0)*delta[0]*delta[1]);
            
        r_d = (kinematicViscosityTurb+kinematicViscosity)/(uijuij*k2*pow(wallDistance, 2.0));
        f_d = 1.0-tanh(pow(8.0*r_d,3.0));
        
        if (f_d < 0.99){
          maxDelta = deltaDDES;
        }
        
        distDES = constDES * maxDelta;
        lengthScale = wallDistance-f_d*max(0.0,(wallDistance-distDES));
        
        break;
        
      case SA_EDDES:
        
        /*--- An Enhanced Version of DES with Rapid Transition from RANS to LES in Separated Flows.
         Shur et al.
         Flow Turbulence Combust - 2015
         ---*/
        
        vortexTiltingMeasure = node[iPoint]->GetVortex_Tilting();
        
        omega = sqrt(vorticity[0]*vorticity[0] + 
                     vorticity[1]*vorticity[1] +
                     vorticity[2]*vorticity[2]);
        
        for (iDim = 0; iDim < 3; iDim++){
          ratioOmega[iDim] = vorticity[iDim]/omega;
        }
        
        ln_max = 0.0;
        deltaDDES = 0.0;
        for (iNeigh = 0;iNeigh < nNeigh; iNeigh++){
          jPoint = geometry->node[iPoint]->GetPoint(iNeigh);
          coord_j = geometry->node[jPoint]->GetCoord();
          deltaAuxDDES = 0.0;
          for (iDim = 0; iDim < nDim; iDim++){
            delta[iDim] = fabs(coord_j[iDim] - coord_i[iDim]);            
            deltaAuxDDES += pow((coord_j[iDim]-coord_i[iDim]),2.);
          }
          deltaDDES=max(deltaDDES,sqrt(deltaAuxDDES));
          ln[0] = delta[1]*ratioOmega[2] - delta[2]*ratioOmega[1];
          ln[1] = delta[2]*ratioOmega[0] - delta[0]*ratioOmega[2];
          ln[2] = delta[0]*ratioOmega[1] - delta[1]*ratioOmega[0];
          aux_ln = sqrt(ln[0]*ln[0] + ln[1]*ln[1] + ln[2]*ln[2]);
          ln_max = max(ln_max,aux_ln);
          vortexTiltingMeasure += node[jPoint]->GetVortex_Tilting();
        }

        vortexTiltingMeasure = (vortexTiltingMeasure/fabs(nNeigh + 1.0));
        
        f_kh = max(f_min, min(f_max, f_min + ((f_max - f_min)/(a2 - a1)) * (vortexTiltingMeasure - a1)));
        
        r_d = (kinematicViscosityTurb+kinematicViscosity)/(uijuij*k2*pow(wallDistance, 2.0));
        f_d = 1.0-tanh(pow(8.0*r_d,3.0));

        maxDelta = (ln_max/sqrt(3.0)) * f_kh;
        if (f_d < 0.999){
          maxDelta = deltaDDES;
        }
        
        distDES = constDES * maxDelta;
        lengthScale=wallDistance-f_d*max(0.0,(wallDistance-distDES));
        
        break;
        
    }
    
    node[iPoint]->SetDES_LengthScale(lengthScale);
  
  }
}

CTurbSSTSolver::CTurbSSTSolver(void) : CTurbSolver() {
  
  /*--- Array initialization ---*/
  constants = NULL;
  
}

CTurbSSTSolver::CTurbSSTSolver(CGeometry *geometry, CConfig *config, unsigned short iMesh) : CTurbSolver() {
  unsigned short iVar, iDim, nLineLets;
  unsigned long iPoint;
  ifstream restart_file;
  string text_line;
  
  /*--- Array initialization ---*/
  
  constants = NULL;
  
  Gamma = config->GetGamma();
  Gamma_Minus_One = Gamma - 1.0;
  
  /*--- Dimension of the problem --> dependent on the turbulence model. ---*/
  
  nVar = 2;
  nPrimVar = 2;
  nPoint = geometry->GetnPoint();
  nPointDomain = geometry->GetnPointDomain();
  
  /*--- Initialize nVarGrad for deallocation ---*/
  
  nVarGrad = nVar;
  
  /*--- Define geometry constants in the solver structure ---*/
  
  nDim = geometry->GetnDim();
  node = new CVariable*[nPoint];
  
  /*--- Single grid simulation ---*/
  
  if (iMesh == MESH_0) {
    
    /*--- Define some auxiliary vector related with the residual ---*/
    
    Residual = new su2double[nVar];     for (iVar = 0; iVar < nVar; iVar++) Residual[iVar]  = 0.0;
    Residual_RMS = new su2double[nVar]; for (iVar = 0; iVar < nVar; iVar++) Residual_RMS[iVar]  = 0.0;
    Residual_i = new su2double[nVar];   for (iVar = 0; iVar < nVar; iVar++) Residual_i[iVar]  = 0.0;
    Residual_j = new su2double[nVar];   for (iVar = 0; iVar < nVar; iVar++) Residual_j[iVar]  = 0.0;
    Residual_Max = new su2double[nVar]; for (iVar = 0; iVar < nVar; iVar++) Residual_Max[iVar]  = 0.0;
    
    /*--- Define some structures for locating max residuals ---*/
    
    Point_Max = new unsigned long[nVar];
    for (iVar = 0; iVar < nVar; iVar++) Point_Max[iVar] = 0;
    Point_Max_Coord = new su2double*[nVar];
    for (iVar = 0; iVar < nVar; iVar++) {
      Point_Max_Coord[iVar] = new su2double[nDim];
      for (iDim = 0; iDim < nDim; iDim++) Point_Max_Coord[iVar][iDim] = 0.0;
    }
    
    /*--- Define some auxiliary vector related with the solution ---*/
    
    Solution = new su2double[nVar];
    Solution_i = new su2double[nVar]; Solution_j = new su2double[nVar];
    
    /*--- Define some auxiliary vector related with the geometry ---*/
    
    Vector_i = new su2double[nDim]; Vector_j = new su2double[nDim];
    
    /*--- Define some auxiliary vector related with the flow solution ---*/
    
    FlowPrimVar_i = new su2double [nDim+7]; FlowPrimVar_j = new su2double [nDim+7];
    
    /*--- Jacobians and vector structures for implicit computations ---*/
    
    Jacobian_i = new su2double* [nVar];
    Jacobian_j = new su2double* [nVar];
    for (iVar = 0; iVar < nVar; iVar++) {
      Jacobian_i[iVar] = new su2double [nVar];
      Jacobian_j[iVar] = new su2double [nVar];
    }
    
    /*--- Initialization of the structure of the whole Jacobian ---*/
    
    if (rank == MASTER_NODE) cout << "Initialize Jacobian structure (SST model)." << endl;
    Jacobian.Initialize(nPoint, nPointDomain, nVar, nVar, true, geometry, config);
    
    if ((config->GetKind_Linear_Solver_Prec() == LINELET) ||
        (config->GetKind_Linear_Solver() == SMOOTHER_LINELET)) {
      nLineLets = Jacobian.BuildLineletPreconditioner(geometry, config);
      if (rank == MASTER_NODE) cout << "Compute linelet structure. " << nLineLets << " elements in each line (average)." << endl;
    }
    
    LinSysSol.Initialize(nPoint, nPointDomain, nVar, 0.0);
    LinSysRes.Initialize(nPoint, nPointDomain, nVar, 0.0);
  }
  
  /*--- Computation of gradients by least squares ---*/
  
  if (config->GetKind_Gradient_Method() == WEIGHTED_LEAST_SQUARES) {
    /*--- S matrix := inv(R)*traspose(inv(R)) ---*/
    Smatrix = new su2double* [nDim];
    for (iDim = 0; iDim < nDim; iDim++)
    Smatrix[iDim] = new su2double [nDim];
    /*--- c vector := transpose(WA)*(Wb) ---*/
    Cvector = new su2double* [nVar];
    for (iVar = 0; iVar < nVar; iVar++)
    Cvector[iVar] = new su2double [nDim];
  }
  
  /*--- Initialize value for model constants ---*/
  constants = new su2double[10];
  constants[0] = 0.85;   //sigma_k1
  constants[1] = 1.0;    //sigma_k2
  constants[2] = 0.5;    //sigma_om1
  constants[3] = 0.856;  //sigma_om2
  constants[4] = 0.075;  //beta_1
  constants[5] = 0.0828; //beta_2
  constants[6] = 0.09;   //betaStar
  constants[7] = 0.31;   //a1
  constants[8] = constants[4]/constants[6] - constants[2]*0.41*0.41/sqrt(constants[6]);  //alfa_1
  constants[9] = constants[5]/constants[6] - constants[3]*0.41*0.41/sqrt(constants[6]);  //alfa_2
  
  /*--- Initialize lower and upper limits---*/
  lowerlimit = new su2double[nVar];
  upperlimit = new su2double[nVar];
  
  lowerlimit[0] = 1.0e-10;
  upperlimit[0] = 1.0e10;
  
  lowerlimit[1] = 1.0e-4;
  upperlimit[1] = 1.0e15;
  
  /*--- Far-field flow state quantities and initialization. ---*/
  su2double rhoInf, *VelInf, muLamInf, Intensity, viscRatio, muT_Inf;

  rhoInf    = config->GetDensity_FreeStreamND();
  VelInf    = config->GetVelocity_FreeStreamND();
  muLamInf  = config->GetViscosity_FreeStreamND();
  Intensity = config->GetTurbulenceIntensity_FreeStream();
  viscRatio = config->GetTurb2LamViscRatio_FreeStream();

  su2double VelMag = 0;
  for (iDim = 0; iDim < nDim; iDim++)
    VelMag += VelInf[iDim]*VelInf[iDim];
  VelMag = sqrt(VelMag);

  kine_Inf  = 3.0/2.0*(VelMag*VelMag*Intensity*Intensity);
  omega_Inf = rhoInf*kine_Inf/(muLamInf*viscRatio);

  /*--- Eddy viscosity, initialized without stress limiter at the infinity ---*/
  muT_Inf = rhoInf*kine_Inf/omega_Inf;

  /*--- Initialize the solution to the far-field state everywhere. ---*/

  for (iPoint = 0; iPoint < nPoint; iPoint++)
    node[iPoint] = new CTurbSSTVariable(kine_Inf, omega_Inf, muT_Inf, nDim, nVar, constants, config);

  /*--- MPI solution ---*/

//TODO fix order of comunication the periodic should be first otherwise you have wrong values on the halo cell after restart
  Set_MPI_Solution(geometry, config);
  Set_MPI_Solution(geometry, config);

  /*--- Initializate quantities for SlidingMesh Interface ---*/

  unsigned long iMarker,  nMarker = config->GetnMarker_All();

  SlidingState       = new su2double*** [nMarker];
  SlidingStateNodes  = new int*         [nMarker];
  
  for (iMarker = 0; iMarker < nMarker; iMarker++){

    SlidingState[iMarker]      = NULL;
    SlidingStateNodes[iMarker] = NULL;
    
    if (config->GetMarker_All_KindBC(iMarker) == FLUID_INTERFACE){

      SlidingState[iMarker]       = new su2double**[geometry->GetnVertex(iMarker)];
      SlidingStateNodes[iMarker]  = new int        [geometry->GetnVertex(iMarker)];

      for (iPoint = 0; iPoint < geometry->GetnVertex(iMarker); iPoint++){
        SlidingState[iMarker][iPoint] = new su2double*[nPrimVar+1];

        SlidingStateNodes[iMarker][iPoint] = 0;
        for (iVar = 0; iVar < nPrimVar+1; iVar++)
          SlidingState[iMarker][iPoint][iVar] = NULL;
      }

    }
  }
  
}

CTurbSSTSolver::~CTurbSSTSolver(void) {
  
  if (constants != NULL) delete [] constants;
  
  unsigned long iMarker, iVertex;
  unsigned short iVar;

  if ( SlidingState != NULL ) {
    for (iMarker = 0; iMarker < nMarker; iMarker++) {
      if ( SlidingState[iMarker] != NULL ) {
        for (iVertex = 0; iVertex < nVertex[iMarker]; iVertex++)
          if ( SlidingState[iMarker][iVertex] != NULL ){
            for (iVar = 0; iVar < nPrimVar+1; iVar++)
              delete [] SlidingState[iMarker][iVertex][iVar];
            delete [] SlidingState[iMarker][iVertex];
          }
        delete [] SlidingState[iMarker];
      }
    }
    delete [] SlidingState;
  }
  
  if ( SlidingStateNodes != NULL ){
    for (iMarker = 0; iMarker < nMarker; iMarker++){
        if (SlidingStateNodes[iMarker] != NULL)
            delete [] SlidingStateNodes[iMarker];  
    }
    delete [] SlidingStateNodes;
  }
}

void CTurbSSTSolver::Preprocessing(CGeometry *geometry, CSolver **solver_container, CConfig *config, unsigned short iMesh, unsigned short iRKStep, unsigned short RunTime_EqSystem, bool Output) {
  
  unsigned long iPoint;

  unsigned long ExtIter = config->GetExtIter();
  bool disc_adjoint     = config->GetDiscrete_Adjoint();
  bool limiter_flow     = ((config->GetKind_SlopeLimit_Flow() != NO_LIMITER) && (ExtIter <= config->GetLimiterIter()) && !(disc_adjoint && config->GetFrozen_Limiter_Disc()));
  bool limiter_turb     = ((config->GetKind_SlopeLimit_Turb() != NO_LIMITER) && (ExtIter <= config->GetLimiterIter()) && !(disc_adjoint && config->GetFrozen_Limiter_Disc()));

  for (iPoint = 0; iPoint < nPoint; iPoint ++) {
    
    /*--- Initialize the residual vector ---*/
    
    LinSysRes.SetBlock_Zero(iPoint);
    
  }
  
  /*--- Initialize the Jacobian matrices ---*/
  
  Jacobian.SetValZero();

  /*--- Upwind second order reconstruction ---*/
  
  if (config->GetKind_Gradient_Method() == GREEN_GAUSS) SetSolution_Gradient_GG(geometry, config);
  if (config->GetKind_Gradient_Method() == WEIGHTED_LEAST_SQUARES) SetSolution_Gradient_LS(geometry, config);

  if (limiter_turb) SetSolution_Limiter(geometry, config);
  
  if (limiter_flow) solver_container[FLOW_SOL]->SetPrimitive_Limiter(geometry, config);

}

void CTurbSSTSolver::Postprocessing(CGeometry *geometry, CSolver **solver_container, CConfig *config, unsigned short iMesh) {
  su2double rho = 0.0, mu = 0.0, dist, omega, kine, strMag, F2, muT, zeta;
  su2double a1 = constants[7];
  unsigned long iPoint;
  
  bool compressible = (config->GetKind_Regime() == COMPRESSIBLE);
  bool incompressible = (config->GetKind_Regime() == INCOMPRESSIBLE);
  
  /*--- Compute mean flow and turbulence gradients ---*/
  
  if (config->GetKind_Gradient_Method() == GREEN_GAUSS) {
//    solver_container[FLOW_SOL]->SetPrimitive_Gradient_GG(geometry, config);
    SetSolution_Gradient_GG(geometry, config);
  }
  if (config->GetKind_Gradient_Method() == WEIGHTED_LEAST_SQUARES) {
//    solver_container[FLOW_SOL]->SetPrimitive_Gradient_LS(geometry, config);
    SetSolution_Gradient_LS(geometry, config);
  }
  
  for (iPoint = 0; iPoint < nPoint; iPoint ++) {
    
    /*--- Compute blending functions and cross diffusion ---*/
    
    if (compressible) {
      rho  = solver_container[FLOW_SOL]->node[iPoint]->GetDensity();
      mu   = solver_container[FLOW_SOL]->node[iPoint]->GetLaminarViscosity();
    }
    if (incompressible) {
      rho  = solver_container[FLOW_SOL]->node[iPoint]->GetDensity();
      mu   = solver_container[FLOW_SOL]->node[iPoint]->GetLaminarViscosity();
    }
    
    dist = geometry->node[iPoint]->GetWall_Distance();
    
    strMag = solver_container[FLOW_SOL]->node[iPoint]->GetStrainMag();

    node[iPoint]->SetBlendingFunc(mu, dist, rho);
    
    F2 = node[iPoint]->GetF2blending();
    
    /*--- Compute the eddy viscosity ---*/
    
    kine  = node[iPoint]->GetSolution(0);
    omega = node[iPoint]->GetSolution(1);
    zeta = min(1.0/omega, a1/(strMag*F2));
    muT = min(max(rho*kine*zeta,0.0),1.0);
    node[iPoint]->SetmuT(muT);
    
  }
  
}

void CTurbSSTSolver::Source_Residual(CGeometry *geometry, CSolver **solver_container, CNumerics *numerics, CNumerics *second_numerics, CConfig *config, unsigned short iMesh) {
  
  unsigned long iPoint;
  
  for (iPoint = 0; iPoint < nPointDomain; iPoint++) {
    
    /*--- Conservative variables w/o reconstruction ---*/
    
    numerics->SetPrimitive(solver_container[FLOW_SOL]->node[iPoint]->GetPrimitive(), NULL);
    
    /*--- Gradient of the primitive and conservative variables ---*/
    
    numerics->SetPrimVarGradient(solver_container[FLOW_SOL]->node[iPoint]->GetGradient_Primitive(), NULL);
    
    /*--- Turbulent variables w/o reconstruction, and its gradient ---*/
    
    numerics->SetTurbVar(node[iPoint]->GetSolution(), NULL);
    numerics->SetTurbVarGradient(node[iPoint]->GetGradient(), NULL);
    
    /*--- Set volume ---*/
    
    numerics->SetVolume(geometry->node[iPoint]->GetVolume());
    
    /*--- Set distance to the surface ---*/
    
    numerics->SetDistance(geometry->node[iPoint]->GetWall_Distance(), 0.0);
    
    /*--- Menter's first blending function ---*/
    
    numerics->SetF1blending(node[iPoint]->GetF1blending(),0.0);
    
    /*--- Menter's second blending function ---*/
    
    numerics->SetF2blending(node[iPoint]->GetF2blending(),0.0);
    
    /*--- Set vorticity and strain rate magnitude ---*/
    
    numerics->SetVorticity(solver_container[FLOW_SOL]->node[iPoint]->GetVorticity(), NULL);
    
    numerics->SetStrainMag(solver_container[FLOW_SOL]->node[iPoint]->GetStrainMag(), 0.0);
    
    /*--- Cross diffusion ---*/
    
    numerics->SetCrossDiff(node[iPoint]->GetCrossDiff(),0.0);
    
    /*--- Compute the source term ---*/
    
    numerics->ComputeResidual(Residual, Jacobian_i, NULL, config);
    
    /*--- Subtract residual and the Jacobian ---*/
    
    LinSysRes.SubtractBlock(iPoint, Residual);
    Jacobian.SubtractBlock(iPoint, iPoint, Jacobian_i);
    
  }
  
}

void CTurbSSTSolver::Source_Template(CGeometry *geometry, CSolver **solver_container, CNumerics *numerics,
                                     CConfig *config, unsigned short iMesh) {
  
}

void CTurbSSTSolver::BC_HeatFlux_Wall(CGeometry *geometry, CSolver **solver_container, CNumerics *conv_numerics, CNumerics *visc_numerics, CConfig *config, unsigned short val_marker) {
  
  unsigned long iPoint, jPoint, iVertex, total_index;
  unsigned short iDim, iVar;
  su2double distance, density = 0.0, laminar_viscosity = 0.0, beta_1;
  
  bool compressible = (config->GetKind_Regime() == COMPRESSIBLE);
  bool incompressible = (config->GetKind_Regime() == INCOMPRESSIBLE);
  
  for (iVertex = 0; iVertex < geometry->nVertex[val_marker]; iVertex++) {
    iPoint = geometry->vertex[val_marker][iVertex]->GetNode();
    
    /*--- Check if the node belongs to the domain (i.e, not a halo node) ---*/
    if (geometry->node[iPoint]->GetDomain()) {
      
      /*--- distance to closest neighbor ---*/
      jPoint = geometry->vertex[val_marker][iVertex]->GetNormal_Neighbor();
      distance = 0.0;
      for (iDim = 0; iDim < nDim; iDim++) {
        distance += (geometry->node[iPoint]->GetCoord(iDim) - geometry->node[jPoint]->GetCoord(iDim))*
        (geometry->node[iPoint]->GetCoord(iDim) - geometry->node[jPoint]->GetCoord(iDim));
      }
      distance = sqrt(distance);
      
      /*--- Set wall values ---*/
      if (compressible) {
        density = solver_container[FLOW_SOL]->node[jPoint]->GetDensity();
        laminar_viscosity = solver_container[FLOW_SOL]->node[jPoint]->GetLaminarViscosity();
      }
      if (incompressible) {
        density = solver_container[FLOW_SOL]->node[jPoint]->GetDensity();
        laminar_viscosity = solver_container[FLOW_SOL]->node[jPoint]->GetLaminarViscosity();
      }
      
      beta_1 = constants[4];
      
      Solution[0] = 0.0;
      Solution[1] = 60.0*laminar_viscosity/(density*beta_1*distance*distance);
      
      /*--- Set the solution values and zero the residual ---*/
      node[iPoint]->SetSolution_Old(Solution);
      node[iPoint]->SetSolution(Solution);
      LinSysRes.SetBlock_Zero(iPoint);
      
      /*--- Change rows of the Jacobian (includes 1 in the diagonal) ---*/
      for (iVar = 0; iVar < nVar; iVar++) {
        total_index = iPoint*nVar+iVar;
        Jacobian.DeleteValsRowi(total_index);
      }
      
    }
  }
  
}

void CTurbSSTSolver::BC_Isothermal_Wall(CGeometry *geometry, CSolver **solver_container, CNumerics *conv_numerics, CNumerics *visc_numerics, CConfig *config,
                                        unsigned short val_marker) {
  
  unsigned long iPoint, jPoint, iVertex, total_index;
  unsigned short iDim, iVar;
  su2double distance, density = 0.0, laminar_viscosity = 0.0, beta_1;
  
  bool compressible = (config->GetKind_Regime() == COMPRESSIBLE);
  bool incompressible = (config->GetKind_Regime() == INCOMPRESSIBLE);
  
  for (iVertex = 0; iVertex < geometry->nVertex[val_marker]; iVertex++) {
    iPoint = geometry->vertex[val_marker][iVertex]->GetNode();
    
    /*--- Check if the node belongs to the domain (i.e, not a halo node) ---*/
    if (geometry->node[iPoint]->GetDomain()) {
      
      /*--- distance to closest neighbor ---*/
      jPoint = geometry->vertex[val_marker][iVertex]->GetNormal_Neighbor();
      distance = 0.0;
      for (iDim = 0; iDim < nDim; iDim++) {
        distance += (geometry->node[iPoint]->GetCoord(iDim) - geometry->node[jPoint]->GetCoord(iDim))*
        (geometry->node[iPoint]->GetCoord(iDim) - geometry->node[jPoint]->GetCoord(iDim));
      }
      distance = sqrt(distance);
      
      /*--- Set wall values ---*/
      if (compressible) {
        density = solver_container[FLOW_SOL]->node[jPoint]->GetDensity();
        laminar_viscosity = solver_container[FLOW_SOL]->node[jPoint]->GetLaminarViscosity();
      }
      if (incompressible) {
        density = solver_container[FLOW_SOL]->node[jPoint]->GetDensity();
        laminar_viscosity = solver_container[FLOW_SOL]->node[jPoint]->GetLaminarViscosity();
      }
      
      beta_1 = constants[4];
      
      Solution[0] = 0.0;
      Solution[1] = 60.0*laminar_viscosity/(density*beta_1*distance*distance);
      
      /*--- Set the solution values and zero the residual ---*/
      node[iPoint]->SetSolution_Old(Solution);
      node[iPoint]->SetSolution(Solution);
      LinSysRes.SetBlock_Zero(iPoint);
      
      /*--- Change rows of the Jacobian (includes 1 in the diagonal) ---*/
      for (iVar = 0; iVar < nVar; iVar++) {
        total_index = iPoint*nVar+iVar;
        Jacobian.DeleteValsRowi(total_index);
      }
      
    }
  }
  
}

void CTurbSSTSolver::BC_Far_Field(CGeometry *geometry, CSolver **solver_container, CNumerics *conv_numerics, CNumerics *visc_numerics, CConfig *config, unsigned short val_marker) {
  
  unsigned long iPoint, iVertex;
  su2double *Normal, *V_infty, *V_domain;
  unsigned short iVar, iDim;
  
  bool grid_movement = config->GetGrid_Movement();
  
  Normal = new su2double[nDim];
  
  for (iVertex = 0; iVertex < geometry->nVertex[val_marker]; iVertex++) {
    
    iPoint = geometry->vertex[val_marker][iVertex]->GetNode();
    
    /*--- Check if the node belongs to the domain (i.e, not a halo node) ---*/
    
    if (geometry->node[iPoint]->GetDomain()) {
      
      /*--- Allocate the value at the infinity ---*/
      
      V_infty = solver_container[FLOW_SOL]->GetCharacPrimVar(val_marker, iVertex);
      
      /*--- Retrieve solution at the farfield boundary node ---*/
      
      V_domain = solver_container[FLOW_SOL]->node[iPoint]->GetPrimitive();
      
      conv_numerics->SetPrimitive(V_domain, V_infty);
      
      /*--- Set turbulent variable at the wall, and at infinity ---*/
      
      for (iVar = 0; iVar < nVar; iVar++)
      Solution_i[iVar] = node[iPoint]->GetSolution(iVar);
      
      Solution_j[0] = kine_Inf;
      Solution_j[1] = omega_Inf;
      
      conv_numerics->SetTurbVar(Solution_i, Solution_j);
      
      /*--- Set Normal (it is necessary to change the sign) ---*/
      
      geometry->vertex[val_marker][iVertex]->GetNormal(Normal);
      for (iDim = 0; iDim < nDim; iDim++)
      Normal[iDim] = -Normal[iDim];
      conv_numerics->SetNormal(Normal);
      
      /*--- Grid Movement ---*/
      
      if (grid_movement)
      conv_numerics->SetGridVel(geometry->node[iPoint]->GetGridVel(), geometry->node[iPoint]->GetGridVel());
      
      /*--- Compute residuals and Jacobians ---*/
      
      conv_numerics->ComputeResidual(Residual, Jacobian_i, Jacobian_j, config);
      
      /*--- Add residuals and Jacobians ---*/
      
      LinSysRes.AddBlock(iPoint, Residual);
      Jacobian.AddBlock(iPoint, iPoint, Jacobian_i);
      
    }
  }
  
  delete [] Normal;
  
}

void CTurbSSTSolver::BC_Inlet(CGeometry *geometry, CSolver **solver_container, CNumerics *conv_numerics, CNumerics *visc_numerics, CConfig *config,
                              unsigned short val_marker) {
  
  unsigned short iVar, iDim;
  unsigned long iVertex, iPoint, Point_Normal;
  su2double *V_inlet, *V_domain, *Normal;
  
  Normal = new su2double[nDim];
  
  bool grid_movement  = config->GetGrid_Movement();
  
  string Marker_Tag = config->GetMarker_All_TagBound(val_marker);
  
  /*--- Loop over all the vertices on this boundary marker ---*/
  for (iVertex = 0; iVertex < geometry->nVertex[val_marker]; iVertex++) {
    
    iPoint = geometry->vertex[val_marker][iVertex]->GetNode();
    
    /*--- Check if the node belongs to the domain (i.e., not a halo node) ---*/
    if (geometry->node[iPoint]->GetDomain()) {
      
      /*--- Index of the closest interior node ---*/
      Point_Normal = geometry->vertex[val_marker][iVertex]->GetNormal_Neighbor();
      
      /*--- Normal vector for this vertex (negate for outward convention) ---*/
      geometry->vertex[val_marker][iVertex]->GetNormal(Normal);
      for (iDim = 0; iDim < nDim; iDim++) Normal[iDim] = -Normal[iDim];
      
      /*--- Allocate the value at the inlet ---*/
      V_inlet = solver_container[FLOW_SOL]->GetCharacPrimVar(val_marker, iVertex);

      /*--- Retrieve solution at the farfield boundary node ---*/
      V_domain = solver_container[FLOW_SOL]->node[iPoint]->GetPrimitive();
      
      /*--- Set various quantities in the solver class ---*/
      conv_numerics->SetPrimitive(V_domain, V_inlet);
      
      /*--- Set the turbulent variable states. Use free-stream SST
       values for the turbulent state at the inflow. ---*/
      for (iVar = 0; iVar < nVar; iVar++)
      Solution_i[iVar] = node[iPoint]->GetSolution(iVar);
      
      Solution_j[0]= kine_Inf;
      Solution_j[1]= omega_Inf;
      
      conv_numerics->SetTurbVar(Solution_i, Solution_j);
      
      /*--- Set various other quantities in the solver class ---*/
      conv_numerics->SetNormal(Normal);
      
      if (grid_movement)
      conv_numerics->SetGridVel(geometry->node[iPoint]->GetGridVel(),
                                geometry->node[iPoint]->GetGridVel());
      
      /*--- Compute the residual using an upwind scheme ---*/
      conv_numerics->ComputeResidual(Residual, Jacobian_i, Jacobian_j, config);
      LinSysRes.AddBlock(iPoint, Residual);
      
      /*--- Jacobian contribution for implicit integration ---*/
      Jacobian.AddBlock(iPoint, iPoint, Jacobian_i);
      
      /*--- Viscous contribution ---*/
      visc_numerics->SetCoord(geometry->node[iPoint]->GetCoord(), geometry->node[Point_Normal]->GetCoord());
      visc_numerics->SetNormal(Normal);
      
      /*--- Conservative variables w/o reconstruction ---*/
      visc_numerics->SetPrimitive(V_domain, V_inlet);
      
      /*--- Turbulent variables w/o reconstruction, and its gradients ---*/
      visc_numerics->SetTurbVar(Solution_i, Solution_j);
      visc_numerics->SetTurbVarGradient(node[iPoint]->GetGradient(), node[iPoint]->GetGradient());
      
      /*--- Menter's first blending function ---*/
      visc_numerics->SetF1blending(node[iPoint]->GetF1blending(), node[iPoint]->GetF1blending());
      
      /*--- Compute residual, and Jacobians ---*/
      visc_numerics->ComputeResidual(Residual, Jacobian_i, Jacobian_j, config);
      
      /*--- Subtract residual, and update Jacobians ---*/
      LinSysRes.SubtractBlock(iPoint, Residual);
      Jacobian.SubtractBlock(iPoint, iPoint, Jacobian_i);
      
    }
  }
  
  /*--- Free locally allocated memory ---*/
  delete[] Normal;
  
}

void CTurbSSTSolver::BC_Outlet(CGeometry *geometry, CSolver **solver_container, CNumerics *conv_numerics, CNumerics *visc_numerics, CConfig *config, unsigned short val_marker) {
  
  unsigned long iPoint, iVertex, Point_Normal;
  unsigned short iVar, iDim;
  su2double *V_outlet, *V_domain, *Normal;
  
  bool grid_movement  = config->GetGrid_Movement();
  
  Normal = new su2double[nDim];
  
  /*--- Loop over all the vertices on this boundary marker ---*/
  for (iVertex = 0; iVertex < geometry->nVertex[val_marker]; iVertex++) {
    iPoint = geometry->vertex[val_marker][iVertex]->GetNode();
    
    /*--- Check if the node belongs to the domain (i.e., not a halo node) ---*/
    if (geometry->node[iPoint]->GetDomain()) {
      
      /*--- Index of the closest interior node ---*/
      Point_Normal = geometry->vertex[val_marker][iVertex]->GetNormal_Neighbor();
      
      /*--- Allocate the value at the outlet ---*/
      V_outlet = solver_container[FLOW_SOL]->GetCharacPrimVar(val_marker, iVertex);
      
      /*--- Retrieve solution at the farfield boundary node ---*/
      V_domain = solver_container[FLOW_SOL]->node[iPoint]->GetPrimitive();
      
      /*--- Set various quantities in the solver class ---*/
      conv_numerics->SetPrimitive(V_domain, V_outlet);
      
      /*--- Set the turbulent variables. Here we use a Neumann BC such
       that the turbulent variable is copied from the interior of the
       domain to the outlet before computing the residual.
       Solution_i --> TurbVar_internal,
       Solution_j --> TurbVar_outlet ---*/
      for (iVar = 0; iVar < nVar; iVar++) {
        Solution_i[iVar] = node[iPoint]->GetSolution(iVar);
        Solution_j[iVar] = node[iPoint]->GetSolution(iVar);
      }
      conv_numerics->SetTurbVar(Solution_i, Solution_j);
      
      /*--- Set Normal (negate for outward convention) ---*/
      geometry->vertex[val_marker][iVertex]->GetNormal(Normal);
      for (iDim = 0; iDim < nDim; iDim++)
      Normal[iDim] = -Normal[iDim];
      conv_numerics->SetNormal(Normal);
      
      if (grid_movement)
      conv_numerics->SetGridVel(geometry->node[iPoint]->GetGridVel(),
                                geometry->node[iPoint]->GetGridVel());
      
      /*--- Compute the residual using an upwind scheme ---*/
      conv_numerics->ComputeResidual(Residual, Jacobian_i, Jacobian_j, config);
      LinSysRes.AddBlock(iPoint, Residual);
      
      /*--- Jacobian contribution for implicit integration ---*/
      Jacobian.AddBlock(iPoint, iPoint, Jacobian_i);
      
      /*--- Viscous contribution ---*/
      visc_numerics->SetCoord(geometry->node[iPoint]->GetCoord(), geometry->node[Point_Normal]->GetCoord());
      visc_numerics->SetNormal(Normal);
      
      /*--- Conservative variables w/o reconstruction ---*/
      visc_numerics->SetPrimitive(V_domain, V_outlet);
      
      /*--- Turbulent variables w/o reconstruction, and its gradients ---*/
      visc_numerics->SetTurbVar(Solution_i, Solution_j);
      visc_numerics->SetTurbVarGradient(node[iPoint]->GetGradient(), node[iPoint]->GetGradient());
      
      /*--- Menter's first blending function ---*/
      visc_numerics->SetF1blending(node[iPoint]->GetF1blending(), node[iPoint]->GetF1blending());
      
      /*--- Compute residual, and Jacobians ---*/
      visc_numerics->ComputeResidual(Residual, Jacobian_i, Jacobian_j, config);
      
      /*--- Subtract residual, and update Jacobians ---*/
      LinSysRes.SubtractBlock(iPoint, Residual);
      Jacobian.SubtractBlock(iPoint, iPoint, Jacobian_i);
      
    }
  }
  
  /*--- Free locally allocated memory ---*/
  delete[] Normal;
  
}


void CTurbSSTSolver::BC_Inlet_MixingPlane(CGeometry *geometry, CSolver **solver_container, CNumerics *conv_numerics, CNumerics *visc_numerics, CConfig *config,
                              unsigned short val_marker) {

  unsigned short iVar, iSpan, iDim;
  unsigned long  oldVertex, iPoint, Point_Normal;
  long iVertex;
  su2double *V_inlet, *V_domain, *Normal;
  su2double extAverageKine, extAverageOmega;
  unsigned short nSpanWiseSections = config->GetnSpanWiseSections();

  Normal = new su2double[nDim];

  bool grid_movement  = config->GetGrid_Movement();

  string Marker_Tag = config->GetMarker_All_TagBound(val_marker);

  /*--- Loop over all the vertices on this boundary marker ---*/
  for (iSpan= 0; iSpan < nSpanWiseSections ; iSpan++){
    extAverageKine = solver_container[FLOW_SOL]->GetExtAverageKine(val_marker, iSpan);
    extAverageOmega = solver_container[FLOW_SOL]->GetExtAverageOmega(val_marker, iSpan);


    /*--- Loop over all the vertices on this boundary marker ---*/

    for (iVertex = 0; iVertex < geometry->nVertexSpan[val_marker][iSpan]; iVertex++) {

      /*--- find the node related to the vertex ---*/
      iPoint = geometry->turbovertex[val_marker][iSpan][iVertex]->GetNode();

      /*--- using the other vertex information for retrieving some information ---*/
      oldVertex = geometry->turbovertex[val_marker][iSpan][iVertex]->GetOldVertex();

      /*--- Index of the closest interior node ---*/
      Point_Normal = geometry->vertex[val_marker][oldVertex]->GetNormal_Neighbor();

      /*--- Normal vector for this vertex (negate for outward convention) ---*/

      geometry->vertex[val_marker][oldVertex]->GetNormal(Normal);
      for (iDim = 0; iDim < nDim; iDim++) Normal[iDim] = -Normal[iDim];

      /*--- Allocate the value at the inlet ---*/
      V_inlet = solver_container[FLOW_SOL]->GetCharacPrimVar(val_marker, oldVertex);

      /*--- Retrieve solution at the farfield boundary node ---*/

      V_domain = solver_container[FLOW_SOL]->node[iPoint]->GetPrimitive();

      /*--- Set various quantities in the solver class ---*/

      conv_numerics->SetPrimitive(V_domain, V_inlet);

      /*--- Set the turbulent variable states (prescribed for an inflow) ---*/

      for (iVar = 0; iVar < nVar; iVar++)
        Solution_i[iVar] = node[iPoint]->GetSolution(iVar);

      Solution_j[0]= extAverageKine;
      Solution_j[1]= extAverageOmega;

      conv_numerics->SetTurbVar(Solution_i, Solution_j);

      /*--- Set various other quantities in the solver class ---*/
      conv_numerics->SetNormal(Normal);

      if (grid_movement)
        conv_numerics->SetGridVel(geometry->node[iPoint]->GetGridVel(),
            geometry->node[iPoint]->GetGridVel());

      /*--- Compute the residual using an upwind scheme ---*/
      conv_numerics->ComputeResidual(Residual, Jacobian_i, Jacobian_j, config);
      LinSysRes.AddBlock(iPoint, Residual);

      /*--- Jacobian contribution for implicit integration ---*/
      Jacobian.AddBlock(iPoint, iPoint, Jacobian_i);

      /*--- Viscous contribution ---*/
      visc_numerics->SetCoord(geometry->node[iPoint]->GetCoord(), geometry->node[Point_Normal]->GetCoord());
      visc_numerics->SetNormal(Normal);

      /*--- Conservative variables w/o reconstruction ---*/
      visc_numerics->SetPrimitive(V_domain, V_inlet);

      /*--- Turbulent variables w/o reconstruction, and its gradients ---*/
      visc_numerics->SetTurbVar(Solution_i, Solution_j);
      visc_numerics->SetTurbVarGradient(node[iPoint]->GetGradient(), node[iPoint]->GetGradient());

      /*--- Menter's first blending function ---*/
      visc_numerics->SetF1blending(node[iPoint]->GetF1blending(), node[iPoint]->GetF1blending());

      /*--- Compute residual, and Jacobians ---*/
      visc_numerics->ComputeResidual(Residual, Jacobian_i, Jacobian_j, config);

      /*--- Subtract residual, and update Jacobians ---*/
      LinSysRes.SubtractBlock(iPoint, Residual);
      Jacobian.SubtractBlock(iPoint, iPoint, Jacobian_i);

    }
  }

  /*--- Free locally allocated memory ---*/
  delete[] Normal;

}

void CTurbSSTSolver::BC_Inlet_Turbo(CGeometry *geometry, CSolver **solver_container, CNumerics *conv_numerics, CNumerics *visc_numerics, CConfig *config,
                              unsigned short val_marker) {

  unsigned short iVar, iSpan, iDim;
  unsigned long  oldVertex, iPoint, Point_Normal;
  long iVertex;
  su2double *V_inlet, *V_domain, *Normal;
  unsigned short nSpanWiseSections = config->GetnSpanWiseSections();

  /*--- Quantities for computing the  kine and omega to impose at the inlet boundary. ---*/
  su2double rho, pressure, *Vel, VelMag, muLam, Intensity, viscRatio, kine_b, omega_b, kine;
  CFluidModel *FluidModel;

  FluidModel = solver_container[FLOW_SOL]->GetFluidModel();
  Intensity = config->GetTurbulenceIntensity_FreeStream();
  viscRatio = config->GetTurb2LamViscRatio_FreeStream();

  Normal = new su2double[nDim];
  Vel = new su2double[nDim];

  bool grid_movement  = config->GetGrid_Movement();

  string Marker_Tag = config->GetMarker_All_TagBound(val_marker);


  for (iSpan= 0; iSpan < nSpanWiseSections ; iSpan++){

    /*--- Compute the inflow kine and omega using the span wise averge quntities---*/
    for (iDim = 0; iDim < nDim; iDim++)
      Vel[iDim] = solver_container[FLOW_SOL]->GetAverageTurboVelocity(val_marker, iSpan)[iDim];

    rho       = solver_container[FLOW_SOL]->GetAverageDensity(val_marker, iSpan);
    pressure  = solver_container[FLOW_SOL]->GetAveragePressure(val_marker, iSpan);
    kine      = solver_container[FLOW_SOL]->GetAverageKine(val_marker, iSpan);

    FluidModel->SetTDState_Prho(pressure, rho);
    muLam = FluidModel->GetLaminarViscosity();

    VelMag = 0;
    for (iDim = 0; iDim < nDim; iDim++)
      VelMag += Vel[iDim]*Vel[iDim];
    VelMag = sqrt(VelMag);

    kine_b  = 3.0/2.0*(VelMag*VelMag*Intensity*Intensity);
    omega_b = rho*kine/(muLam*viscRatio);

    /*--- Loop over all the vertices on this boundary marker ---*/
    for (iVertex = 0; iVertex < geometry->nVertexSpan[val_marker][iSpan]; iVertex++) {

      /*--- find the node related to the vertex ---*/
      iPoint = geometry->turbovertex[val_marker][iSpan][iVertex]->GetNode();

      /*--- using the other vertex information for retrieving some information ---*/
      oldVertex = geometry->turbovertex[val_marker][iSpan][iVertex]->GetOldVertex();

      /*--- Index of the closest interior node ---*/
      Point_Normal = geometry->vertex[val_marker][oldVertex]->GetNormal_Neighbor();

      /*--- Normal vector for this vertex (negate for outward convention) ---*/

      geometry->vertex[val_marker][oldVertex]->GetNormal(Normal);
      for (iDim = 0; iDim < nDim; iDim++) Normal[iDim] = -Normal[iDim];

      /*--- Allocate the value at the inlet ---*/
      V_inlet = solver_container[FLOW_SOL]->GetCharacPrimVar(val_marker, oldVertex);

      /*--- Retrieve solution at the farfield boundary node ---*/

      V_domain = solver_container[FLOW_SOL]->node[iPoint]->GetPrimitive();

      /*--- Set various quantities in the solver class ---*/

      conv_numerics->SetPrimitive(V_domain, V_inlet);

      for (iVar = 0; iVar < nVar; iVar++)
        Solution_i[iVar] = node[iPoint]->GetSolution(iVar);

      /*--- Set the turbulent variable states. Use average span-wise values
             values for the turbulent state at the inflow. ---*/

      Solution_j[0]= kine_b;
      Solution_j[1]= omega_b;

      conv_numerics->SetTurbVar(Solution_i, Solution_j);

      /*--- Set various other quantities in the solver class ---*/
      conv_numerics->SetNormal(Normal);

      if (grid_movement)
        conv_numerics->SetGridVel(geometry->node[iPoint]->GetGridVel(),
            geometry->node[iPoint]->GetGridVel());

      /*--- Compute the residual using an upwind scheme ---*/
      conv_numerics->ComputeResidual(Residual, Jacobian_i, Jacobian_j, config);
      LinSysRes.AddBlock(iPoint, Residual);

      /*--- Jacobian contribution for implicit integration ---*/
      Jacobian.AddBlock(iPoint, iPoint, Jacobian_i);

      /*--- Viscous contribution ---*/
      visc_numerics->SetCoord(geometry->node[iPoint]->GetCoord(), geometry->node[Point_Normal]->GetCoord());
      visc_numerics->SetNormal(Normal);

      /*--- Conservative variables w/o reconstruction ---*/
      visc_numerics->SetPrimitive(V_domain, V_inlet);

      /*--- Turbulent variables w/o reconstruction, and its gradients ---*/
      visc_numerics->SetTurbVar(Solution_i, Solution_j);
      visc_numerics->SetTurbVarGradient(node[iPoint]->GetGradient(), node[iPoint]->GetGradient());

      /*--- Menter's first blending function ---*/
      visc_numerics->SetF1blending(node[iPoint]->GetF1blending(), node[iPoint]->GetF1blending());

      /*--- Compute residual, and Jacobians ---*/
      visc_numerics->ComputeResidual(Residual, Jacobian_i, Jacobian_j, config);

      /*--- Subtract residual, and update Jacobians ---*/
      LinSysRes.SubtractBlock(iPoint, Residual);
      Jacobian.SubtractBlock(iPoint, iPoint, Jacobian_i);

    }
  }

  /*--- Free locally allocated memory ---*/
  delete[] Normal;
  delete[] Vel;

}


void CTurbSSTSolver::BC_Fluid_Interface(CGeometry *geometry, CSolver **solver_container, CNumerics *conv_numerics,
    CNumerics *visc_numerics, CConfig *config){

  unsigned long iVertex, jVertex, iPoint, Point_Normal = 0;
  unsigned short iDim, iVar, iMarker;

  bool grid_movement = config->GetGrid_Movement();
  unsigned short nPrimVar = solver_container[FLOW_SOL]->GetnPrimVar();
  su2double *Normal = new su2double[nDim];
  su2double *PrimVar_i = new su2double[nPrimVar];
  su2double *PrimVar_j = new su2double[nPrimVar];
  su2double *tmp_residual = new su2double[nVar];
  
  unsigned long nDonorVertex;
  su2double weight;
  
  for (iMarker = 0; iMarker < config->GetnMarker_All(); iMarker++) {

    if (config->GetMarker_All_KindBC(iMarker) == FLUID_INTERFACE) {

      for (iVertex = 0; iVertex < geometry->nVertex[iMarker]; iVertex++) {
        
        iPoint = geometry->vertex[iMarker][iVertex]->GetNode();
        Point_Normal = geometry->vertex[iMarker][iVertex]->GetNormal_Neighbor();

        if (geometry->node[iPoint]->GetDomain()) {

          nDonorVertex = GetnSlidingStates(iMarker, iVertex);

          /*--- Initialize Residual, this will serve to accumulate the average ---*/
          
          for (iVar = 0; iVar < nVar; iVar++)
            Residual[iVar] = 0.0;

          /*--- Loop over the nDonorVertexes and compute the averaged flux ---*/
          
          for (jVertex = 0; jVertex < nDonorVertex; jVertex++){
            
            geometry->vertex[iMarker][iVertex]->GetNormal(Normal);
            for (iDim = 0; iDim < nDim; iDim++) Normal[iDim] = -Normal[iDim];

            for (iVar = 0; iVar < nPrimVar; iVar++) {
              PrimVar_i[iVar] = solver_container[FLOW_SOL]->node[iPoint]->GetPrimitive(iVar);
              PrimVar_j[iVar] = solver_container[FLOW_SOL]->GetSlidingState(iMarker, iVertex, iVar, jVertex);
            }

            /*--- Get the weight computed in the interpolator class for the j-th donor vertex ---*/
            
            weight = solver_container[FLOW_SOL]->GetSlidingState(iMarker, iVertex, nPrimVar, jVertex);

            /*--- Set primitive variables ---*/

            conv_numerics->SetPrimitive( PrimVar_i, PrimVar_j );

            /*--- Set the turbulent variable states ---*/
            Solution_i[0] = node[iPoint]->GetSolution(0);
            Solution_i[1] = node[iPoint]->GetSolution(1);

            Solution_j[0] = GetSlidingState(iMarker, iVertex, 0, jVertex);
            Solution_j[1] = GetSlidingState(iMarker, iVertex, 1, jVertex);

            conv_numerics->SetTurbVar(Solution_i, Solution_j);
    
            /*--- Set the normal vector ---*/

            conv_numerics->SetNormal(Normal);

            if (grid_movement)
              conv_numerics->SetGridVel(geometry->node[iPoint]->GetGridVel(), geometry->node[iPoint]->GetGridVel());

            conv_numerics->ComputeResidual(tmp_residual, Jacobian_i, Jacobian_j, config);

            /*--- Accumulate the residuals to compute the average ---*/
            
            for (iVar = 0; iVar < nVar; iVar++)
              Residual[iVar] += weight*tmp_residual[iVar];
          }
          
          /*--- Add Residuals and Jacobians ---*/

          LinSysRes.AddBlock(iPoint, Residual);

          Jacobian.AddBlock(iPoint, iPoint, Jacobian_i);

          /*--- Set the normal vector and the coordinates ---*/

          visc_numerics->SetNormal(Normal);
          visc_numerics->SetCoord(geometry->node[iPoint]->GetCoord(), geometry->node[Point_Normal]->GetCoord());

          /*--- Primitive variables, and gradient ---*/

          visc_numerics->SetPrimitive(PrimVar_i, PrimVar_j);
          //          visc_numerics->SetPrimVarGradient(node[iPoint]->GetGradient_Primitive(), node[iPoint]->GetGradient_Primitive());

          /*--- Turbulent variables and its gradients  ---*/

          visc_numerics->SetTurbVar(Solution_i, Solution_j);
          visc_numerics->SetTurbVarGradient(node[iPoint]->GetGradient(), node[iPoint]->GetGradient());

          /*--- Compute and update residual ---*/

          visc_numerics->ComputeResidual(Residual, Jacobian_i, Jacobian_j, config);

          LinSysRes.SubtractBlock(iPoint, Residual);

          /*--- Jacobian contribution for implicit integration ---*/

          Jacobian.SubtractBlock(iPoint, iPoint, Jacobian_i);

        }
      }
    }
  }

  /*--- Free locally allocated memory ---*/

  delete [] tmp_residual;
  delete [] Normal;
  delete [] PrimVar_i;
  delete [] PrimVar_j;

}

su2double* CTurbSSTSolver::GetConstants() {
  return constants;
}<|MERGE_RESOLUTION|>--- conflicted
+++ resolved
@@ -733,31 +733,7 @@
         }
         
         break;
-
-      case SA_E:
-            
-        for (iPoint = 0; iPoint < nPointDomain; iPoint++) {
-                node[iPoint]->AddClippedSolution(0, config->GetRelaxation_Factor_Turb()*LinSysSol[iPoint], lowerlimit[0], upperlimit[0]);
-        }
-            
-        break;
-
-      case SA_COMP:
-            
-        for (iPoint = 0; iPoint < nPointDomain; iPoint++) {
-                node[iPoint]->AddClippedSolution(0, config->GetRelaxation_Factor_Turb()*LinSysSol[iPoint], lowerlimit[0], upperlimit[0]);
-        }
-            
-        break;
-
-      case SA_E_COMP:
-            
-            for (iPoint = 0; iPoint < nPointDomain; iPoint++) {
-                node[iPoint]->AddClippedSolution(0, config->GetRelaxation_Factor_Turb()*LinSysSol[iPoint], lowerlimit[0], upperlimit[0]);
-            }
-            
-            break;
-      
+        
       case SA_NEG:
         
         for (iPoint = 0; iPoint < nPointDomain; iPoint++) {
@@ -1515,15 +1491,6 @@
   
   bool harmonic_balance = (config->GetUnsteady_Simulation() == HARMONIC_BALANCE);
   bool transition    = (config->GetKind_Trans_Model() == LM);
-  su2double Const_DES   = config->GetConst_DES();
-  su2double Delta, dist_wall, distDES, distDES_tilde;
-  su2double mu, rho, nu, eddy_visc, nut, k2,r_d, f_d, uijuij;
-  su2double **PrimVar_Grad;
-  su2double *nu_hat, fw_star = 0.424, cv1_3 = pow(7.1, 3.0); k2 = pow(0.41, 2.0);
-  su2double cb1   = 0.1355, ct3 = 1.2, ct4   = 0.5, cw_iddes = 0.15;
-  su2double sigma = 2./3., cb2 = 0.622;
-  su2double cw1, Ji, Ji_2, Ji_3, fv1, fv2, ft2, psi_2;
-  unsigned short iDim, jDim;
   bool transition_BC = (config->GetKind_Trans_Model() == BC);
   
   for (iPoint = 0; iPoint < nPointDomain; iPoint++) {
@@ -1557,516 +1524,6 @@
     
     numerics->SetVolume(geometry->node[iPoint]->GetVolume());
 
-<<<<<<< HEAD
-    /*--- Get Hybrid RANS/LES Type ---*/
-      /*--- It can be coupled with any SA model (Find a more elegant way)---*/
-      
-    if (config->GetKind_HybridRANSLES()==NO_HYBRIDRANSLES) {
-          
-          /*--- Set distance to the surface ---*/
-          
-      numerics->SetDistance(geometry->node[iPoint]->GetWall_Distance(), 0.0);
-    }
-    else if (config->GetKind_HybridRANSLES()==SA_DES){
-
-      dist_wall = geometry->node[iPoint]->GetWall_Distance();
-      Delta = pow(geometry -> node[iPoint]->GetVolume(),1.0/3.0);
-      distDES = Const_DES * Delta;
-      distDES_tilde = min(distDES,dist_wall);
-      
-      /*--- Set distance to the surface with DES distance ---*/
-      
-      numerics->SetDistance(distDES_tilde, 0.0);
-    }
-    else if (config->GetKind_HybridRANSLES()==SA_DDES){
-      su2double *Coord_i, *Coord_j, aux_delta;
-      unsigned short nNeigh, iNeigh;
-      unsigned long NumNeigh;
-      
-      /*--- Marcello Righi's Delta max ---*/
-      
-        Coord_i = geometry->node[iPoint]->GetCoord();
-        nNeigh = geometry->node[iPoint]->GetnPoint();
-        
-        Delta=0.;
-        
-        for (iNeigh=0;iNeigh<nNeigh;++iNeigh){
-        NumNeigh = geometry->node[iPoint]->GetPoint(iNeigh);
-        Coord_j = geometry->node[NumNeigh]->GetCoord();
-        
-        aux_delta=0.;
-        for (iDim=0;iDim<nDim;++iDim)
-          aux_delta += pow((Coord_j[iDim]-Coord_i[iDim]),2.);
-        
-        Delta=max(Delta,sqrt(aux_delta));
-        
-        }
-
-      dist_wall = geometry->node[iPoint]->GetWall_Distance();
-      
-      distDES = Const_DES * Delta;
-      PrimVar_Grad=solver_container[FLOW_SOL]->node[iPoint]->GetGradient_Primitive();
-      
-      uijuij=0.0;
-      
-      for(iDim=0;iDim<nDim;++iDim){
-          for(jDim=0;jDim<nDim;++jDim){
-              uijuij+= PrimVar_Grad[1+iDim][jDim]*PrimVar_Grad[1+iDim][jDim];}}
-      
-      uijuij=sqrt(fabs(uijuij));
-      uijuij=max(uijuij,1e-10);
-      
-      rho = solver_container[FLOW_SOL]->node[iPoint]->GetDensity();
-      mu  = solver_container[FLOW_SOL]->node[iPoint]->GetLaminarViscosity();
-      
-      nu=mu/rho;
-      
-      eddy_visc = solver_container[TURB_SOL]->node[iPoint]->GetmuT();
-      nut=eddy_visc/rho;
-      k2=pow(0.41,2.0);
-      r_d= (nut+nu)/(uijuij*k2*pow(dist_wall, 2.0));
-      f_d= 1.0-tanh(pow(8.0*r_d,3.0));
-      
-      /*--- Low Reynolds number correction tem ---*/
-      nu_hat = node[iPoint]->GetSolution();
-      Ji   = nu_hat[0]/nu;
-      Ji_2 = Ji * Ji;
-      Ji_3 = Ji*Ji*Ji;
-      fv1  = Ji_3/(Ji_3+cv1_3);
-      fv2 = 1.0 - Ji/(1.0+Ji*fv1);
-      ft2 = ct3*exp(-ct4*Ji_2);
-      cw1 = cb1/k2+(1.0+cb2)/sigma;
-      
-      psi_2 = (1.0 - (cb1/(cw1*k2*fw_star))*(ft2 + (1.0 - ft2)*fv2))/(fv1 * max(1.0e-10,1.0-ft2));
-      psi_2 = min(100.0,psi_2);
-      
-      //distDES_tilde=dist_wall-f_d*max(0.0,(dist_wall-distDES*sqrt(psi_2)));
-      distDES_tilde=dist_wall-f_d*max(0.0,(dist_wall-distDES));
-      
-      /*--- Set distance to the surface with DDES distance ---*/
-
-      numerics->SetDistance(distDES_tilde, 0.0);
-    }
-    else if (config->GetKind_HybridRANSLES()==SA_ZDES){
-      su2double *Coord_i, *Coord_j, deltax=0.0, deltay=0.0, deltaz=0.0, aux_delta, *Vorticity_i;
-      su2double Omega, ratio_Omegax, ratio_Omegay, ratio_Omegaz;
-      unsigned short nNeigh, iNeigh;
-      unsigned long NumNeigh;
-      
-      Coord_i = geometry->node[iPoint]->GetCoord();
-      nNeigh = geometry->node[iPoint]->GetnPoint();
-      
-      for (iNeigh=0;iNeigh<nNeigh;++iNeigh){
-          NumNeigh = geometry->node[iPoint]->GetPoint(iNeigh);
-          Coord_j = geometry->node[NumNeigh]->GetCoord();
-          aux_delta = abs(Coord_j[0] - Coord_i[0]);
-          deltax = max(deltax,aux_delta);
-          aux_delta = abs(Coord_j[1] - Coord_i[1]);
-          deltay = max(deltay,aux_delta);
-          if (nDim == 3){
-              aux_delta = abs(Coord_j[2] - Coord_i[2]);
-              deltaz = max(deltaz,aux_delta);}
-      }
-      
-      Vorticity_i = solver_container[FLOW_SOL]->node[iPoint]->GetVorticity();
-      Omega = sqrt(Vorticity_i[0]*Vorticity_i[0]+ Vorticity_i[1]*Vorticity_i[1]+ Vorticity_i[2]*Vorticity_i[2]);
-      ratio_Omegax = Vorticity_i[0]/Omega;
-      ratio_Omegay = Vorticity_i[1]/Omega;
-      ratio_Omegaz = Vorticity_i[2]/Omega;
-      
-      Delta =sqrt(pow(ratio_Omegax,2.0)*deltay*deltaz + pow(ratio_Omegay,2.0)*deltax*deltaz + pow(ratio_Omegaz,2.0)*deltax*deltay);
-      
-      dist_wall = geometry->node[iPoint]->GetWall_Distance();
-      
-      distDES = Const_DES * Delta;
-      PrimVar_Grad=solver_container[FLOW_SOL]->node[iPoint]->GetGradient_Primitive();
-      
-      uijuij=0.0;
-      for(iDim=0;iDim<nDim;++iDim){
-          for(jDim=0;jDim<nDim;++jDim){
-              uijuij+= PrimVar_Grad[1+iDim][jDim]*PrimVar_Grad[1+iDim][jDim];}}
-      
-      uijuij=sqrt(fabs(uijuij));
-      uijuij=max(uijuij,1e-10);
-      
-      
-      rho = solver_container[FLOW_SOL]->node[iPoint]->GetDensity();
-      mu  = solver_container[FLOW_SOL]->node[iPoint]->GetLaminarViscosity();
-      
-      nu=mu/rho;
-      
-      eddy_visc = solver_container[TURB_SOL]->node[iPoint]->GetmuT();
-      nut=eddy_visc/rho;
-      k2=pow(0.41,2.0);
-      r_d= (nut+nu)/(uijuij*k2*pow(dist_wall, 2.0));
-      f_d= 1.0-tanh(pow(8.0*r_d,3.0));
-      
-      /*--- Low Reynolds number correction tem ---*/
-      nu_hat = node[iPoint]->GetSolution();
-      Ji   = nu_hat[0]/nu;
-      Ji_2 = Ji * Ji;
-      Ji_3 = Ji*Ji*Ji;
-      fv1  = Ji_3/(Ji_3+cv1_3);
-      fv2 = 1.0 - Ji/(1.0+Ji*fv1);
-      ft2 = ct3*exp(-ct4*Ji_2);
-      cw1 = cb1/k2+(1.0+cb2)/sigma;
-      
-      psi_2 = (1.0 - (cb1/(cw1*k2*fw_star))*(ft2 + (1.0 - ft2)*fv2))/(fv1 * max(1.0e-10,1.0-ft2));
-      psi_2 = min(100.0,psi_2);
-      
-      //distDES_tilde=dist_wall-f_d*max(0.0,(dist_wall-distDES*sqrt(psi_2)));
-      distDES_tilde=dist_wall-f_d*max(0.0,(dist_wall-distDES));
-      
-      /*--- Set distance to the surface with DDES distance ---*/
-      numerics->SetDistance(distDES_tilde, 0.0);
-    }
-    else if (config->GetKind_HybridRANSLES()==SA_EDDES){
-          
-      /*--- An Enhanced Version of DES with Rapid Transition from RANS to LES in Separated Flows.
-       Shur et al.
-       Flow Turbulence Combust - 2015
-       ---*/
-      su2double *Coord_i, *Coord_j, *Vorticity_i, *Vorticity_j;
-      su2double Omega, ratio_Omega[3]={0.0,0.0,0.0}, delta_i[3]={0.0,0.0,0.0}, ln[3]={0.0,0.0,0.0};
-      su2double **PrimVar_Grad_j, f_kh, f_kh_lim;
-      su2double Strain_i[3][3], Strain_j[3][3],StrainDotVort[3]={0.0,0.0,0.0},numVecVort[3]={0.0,0.0,0.0};
-      su2double numerator, denominator, trace0, trace1, VTM_i, ln_max, aux_ln, f_max=1.0, f_min=0.1, a1=0.15, a2=0.3;
-      unsigned short nNeigh, iNeigh, i,j;
-      
-      unsigned long NumNeigh;
-      
-      /*--- Initialize Strain Tensor ---*/
-      for (i=0; i<3; ++i) {
-        for (j=0; j<3; ++j) {
-          Strain_i[i][j]=0.0;
-          Strain_j[i][j]=0.0;
-        }
-      }
-      
-      Coord_i = geometry->node[iPoint]->GetCoord();
-      nNeigh = geometry->node[iPoint]->GetnPoint();
-      PrimVar_Grad=solver_container[FLOW_SOL]->node[iPoint]->GetGradient_Primitive();
-      
-      /*-- Strain Tensor --*/
-      
-      Strain_i[0][0] = PrimVar_Grad[1][0];
-      Strain_i[1][0] = 0.5*(PrimVar_Grad[2][0] + PrimVar_Grad[1][1]);
-      Strain_i[0][1] = 0.5*(PrimVar_Grad[1][1] + PrimVar_Grad[2][0]);
-      Strain_i[1][1] = PrimVar_Grad[2][1];
-      if (nDim==3){
-        Strain_i[0][2] = 0.5*(PrimVar_Grad[3][0] + PrimVar_Grad[1][2]);
-        Strain_i[1][2] = 0.5*(PrimVar_Grad[3][1] + PrimVar_Grad[2][2]);
-        Strain_i[2][0] = 0.5*(PrimVar_Grad[1][2] + PrimVar_Grad[3][0]);
-        Strain_i[2][1] = 0.5*(PrimVar_Grad[2][2] + PrimVar_Grad[3][1]);
-        Strain_i[2][0] = PrimVar_Grad[3][2];
-      }
-      
-      Vorticity_i = solver_container[FLOW_SOL]->node[iPoint]->GetVorticity();
-      Omega = sqrt(Vorticity_i[0]*Vorticity_i[0]+ Vorticity_i[1]*Vorticity_i[1]+ Vorticity_i[2]*Vorticity_i[2]);
-      
-      for (i=0; i<3; ++i) {
-        ratio_Omega[i] = Vorticity_i[i]/Omega;
-      }
-      
-      
-      StrainDotVort[0] = Strain_i[0][0]*Vorticity_i[0]+Strain_i[0][1]*Vorticity_i[1]+Strain_i[0][2]*Vorticity_i[2];
-      StrainDotVort[1] = Strain_i[1][0]*Vorticity_i[0]+Strain_i[1][1]*Vorticity_i[1]+Strain_i[1][2]*Vorticity_i[2];
-      StrainDotVort[2] = Strain_i[2][0]*Vorticity_i[0]+Strain_i[2][1]*Vorticity_i[1]+Strain_i[2][2]*Vorticity_i[2];
-      
-      numVecVort[0]=StrainDotVort[1]*Vorticity_i[2] - StrainDotVort[2]*Vorticity_i[1];
-      numVecVort[1]=StrainDotVort[2]*Vorticity_i[0] - StrainDotVort[0]*Vorticity_i[2];
-      numVecVort[2]=StrainDotVort[0]*Vorticity_i[1] - StrainDotVort[1]*Vorticity_i[0];
-      
-      numerator = sqrt(6.0) * sqrt(numVecVort[0]*numVecVort[0] + numVecVort[1]*numVecVort[1] + numVecVort[2]*numVecVort[2]);
-      trace0 = 3.0*(pow(Strain_i[0][0],2.0) + pow(Strain_i[1][1],2.0) + pow(Strain_i[2][2],2.0));
-      trace1 = pow(Strain_i[0][0] + Strain_i[1][1] + Strain_i[2][2],2.0);
-      denominator = pow(Omega, 2.0) * sqrt(trace0-trace1);
-      
-      rho = solver_container[FLOW_SOL]->node[iPoint]->GetDensity();
-      mu  = solver_container[FLOW_SOL]->node[iPoint]->GetLaminarViscosity();
-      
-      nu=mu/rho;
-      
-      eddy_visc = solver_container[TURB_SOL]->node[iPoint]->GetmuT();
-      nut=eddy_visc/rho;
-      
-      VTM_i = (numerator/denominator) * max(1.0,0.2*nu/nut);
-      
-      ln_max=0.0;
-      for (iNeigh=0;iNeigh<nNeigh;++iNeigh){
-        NumNeigh = geometry->node[iPoint]->GetPoint(iNeigh);
-        Coord_j = geometry->node[NumNeigh]->GetCoord();
-        delta_i[0] = fabs(Coord_j[0] - Coord_i[0]);
-        delta_i[1] = fabs(Coord_j[1] - Coord_i[1]);
-        if (nDim == 3)
-          delta_i[2] = fabs(Coord_j[2] - Coord_i[2]);
-        ln[0] = delta_i[1]*ratio_Omega[2] - delta_i[2]*ratio_Omega[1];
-        ln[1] = delta_i[2]*ratio_Omega[0] - delta_i[0]*ratio_Omega[2];
-        ln[2] = delta_i[0]*ratio_Omega[1] - delta_i[1]*ratio_Omega[0];
-        aux_ln = sqrt(ln[0]*ln[0] + ln[1]*ln[1] + ln[2]*ln[2]);
-        ln_max = max(ln_max,aux_ln);
-        
-        PrimVar_Grad_j=solver_container[FLOW_SOL]->node[NumNeigh]->GetGradient_Primitive();
-        
-        /*-- Strain Tensor --*/
-        
-        Strain_j[0][0] = PrimVar_Grad_j[1][0];
-        Strain_j[1][0] = 0.5*(PrimVar_Grad_j[2][0] + PrimVar_Grad_j[1][1]);
-        Strain_j[0][1] = 0.5*(PrimVar_Grad_j[1][1] + PrimVar_Grad_j[2][0]);
-        Strain_j[1][1] = PrimVar_Grad_j[2][1];
-        if (nDim==3){
-          Strain_j[0][2] = 0.5*(PrimVar_Grad_j[3][0] + PrimVar_Grad_j[1][2]);
-          Strain_j[1][2] = 0.5*(PrimVar_Grad_j[3][1] + PrimVar_Grad_j[2][2]);
-          Strain_j[2][0] = 0.5*(PrimVar_Grad_j[1][2] + PrimVar_Grad_j[3][0]);
-          Strain_j[2][1] = 0.5*(PrimVar_Grad_j[2][2] + PrimVar_Grad_j[3][1]);
-          Strain_j[2][0] = PrimVar_Grad_j[3][2];
-        }
-        
-        Vorticity_j = solver_container[FLOW_SOL]->node[NumNeigh]->GetVorticity();
-        Omega = sqrt(Vorticity_j[0]*Vorticity_j[0]+ Vorticity_j[1]*Vorticity_j[1]+ Vorticity_j[2]*Vorticity_j[2]);
-        StrainDotVort[0] = Strain_j[0][0]*Vorticity_j[0]+Strain_j[0][1]*Vorticity_j[1]+Strain_j[0][2]*Vorticity_j[2];
-        StrainDotVort[1] = Strain_j[1][0]*Vorticity_j[0]+Strain_j[1][1]*Vorticity_j[1]+Strain_j[1][2]*Vorticity_j[2];
-        StrainDotVort[2] = Strain_j[2][0]*Vorticity_j[0]+Strain_j[2][1]*Vorticity_j[1]+Strain_j[2][2]*Vorticity_j[2];
-        
-        numVecVort[0]=StrainDotVort[1]*Vorticity_j[2] - StrainDotVort[2]*Vorticity_j[1];
-        numVecVort[1]=StrainDotVort[2]*Vorticity_j[0] - StrainDotVort[0]*Vorticity_j[2];
-        numVecVort[2]=StrainDotVort[0]*Vorticity_j[1] - StrainDotVort[1]*Vorticity_j[0];
-        
-        numerator = sqrt(6.0) * sqrt(numVecVort[0]*numVecVort[0] + numVecVort[1]*numVecVort[1] + numVecVort[2]*numVecVort[2]);
-        trace0 = 3.0*(pow(Strain_j[0][0],2.0) + pow(Strain_j[1][1],2.0) + pow(Strain_j[2][2],2.0));
-        trace1 = pow(Strain_j[0][0] + Strain_j[1][1] + Strain_j[2][2],2.0);
-        denominator = pow(Omega, 2.0) * sqrt(trace0-trace1);
-        //cout << "VTM: " << numerator/denominator << endl;
-        VTM_i += (numerator/denominator) * max(1.0,0.2*nu/nut);
-      }
-      
-      //cout << ln_max << endl;
-      VTM_i = (VTM_i/fabs(nNeigh + 1.0));
-      
-      f_kh = max(f_min, min(f_max, f_min + ((f_max - f_min)/(a2 - a1)) * (VTM_i - a1)));
-      
-      dist_wall = geometry->node[iPoint]->GetWall_Distance();
-      
-      uijuij=0.0;
-      for(iDim=0;iDim<nDim;++iDim){
-        for(jDim=0;jDim<nDim;++jDim){
-          uijuij+= PrimVar_Grad[1+iDim][jDim]*PrimVar_Grad[1+iDim][jDim];}}
-      
-      uijuij=sqrt(fabs(uijuij));
-      uijuij=max(uijuij,1e-10);
-      
-      k2=pow(0.41,2.0);
-      r_d= (nut+nu)/(uijuij*k2*pow(dist_wall, 2.0));
-      f_d= 1.0-tanh(pow(8.0*r_d,3.0));
-      
-      if (f_d < (1.0-0.01)) {
-        f_kh_lim = 1.0;
-      }
-      else {
-        f_kh_lim = f_kh;
-      }
-      
-      Delta = (ln_max/sqrt(3.0)) * f_kh_lim;
-      distDES = Const_DES * Delta;
-      
-      distDES_tilde=dist_wall-f_d*max(0.0,(dist_wall-distDES));
-      
-      /*--- Set distance to the surface with DDES distance ---*/
-      numerics->SetDistance(distDES_tilde, 0.0);
-    }
-    else if (config->GetKind_HybridRANSLES()==SA_IDDES){
-      su2double *Coord_i, *Coord_j, aux_delta, Delta_min, aux_min;
-      su2double alpha2, f_b, f_d_tilde, dist_zonal;
-      unsigned short nNeigh, iNeigh;
-      unsigned long NumNeigh;
-      
-      Coord_i = geometry->node[iPoint]->GetCoord();
-      nNeigh = geometry->node[iPoint]->GetnPoint();
-      
-      Delta = 0.0;
-      Delta_min = 0.0;
-      for (iNeigh=0;iNeigh<nNeigh;++iNeigh){
-        NumNeigh = geometry->node[iPoint]->GetPoint(iNeigh);
-        Coord_j = geometry->node[NumNeigh]->GetCoord();
-        
-        aux_delta = 0.0;
-        aux_min = 0.0;
-        for (iDim=0;iDim<nDim;++iDim){
-          aux_delta = max(aux_delta,Coord_j[iDim]-Coord_i[iDim]);
-          aux_min = min(aux_min,Coord_j[iDim]-Coord_i[iDim]);
-        }
-        
-        Delta_min = min(Delta_min, aux_min);
-        Delta = max(Delta,aux_delta);
-      }
-      
-      dist_wall = geometry->node[iPoint]->GetWall_Distance();
-      
-      //distDES = Const_DES * Delta;
-      
-      distDES = max(cw_iddes*dist_wall, cw_iddes*Delta);
-      distDES = max(distDES, Delta_min);
-      distDES = min(distDES,Delta) * Const_DES;
-      
-      PrimVar_Grad=solver_container[FLOW_SOL]->node[iPoint]->GetGradient_Primitive();
-      
-      uijuij=0.0;
-      for(iDim=0;iDim<nDim;++iDim){
-        for(jDim=0;jDim<nDim;++jDim){
-          uijuij+= PrimVar_Grad[1+iDim][jDim]*PrimVar_Grad[1+iDim][jDim];}}
-      
-      uijuij=sqrt(fabs(uijuij));
-      uijuij=max(uijuij,1e-10);
-      
-
-      rho = solver_container[FLOW_SOL]->node[iPoint]->GetDensity();
-      mu  = solver_container[FLOW_SOL]->node[iPoint]->GetLaminarViscosity();
-      
-      nu=mu/rho;
-      
-      eddy_visc = solver_container[TURB_SOL]->node[iPoint]->GetmuT();
-      nut=eddy_visc/rho;
-      k2=pow(0.41,2.0);
-      
-      /*--- The variables r_d and f_d are functions only of the eddy viscosity ---*/
-      
-      r_d= (nut)/(uijuij*k2*pow(dist_wall, 2.0));
-      f_d= 1.0-tanh(pow(8.0*r_d,3.0));
-      
-      alpha2 = pow(0.25 - (dist_wall/Delta) , 2.0);
-      f_b = min(2.0 * exp(-9.0 * alpha2), 1.0);
-      f_d_tilde = max((1.0-f_d), f_b);
-
-      /*--- Low Reynolds number correction term ---*/
-      
-      nu_hat = node[iPoint]->GetSolution();
-      Ji   = nu_hat[0]/nu;
-      Ji_2 = Ji * Ji;
-      Ji_3 = Ji*Ji*Ji;
-      fv1  = Ji_3/(Ji_3+cv1_3);
-      fv2 = 1.0 - Ji/(1.0+Ji*fv1);
-      ft2 = ct3*exp(-ct4*Ji_2);
-      cw1 = cb1/k2+(1.0+cb2)/sigma;
-      
-      psi_2 = (1.0 - (cb1/(cw1*k2*fw_star))*(ft2 + (1.0 - ft2)*fv2))/(fv1 * max(1.0e-10,1.0-ft2));
-      psi_2 = min(100.0,psi_2);
-
-      distDES_tilde = f_d_tilde * dist_wall + (1.0 - f_d_tilde) * distDES*sqrt(psi_2);
-      
-      /*--- Set distance to the surface with IDDES distance ---*/
-      
-      if (config->GetZonal_DES()){
-        dist_zonal = config->GetZonal_Dist();
-        if (dist_wall <= dist_zonal)
-          numerics->SetDistance(dist_wall, 0.0);
-        else
-          numerics->SetDistance(distDES_tilde, 0.0);
-      }
-      else
-        numerics->SetDistance(distDES_tilde, 0.0);
-      
-    }
-    else if (config->GetKind_HybridRANSLES()==SA_IZDES){
-      su2double *Coord_i, *Coord_j, aux_delta, Delta_min, aux_min;
-      su2double alpha2, f_b, f_d_tilde, dist_zonal;
-      su2double deltax=0.0, deltay=0.0, deltaz=0.0, *Vorticity_i;
-      su2double Omega, ratio_Omegax, ratio_Omegay, ratio_Omegaz, Delta_w;
-      unsigned short nNeigh, iNeigh;
-      unsigned long NumNeigh;
-      
-      Coord_i = geometry->node[iPoint]->GetCoord();
-      nNeigh = geometry->node[iPoint]->GetnPoint();
-      
-      Delta = 0.0;
-      Delta_min = 0.0;
-      for (iNeigh=0;iNeigh<nNeigh;++iNeigh){
-        NumNeigh = geometry->node[iPoint]->GetPoint(iNeigh);
-        Coord_j = geometry->node[NumNeigh]->GetCoord();
-        
-        aux_delta = 0.0;
-        aux_min = 0.0;
-        for (iDim=0;iDim<nDim;++iDim){
-          aux_delta = max(aux_delta,Coord_j[iDim]-Coord_i[iDim]);
-          aux_min = min(aux_min,Coord_j[iDim]-Coord_i[iDim]);
-        }
-        Delta_min = min(Delta_min, aux_min);
-        Delta = max(Delta,aux_delta);
-        
-        deltax = max(deltax, abs(Coord_j[0] - Coord_i[0]));
-        deltay = max(deltay, abs(Coord_j[1] - Coord_i[1]));
-        deltaz = max(deltaz, abs(Coord_j[2] - Coord_i[2]));
-      }
-                
-      Vorticity_i = solver_container[FLOW_SOL]->node[iPoint]->GetVorticity();
-      Omega = sqrt(Vorticity_i[0]*Vorticity_i[0]+ Vorticity_i[1]*Vorticity_i[1]+ Vorticity_i[2]*Vorticity_i[2]);
-      ratio_Omegax = Vorticity_i[0]/Omega;
-      ratio_Omegay = Vorticity_i[1]/Omega;
-      ratio_Omegaz = Vorticity_i[2]/Omega;
-      
-      Delta_w =sqrt(pow(ratio_Omegax,2.0)*deltay*deltaz + pow(ratio_Omegay,2.0)*deltax*deltaz + pow(ratio_Omegaz,2.0)*deltax*deltay);
-      
-      dist_wall = geometry->node[iPoint]->GetWall_Distance();
-      
-      distDES = max(cw_iddes*dist_wall, cw_iddes*Delta);
-      distDES = max(distDES, Delta_min);
-      distDES = min(distDES,Delta_w) * Const_DES;
-      
-      PrimVar_Grad=solver_container[FLOW_SOL]->node[iPoint]->GetGradient_Primitive();
-      
-      uijuij=0.0;
-      for(iDim=0;iDim<nDim;++iDim){
-        for(jDim=0;jDim<nDim;++jDim){
-          uijuij+= PrimVar_Grad[1+iDim][jDim]*PrimVar_Grad[1+iDim][jDim];}}
-      
-      uijuij=sqrt(fabs(uijuij));
-      uijuij=max(uijuij,1e-10);
-      
-      rho = solver_container[FLOW_SOL]->node[iPoint]->GetDensity();
-      mu  = solver_container[FLOW_SOL]->node[iPoint]->GetLaminarViscosity();
-      
-      nu=mu/rho;
-      
-      eddy_visc = solver_container[TURB_SOL]->node[iPoint]->GetmuT();
-      nut=eddy_visc/rho;
-      k2=pow(0.41,2.0);
-      
-      /*--- The variables r_d and f_d are functions only of the eddy viscosity ---*/
-      
-      r_d= (nut)/(uijuij*k2*pow(dist_wall, 2.0));
-      f_d= 1.0-tanh(pow(8.0*r_d,3.0));
-      
-      alpha2 = pow(0.25 - (dist_wall/Delta) , 2.0);
-      f_b = min(2.0 * exp(-9.0 * alpha2), 1.0);
-      f_d_tilde = max((1.0-f_d), f_b);
-
-      /*--- Low Reynolds number correction term ---*/
-      
-      nu_hat = node[iPoint]->GetSolution();
-      Ji   = nu_hat[0]/nu;
-      Ji_2 = Ji * Ji;
-      Ji_3 = Ji*Ji*Ji;
-      fv1  = Ji_3/(Ji_3+cv1_3);
-      fv2 = 1.0 - Ji/(1.0+Ji*fv1);
-      ft2 = ct3*exp(-ct4*Ji_2);
-      cw1 = cb1/k2+(1.0+cb2)/sigma;
-      
-      psi_2 = (1.0 - (cb1/(cw1*k2*fw_star))*(ft2 + (1.0 - ft2)*fv2))/(fv1 * max(1.0e-10,1.0-ft2));
-      psi_2 = min(100.0,psi_2);
-
-      distDES_tilde = f_d_tilde * dist_wall + (1.0 - f_d_tilde) * distDES*sqrt(psi_2);
-      
-      /*--- Set distance to the surface with IDDES distance ---*/
-      
-//      if (config->GetZonal_DES()){
-//          dist_zonal = config->GetZonal_Dist();
-//          if (dist_wall <= dist_zonal)
-//              numerics->SetDistance(dist_wall, 0.0);
-//          else
-//              numerics->SetDistance(distDES_tilde, 0.0);
-//      }
-//      else
-//        numerics->SetDistance(distDES_tilde, 0.0);
-=======
     /*--- Get Hybrid RANS/LES Type and set the appropriate wall distance ---*/     
     
     if (config->GetKind_HybridRANSLES() == NO_HYBRIDRANSLES) {
@@ -2080,7 +1537,6 @@
       /*--- Set DES length scale ---*/
       
       numerics->SetDistance(node[iPoint]->GetDES_LengthScale(), 0.0);
->>>>>>> 1871448d
       
     }
 
