--- conflicted
+++ resolved
@@ -1359,27 +1359,6 @@
 
   unsigned long iMarker,  nMarker = config->GetnMarker_All();
 
-  SlidingState = NULL;
-  SlidingState = new su2double** [nMarker];
-
-  for (iMarker = 0; iMarker < nMarker; iMarker++) {
-    SlidingState[iMarker] = NULL;
-    if (config->GetMarker_All_KindBC(iMarker) == FLUID_INTERFACE){
-      SlidingState[iMarker] = new su2double* [geometry->GetnVertex(iMarker)];
-      for (iPoint = 0; iPoint < geometry->nVertex[iMarker]; iPoint++) {
-        SlidingState[iMarker][iPoint] = new su2double[nPrimVar];
-        for (iVar = 0; iVar < nVar; iVar++)
-          SlidingState[iMarker][iPoint][iVar] = -1;
-      }
-    }
-    else
-      SlidingState[iMarker] = NULL;
-  }
-
-  /*--- Initializate quantities for SlidingMesh Interface ---*/
-
-  unsigned long iMarker,  nMarker = config->GetnMarker_All();
-
   SlidingState       = new su2double*** [nMarker];
   SlidingStateNodes  = new int*         [nMarker];
   
@@ -1408,35 +1387,22 @@
 
 CTurbSASolver::~CTurbSASolver(void) {
   
-<<<<<<< HEAD
-  unsigned long iMarker, iVertex;
-
-=======
   unsigned long iMarker, iVertex, iVar;
   
->>>>>>> adb9b80b
   if ( SlidingState != NULL ) {
     for (iMarker = 0; iMarker < nMarker; iMarker++) {
       if ( SlidingState[iMarker] != NULL ) {
         for (iVertex = 0; iVertex < nVertex[iMarker]; iVertex++)
-<<<<<<< HEAD
-          delete [] SlidingState[iMarker][iVertex];
-
-=======
           if ( SlidingState[iMarker][iVertex] != NULL ){
             for (iVar = 0; iVar < nPrimVar+1; iVar++)
               delete [] SlidingState[iMarker][iVertex][iVar];
             delete [] SlidingState[iMarker][iVertex];
           }
->>>>>>> adb9b80b
         delete [] SlidingState[iMarker];
       }
     }
     delete [] SlidingState;
   }
-<<<<<<< HEAD
-
-=======
   
   if ( SlidingStateNodes != NULL ){
     for (iMarker = 0; iMarker < nMarker; iMarker++){
@@ -1445,7 +1411,6 @@
     }
     delete [] SlidingStateNodes;
   }
->>>>>>> adb9b80b
 }
 
 void CTurbSASolver::Preprocessing(CGeometry *geometry, CSolver **solver_container, CConfig *config, unsigned short iMesh, unsigned short iRKStep, unsigned short RunTime_EqSystem, bool Output) {
@@ -2651,11 +2616,7 @@
 void CTurbSASolver::BC_Fluid_Interface(CGeometry *geometry, CSolver **solver_container, CNumerics *conv_numerics,
     CNumerics *visc_numerics, CConfig *config){
 
-<<<<<<< HEAD
-  unsigned long iVertex, iPoint, Point_Normal;
-=======
   unsigned long iVertex, jVertex, iPoint, Point_Normal;
->>>>>>> adb9b80b
   unsigned short iDim, iVar, iMarker;
 
   bool grid_movement = config->GetGrid_Movement();
@@ -2663,13 +2624,10 @@
   su2double *Normal = new su2double[nDim];
   su2double *PrimVar_i = new su2double[nPrimVar];
   su2double *PrimVar_j = new su2double[nPrimVar];
-<<<<<<< HEAD
-=======
   su2double *tmp_residual = new su2double[nVar];
   
   unsigned long nDonorVertex;
   su2double weight;
->>>>>>> adb9b80b
 
   for (iMarker = 0; iMarker < config->GetnMarker_All(); iMarker++) {
 
@@ -2679,38 +2637,6 @@
         iPoint = geometry->vertex[iMarker][iVertex]->GetNode();
 
         if (geometry->node[iPoint]->GetDomain()) {
-<<<<<<< HEAD
-
-          Point_Normal = geometry->vertex[iMarker][iVertex]->GetNormal_Neighbor();
-
-          geometry->vertex[iMarker][iVertex]->GetNormal(Normal);
-          for (iDim = 0; iDim < nDim; iDim++) Normal[iDim] = -Normal[iDim];
-
-          for (iVar = 0; iVar < nPrimVar; iVar++) {
-            PrimVar_i[iVar] = solver_container[FLOW_SOL]->node[iPoint]->GetPrimitive(iVar);
-            PrimVar_j[iVar] = solver_container[FLOW_SOL]->GetSlidingState(iMarker, iVertex, iVar);
-          }
-
-          /*--- Set primitive variables ---*/
-
-          conv_numerics->SetPrimitive( PrimVar_i, PrimVar_j );
-
-          /*--- Set the turbulent variable states ---*/
-          Solution_i[0] = node[iPoint]->GetSolution(0);
-          Solution_j[0] = GetSlidingState(iMarker, iVertex, 0);
-
-          conv_numerics->SetTurbVar(Solution_i, Solution_j);
-          /*--- Set the normal vector ---*/
-
-          conv_numerics->SetNormal(Normal);
-
-          if (grid_movement)
-            conv_numerics->SetGridVel(geometry->node[iPoint]->GetGridVel(), geometry->node[iPoint]->GetGridVel());
-
-          /*--- Compute the convective residual using an upwind scheme ---*/
-
-          conv_numerics->ComputeResidual(Residual, Jacobian_i, Jacobian_j, config);
-=======
           
           nDonorVertex = GetnSlidingStates(iMarker, iVertex);
           
@@ -2762,7 +2688,6 @@
             for (iVar = 0; iVar < nVar; iVar++)
               Residual[iVar] += weight*tmp_residual[iVar];
           }
->>>>>>> adb9b80b
 
           /*--- Add Residuals and Jacobians ---*/
 
@@ -2802,10 +2727,7 @@
 
   /*--- Free locally allocated memory ---*/
 
-<<<<<<< HEAD
-=======
   delete [] tmp_residual;
->>>>>>> adb9b80b
   delete [] Normal;
   delete [] PrimVar_i;
   delete [] PrimVar_j;
@@ -3145,23 +3067,6 @@
 
   unsigned long iMarker,  nMarker = config->GetnMarker_All();
 
-<<<<<<< HEAD
-  SlidingState = NULL;
-  SlidingState = new su2double** [nMarker];
-
-  for (iMarker = 0; iMarker < nMarker; iMarker++) {
-    SlidingState[iMarker] = NULL;
-    if (config->GetMarker_All_KindBC(iMarker) == FLUID_INTERFACE){
-      SlidingState[iMarker] = new su2double* [geometry->GetnVertex(iMarker)];
-      for (iPoint = 0; iPoint < geometry->nVertex[iMarker]; iPoint++) {
-        SlidingState[iMarker][iPoint] = new su2double[nPrimVar];
-        for (iVar = 0; iVar < nVar; iVar++)
-          SlidingState[iMarker][iPoint][iVar] = -1;
-      }
-    }
-    else
-      SlidingState[iMarker] = NULL;
-=======
   SlidingState       = new su2double*** [nMarker];
   SlidingStateNodes  = new int*         [nMarker];
   
@@ -3184,7 +3089,6 @@
       }
 
     }
->>>>>>> adb9b80b
   }
   
 }
@@ -3193,34 +3097,22 @@
   
   if (constants != NULL) delete [] constants;
   
-<<<<<<< HEAD
-  unsigned long iMarker, iVertex;
-=======
   unsigned long iMarker, iVertex, iVar;
->>>>>>> adb9b80b
 
   if ( SlidingState != NULL ) {
     for (iMarker = 0; iMarker < nMarker; iMarker++) {
       if ( SlidingState[iMarker] != NULL ) {
         for (iVertex = 0; iVertex < nVertex[iMarker]; iVertex++)
-<<<<<<< HEAD
-          delete [] SlidingState[iMarker][iVertex];
-
-=======
           if ( SlidingState[iMarker][iVertex] != NULL ){
             for (iVar = 0; iVar < nPrimVar+1; iVar++)
               delete [] SlidingState[iMarker][iVertex][iVar];
             delete [] SlidingState[iMarker][iVertex];
           }
->>>>>>> adb9b80b
         delete [] SlidingState[iMarker];
       }
     }
     delete [] SlidingState;
   }
-<<<<<<< HEAD
-
-=======
   
   if ( SlidingStateNodes != NULL ){
     for (iMarker = 0; iMarker < nMarker; iMarker++){
@@ -3229,7 +3121,6 @@
     }
     delete [] SlidingStateNodes;
   }
->>>>>>> adb9b80b
 }
 
 void CTurbSSTSolver::Preprocessing(CGeometry *geometry, CSolver **solver_container, CConfig *config, unsigned short iMesh, unsigned short iRKStep, unsigned short RunTime_EqSystem, bool Output) {
@@ -3730,7 +3621,6 @@
   
 }
 
-<<<<<<< HEAD
 
 void CTurbSSTSolver::BC_Inlet_MixingPlane(CGeometry *geometry, CSolver **solver_container, CNumerics *conv_numerics, CNumerics *visc_numerics, CConfig *config,
                               unsigned short val_marker) {
@@ -3969,13 +3859,7 @@
 void CTurbSSTSolver::BC_Fluid_Interface(CGeometry *geometry, CSolver **solver_container, CNumerics *conv_numerics,
     CNumerics *visc_numerics, CConfig *config){
 
-  unsigned long iVertex, iPoint, Point_Normal;
-=======
-void CTurbSSTSolver::BC_Fluid_Interface(CGeometry *geometry, CSolver **solver_container, CNumerics *conv_numerics,
-    CNumerics *visc_numerics, CConfig *config){
-
   unsigned long iVertex, jVertex, iPoint, Point_Normal;
->>>>>>> adb9b80b
   unsigned short iDim, iVar, iMarker;
 
   bool grid_movement = config->GetGrid_Movement();
@@ -3983,16 +3867,11 @@
   su2double *Normal = new su2double[nDim];
   su2double *PrimVar_i = new su2double[nPrimVar];
   su2double *PrimVar_j = new su2double[nPrimVar];
-<<<<<<< HEAD
-
-
-=======
   su2double *tmp_residual = new su2double[nVar];
   
   unsigned long nDonorVertex;
   su2double weight;
   
->>>>>>> adb9b80b
   for (iMarker = 0; iMarker < config->GetnMarker_All(); iMarker++) {
 
     if (config->GetMarker_All_KindBC(iMarker) == FLUID_INTERFACE) {
@@ -4002,42 +3881,6 @@
 
         if (geometry->node[iPoint]->GetDomain()) {
 
-<<<<<<< HEAD
-          Point_Normal = geometry->vertex[iMarker][iVertex]->GetNormal_Neighbor();
-
-          geometry->vertex[iMarker][iVertex]->GetNormal(Normal);
-          for (iDim = 0; iDim < nDim; iDim++) Normal[iDim] = -Normal[iDim];
-
-          for (iVar = 0; iVar < nPrimVar; iVar++) {
-            PrimVar_i[iVar] = solver_container[FLOW_SOL]->node[iPoint]->GetPrimitive(iVar);
-            PrimVar_j[iVar] = solver_container[FLOW_SOL]->GetSlidingState(iMarker, iVertex, iVar);
-          }
-
-          /*--- Set primitive variables ---*/
-
-          conv_numerics->SetPrimitive( PrimVar_i, PrimVar_j );
-
-          /*--- Set the turbulent variable states ---*/
-          Solution_i[0] = node[iPoint]->GetSolution(0);
-          Solution_i[1] = node[iPoint]->GetSolution(1);
-
-          Solution_j[0] = GetSlidingState(iMarker, iVertex, 0);
-          Solution_j[1] = GetSlidingState(iMarker, iVertex, 1);
-
-          conv_numerics->SetTurbVar(Solution_i, Solution_j);
-          /*--- Set the normal vector ---*/
-
-          conv_numerics->SetNormal(Normal);
-
-          if (grid_movement)
-            conv_numerics->SetGridVel(geometry->node[iPoint]->GetGridVel(), geometry->node[iPoint]->GetGridVel());
-
-          /*--- Compute the convective residual using an upwind scheme ---*/
-
-          conv_numerics->ComputeResidual(Residual, Jacobian_i, Jacobian_j, config);
-
-
-=======
           nDonorVertex = GetnSlidingStates(iMarker, iVertex);
 
           /*--- Initialize Residual, this will serve to accumulate the average ---*/
@@ -4091,7 +3934,6 @@
               Residual[iVar] += weight*tmp_residual[iVar];
           }
           
->>>>>>> adb9b80b
           /*--- Add Residuals and Jacobians ---*/
 
           LinSysRes.AddBlock(iPoint, Residual);
