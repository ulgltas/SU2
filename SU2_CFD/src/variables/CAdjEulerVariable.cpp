/*!
 * \file CAdjEulerVariable.cpp
 * \brief Definition of the solution fields.
 * \author F. Palacios, T. Economon
 * \version 6.2.0 "Falcon"
 *
 * The current SU2 release has been coordinated by the
 * SU2 International Developers Society <www.su2devsociety.org>
 * with selected contributions from the open-source community.
 *
 * The main research teams contributing to the current release are:
 *  - Prof. Juan J. Alonso's group at Stanford University.
 *  - Prof. Piero Colonna's group at Delft University of Technology.
 *  - Prof. Nicolas R. Gauger's group at Kaiserslautern University of Technology.
 *  - Prof. Alberto Guardone's group at Polytechnic University of Milan.
 *  - Prof. Rafael Palacios' group at Imperial College London.
 *  - Prof. Vincent Terrapon's group at the University of Liege.
 *  - Prof. Edwin van der Weide's group at the University of Twente.
 *  - Lab. of New Concepts in Aeronautics at Tech. Institute of Aeronautics.
 *
 * Copyright 2012-2019, Francisco D. Palacios, Thomas D. Economon,
 *                      Tim Albring, and the SU2 contributors.
 *
 * SU2 is free software; you can redistribute it and/or
 * modify it under the terms of the GNU Lesser General Public
 * License as published by the Free Software Foundation; either
 * version 2.1 of the License, or (at your option) any later version.
 *
 * SU2 is distributed in the hope that it will be useful,
 * but WITHOUT ANY WARRANTY; without even the implied warranty of
 * MERCHANTABILITY or FITNESS FOR A PARTICULAR PURPOSE. See the GNU
 * Lesser General Public License for more details.
 *
 * You should have received a copy of the GNU Lesser General Public
 * License along with SU2. If not, see <http://www.gnu.org/licenses/>.
 */

#include "../../include/variables/CAdjEulerVariable.hpp"

CAdjEulerVariable::CAdjEulerVariable(su2double psirho, const su2double *phi, su2double psie, unsigned long npoint, unsigned long ndim,
                                     unsigned long nvar, CConfig *config) : CVariable(npoint, ndim, nvar, config),
                                     Gradient_Reconstruction(config->GetReconstructionGradientRequired() ? Gradient_Aux : Gradient) {

  bool dual_time = (config->GetTime_Marching() == DT_STEPPING_1ST) ||
                   (config->GetTime_Marching() == DT_STEPPING_2ND);

  /*--- Allocate residual structures ---*/
  Res_TruncError.resize(nPoint,nVar) = su2double(0.0);

  /*--- Only for residual smoothing (multigrid) ---*/
  for (unsigned long iMesh = 0; iMesh <= config->GetnMGLevels(); iMesh++) {
    if (config->GetMG_CorrecSmooth(iMesh) > 0) {
      Residual_Sum.resize(nPoint,nVar);
      Residual_Old.resize(nPoint,nVar);
      break;
    }
  }
  
  Gradient.resize(nPoint,nVar,nDim,0.0);

  if (config->GetReconstructionGradientRequired()) {
    Gradient_Aux.resize(nPoint,nVar,nDim,0.0);
<<<<<<< HEAD
    Gradient_Reconstruction = Gradient_Aux;
  } else {
    Gradient_Reconstruction = Gradient;
=======
>>>>>>> 2b91aac5
  }
  
  if (config->GetLeastSquaresRequired()) {
    Rmatrix.resize(nPoint,nDim,nDim,0.0);
  }

  /*--- Allocate undivided laplacian (centered) and limiter (upwind)---*/
  if (config->GetKind_ConvNumScheme_AdjFlow() == SPACE_CENTERED)
    Undivided_Laplacian.resize(nPoint,nVar);

  /*--- Always allocate the slope limiter,
   and the auxiliar variables (check the logic - JST with 2nd order Turb model - ) ---*/
  Limiter.resize(nPoint,nVar) = su2double(0.0);
  Solution_Max.resize(nPoint,nVar) = su2double(0.0);
  Solution_Min.resize(nPoint,nVar) = su2double(0.0);

  /*--- Solution initialization ---*/
  su2double val_solution[5] = {psirho, phi[0], phi[1], psie, psie};
  if(nDim==3) val_solution[3] = phi[2];

  for (unsigned long iPoint = 0; iPoint < nPoint; ++iPoint)
    for (unsigned long iVar = 0; iVar < nVar; iVar++)
      Solution(iPoint,iVar) = val_solution[iVar];

  Solution_Old = Solution;

  /*--- Allocate and initializate solution for dual time strategy ---*/
  if (dual_time) {
    Solution_time_n = Solution;
    Solution_time_n1 = Solution;
  }
  
  /*--- Allocate auxiliar vector for sensitivity computation ---*/
  AuxVar.resize(nPoint);
  Grad_AuxVar.resize(nPoint,nDim);

  /*--- Allocate and initializate projection vector for wall boundary condition ---*/
  ForceProj_Vector.resize(nPoint,nDim) = su2double(0.0);

  /*--- Allocate and initializate interior boundary jump vector for near field boundary condition ---*/
  IntBoundary_Jump.resize(nPoint,nVar) = su2double(0.0);

  /*--- Allocate space for the harmonic balance source terms ---*/
  if (config->GetTime_Marching() == HARMONIC_BALANCE)
    HB_Source.resize(nPoint,nVar) = su2double(0.0);

  if (config->GetMultizone_Problem())
    Set_BGSSolution_k();

  Sensor.resize(nPoint);
  
  /* Non-physical point (first-order) initialization. */
  Non_Physical.resize(nPoint) = false;
  Non_Physical_Counter.resize(nPoint) = 0;
  
}

bool CAdjEulerVariable::SetPrimVar(unsigned long iPoint, su2double SharpEdge_Distance, bool check, CConfig *config) {

  bool RightVol = true;

  su2double adj_limit = config->GetAdjointLimit();

  bool check_dens = (fabs(Solution(iPoint,0)) > adj_limit);

  /*--- Check that the adjoint solution is bounded ---*/

  if (check_dens) {

    /*--- Copy the old solution ---*/

    for (unsigned long iVar = 0; iVar < nVar; iVar++)
      Solution(iPoint,iVar) = Solution_Old(iPoint,iVar);

    RightVol = false;

  }

  return RightVol;
}<|MERGE_RESOLUTION|>--- conflicted
+++ resolved
@@ -55,17 +55,11 @@
       break;
     }
   }
-  
+
   Gradient.resize(nPoint,nVar,nDim,0.0);
 
   if (config->GetReconstructionGradientRequired()) {
     Gradient_Aux.resize(nPoint,nVar,nDim,0.0);
-<<<<<<< HEAD
-    Gradient_Reconstruction = Gradient_Aux;
-  } else {
-    Gradient_Reconstruction = Gradient;
-=======
->>>>>>> 2b91aac5
   }
   
   if (config->GetLeastSquaresRequired()) {
@@ -97,7 +91,7 @@
     Solution_time_n = Solution;
     Solution_time_n1 = Solution;
   }
-  
+
   /*--- Allocate auxiliar vector for sensitivity computation ---*/
   AuxVar.resize(nPoint);
   Grad_AuxVar.resize(nPoint,nDim);
