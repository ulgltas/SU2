/*!
 * \file CIncEulerVariable.cpp
 * \brief Definition of the variable classes for incompressible flow.
 * \author F. Palacios, T. Economon
 * \version 6.2.0 "Falcon"
 *
 * The current SU2 release has been coordinated by the
 * SU2 International Developers Society <www.su2devsociety.org>
 * with selected contributions from the open-source community.
 *
 * The main research teams contributing to the current release are:
 *  - Prof. Juan J. Alonso's group at Stanford University.
 *  - Prof. Piero Colonna's group at Delft University of Technology.
 *  - Prof. Nicolas R. Gauger's group at Kaiserslautern University of Technology.
 *  - Prof. Alberto Guardone's group at Polytechnic University of Milan.
 *  - Prof. Rafael Palacios' group at Imperial College London.
 *  - Prof. Vincent Terrapon's group at the University of Liege.
 *  - Prof. Edwin van der Weide's group at the University of Twente.
 *  - Lab. of New Concepts in Aeronautics at Tech. Institute of Aeronautics.
 *
 * Copyright 2012-2019, Francisco D. Palacios, Thomas D. Economon,
 *                      Tim Albring, and the SU2 contributors.
 *
 * SU2 is free software; you can redistribute it and/or
 * modify it under the terms of the GNU Lesser General Public
 * License as published by the Free Software Foundation; either
 * version 2.1 of the License, or (at your option) any later version.
 *
 * SU2 is distributed in the hope that it will be useful,
 * but WITHOUT ANY WARRANTY; without even the implied warranty of
 * MERCHANTABILITY or FITNESS FOR A PARTICULAR PURPOSE. See the GNU
 * Lesser General Public License for more details.
 *
 * You should have received a copy of the GNU Lesser General Public
 * License along with SU2. If not, see <http://www.gnu.org/licenses/>.
 */

#include "../../include/variables/CIncEulerVariable.hpp"


CIncEulerVariable::CIncEulerVariable(su2double pressure, const su2double *velocity, su2double temperature, Idx_t npoint,
                                     Idx_t ndim, Idx_t nvar, CConfig *config) : CVariable(npoint, ndim, nvar, config) {

<<<<<<< HEAD
  bool dual_time    = (config->GetUnsteady_Simulation() == DT_STEPPING_1ST) ||
                      (config->GetUnsteady_Simulation() == DT_STEPPING_2ND);
  bool viscous      = config->GetViscous();
  bool axisymmetric = config->GetAxisymmetric();
  bool fsi          = config->GetFSI_Simulation();
  bool multizone    = config->GetMultizone_Problem();
=======
  Primitive          = NULL;
  Gradient_Primitive = NULL;
  Limiter_Primitive  = NULL;

  Grad_AuxVar = NULL;

  nPrimVar     = 0;
  nPrimVarGrad = 0;

  nSecondaryVar     = 0;
  nSecondaryVarGrad = 0;
}

CIncEulerVariable::CIncEulerVariable(su2double val_pressure, su2double *val_velocity, su2double val_temperature,
                                     unsigned short val_nDim, unsigned short val_nvar, CConfig *config) :
                                     CVariable(val_nDim, val_nvar, config) {

  unsigned short iVar, iDim, iMesh, nMGSmooth = 0;

  bool dual_time    = ((config->GetTime_Marching() == DT_STEPPING_1ST) ||
                       (config->GetTime_Marching() == DT_STEPPING_2ND));
  bool viscous      = config->GetViscous();
  bool axisymmetric = config->GetAxisymmetric();

  /*--- Array initialization ---*/

  Primitive          = NULL;
  Gradient_Primitive = NULL;
  Limiter_Primitive  = NULL;

  Grad_AuxVar = NULL;
>>>>>>> 08ee4a70

  nPrimVar     = 0;
  nPrimVarGrad = 0;

  nSecondaryVar     = 0;
  nSecondaryVarGrad = 0;

  /*--- Allocate and initialize the primitive variables and gradients ---*/

  nPrimVar = nDim+9; nPrimVarGrad = nDim+4;

  /*--- Allocate residual structures ---*/

  Res_TruncError.resize(nPoint,nVar) = su2double(0.0);

  /*--- Only for residual smoothing (multigrid) ---*/

<<<<<<< HEAD
  for (Idx_t iMesh = 0; iMesh <= config->GetnMGLevels(); iMesh++) {
    if (config->GetMG_CorrecSmooth(iMesh) > 0) {
      Residual_Sum.resize(nPoint,nVar);
      Residual_Old.resize(nPoint,nVar);
      break;
    }
=======
  for (iMesh = 0; iMesh <= config->GetnMGLevels(); iMesh++)
    nMGSmooth += config->GetMG_CorrecSmooth(iMesh);

  if (nMGSmooth > 0) {
    Residual_Sum = new su2double [nVar];
    Residual_Old = new su2double [nVar];
  }

  /*--- Allocate undivided laplacian (centered) and limiter (upwind)---*/

  if (config->GetKind_ConvNumScheme_Flow() == SPACE_CENTERED) {
    Undivided_Laplacian = new su2double [nVar];
  }

  /*--- Always allocate the slope limiter,
   and the auxiliar variables (check the logic - JST with 2nd order Turb model - ) ---*/

  Limiter_Primitive = new su2double [nPrimVarGrad];
  for (iVar = 0; iVar < nPrimVarGrad; iVar++)
    Limiter_Primitive[iVar] = 0.0;

  Limiter = new su2double [nVar];
  for (iVar = 0; iVar < nVar; iVar++)
    Limiter[iVar] = 0.0;

  Solution_Max = new su2double [nPrimVarGrad];
  Solution_Min = new su2double [nPrimVarGrad];
  for (iVar = 0; iVar < nPrimVarGrad; iVar++) {
    Solution_Max[iVar] = 0.0;
    Solution_Min[iVar] = 0.0;
  }

  /*--- Solution and old solution initialization ---*/

  Solution[0] = val_pressure;
  Solution_Old[0] = val_pressure;
  for (iDim = 0; iDim < nDim; iDim++) {
    Solution[iDim+1] = val_velocity[iDim];
    Solution_Old[iDim+1] = val_velocity[iDim];
  }
  Solution[nDim+1] = val_temperature;
  Solution_Old[nDim+1] = val_temperature;

  /*--- Allocate and initialize solution for dual time strategy ---*/

  if (dual_time) {
    Solution_time_n[0]  =  val_pressure;
    Solution_time_n1[0] =  val_pressure;
    for (iDim = 0; iDim < nDim; iDim++) {
      Solution_time_n[iDim+1] = val_velocity[iDim];
      Solution_time_n1[iDim+1] = val_velocity[iDim];
    }
    Solution[nDim+1] = val_temperature;
    Solution_Old[nDim+1] = val_temperature;
  }

  /*--- Incompressible flow, primitive variables nDim+9, (P, vx, vy, vz, T, rho, beta, lamMu, EddyMu, Kt_eff, Cp, Cv) ---*/

  Primitive = new su2double [nPrimVar];
  for (iVar = 0; iVar < nPrimVar; iVar++) Primitive[iVar] = 0.0;

  /*--- Incompressible flow, gradients primitive variables nDim+4, (P, vx, vy, vz, T, rho, beta)
   * We need P, and rho for running the adjoint problem ---*/

  Gradient_Primitive = new su2double* [nPrimVarGrad];
  for (iVar = 0; iVar < nPrimVarGrad; iVar++) {
    Gradient_Primitive[iVar] = new su2double [nDim];
    for (iDim = 0; iDim < nDim; iDim++)
      Gradient_Primitive[iVar][iDim] = 0.0;
  }

  /*--- If axisymmetric and viscous, we need an auxiliary gradient. ---*/

  if (axisymmetric && viscous)
    Grad_AuxVar = new su2double[nDim];

}

CIncEulerVariable::CIncEulerVariable(su2double *val_solution, unsigned short val_nDim, unsigned short val_nvar,
                                     CConfig *config) : CVariable(val_nDim, val_nvar, config) {

  unsigned short iVar, iDim, iMesh, nMGSmooth = 0;

  bool dual_time    = ((config->GetTime_Marching() == DT_STEPPING_1ST) ||
                      (config->GetTime_Marching() == DT_STEPPING_2ND));
  bool viscous      = config->GetViscous();
  bool axisymmetric = config->GetAxisymmetric();

  /*--- Array initialization ---*/

  Primitive          = NULL;
  Gradient_Primitive = NULL;
  Limiter_Primitive  = NULL;

  Grad_AuxVar = NULL;

  nPrimVar     = 0;
  nPrimVarGrad = 0;

  nSecondaryVar     = 0;
  nSecondaryVarGrad = 0;

  /*--- Allocate and initialize the primitive variables and gradients ---*/

  nPrimVar = nDim+9; nPrimVarGrad = nDim+4;

  /*--- Allocate residual structures ---*/

  Res_TruncError = new su2double [nVar];
  for (iVar = 0; iVar < nVar; iVar++) {
    Res_TruncError[iVar] = 0.0;
  }

  /*--- Only for residual smoothing (multigrid) ---*/

  for (iMesh = 0; iMesh <= config->GetnMGLevels(); iMesh++)
    nMGSmooth += config->GetMG_CorrecSmooth(iMesh);

  if (nMGSmooth > 0) {
    Residual_Sum = new su2double [nVar];
    Residual_Old = new su2double [nVar];
>>>>>>> 08ee4a70
  }

  /*--- Allocate undivided laplacian (centered) and limiter (upwind)---*/

  if (config->GetKind_ConvNumScheme_Flow() == SPACE_CENTERED)
    Undivided_Laplacian.resize(nPoint,nVar);

  /*--- Always allocate the slope limiter,
   and the auxiliar variables (check the logic - JST with 2nd order Turb model - ) ---*/

  Limiter_Primitive.resize(nPoint,nPrimVarGrad) = su2double(0.0);

  Limiter.resize(nPoint,nVar) = su2double(0.0);

  Solution_Max.resize(nPoint,nPrimVarGrad) = su2double(0.0);
  Solution_Min.resize(nPoint,nPrimVarGrad) = su2double(0.0);

  /*--- Solution initialization ---*/
  
  su2double val_solution[5] = {pressure, velocity[0], velocity[1], temperature, temperature};
  if(nDim==3) val_solution[3] = velocity[2];

  for(Idx_t iPoint=0; iPoint<nPoint; ++iPoint)
    for (Idx_t iVar = 0; iVar < nVar; iVar++)
      Solution(iPoint,iVar) = val_solution[iVar];

  Solution_Old = Solution;

  /*--- Allocate and initialize solution for dual time strategy ---*/

  if (dual_time) {
    Solution_time_n = Solution;
    Solution_time_n1 = Solution;
  }

  /*--- Incompressible flow, primitive variables nDim+9, (P, vx, vy, vz, T, rho, beta, lamMu, EddyMu, Kt_eff, Cp, Cv) ---*/

  Primitive.resize(nPoint,nPrimVar) = su2double(0.0);

  /*--- Incompressible flow, gradients primitive variables nDim+4, (P, vx, vy, vz, T, rho, beta),
        We need P, and rho for running the adjoint problem ---*/

  Gradient_Primitive.resize(nPoint,nPrimVarGrad,nDim,0.0);

  /*--- If axisymmetric and viscous, we need an auxiliary gradient. ---*/

<<<<<<< HEAD
  if (axisymmetric && viscous) Grad_AuxVar.resize(nPoint,nDim);

  if (fsi || multizone) Solution_BGS_k = Solution;
=======
  if (axisymmetric && viscous)
    Grad_AuxVar = new su2double[nDim];
  
  if (config->GetMultizone_Problem())
    Set_BGSSolution_k();
  
}
>>>>>>> 08ee4a70

  Density_Old.resize(nPoint) = su2double(0.0);
  Velocity2.resize(nPoint) = su2double(0.0);
  Max_Lambda_Inv.resize(nPoint) = su2double(0.0);
  Delta_Time.resize(nPoint) = su2double(0.0);
  Lambda.resize(nPoint) = su2double(0.0);
  Sensor.resize(nPoint) = su2double(0.0);

<<<<<<< HEAD
=======
  if (Primitive         != NULL) delete [] Primitive;
  if (Limiter_Primitive != NULL) delete [] Limiter_Primitive;

  if (Gradient_Primitive != NULL) {
    for (iVar = 0; iVar < nPrimVarGrad; iVar++)
      if (Gradient_Primitive!=NULL) delete [] Gradient_Primitive[iVar];
    delete [] Gradient_Primitive;
  }

}

void CIncEulerVariable::SetGradient_PrimitiveZero(unsigned short val_primvar) {
  unsigned short iVar, iDim;

  for (iVar = 0; iVar < val_primvar; iVar++)
    for (iDim = 0; iDim < nDim; iDim++)
      Gradient_Primitive[iVar][iDim] = 0.0;
>>>>>>> 08ee4a70
}

void CIncEulerVariable::SetGradient_PrimitiveZero() {
  Gradient_Primitive.storage.setConstant(0.0);
}

bool CIncEulerVariable::SetPrimVar(Idx_t iPoint, CFluidModel *FluidModel) {

  Idx_t iVar;
  bool check_dens = false, check_temp = false, physical = true;

  /*--- Store the density from the previous iteration. ---*/

  Density_Old(iPoint) = GetDensity(iPoint);

  /*--- Set the value of the pressure ---*/

  SetPressure(iPoint);

  /*--- Set the value of the temperature directly ---*/

  su2double Temperature = Solution(iPoint,nDim+1);
  check_temp = SetTemperature(iPoint,Temperature);

  /*--- Use the fluid model to compute the new value of density.
  Note that the thermodynamic pressure is constant and decoupled
  from the dynamic pressure being iterated. ---*/

  /*--- Use the fluid model to compute the new value of density. ---*/

  FluidModel->SetTDState_T(Temperature);

  /*--- Set the value of the density ---*/

  check_dens = SetDensity(iPoint, FluidModel->GetDensity());

  /*--- Non-physical solution found. Revert to old values. ---*/

  if (check_dens || check_temp) {

    /*--- Copy the old solution ---*/

    for (iVar = 0; iVar < nVar; iVar++)
      Solution(iPoint, iVar) = Solution_Old(iPoint, iVar);

    /*--- Recompute the primitive variables ---*/

    Temperature = Solution(iPoint, nDim+1);
    SetTemperature(iPoint, Temperature);
    FluidModel->SetTDState_T(Temperature);
    SetDensity(iPoint, FluidModel->GetDensity());

    /*--- Flag this point as non-physical. ---*/

    physical = false;

  }

  /*--- Set the value of the velocity and velocity^2 (requires density) ---*/

  SetVelocity(iPoint);

  /*--- Set specific heats (only necessary for consistency with preconditioning). ---*/

  SetSpecificHeatCp(iPoint, FluidModel->GetCp());
  SetSpecificHeatCv(iPoint, FluidModel->GetCv());

  return physical;

}

void CIncEulerVariable::Set_BGSSolution_k() { Solution_BGS_k = Solution; }<|MERGE_RESOLUTION|>--- conflicted
+++ resolved
@@ -41,52 +41,10 @@
 CIncEulerVariable::CIncEulerVariable(su2double pressure, const su2double *velocity, su2double temperature, Idx_t npoint,
                                      Idx_t ndim, Idx_t nvar, CConfig *config) : CVariable(npoint, ndim, nvar, config) {
 
-<<<<<<< HEAD
-  bool dual_time    = (config->GetUnsteady_Simulation() == DT_STEPPING_1ST) ||
-                      (config->GetUnsteady_Simulation() == DT_STEPPING_2ND);
+  bool dual_time    = (config->GetTime_Marching() == DT_STEPPING_1ST) ||
+                      (config->GetTime_Marching() == DT_STEPPING_2ND);
   bool viscous      = config->GetViscous();
   bool axisymmetric = config->GetAxisymmetric();
-  bool fsi          = config->GetFSI_Simulation();
-  bool multizone    = config->GetMultizone_Problem();
-=======
-  Primitive          = NULL;
-  Gradient_Primitive = NULL;
-  Limiter_Primitive  = NULL;
-
-  Grad_AuxVar = NULL;
-
-  nPrimVar     = 0;
-  nPrimVarGrad = 0;
-
-  nSecondaryVar     = 0;
-  nSecondaryVarGrad = 0;
-}
-
-CIncEulerVariable::CIncEulerVariable(su2double val_pressure, su2double *val_velocity, su2double val_temperature,
-                                     unsigned short val_nDim, unsigned short val_nvar, CConfig *config) :
-                                     CVariable(val_nDim, val_nvar, config) {
-
-  unsigned short iVar, iDim, iMesh, nMGSmooth = 0;
-
-  bool dual_time    = ((config->GetTime_Marching() == DT_STEPPING_1ST) ||
-                       (config->GetTime_Marching() == DT_STEPPING_2ND));
-  bool viscous      = config->GetViscous();
-  bool axisymmetric = config->GetAxisymmetric();
-
-  /*--- Array initialization ---*/
-
-  Primitive          = NULL;
-  Gradient_Primitive = NULL;
-  Limiter_Primitive  = NULL;
-
-  Grad_AuxVar = NULL;
->>>>>>> 08ee4a70
-
-  nPrimVar     = 0;
-  nPrimVarGrad = 0;
-
-  nSecondaryVar     = 0;
-  nSecondaryVarGrad = 0;
 
   /*--- Allocate and initialize the primitive variables and gradients ---*/
 
@@ -98,136 +56,12 @@
 
   /*--- Only for residual smoothing (multigrid) ---*/
 
-<<<<<<< HEAD
   for (Idx_t iMesh = 0; iMesh <= config->GetnMGLevels(); iMesh++) {
     if (config->GetMG_CorrecSmooth(iMesh) > 0) {
       Residual_Sum.resize(nPoint,nVar);
       Residual_Old.resize(nPoint,nVar);
       break;
     }
-=======
-  for (iMesh = 0; iMesh <= config->GetnMGLevels(); iMesh++)
-    nMGSmooth += config->GetMG_CorrecSmooth(iMesh);
-
-  if (nMGSmooth > 0) {
-    Residual_Sum = new su2double [nVar];
-    Residual_Old = new su2double [nVar];
-  }
-
-  /*--- Allocate undivided laplacian (centered) and limiter (upwind)---*/
-
-  if (config->GetKind_ConvNumScheme_Flow() == SPACE_CENTERED) {
-    Undivided_Laplacian = new su2double [nVar];
-  }
-
-  /*--- Always allocate the slope limiter,
-   and the auxiliar variables (check the logic - JST with 2nd order Turb model - ) ---*/
-
-  Limiter_Primitive = new su2double [nPrimVarGrad];
-  for (iVar = 0; iVar < nPrimVarGrad; iVar++)
-    Limiter_Primitive[iVar] = 0.0;
-
-  Limiter = new su2double [nVar];
-  for (iVar = 0; iVar < nVar; iVar++)
-    Limiter[iVar] = 0.0;
-
-  Solution_Max = new su2double [nPrimVarGrad];
-  Solution_Min = new su2double [nPrimVarGrad];
-  for (iVar = 0; iVar < nPrimVarGrad; iVar++) {
-    Solution_Max[iVar] = 0.0;
-    Solution_Min[iVar] = 0.0;
-  }
-
-  /*--- Solution and old solution initialization ---*/
-
-  Solution[0] = val_pressure;
-  Solution_Old[0] = val_pressure;
-  for (iDim = 0; iDim < nDim; iDim++) {
-    Solution[iDim+1] = val_velocity[iDim];
-    Solution_Old[iDim+1] = val_velocity[iDim];
-  }
-  Solution[nDim+1] = val_temperature;
-  Solution_Old[nDim+1] = val_temperature;
-
-  /*--- Allocate and initialize solution for dual time strategy ---*/
-
-  if (dual_time) {
-    Solution_time_n[0]  =  val_pressure;
-    Solution_time_n1[0] =  val_pressure;
-    for (iDim = 0; iDim < nDim; iDim++) {
-      Solution_time_n[iDim+1] = val_velocity[iDim];
-      Solution_time_n1[iDim+1] = val_velocity[iDim];
-    }
-    Solution[nDim+1] = val_temperature;
-    Solution_Old[nDim+1] = val_temperature;
-  }
-
-  /*--- Incompressible flow, primitive variables nDim+9, (P, vx, vy, vz, T, rho, beta, lamMu, EddyMu, Kt_eff, Cp, Cv) ---*/
-
-  Primitive = new su2double [nPrimVar];
-  for (iVar = 0; iVar < nPrimVar; iVar++) Primitive[iVar] = 0.0;
-
-  /*--- Incompressible flow, gradients primitive variables nDim+4, (P, vx, vy, vz, T, rho, beta)
-   * We need P, and rho for running the adjoint problem ---*/
-
-  Gradient_Primitive = new su2double* [nPrimVarGrad];
-  for (iVar = 0; iVar < nPrimVarGrad; iVar++) {
-    Gradient_Primitive[iVar] = new su2double [nDim];
-    for (iDim = 0; iDim < nDim; iDim++)
-      Gradient_Primitive[iVar][iDim] = 0.0;
-  }
-
-  /*--- If axisymmetric and viscous, we need an auxiliary gradient. ---*/
-
-  if (axisymmetric && viscous)
-    Grad_AuxVar = new su2double[nDim];
-
-}
-
-CIncEulerVariable::CIncEulerVariable(su2double *val_solution, unsigned short val_nDim, unsigned short val_nvar,
-                                     CConfig *config) : CVariable(val_nDim, val_nvar, config) {
-
-  unsigned short iVar, iDim, iMesh, nMGSmooth = 0;
-
-  bool dual_time    = ((config->GetTime_Marching() == DT_STEPPING_1ST) ||
-                      (config->GetTime_Marching() == DT_STEPPING_2ND));
-  bool viscous      = config->GetViscous();
-  bool axisymmetric = config->GetAxisymmetric();
-
-  /*--- Array initialization ---*/
-
-  Primitive          = NULL;
-  Gradient_Primitive = NULL;
-  Limiter_Primitive  = NULL;
-
-  Grad_AuxVar = NULL;
-
-  nPrimVar     = 0;
-  nPrimVarGrad = 0;
-
-  nSecondaryVar     = 0;
-  nSecondaryVarGrad = 0;
-
-  /*--- Allocate and initialize the primitive variables and gradients ---*/
-
-  nPrimVar = nDim+9; nPrimVarGrad = nDim+4;
-
-  /*--- Allocate residual structures ---*/
-
-  Res_TruncError = new su2double [nVar];
-  for (iVar = 0; iVar < nVar; iVar++) {
-    Res_TruncError[iVar] = 0.0;
-  }
-
-  /*--- Only for residual smoothing (multigrid) ---*/
-
-  for (iMesh = 0; iMesh <= config->GetnMGLevels(); iMesh++)
-    nMGSmooth += config->GetMG_CorrecSmooth(iMesh);
-
-  if (nMGSmooth > 0) {
-    Residual_Sum = new su2double [nVar];
-    Residual_Old = new su2double [nVar];
->>>>>>> 08ee4a70
   }
 
   /*--- Allocate undivided laplacian (centered) and limiter (upwind)---*/
@@ -274,19 +108,10 @@
 
   /*--- If axisymmetric and viscous, we need an auxiliary gradient. ---*/
 
-<<<<<<< HEAD
   if (axisymmetric && viscous) Grad_AuxVar.resize(nPoint,nDim);
-
-  if (fsi || multizone) Solution_BGS_k = Solution;
-=======
-  if (axisymmetric && viscous)
-    Grad_AuxVar = new su2double[nDim];
   
   if (config->GetMultizone_Problem())
     Set_BGSSolution_k();
-  
-}
->>>>>>> 08ee4a70
 
   Density_Old.resize(nPoint) = su2double(0.0);
   Velocity2.resize(nPoint) = su2double(0.0);
@@ -295,26 +120,6 @@
   Lambda.resize(nPoint) = su2double(0.0);
   Sensor.resize(nPoint) = su2double(0.0);
 
-<<<<<<< HEAD
-=======
-  if (Primitive         != NULL) delete [] Primitive;
-  if (Limiter_Primitive != NULL) delete [] Limiter_Primitive;
-
-  if (Gradient_Primitive != NULL) {
-    for (iVar = 0; iVar < nPrimVarGrad; iVar++)
-      if (Gradient_Primitive!=NULL) delete [] Gradient_Primitive[iVar];
-    delete [] Gradient_Primitive;
-  }
-
-}
-
-void CIncEulerVariable::SetGradient_PrimitiveZero(unsigned short val_primvar) {
-  unsigned short iVar, iDim;
-
-  for (iVar = 0; iVar < val_primvar; iVar++)
-    for (iDim = 0; iDim < nDim; iDim++)
-      Gradient_Primitive[iVar][iDim] = 0.0;
->>>>>>> 08ee4a70
 }
 
 void CIncEulerVariable::SetGradient_PrimitiveZero() {
@@ -384,6 +189,4 @@
 
   return physical;
 
-}
-
-void CIncEulerVariable::Set_BGSSolution_k() { Solution_BGS_k = Solution; }+}