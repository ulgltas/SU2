--- conflicted
+++ resolved
@@ -843,11 +843,8 @@
   adj_euler, adj_ns, adj_turb,
   poisson, wave, heat, fem,
   spalart_allmaras, neg_spalart_allmaras, menter_sst, transition,
-<<<<<<< HEAD
   template_solver, disc_adj, fem_dg_flow, fem_dg_shock_persson;
-  
-=======
-  template_solver, disc_adj, fem_dg_flow;
+
   int val_iter = 0;
 
   int rank = MASTER_NODE;
@@ -855,7 +852,6 @@
   MPI_Comm_rank(MPI_COMM_WORLD, &rank);
 #endif
 
->>>>>>> a5c04910
   /*--- Initialize some useful booleans ---*/
   
   euler            = false;  ns              = false;  turbulent     = false;
