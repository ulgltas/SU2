--- conflicted
+++ resolved
@@ -3019,14 +3019,11 @@
 
 void CDriver::TurbomachineryPreprocessing(){
 
-<<<<<<< HEAD
   int rank = MASTER_NODE;
   unsigned short iTimeInstance = 0, jTimeInstance = 0, iGeomZone = 0, jGeomZone = 0;
   unsigned short nTimeInstances = config_container[ZONE_0]->GetnTimeInstances();
   unsigned short nTotTimeInstances = nZone;
   unsigned short nGeomZones     = nZone/nTimeInstances;
-=======
->>>>>>> bd1a355e
   unsigned short donorZone,targetZone, nMarkerInt, iMarkerInt;
   unsigned short nSpanMax = 0;
   bool harmonic_balance = config_container[ZONE_0]->GetUnsteady_Simulation() == HARMONIC_BALANCE;
@@ -3833,14 +3830,6 @@
         transfer_container[iZone][ZONE_0]->GatherAverageTurboGeoValues(geometry_container[iZone][MESH_0],geometry_container[ZONE_0][MESH_0], iZone);
       }
 
-<<<<<<< HEAD
-  if ( unsteady ) {
-    for (iZone = 0; iZone < nZone; iZone++) {   
-      for (jZone = 0; jZone < nZone; jZone++)
-        if(jZone != iZone && interpolator_container[iZone][jZone] != NULL)
-          interpolator_container[iZone][jZone]->Set_TransferCoeff(config_container);
-=======
->>>>>>> bd1a355e
     }
   }
 
@@ -3852,23 +3841,6 @@
     outPres_ini    = config_container[ZONE_0]->GetRampOutletPressure_Coeff(0);
     outPres_final  = config_container[ZONE_0]->GetFinalOutletPressure();
 
-<<<<<<< HEAD
-    /*--- For each zone runs one single iteration ---*/
-    for (iZone = 0; iZone < nZone; iZone++) {
-      config_container[iZone]->SetIntIter(IntIter);
-      iteration_container[iZone]->Iterate(output, integration_container, geometry_container, solver_container, numerics_container, config_container, surface_movement, grid_movement, FFDBox, iZone);
-    }
-
-    /*--- Check convergence in each zone --*/
-
-    checkConvergence = 0;
-    for (iZone = 0; iZone < nZone; iZone++)
-      checkConvergence += (int) integration_container[iZone][FLOW_SOL]->GetConvergence();
-
-    /*--- If convergence was reached in every zone --*/
-
-    if (checkConvergence == nZone) break;
-=======
     if(ExtIter % rampFreq == 0 &&  ExtIter <= finalRamp_Iter){
       outPres = outPres_ini + ExtIter*(outPres_final - outPres_ini)/finalRamp_Iter;
       if(rank == MASTER_NODE) config_container[ZONE_0]->SetMonitotOutletPressure(outPres);
@@ -3895,7 +3867,6 @@
         }
       }
     }
->>>>>>> bd1a355e
   }
 
 
@@ -4009,20 +3980,9 @@
 
     /*--- Interpret the stored information by calling the corresponding routine of the AD tool. ---*/
 
-<<<<<<< HEAD
-  unsigned short jZone;
-  unsigned long IntIter, nIntIter;
-  bool unsteady;
-
-  unsteady = (config_container[MESH_0]->GetUnsteady_Simulation() == DT_STEPPING_1ST)
-                  || (config_container[MESH_0]->GetUnsteady_Simulation() == DT_STEPPING_2ND);
-
-  //  unsigned long ExtIter = config_container[ZONE_0]->GetExtIter();
-=======
     AD::ComputeAdjoint();
 
     /*--- Extract the computed adjoint values of the input variables and store them for the next iteration. ---*/
->>>>>>> bd1a355e
 
     for (iZone = 0; iZone < nZone; iZone++) {
       iteration_container[iZone]->Iterate(output, integration_container, geometry_container,
@@ -4032,17 +3992,6 @@
 
     /*--- Clear the stored adjoint information to be ready for a new evaluation. ---*/
 
-<<<<<<< HEAD
-  /*--- Run a single iteration of a multi-zone problem by looping over all
-   zones and executing the iterations. Note that data transers between zones
-   and other intermediate procedures may be required. ---*/
-
-  for (iZone = 0; iZone < nZone; iZone++) {
-    iteration_container[iZone]->Preprocess(output, integration_container, geometry_container,
-        solver_container, numerics_container, config_container,
-        surface_movement, grid_movement, FFDBox, iZone);
-  }
-=======
     AD::ClearAdjoints();
 
     /*--- Check convergence in each zone --*/
@@ -4050,55 +3999,9 @@
     checkConvergence = 0;
     for (iZone = 0; iZone < nZone; iZone++)
       checkConvergence += (int) integration_container[iZone][ADJFLOW_SOL]->GetConvergence();
->>>>>>> bd1a355e
 
     /*--- If convergence was reached in every zone --*/
 
-<<<<<<< HEAD
-  /*--- Updating zone interface communication patterns for unsteady problems ---*/
-  if ( unsteady ) {
-    //  if ( true ) {
-    for (iZone = 0; iZone < nZone; iZone++) {
-      for (jZone = 0; jZone < nZone; jZone++)
-        if(jZone != iZone && interpolator_container[iZone][jZone] != NULL)
-          interpolator_container[iZone][jZone]->Set_TransferCoeff(config_container);
-    }
-  }
-
-  /*--- Begin Unsteady pseudo-time stepping internal loop, if not unsteady it does only one step --*/
-  if (unsteady)
-    nIntIter = config_container[MESH_0]->GetUnst_nIntIter();
-  else
-    nIntIter = 1;
-
-  for (IntIter = 0; IntIter < nIntIter; IntIter++) {
-
-    if (unsteady){
-      /*--- At each pseudo time-step updates transfer data ---*/
-      for (iZone = 0; iZone < nZone; iZone++)
-        for (jZone = 0; jZone < nZone; jZone++)
-          if(jZone != iZone && transfer_container[iZone][jZone] != NULL)
-            Transfer_Data(iZone, jZone);
-    }
-
-    /*--- For each zone runs one single iteration ---*/
-    for (iZone = 0; iZone < nZone; iZone++) {
-      config_container[iZone]->SetIntIter(IntIter);
-      iteration_container[iZone]->Iterate(output, integration_container, geometry_container,
-          solver_container, numerics_container, config_container,
-          surface_movement, grid_movement, FFDBox, iZone);
-    }
-
-    if (rank == MASTER_NODE){
-      SetTurboPerformance(ZONE_0);
-    }
-
-    for (iZone = 0; iZone < nZone; iZone++) {
-      iteration_container[iZone]->Postprocess(config_container, geometry_container,
-          solver_container, iZone);
-    }
-  }
-=======
     if (checkConvergence == nZone) break;
 
     /*--- Write the convergence history (only screen output) ---*/
@@ -4109,7 +4012,6 @@
   }
 
   /*--- Compute the geometrical sensitivities ---*/
->>>>>>> bd1a355e
 
   if ((ExtIter+1 >= config_container[ZONE_0]->GetnExtIter()) ||
       integration_container[ZONE_0][ADJFLOW_SOL]->GetConvergence() ||
@@ -4170,44 +4072,6 @@
   }
 
 
-<<<<<<< HEAD
-  /*--- ROTATING FRAME Ramp: Compute the updated rotational velocity. ---*/
-  if (config_container[ZONE_0]->GetGrid_Movement() && config_container[ZONE_0]->GetRampRotatingFrame()) {
-    rampFreq       = SU2_TYPE::Int(config_container[ZONE_0]->GetRampRotatingFrame_Coeff(1));
-    finalRamp_Iter = SU2_TYPE::Int(config_container[ZONE_0]->GetRampRotatingFrame_Coeff(2));
-    rot_z_ini = config_container[ZONE_0]->GetRampRotatingFrame_Coeff(0);
-    print = (ExtIter+1)%(config_container[ZONE_0]->GetWrt_Con_Freq()*40) ==0 && ExtIter <= 2*finalRamp_Iter;
-
-    if((ExtIter % rampFreq == 0 &&  ExtIter <= finalRamp_Iter) || ExtIter == finalRamp_Iter){
-
-      for (iZone = 0; iZone < nZone; iZone++) {
-        rot_z_final = config_container[iZone]->GetFinalRotation_Rate_Z(iZone);
-        if(abs(rot_z_final) > 0.0){
-          if(ExtIter == finalRamp_Iter){
-            rot_z = config_container[iZone]->GetFinalRotation_Rate_Z(iZone);
-          }
-          else{
-            rot_z = rot_z_ini + su2double(ExtIter)*( rot_z_final - rot_z_ini)/su2double(finalRamp_Iter);
-          }
-          config_container[iZone]->SetRotation_Rate_Z(rot_z, iZone);
-          geometry_container[iZone][MESH_0]->SetRotationalVelocity(config_container[iZone], iZone, false);
-          geometry_container[iZone][MESH_0]->SetShroudVelocity(config_container[iZone]);
-        }
-      }
-    }
-
-    if(print){
-      for (iZone = 0; iZone < nZone; iZone++) {
-        rot_z= config_container[iZone]->GetRotation_Rate_Z(iZone);
-        if(abs(rot_z) > 0.0){
-          if(rank == MASTER_NODE && print) {
-            cout << endl << "---------------------- Check on Rotating Frame Ramp ----------------------" << endl;
-            cout << "Current Angular velocity about z axes: "<< rot_z << " rad/s." <<  endl;
-          }
-        }
-      }
-    }
-=======
   /*---Enable recording and register input of the flow iteration (conservative variables or node coordinates) --- */
 
   if (kind_recording != NONE){
@@ -4228,7 +4092,6 @@
 
   for (iZone = 0; iZone < nZone; iZone++) {
     iteration_container[iZone]->SetDependencies(solver_container, geometry_container, config_container, iZone, kind_recording);
->>>>>>> bd1a355e
   }
 
   /*--- Do one iteration of the direct flow solver ---*/
@@ -4248,279 +4111,6 @@
 
   RecordingState = kind_recording;
 
-<<<<<<< HEAD
-  /*--- Check whether the current simulation has reached the specified
-   convergence criteria, and set StopCalc to true, if so. ---*/
-
-  switch (config_container[ZONE_0]->GetKind_Solver()) {
-  case EULER: case NAVIER_STOKES: case RANS:
-    StopCalc = integration_container[ZONE_0][FLOW_SOL]->GetConvergence(); break;
-  case DISC_ADJ_EULER: case DISC_ADJ_NAVIER_STOKES: case DISC_ADJ_RANS:
-    StopCalc = integration_container[ZONE_0][ADJFLOW_SOL]->GetConvergence(); break;
-  }
-
-  return StopCalc;
-
-}
-
-
-void CTurbomachineryDriver::DynamicMeshUpdate(unsigned long ExtIter) {
-
-  bool harmonic_balance = (config_container[ZONE_0]->GetUnsteady_Simulation() == HARMONIC_BALANCE);
-  int rank = MASTER_NODE;
-
-#ifdef HAVE_MPI
-  MPI_Comm_rank(MPI_COMM_WORLD, &rank);
-#endif
-
-  for (iZone = 0; iZone < nZone; iZone++) {
-
-    /*--- Dynamic mesh update ---*/
-    if ((config_container[iZone]->GetGrid_Movement()) && (!harmonic_balance) && mixingplane) {
-      iteration_container[iZone]->SetGrid_Movement(geometry_container, surface_movement, grid_movement, FFDBox, solver_container, config_container, iZone, 0, ExtIter );
-
-      /*--- Turbo-vertex update ---*/
-      if (rank == MASTER_NODE)
-        cout << " Updating turbovertex after rigid mesh transformation. " << endl;
-      geometry_container[iZone][MESH_0]->UpdateTurboVertex(config_container[iZone], iZone, INFLOW);
-      geometry_container[iZone][MESH_0]->UpdateTurboVertex(config_container[iZone], iZone, OUTFLOW);
-    }
-  }
-}
-
-CDiscAdjFluidDriver::CDiscAdjFluidDriver(char* confFile,
-                                                 unsigned short val_nZone,
-                                                 unsigned short val_nDim, SU2_Comm MPICommunicator) : CFluidDriver(confFile,
-																										 	 	 	 	 	 	 	 	 	 	 	 	 	 	 	 	val_nZone,
-                                                                                    val_nDim, MPICommunicator) {
-  RecordingState = NONE;
-  unsigned short iZone;
-
-  direct_iteration = new CIteration*[nZone];
-
-  for (iZone = 0; iZone < nZone; iZone++){
-    if(config_container[iZone]->GetBoolTurbomachinery()){
-      direct_iteration[iZone] = new CTurboIteration(config_container[iZone]);
-    }
-    else{
-      direct_iteration[iZone] = new CFluidIteration(config_container[iZone]);
-    }
-  }
-
-}
-
-CDiscAdjFluidDriver::~CDiscAdjFluidDriver(){
-
-  for (iZone = 0; iZone < nZone; iZone++){
-    delete direct_iteration[iZone];
-  }
-
-  delete [] direct_iteration;
-
-}
-
-void CDiscAdjFluidDriver::Run() {
-
-  unsigned short iZone = 0, checkConvergence;
-  unsigned long IntIter, nIntIter;
-
-  bool unsteady;
-
-  unsteady = (config_container[MESH_0]->GetUnsteady_Simulation() == DT_STEPPING_1ST) || (config_container[MESH_0]->GetUnsteady_Simulation() == DT_STEPPING_2ND);
-
-  /*--- Begin Unsteady pseudo-time stepping internal loop, if not unsteady it does only one step --*/
-
-  if (unsteady)
-    nIntIter = config_container[MESH_0]->GetUnst_nIntIter();
-  else
-    nIntIter = 1;
-
-  for (iZone = 0; iZone < nZone; iZone++) {
-
-    iteration_container[iZone]->Preprocess(output, integration_container, geometry_container,
-                                                     solver_container, numerics_container, config_container,
-                                                     surface_movement, grid_movement, FFDBox, iZone);
-  }
-
-
-  /*--- For the adjoint iteration we need the derivatives of the iteration function with
-   *    respect to the conservative flow variables. Since these derivatives do not change in the steady state case
-   *    we only have to record if the current recording is different from cons. variables. ---*/
-
-  if (RecordingState != CONS_VARS || unsteady){
-
-    /*--- SetRecording stores the computational graph on one iteration of the direct problem. Calling it with NONE
-     *    as argument ensures that all information from a previous recording is removed. ---*/
-
-    SetRecording(NONE);
-
-    /*--- Store the computational graph of one direct iteration with the conservative variables as input. ---*/
-
-    SetRecording(CONS_VARS);
-
-  }
-
-  for (IntIter = 0; IntIter < nIntIter; IntIter++) {
-
-
-    /*--- Initialize the adjoint of the output variables of the iteration with the adjoint solution
-   *    of the previous iteration. The values are passed to the AD tool. ---*/
-
-    for (iZone = 0; iZone < nZone; iZone++) {
-
-      config_container[iZone]->SetIntIter(IntIter);
-
-      iteration_container[iZone]->InitializeAdjoint(solver_container, geometry_container, config_container, iZone);
-
-    }
-
-    /*--- Initialize the adjoint of the objective function with 1.0. ---*/
-
-    SetAdj_ObjFunction();
-
-    /*--- Interpret the stored information by calling the corresponding routine of the AD tool. ---*/
-
-    AD::ComputeAdjoint();
-
-    /*--- Extract the computed adjoint values of the input variables and store them for the next iteration. ---*/
-
-    for (iZone = 0; iZone < nZone; iZone++) {
-      iteration_container[iZone]->Iterate(output, integration_container, geometry_container,
-                                          solver_container, numerics_container, config_container,
-                                          surface_movement, grid_movement, FFDBox, iZone);
-    }
-
-    /*--- Clear the stored adjoint information to be ready for a new evaluation. ---*/
-
-    AD::ClearAdjoints();
-
-    /*--- Check convergence in each zone --*/
-
-    checkConvergence = 0;
-    for (iZone = 0; iZone < nZone; iZone++)
-      checkConvergence += (int) integration_container[iZone][ADJFLOW_SOL]->GetConvergence();
-
-    /*--- If convergence was reached in every zone --*/
-
-    if (checkConvergence == nZone) break;
-
-    /*--- Write the convergence history (only screen output) ---*/
-
-    if (unsteady)
-      output->SetConvHistory_Body(NULL, geometry_container, solver_container, config_container, integration_container, true, 0.0, ZONE_0);
-
-  }
-
-  /*--- Compute the geometrical sensitivities ---*/
-
-  if ((ExtIter+1 >= config_container[ZONE_0]->GetnExtIter()) ||
-      integration_container[ZONE_0][ADJFLOW_SOL]->GetConvergence() ||
-      (ExtIter % config_container[ZONE_0]->GetWrt_Sol_Freq() == 0) || unsteady){
-
-    /*--- SetRecording stores the computational graph on one iteration of the direct problem. Calling it with NONE
-     * as argument ensures that all information from a previous recording is removed. ---*/
-
-    SetRecording(NONE);
-
-    /*--- Store the computational graph of one direct iteration with the mesh coordinates as input. ---*/
-
-    SetRecording(MESH_COORDS);
-
-    /*--- Initialize the adjoint of the output variables of the iteration with the adjoint solution
-     *    of the current iteration. The values are passed to the AD tool. ---*/
-
-    for (iZone = 0; iZone < nZone; iZone++) {
-
-      iteration_container[iZone]->InitializeAdjoint(solver_container, geometry_container, config_container, iZone);
-
-    }
-
-    /*--- Initialize the adjoint of the objective function with 1.0. ---*/
-
-    SetAdj_ObjFunction();
-
-    /*--- Interpret the stored information by calling the corresponding routine of the AD tool. ---*/
-
-    AD::ComputeAdjoint();
-
-    /*--- Extract the computed sensitivity values. ---*/
-
-    for (iZone = 0; iZone < nZone; iZone++) {
-      solver_container[iZone][MESH_0][ADJFLOW_SOL]->SetSensitivity(geometry_container[iZone][MESH_0],config_container[iZone]);
-    }
-
-    /*--- Clear the stored adjoint information to be ready for a new evaluation. ---*/
-
-    AD::ClearAdjoints();
-
-  }
-
-}
-
-
-void CDiscAdjFluidDriver::SetRecording(unsigned short kind_recording){
-  unsigned short iZone, iMesh;
-  int rank = MASTER_NODE;
-
-#ifdef HAVE_MPI
-  MPI_Comm_rank(MPI_COMM_WORLD, &rank);
-#endif
-
-  AD::Reset();
-
-  /*--- Prepare for recording by resetting the flow solution to the initial converged solution---*/
-
-  for (iZone = 0; iZone < nZone; iZone++) {
-    for (iMesh = 0; iMesh <= config_container[iZone]->GetnMGLevels(); iMesh++){
-      solver_container[iZone][iMesh][ADJFLOW_SOL]->SetRecording(geometry_container[iZone][iMesh], config_container[iZone]);
-    }
-    if (config_container[iZone]->GetKind_Solver() == DISC_ADJ_RANS && !config_container[iZone]->GetFrozen_Visc_Disc()) {
-      solver_container[iZone][MESH_0][ADJTURB_SOL]->SetRecording(geometry_container[iZone][MESH_0], config_container[iZone]);
-    }
-  }
-
-
-  /*---Enable recording and register input of the flow iteration (conservative variables or node coordinates) --- */
-
-  if (kind_recording != NONE){
-
-    AD::StartRecording();
-
-    if (rank == MASTER_NODE && ((ExtIter == 0)) && kind_recording == CONS_VARS) {
-      cout << endl << "-------------------------------------------------------------------------" << endl;
-      cout << "Direct iteration to store computational graph." << endl;
-      cout << "Compute residuals to check the convergence of the direct problem." << endl;
-      cout << "-------------------------------------------------------------------------" << endl << endl;
-    }
-    for (iZone = 0; iZone < nZone; iZone++) {
-      iteration_container[iZone]->RegisterInput(solver_container, geometry_container, config_container, iZone, kind_recording);
-    }
-
-  }
-
-  for (iZone = 0; iZone < nZone; iZone++) {
-    iteration_container[iZone]->SetDependencies(solver_container, geometry_container, config_container, iZone, kind_recording);
-  }
-
-  /*--- Do one iteration of the direct flow solver ---*/
-
-  DirectRun();
-
-  /*--- Print residuals in the first iteration ---*/
-
-  for (iZone = 0; iZone < nZone; iZone++) {
-    if (rank == MASTER_NODE && ((ExtIter == 0) || (config_container[iZone]->GetUnsteady_Simulation() != STEADY)) && (kind_recording == CONS_VARS)) {
-      cout << " Zone " << iZone << ": log10[Conservative 0]: "<< log10(solver_container[iZone][MESH_0][FLOW_SOL]->GetRes_RMS(0)) << endl;
-      if ( config_container[iZone]->GetKind_Turb_Model() != NONE && !config_container[iZone]->GetFrozen_Visc_Disc()) {
-        cout <<"       log10[RMS k]: " << log10(solver_container[iZone][MESH_0][TURB_SOL]->GetRes_RMS(0)) << endl;
-      }
-    }
-  }
-
-  RecordingState = kind_recording;
-
-=======
->>>>>>> bd1a355e
   for (iZone = 0; iZone < nZone; iZone++) {
     iteration_container[iZone]->RegisterOutput(solver_container, geometry_container, config_container, output, iZone);
   }
@@ -4660,18 +4250,6 @@
 
 void CDiscAdjTurbomachineryDriver::DirectRun(){
 
-<<<<<<< HEAD
-  int rank = MASTER_NODE;
-#ifdef HAVE_MPI
-  MPI_Comm_rank(MPI_COMM_WORLD, &rank);
-#endif
-
-
-  /*--- Recording the setting of the steady grid movement needed to compute the correct sensitivity ---*/
-  InitStaticMeshMovement(false);
-
-=======
->>>>>>> bd1a355e
   /*--- Run a single iteration of a multi-zone problem by looping over all
    zones and executing the iterations. Note that data transers between zones
    and other intermediate procedures may be required. ---*/
@@ -4881,16 +4459,7 @@
 
 void CHBDriver::SetHarmonicBalance(unsigned short iTimeInstance) {
 
-<<<<<<< HEAD
-#ifdef HAVE_MPI
-  int rank = MASTER_NODE;
-  MPI_Comm_rank(MPI_COMM_WORLD, &rank);
-#endif
-
-  unsigned short iVar, iMGlevel;
-=======
   unsigned short iVar, jZone, iMGlevel;
->>>>>>> bd1a355e
   unsigned short nVar = solver_container[ZONE_0][MESH_0][FLOW_SOL]->GetnVar();
   unsigned short nTimeInstances = config_container[ZONE_0]->GetnTimeInstances();
   unsigned short nTotTimeInstances = nZone;
@@ -5352,9 +4921,10 @@
 
 CHBMultiZoneDriver::CHBMultiZoneDriver(char* confFile,
                                  unsigned short val_nZone,
-                                 unsigned short val_nDim, SU2_Comm MPICommunicator) : CHBDriver(confFile,
+                                 unsigned short val_nDim, bool val_periodic, SU2_Comm MPICommunicator) : CHBDriver(confFile,
                                                                                                 val_nZone,
                                                                                                 val_nDim,
+                                                                                                val_periodic,
                                                                                                 MPICommunicator ) {
 
 
@@ -5401,8 +4971,9 @@
   }
 
   for (iTimeInstance = 0; iTimeInstance < nTotTimeInstances; iTimeInstance++)
-    iteration_container[iTimeInstance]->Postprocess(config_container, geometry_container,
-        solver_container, iTimeInstance);
+    iteration_container[iTimeInstance]->Postprocess(output, integration_container, geometry_container,
+        solver_container, numerics_container, config_container,
+        surface_movement, grid_movement, FFDBox, iTimeInstance);
 
   if (rank == MASTER_NODE){
     for (iTimeInstance = 0; iTimeInstance < nTimeInstances; iTimeInstance++)
