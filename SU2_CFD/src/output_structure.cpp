/*!
 * \file output_structure.cpp
 * \brief Main subroutines for output solver information
 * \author F. Palacios, T. Economon
 * \version 4.2.0 "Cardinal"
 *
 * SU2 Lead Developers: Dr. Francisco Palacios (Francisco.D.Palacios@boeing.com).
 *                      Dr. Thomas D. Economon (economon@stanford.edu).
 *
 * SU2 Developers: Prof. Juan J. Alonso's group at Stanford University.
 *                 Prof. Piero Colonna's group at Delft University of Technology.
 *                 Prof. Nicolas R. Gauger's group at Kaiserslautern University of Technology.
 *                 Prof. Alberto Guardone's group at Polytechnic University of Milan.
 *                 Prof. Rafael Palacios' group at Imperial College London.
 *
 * Copyright (C) 2012-2016 SU2, the open-source CFD code.
 *
 * SU2 is free software; you can redistribute it and/or
 * modify it under the terms of the GNU Lesser General Public
 * License as published by the Free Software Foundation; either
 * version 2.1 of the License, or (at your option) any later version.
 *
 * SU2 is distributed in the hope that it will be useful,
 * but WITHOUT ANY WARRANTY; without even the implied warranty of
 * MERCHANTABILITY or FITNESS FOR A PARTICULAR PURPOSE. See the GNU
 * Lesser General Public License for more details.
 *
 * You should have received a copy of the GNU Lesser General Public
 * License along with SU2. If not, see <http://www.gnu.org/licenses/>.
 */

#include "../include/output_structure.hpp"

COutput::COutput(void) {
  
  /*--- Initialize point and connectivity counters to zero. ---*/
  
  nGlobal_Poin      = 0;
  nSurf_Poin        = 0;
  nGlobal_Elem      = 0;
  nSurf_Elem        = 0;
  nGlobal_Tria      = 0;
  nGlobal_Quad      = 0;
  nGlobal_Tetr      = 0;
  nGlobal_Hexa      = 0;
  nGlobal_Pris      = 0;
  nGlobal_Pyra      = 0;
  nGlobal_Line      = 0;
  nGlobal_BoundTria = 0;
  nGlobal_BoundQuad = 0;
  
  /*--- Initialize pointers to NULL ---*/
  
  Coords = NULL;
  Conn_Line = NULL;     Conn_BoundTria = NULL;  Conn_BoundQuad = NULL;
  Conn_Tria = NULL;     Conn_Quad = NULL;       Conn_Tetr = NULL;
  Conn_Hexa = NULL;     Conn_Pris = NULL;       Conn_Pyra = NULL;
  Data = NULL;
  
  /*--- Initialize CGNS write flag ---*/
  
  wrote_base_file = false;
  
  /*--- Initialize CGNS write flag ---*/
  
  wrote_CGNS_base = false;
  
  /*--- Initialize Tecplot surface flag ---*/
  
  wrote_surf_file = false;
  
  /*--- Initialize Paraview write flag ---*/
  
  wrote_Paraview_base = false;
  
  /*--- Initialize residual ---*/
  
  RhoRes_New = EPS;
  RhoRes_Old = EPS;
  
}

COutput::~COutput(void) {
  /* delete pointers initialized at construction*/
  /* Coords and Conn_*(Connectivity) have their own dealloc functions */
  /* Data is taken care of in DeallocateSolution function */
  
}

void COutput::SetSurfaceCSV_Flow(CConfig *config, CGeometry *geometry,
                                 CSolver *FlowSolver, unsigned long iExtIter,
                                 unsigned short val_iZone) {
  
  unsigned short iMarker;
  unsigned long iPoint, iVertex, Global_Index;
  su2double PressCoeff = 0.0, SkinFrictionCoeff[3];
  su2double xCoord = 0.0, yCoord = 0.0, zCoord = 0.0, Mach, Pressure;
  char cstr[200];
  
  unsigned short solver = config->GetKind_Solver();
  unsigned short nDim = geometry->GetnDim();
  
#ifndef HAVE_MPI
  
  unsigned short iDim;
  su2double HeatFlux;
  char buffer [50];
  ofstream SurfFlow_file;
  
  /*--- Write file name with extension if unsteady ---*/
  strcpy (cstr, config->GetSurfFlowCoeff_FileName().c_str());
  
  if (config->GetUnsteady_Simulation() == TIME_SPECTRAL) {
    if (SU2_TYPE::Int(val_iZone) < 10) SPRINTF (buffer, "_0000%d.csv", SU2_TYPE::Int(val_iZone));
    if ((SU2_TYPE::Int(val_iZone) >= 10)   && (SU2_TYPE::Int(val_iZone) < 100))   SPRINTF (buffer, "_000%d.csv", SU2_TYPE::Int(val_iZone));
    if ((SU2_TYPE::Int(val_iZone) >= 100)  && (SU2_TYPE::Int(val_iZone) < 1000))  SPRINTF (buffer, "_00%d.csv", SU2_TYPE::Int(val_iZone));
    if ((SU2_TYPE::Int(val_iZone) >= 1000) && (SU2_TYPE::Int(val_iZone) < 10000)) SPRINTF (buffer, "_0%d.csv", SU2_TYPE::Int(val_iZone));
    if (SU2_TYPE::Int(val_iZone) >= 10000) SPRINTF (buffer, "_%d.csv", SU2_TYPE::Int(val_iZone));
    
  } else if (config->GetUnsteady_Simulation() && config->GetWrt_Unsteady()) {
    if ((SU2_TYPE::Int(iExtIter) >= 0)    && (SU2_TYPE::Int(iExtIter) < 10))    SPRINTF (buffer, "_0000%d.csv", SU2_TYPE::Int(iExtIter));
    if ((SU2_TYPE::Int(iExtIter) >= 10)   && (SU2_TYPE::Int(iExtIter) < 100))   SPRINTF (buffer, "_000%d.csv",  SU2_TYPE::Int(iExtIter));
    if ((SU2_TYPE::Int(iExtIter) >= 100)  && (SU2_TYPE::Int(iExtIter) < 1000))  SPRINTF (buffer, "_00%d.csv",   SU2_TYPE::Int(iExtIter));
    if ((SU2_TYPE::Int(iExtIter) >= 1000) && (SU2_TYPE::Int(iExtIter) < 10000)) SPRINTF (buffer, "_0%d.csv",    SU2_TYPE::Int(iExtIter));
    if (SU2_TYPE::Int(iExtIter) >= 10000) SPRINTF (buffer, "_%d.csv", SU2_TYPE::Int(iExtIter));
  }
  else
    SPRINTF (buffer, ".csv");
  
  strcat (cstr, buffer);
  SurfFlow_file.precision(15);
  SurfFlow_file.open(cstr, ios::out);
  
  SurfFlow_file << "\"Global_Index\", \"x_coord\", \"y_coord\", ";
  if (nDim == 3) SurfFlow_file << "\"z_coord\", ";
  SurfFlow_file << "\"Pressure\", \"Pressure_Coefficient\", ";
  
  switch (solver) {
    case EULER : SurfFlow_file <<  "\"Mach_Number\"" << "\n"; break;
    case NAVIER_STOKES: case RANS:
      if (nDim == 2) SurfFlow_file <<  "\"Skin_Friction_Coefficient_X\", \"Skin_Friction_Coefficient_Y\", \"h\"" << "\n";
      if (nDim == 3) SurfFlow_file <<  "\"Skin_Friction_Coefficient_X\", \"Skin_Friction_Coefficient_Y\", \"Skin_Friction_Coefficient_Z\", \"Heat_Flux\"" << "\n";
      break;
  }
  
  for (iMarker = 0; iMarker < config->GetnMarker_All(); iMarker++) {
    if (config->GetMarker_All_Plotting(iMarker) == YES) {
      for (iVertex = 0; iVertex < geometry->nVertex[iMarker]; iVertex++) {
        iPoint = geometry->vertex[iMarker][iVertex]->GetNode();
        Global_Index = geometry->node[iPoint]->GetGlobalIndex();
        xCoord = geometry->node[iPoint]->GetCoord(0);
        yCoord = geometry->node[iPoint]->GetCoord(1);
        if (nDim == 3) zCoord = geometry->node[iPoint]->GetCoord(2);
        
        /*--- The output should be in inches ---*/
        
        if (config->GetSystemMeasurements() == US) {
          xCoord *= 12.0; yCoord *= 12.0;
          if (nDim == 3) zCoord *= 12.0;
        }
        
        Pressure = FlowSolver->node[iPoint]->GetPressure();
        PressCoeff = FlowSolver->GetCPressure(iMarker, iVertex);
        SurfFlow_file << scientific << Global_Index << ", " << xCoord << ", " << yCoord << ", ";
        if (nDim == 3) SurfFlow_file << scientific << zCoord << ", ";
        SurfFlow_file << scientific << Pressure << ", " << PressCoeff << ", ";
        switch (solver) {
          case EULER :
            Mach = sqrt(FlowSolver->node[iPoint]->GetVelocity2()) / FlowSolver->node[iPoint]->GetSoundSpeed();
            SurfFlow_file << scientific << Mach << "\n";
            break;
          case RANS:
            
            for (iDim = 0; iDim < nDim; iDim++)
              SkinFrictionCoeff[iDim] = FlowSolver->GetCSkinFriction(iMarker, iVertex, iDim);
            HeatFlux = FlowSolver->GetHeatFlux(iMarker, iVertex);
            
            if (nDim == 2) SurfFlow_file << scientific << SkinFrictionCoeff[0] << ", " << SkinFrictionCoeff[1] << ", " << HeatFlux << "\n";
            if (nDim == 3) SurfFlow_file << scientific << SkinFrictionCoeff[0] << ", " << SkinFrictionCoeff[1] << ", " << SkinFrictionCoeff[2] << ", " << HeatFlux << "\n";
            
            break;
        }
      }
    }
  }
  
  SurfFlow_file.close();
  
#else
  
  int rank, iProcessor, nProcessor;
  MPI_Comm_rank(MPI_COMM_WORLD, &rank);
  MPI_Comm_size(MPI_COMM_WORLD, &nProcessor);
  
  unsigned long Buffer_Send_nVertex[1], *Buffer_Recv_nVertex = NULL;
  unsigned long nVertex_Surface = 0, nLocalVertex_Surface = 0;
  unsigned long MaxLocalVertex_Surface = 0;
  
  /*--- Find the max number of surface vertices among all
   partitions and set up buffers. The master node will handle the
   writing of the CSV file after gathering all of the data. ---*/
  
  nLocalVertex_Surface = 0;
  for (iMarker = 0; iMarker < config->GetnMarker_All(); iMarker++)
    if (config->GetMarker_All_Plotting(iMarker) == YES)
      for (iVertex = 0; iVertex < geometry->GetnVertex(iMarker); iVertex++) {
        iPoint = geometry->vertex[iMarker][iVertex]->GetNode();
        if (geometry->node[iPoint]->GetDomain()) nLocalVertex_Surface++;
      }
  
  /*--- Communicate the number of local vertices on each partition
   to the master node ---*/
  
  Buffer_Send_nVertex[0] = nLocalVertex_Surface;
  if (rank == MASTER_NODE) Buffer_Recv_nVertex = new unsigned long [nProcessor];
  
  SU2_MPI::Allreduce(&nLocalVertex_Surface, &MaxLocalVertex_Surface, 1, MPI_UNSIGNED_LONG, MPI_MAX, MPI_COMM_WORLD);
  SU2_MPI::Gather(&Buffer_Send_nVertex, 1, MPI_UNSIGNED_LONG, Buffer_Recv_nVertex, 1, MPI_UNSIGNED_LONG, MASTER_NODE, MPI_COMM_WORLD);
  
  /*--- Send and Recv buffers ---*/
  
  su2double *Buffer_Send_Coord_x = new su2double [MaxLocalVertex_Surface];
  su2double *Buffer_Recv_Coord_x = NULL;
  
  su2double *Buffer_Send_Coord_y = new su2double [MaxLocalVertex_Surface];
  su2double *Buffer_Recv_Coord_y = NULL;
  
  su2double *Buffer_Send_Coord_z = new su2double [MaxLocalVertex_Surface];
  su2double *Buffer_Recv_Coord_z = NULL;
  
  su2double *Buffer_Send_Press = new su2double [MaxLocalVertex_Surface];
  su2double *Buffer_Recv_Press = NULL;
  
  su2double *Buffer_Send_CPress = new su2double [MaxLocalVertex_Surface];
  su2double *Buffer_Recv_CPress = NULL;
  
  su2double *Buffer_Send_Mach = new su2double [MaxLocalVertex_Surface];
  su2double *Buffer_Recv_Mach = NULL;
  
  su2double *Buffer_Send_SkinFriction_x = new su2double [MaxLocalVertex_Surface];
  su2double *Buffer_Recv_SkinFriction_x = NULL;
  
  su2double *Buffer_Send_SkinFriction_y = new su2double [MaxLocalVertex_Surface];
  su2double *Buffer_Recv_SkinFriction_y = NULL;
  
  su2double *Buffer_Send_SkinFriction_z = new su2double [MaxLocalVertex_Surface];
  su2double *Buffer_Recv_SkinFriction_z = NULL;
  
  su2double *Buffer_Send_HeatTransfer = new su2double [MaxLocalVertex_Surface];
  su2double *Buffer_Recv_HeatTransfer = NULL;
  
  unsigned long *Buffer_Send_GlobalIndex = new unsigned long [MaxLocalVertex_Surface];
  unsigned long *Buffer_Recv_GlobalIndex = NULL;
  
  /*--- Prepare the receive buffers on the master node only. ---*/
  
  if (rank == MASTER_NODE) {
    Buffer_Recv_Coord_x = new su2double [nProcessor*MaxLocalVertex_Surface];
    Buffer_Recv_Coord_y = new su2double [nProcessor*MaxLocalVertex_Surface];
    if (nDim == 3) Buffer_Recv_Coord_z = new su2double [nProcessor*MaxLocalVertex_Surface];
    Buffer_Recv_Press   = new su2double [nProcessor*MaxLocalVertex_Surface];
    Buffer_Recv_CPress  = new su2double [nProcessor*MaxLocalVertex_Surface];
    Buffer_Recv_Mach    = new su2double [nProcessor*MaxLocalVertex_Surface];
    Buffer_Recv_SkinFriction_x = new su2double [nProcessor*MaxLocalVertex_Surface];
    Buffer_Recv_SkinFriction_y = new su2double [nProcessor*MaxLocalVertex_Surface];
    if (nDim == 3) Buffer_Recv_SkinFriction_z = new su2double [nProcessor*MaxLocalVertex_Surface];
    Buffer_Recv_HeatTransfer = new su2double [nProcessor*MaxLocalVertex_Surface];
    Buffer_Recv_GlobalIndex  = new unsigned long [nProcessor*MaxLocalVertex_Surface];
  }
  
  /*--- Loop over all vertices in this partition and load the
   data of the specified type into the buffer to be sent to
   the master node. ---*/
  
  nVertex_Surface = 0;
  for (iMarker = 0; iMarker < config->GetnMarker_All(); iMarker++)
    if (config->GetMarker_All_Plotting(iMarker) == YES)
      for (iVertex = 0; iVertex < geometry->GetnVertex(iMarker); iVertex++) {
        iPoint = geometry->vertex[iMarker][iVertex]->GetNode();
        if (geometry->node[iPoint]->GetDomain()) {
          Buffer_Send_Press[nVertex_Surface] = FlowSolver->node[iPoint]->GetPressure();
          Buffer_Send_CPress[nVertex_Surface] = FlowSolver->GetCPressure(iMarker, iVertex);
          Buffer_Send_Coord_x[nVertex_Surface] = geometry->node[iPoint]->GetCoord(0);
          Buffer_Send_Coord_y[nVertex_Surface] = geometry->node[iPoint]->GetCoord(1);
          if (nDim == 3) { Buffer_Send_Coord_z[nVertex_Surface] = geometry->node[iPoint]->GetCoord(2); }
          
          /*--- If US system, the output should be in inches ---*/
          
          if (config->GetSystemMeasurements() == US) {
            Buffer_Send_Coord_x[nVertex_Surface] *= 12.0;
            Buffer_Send_Coord_y[nVertex_Surface] *= 12.0;
            if (nDim == 3) Buffer_Send_Coord_z[nVertex_Surface] *= 12.0;
          }
          
          Buffer_Send_GlobalIndex[nVertex_Surface] = geometry->node[iPoint]->GetGlobalIndex();
          
          if (solver == EULER)
            Buffer_Send_Mach[nVertex_Surface] = sqrt(FlowSolver->node[iPoint]->GetVelocity2()) / FlowSolver->node[iPoint]->GetSoundSpeed();
          if ((solver == NAVIER_STOKES) || (solver == RANS)) {
            Buffer_Send_SkinFriction_x[nVertex_Surface] = FlowSolver->GetCSkinFriction(iMarker, iVertex, 0);
            Buffer_Send_SkinFriction_y[nVertex_Surface] = FlowSolver->GetCSkinFriction(iMarker, iVertex, 1);
            if (nDim == 3) Buffer_Send_SkinFriction_z[nVertex_Surface] = FlowSolver->GetCSkinFriction(iMarker, iVertex, 2);
          }
          nVertex_Surface++;
        }
      }
  
  /*--- Send the information to the master node ---*/
  
  SU2_MPI::Gather(Buffer_Send_Coord_x, MaxLocalVertex_Surface, MPI_DOUBLE, Buffer_Recv_Coord_x, MaxLocalVertex_Surface, MPI_DOUBLE, MASTER_NODE, MPI_COMM_WORLD);
  SU2_MPI::Gather(Buffer_Send_Coord_y, MaxLocalVertex_Surface, MPI_DOUBLE, Buffer_Recv_Coord_y, MaxLocalVertex_Surface, MPI_DOUBLE, MASTER_NODE, MPI_COMM_WORLD);
  if (nDim == 3) SU2_MPI::Gather(Buffer_Send_Coord_z, MaxLocalVertex_Surface, MPI_DOUBLE, Buffer_Recv_Coord_z, MaxLocalVertex_Surface, MPI_DOUBLE, MASTER_NODE, MPI_COMM_WORLD);
  SU2_MPI::Gather(Buffer_Send_Press, MaxLocalVertex_Surface, MPI_DOUBLE, Buffer_Recv_Press, MaxLocalVertex_Surface, MPI_DOUBLE, MASTER_NODE, MPI_COMM_WORLD);
  SU2_MPI::Gather(Buffer_Send_CPress, MaxLocalVertex_Surface, MPI_DOUBLE, Buffer_Recv_CPress, MaxLocalVertex_Surface, MPI_DOUBLE, MASTER_NODE, MPI_COMM_WORLD);
  if (solver == EULER) SU2_MPI::Gather(Buffer_Send_Mach, MaxLocalVertex_Surface, MPI_DOUBLE, Buffer_Recv_Mach, MaxLocalVertex_Surface, MPI_DOUBLE, MASTER_NODE, MPI_COMM_WORLD);
  if ((solver == NAVIER_STOKES) || (solver == RANS)) {
    SU2_MPI::Gather(Buffer_Send_SkinFriction_x, MaxLocalVertex_Surface, MPI_DOUBLE, Buffer_Recv_SkinFriction_x, MaxLocalVertex_Surface, MPI_DOUBLE, MASTER_NODE, MPI_COMM_WORLD);
    SU2_MPI::Gather(Buffer_Send_SkinFriction_y, MaxLocalVertex_Surface, MPI_DOUBLE, Buffer_Recv_SkinFriction_y, MaxLocalVertex_Surface, MPI_DOUBLE, MASTER_NODE, MPI_COMM_WORLD);
    if (nDim == 3) SU2_MPI::Gather(Buffer_Send_SkinFriction_z, MaxLocalVertex_Surface, MPI_DOUBLE, Buffer_Recv_SkinFriction_z, MaxLocalVertex_Surface, MPI_DOUBLE, MASTER_NODE, MPI_COMM_WORLD);
  }
  SU2_MPI::Gather(Buffer_Send_GlobalIndex, MaxLocalVertex_Surface, MPI_UNSIGNED_LONG, Buffer_Recv_GlobalIndex, MaxLocalVertex_Surface, MPI_UNSIGNED_LONG, MASTER_NODE, MPI_COMM_WORLD);
  
  /*--- The master node unpacks the data and writes the surface CSV file ---*/
  
  if (rank == MASTER_NODE) {
    
    /*--- Write file name with extension if unsteady ---*/
    char buffer[50];
    string filename = config->GetSurfFlowCoeff_FileName();
    ofstream SurfFlow_file;
    
    /*--- Write file name with extension if unsteady ---*/
    strcpy (cstr, filename.c_str());
    if (config->GetUnsteady_Simulation() == TIME_SPECTRAL) {
      if (SU2_TYPE::Int(val_iZone) < 10) SPRINTF (buffer, "_0000%d.csv", SU2_TYPE::Int(val_iZone));
      if ((SU2_TYPE::Int(val_iZone) >= 10) && (SU2_TYPE::Int(val_iZone) < 100)) SPRINTF (buffer, "_000%d.csv", SU2_TYPE::Int(val_iZone));
      if ((SU2_TYPE::Int(val_iZone) >= 100) && (SU2_TYPE::Int(val_iZone) < 1000)) SPRINTF (buffer, "_00%d.csv", SU2_TYPE::Int(val_iZone));
      if ((SU2_TYPE::Int(val_iZone) >= 1000) && (SU2_TYPE::Int(val_iZone) < 10000)) SPRINTF (buffer, "_0%d.csv", SU2_TYPE::Int(val_iZone));
      if (SU2_TYPE::Int(val_iZone) >= 10000) SPRINTF (buffer, "_%d.csv", SU2_TYPE::Int(val_iZone));
      
    } else if (config->GetUnsteady_Simulation() && config->GetWrt_Unsteady()) {
      if ((SU2_TYPE::Int(iExtIter) >= 0)    && (SU2_TYPE::Int(iExtIter) < 10))    SPRINTF (buffer, "_0000%d.csv", SU2_TYPE::Int(iExtIter));
      if ((SU2_TYPE::Int(iExtIter) >= 10)   && (SU2_TYPE::Int(iExtIter) < 100))   SPRINTF (buffer, "_000%d.csv",  SU2_TYPE::Int(iExtIter));
      if ((SU2_TYPE::Int(iExtIter) >= 100)  && (SU2_TYPE::Int(iExtIter) < 1000))  SPRINTF (buffer, "_00%d.csv",   SU2_TYPE::Int(iExtIter));
      if ((SU2_TYPE::Int(iExtIter) >= 1000) && (SU2_TYPE::Int(iExtIter) < 10000)) SPRINTF (buffer, "_0%d.csv",    SU2_TYPE::Int(iExtIter));
      if (SU2_TYPE::Int(iExtIter) >= 10000) SPRINTF (buffer, "_%d.csv", SU2_TYPE::Int(iExtIter));
    }
    else
      SPRINTF (buffer, ".csv");
    
    strcat (cstr, buffer);
    SurfFlow_file.precision(15);
    SurfFlow_file.open(cstr, ios::out);
    
    SurfFlow_file << "\"Global_Index\", \"x_coord\", \"y_coord\", ";
    if (nDim == 3) SurfFlow_file << "\"z_coord\", ";
    SurfFlow_file << "\"Pressure\", \"Pressure_Coefficient\", ";
    
    switch (solver) {
      case EULER : SurfFlow_file <<  "\"Mach_Number\"" << "\n"; break;
      case NAVIER_STOKES: case RANS:
        if (nDim == 2) SurfFlow_file << "\"Skin_Friction_Coefficient_X\", \"Skin_Friction_Coefficient_Y\"" << "\n";
        if (nDim == 3) SurfFlow_file << "\"Skin_Friction_Coefficient_X\", \"Skin_Friction_Coefficient_Y\", \"Skin_Friction_Coefficient_Z\"" << "\n";
        break;
    }
    
    /*--- Loop through all of the collected data and write each node's values ---*/
    
    unsigned long Total_Index;
    for (iProcessor = 0; iProcessor < nProcessor; iProcessor++) {
      for (iVertex = 0; iVertex < Buffer_Recv_nVertex[iProcessor]; iVertex++) {
        
        /*--- Current index position and global index ---*/
        Total_Index  = iProcessor*MaxLocalVertex_Surface+iVertex;
        Global_Index = Buffer_Recv_GlobalIndex[Total_Index];
        
        /*--- Retrieve the merged data for this node ---*/
        xCoord = Buffer_Recv_Coord_x[Total_Index];
        yCoord = Buffer_Recv_Coord_y[Total_Index];
        if (nDim == 3) zCoord = Buffer_Recv_Coord_z[Total_Index];
        Pressure   = Buffer_Recv_Press[Total_Index];
        PressCoeff = Buffer_Recv_CPress[Total_Index];
        
        /*--- Write the first part of the data ---*/
        SurfFlow_file << scientific << Global_Index << ", " << xCoord << ", " << yCoord << ", ";
        if (nDim == 3) SurfFlow_file << scientific << zCoord << ", ";
        SurfFlow_file << scientific << Pressure << ", " << PressCoeff << ", ";
        
        /*--- Write the solver-dependent part of the data ---*/
        switch (solver) {
          case EULER :
            Mach = Buffer_Recv_Mach[Total_Index];
            SurfFlow_file << scientific << Mach << "\n";
            break;
          case NAVIER_STOKES: case RANS:
            SkinFrictionCoeff[0] = Buffer_Recv_SkinFriction_x[Total_Index];
            SkinFrictionCoeff[1] = Buffer_Recv_SkinFriction_y[Total_Index];
            if (nDim == 3) SkinFrictionCoeff[2] = Buffer_Recv_SkinFriction_z[Total_Index];
            if (nDim == 2) SurfFlow_file << scientific << SkinFrictionCoeff[0] << ", " << SkinFrictionCoeff[1] << "\n";
            if (nDim == 3) SurfFlow_file << scientific << SkinFrictionCoeff[0] << ", " << SkinFrictionCoeff[1] << ", " << SkinFrictionCoeff[2] << "\n";
            break;
        }
      }
    }
    
    /*--- Close the CSV file ---*/
    SurfFlow_file.close();
    
    /*--- Release the recv buffers on the master node ---*/
    
    delete [] Buffer_Recv_Coord_x;
    delete [] Buffer_Recv_Coord_y;
    if (nDim == 3) delete [] Buffer_Recv_Coord_z;
    delete [] Buffer_Recv_Press;
    delete [] Buffer_Recv_CPress;
    delete [] Buffer_Recv_Mach;
    delete [] Buffer_Recv_SkinFriction_x;
    delete [] Buffer_Recv_SkinFriction_y;
    if (nDim == 3) delete [] Buffer_Recv_SkinFriction_z;
    delete [] Buffer_Recv_HeatTransfer;
    delete [] Buffer_Recv_GlobalIndex;
    
    delete [] Buffer_Recv_nVertex;
    
  }
  
  /*--- Release the memory for the remaining buffers and exit ---*/
  
  delete [] Buffer_Send_Coord_x;
  delete [] Buffer_Send_Coord_y;
  delete [] Buffer_Send_Coord_z;
  delete [] Buffer_Send_Press;
  delete [] Buffer_Send_CPress;
  delete [] Buffer_Send_Mach;
  delete [] Buffer_Send_SkinFriction_x;
  delete [] Buffer_Send_SkinFriction_y;
  delete [] Buffer_Send_SkinFriction_z;
  delete [] Buffer_Send_HeatTransfer;
  delete [] Buffer_Send_GlobalIndex;
  
#endif
  
}

void COutput::SetSurfaceCSV_Adjoint(CConfig *config, CGeometry *geometry, CSolver *AdjSolver, CSolver *FlowSolution, unsigned long iExtIter, unsigned short val_iZone) {
  
#ifndef HAVE_MPI
  
  unsigned long iPoint, iVertex, Global_Index;
  su2double *Solution, xCoord, yCoord, zCoord;
  unsigned short iMarker;
  char cstr[200], buffer[50];
  ofstream SurfAdj_file;
  
  /*--- Write file name with extension if unsteady ---*/
  strcpy (cstr, config->GetSurfAdjCoeff_FileName().c_str());
  
  if (config->GetUnsteady_Simulation() == TIME_SPECTRAL) {
    if (SU2_TYPE::Int(val_iZone) < 10) SPRINTF (buffer, "_0000%d.csv", SU2_TYPE::Int(val_iZone));
    if ((SU2_TYPE::Int(val_iZone) >= 10) && (SU2_TYPE::Int(val_iZone) < 100)) SPRINTF (buffer, "_000%d.csv", SU2_TYPE::Int(val_iZone));
    if ((SU2_TYPE::Int(val_iZone) >= 100) && (SU2_TYPE::Int(val_iZone) < 1000)) SPRINTF (buffer, "_00%d.csv", SU2_TYPE::Int(val_iZone));
    if ((SU2_TYPE::Int(val_iZone) >= 1000) && (SU2_TYPE::Int(val_iZone) < 10000)) SPRINTF (buffer, "_0%d.csv", SU2_TYPE::Int(val_iZone));
    if (SU2_TYPE::Int(val_iZone) >= 10000) SPRINTF (buffer, "_%d.csv", SU2_TYPE::Int(val_iZone));
    
  } else if (config->GetUnsteady_Simulation() && config->GetWrt_Unsteady()) {
    if ((SU2_TYPE::Int(iExtIter) >= 0)    && (SU2_TYPE::Int(iExtIter) < 10))    SPRINTF (buffer, "_0000%d.csv", SU2_TYPE::Int(iExtIter));
    if ((SU2_TYPE::Int(iExtIter) >= 10)   && (SU2_TYPE::Int(iExtIter) < 100))   SPRINTF (buffer, "_000%d.csv",  SU2_TYPE::Int(iExtIter));
    if ((SU2_TYPE::Int(iExtIter) >= 100)  && (SU2_TYPE::Int(iExtIter) < 1000))  SPRINTF (buffer, "_00%d.csv",   SU2_TYPE::Int(iExtIter));
    if ((SU2_TYPE::Int(iExtIter) >= 1000) && (SU2_TYPE::Int(iExtIter) < 10000)) SPRINTF (buffer, "_0%d.csv",    SU2_TYPE::Int(iExtIter));
    if (SU2_TYPE::Int(iExtIter) >= 10000) SPRINTF (buffer, "_%d.csv", SU2_TYPE::Int(iExtIter));
  }
  else
    SPRINTF (buffer, ".csv");
  
  strcat(cstr, buffer);
  SurfAdj_file.precision(15);
  SurfAdj_file.open(cstr, ios::out);
  
  if (geometry->GetnDim() == 2) {
    SurfAdj_file <<  "\"Point\",\"Sensitivity\",\"PsiRho\",\"Phi_x\",\"Phi_y\",\"PsiE\",\"x_coord\",\"y_coord\"";
    if (config->GetDiscrete_Adjoint()){
      SurfAdj_file << ",\"x_Sens\",\"y_Sens\"";
    }
    SurfAdj_file << "\n";
    
    for (iMarker = 0; iMarker < config->GetnMarker_All(); iMarker++) {
      if (config->GetMarker_All_Plotting(iMarker) == YES)
        for (iVertex = 0; iVertex < geometry->nVertex[iMarker]; iVertex++) {
          iPoint = geometry->vertex[iMarker][iVertex]->GetNode();
          Global_Index = geometry->node[iPoint]->GetGlobalIndex();
          Solution = AdjSolver->node[iPoint]->GetSolution();
          xCoord = geometry->node[iPoint]->GetCoord(0);
          yCoord = geometry->node[iPoint]->GetCoord(1);
          
          /*--- If US system, the output should be in inches ---*/
          
          if (config->GetSystemMeasurements() == US) {
            xCoord *= 12.0;
            yCoord *= 12.0;
          }
          
          SurfAdj_file << scientific << Global_Index << ", " << AdjSolver->GetCSensitivity(iMarker, iVertex) << ", " << Solution[0] << ", "
          << Solution[1] << ", " << Solution[2] << ", " << Solution[3] <<", " << xCoord <<", "<< yCoord;
          if (config->GetDiscrete_Adjoint()){
            SurfAdj_file << ", " << AdjSolver->node[iPoint]->GetSensitivity(0) << ", " << AdjSolver->node[iPoint]->GetSensitivity(1);
          }
          SurfAdj_file << "\n";
        }
    }
  }
  
  if (geometry->GetnDim() == 3) {
    SurfAdj_file <<  "\"Point\",\"Sensitivity\",\"PsiRho\",\"Phi_x\",\"Phi_y\",\"Phi_z\",\"PsiE\",\"x_coord\",\"y_coord\",\"z_coord\"";
    if (config->GetDiscrete_Adjoint()){
      SurfAdj_file << ",\"x_Sens\",\"y_Sens\",\"z_Sens\"";
    }
    SurfAdj_file << "\n";
    for (iMarker = 0; iMarker < config->GetnMarker_All(); iMarker++) {
      if (config->GetMarker_All_Plotting(iMarker) == YES)
        for (iVertex = 0; iVertex < geometry->nVertex[iMarker]; iVertex++) {
          iPoint = geometry->vertex[iMarker][iVertex]->GetNode();
          Global_Index = geometry->node[iPoint]->GetGlobalIndex();
          Solution = AdjSolver->node[iPoint]->GetSolution();
          
          xCoord = geometry->node[iPoint]->GetCoord(0);
          yCoord = geometry->node[iPoint]->GetCoord(1);
          zCoord = geometry->node[iPoint]->GetCoord(2);
          
          /*--- If US system, the output should be in inches ---*/
          
          if (config->GetSystemMeasurements() == US) {
            xCoord *= 12.0;
            yCoord *= 12.0;
            zCoord *= 12.0;
          }
          
          SurfAdj_file << scientific << Global_Index << ", " << AdjSolver->GetCSensitivity(iMarker, iVertex) << ", " << Solution[0] << ", "
          << Solution[1] << ", " << Solution[2] << ", " << Solution[3] << ", " << Solution[4] << ", "<< xCoord <<", "<< yCoord <<", "<< zCoord;
          if (config->GetDiscrete_Adjoint()){
            SurfAdj_file << ", " << AdjSolver->node[iPoint]->GetSensitivity(0) << ", " << AdjSolver->node[iPoint]->GetSensitivity(1)
            << ", " << AdjSolver->node[iPoint]->GetSensitivity(2);
          }
          SurfAdj_file << "\n";
        }
    }
  }
  
  SurfAdj_file.close();
  
#else
  int rank, iProcessor, nProcessor;
  
  MPI_Comm_rank(MPI_COMM_WORLD, &rank);
  MPI_Comm_size(MPI_COMM_WORLD, &nProcessor);
  
  unsigned short nDim = geometry->GetnDim(), iMarker;
  su2double *Solution, *Coord;
  unsigned long Buffer_Send_nVertex[1], iVertex, iPoint, nVertex_Surface = 0, nLocalVertex_Surface = 0,
  MaxLocalVertex_Surface = 0, nBuffer_Scalar;
  unsigned long *Buffer_Receive_nVertex = NULL;
  ofstream SurfAdj_file;
  
  /*--- Write the surface .csv file ---*/
  nLocalVertex_Surface = 0;
  for (iMarker = 0; iMarker < config->GetnMarker_All(); iMarker++)
    if (config->GetMarker_All_Plotting(iMarker) == YES)
      for (iVertex = 0; iVertex < geometry->GetnVertex(iMarker); iVertex++) {
        iPoint = geometry->vertex[iMarker][iVertex]->GetNode();
        if (geometry->node[iPoint]->GetDomain()) nLocalVertex_Surface ++;
      }
  
  if (rank == MASTER_NODE)
    Buffer_Receive_nVertex = new unsigned long [nProcessor];
  
  Buffer_Send_nVertex[0] = nLocalVertex_Surface;
  
  SU2_MPI::Allreduce(&nLocalVertex_Surface, &MaxLocalVertex_Surface, 1, MPI_UNSIGNED_LONG, MPI_MAX, MPI_COMM_WORLD);
  SU2_MPI::Gather(&Buffer_Send_nVertex, 1, MPI_UNSIGNED_LONG, Buffer_Receive_nVertex, 1, MPI_UNSIGNED_LONG, MASTER_NODE, MPI_COMM_WORLD);
  
  su2double *Buffer_Send_Coord_x = new su2double[MaxLocalVertex_Surface];
  su2double *Buffer_Send_Coord_y= new su2double[MaxLocalVertex_Surface];
  su2double *Buffer_Send_Coord_z= new su2double[MaxLocalVertex_Surface];
  unsigned long *Buffer_Send_GlobalPoint= new unsigned long[MaxLocalVertex_Surface];
  su2double *Buffer_Send_Sensitivity= new su2double[MaxLocalVertex_Surface];
  su2double *Buffer_Send_PsiRho= new su2double[MaxLocalVertex_Surface];
  su2double *Buffer_Send_Phi_x= new su2double[MaxLocalVertex_Surface];
  su2double *Buffer_Send_Phi_y= new su2double[MaxLocalVertex_Surface];
  su2double *Buffer_Send_Phi_z= new su2double[MaxLocalVertex_Surface];
  su2double *Buffer_Send_PsiE= new su2double[MaxLocalVertex_Surface];
  
  su2double *Buffer_Send_Sens_x = NULL, *Buffer_Send_Sens_y = NULL, *Buffer_Send_Sens_z = NULL;
  
  if (config->GetDiscrete_Adjoint()){
    Buffer_Send_Sens_x = new su2double[MaxLocalVertex_Surface];
    Buffer_Send_Sens_y = new su2double[MaxLocalVertex_Surface];
    if (nDim == 3){
      Buffer_Send_Sens_z = new su2double[MaxLocalVertex_Surface];
    }
  }
  
  nVertex_Surface = 0;
  for (iMarker = 0; iMarker < config->GetnMarker_All(); iMarker++)
    if (config->GetMarker_All_Plotting(iMarker) == YES)
      for (iVertex = 0; iVertex < geometry->GetnVertex(iMarker); iVertex++) {
        iPoint = geometry->vertex[iMarker][iVertex]->GetNode();
        if (geometry->node[iPoint]->GetDomain()) {
          Solution = AdjSolver->node[iPoint]->GetSolution();
          //Normal = geometry->vertex[iMarker][iVertex]->GetNormal();
          Coord = geometry->node[iPoint]->GetCoord();
          //d = AdjSolver->node[iPoint]->GetForceProj_Vector();
          Buffer_Send_GlobalPoint[nVertex_Surface] = geometry->node[iPoint]->GetGlobalIndex();
          Buffer_Send_Coord_x[nVertex_Surface] = Coord[0];
          Buffer_Send_Coord_y[nVertex_Surface] = Coord[1];
          Buffer_Send_Sensitivity[nVertex_Surface] =  AdjSolver->GetCSensitivity(iMarker, iVertex);
          Buffer_Send_PsiRho[nVertex_Surface] = Solution[0];
          Buffer_Send_Phi_x[nVertex_Surface] = Solution[1];
          Buffer_Send_Phi_y[nVertex_Surface] = Solution[2];
          if (nDim == 2) Buffer_Send_PsiE[nVertex_Surface] = Solution[3];
          if (nDim == 3) {
            Buffer_Send_Coord_z[nVertex_Surface] = Coord[2];
            Buffer_Send_Phi_z[nVertex_Surface] = Solution[3];
            Buffer_Send_PsiE[nVertex_Surface] = Solution[4];
          }
          if (config->GetDiscrete_Adjoint()){
            Buffer_Send_Sens_x[nVertex_Surface] = AdjSolver->node[iPoint]->GetSensitivity(0);
            Buffer_Send_Sens_y[nVertex_Surface] = AdjSolver->node[iPoint]->GetSensitivity(1);
            if (nDim == 3){
              Buffer_Send_Sens_z[nVertex_Surface] = AdjSolver->node[iPoint]->GetSensitivity(2);
            }
          }
          
          /*--- If US system, the output should be in inches ---*/
          
          if (config->GetSystemMeasurements() == US) {
            Buffer_Send_Coord_x[nVertex_Surface] *= 12.0;
            Buffer_Send_Coord_y[nVertex_Surface] *= 12.0;
            if (nDim == 3) Buffer_Send_Coord_z[nVertex_Surface] *= 12.0;
          }
          
          nVertex_Surface++;
        }
      }
  
  su2double *Buffer_Receive_Coord_x = NULL, *Buffer_Receive_Coord_y = NULL, *Buffer_Receive_Coord_z = NULL, *Buffer_Receive_Sensitivity = NULL,
  *Buffer_Receive_PsiRho = NULL, *Buffer_Receive_Phi_x = NULL, *Buffer_Receive_Phi_y = NULL, *Buffer_Receive_Phi_z = NULL,
  *Buffer_Receive_PsiE = NULL, *Buffer_Receive_Sens_x = NULL, *Buffer_Receive_Sens_y = NULL, *Buffer_Receive_Sens_z = NULL;
  unsigned long *Buffer_Receive_GlobalPoint = NULL;
  
  if (rank == MASTER_NODE) {
    Buffer_Receive_Coord_x = new su2double [nProcessor*MaxLocalVertex_Surface];
    Buffer_Receive_Coord_y = new su2double [nProcessor*MaxLocalVertex_Surface];
    if (nDim == 3) Buffer_Receive_Coord_z = new su2double [nProcessor*MaxLocalVertex_Surface];
    Buffer_Receive_GlobalPoint = new unsigned long [nProcessor*MaxLocalVertex_Surface];
    Buffer_Receive_Sensitivity = new su2double [nProcessor*MaxLocalVertex_Surface];
    Buffer_Receive_PsiRho = new su2double [nProcessor*MaxLocalVertex_Surface];
    Buffer_Receive_Phi_x = new su2double [nProcessor*MaxLocalVertex_Surface];
    Buffer_Receive_Phi_y = new su2double [nProcessor*MaxLocalVertex_Surface];
    if (nDim == 3) Buffer_Receive_Phi_z = new su2double [nProcessor*MaxLocalVertex_Surface];
    Buffer_Receive_PsiE = new su2double [nProcessor*MaxLocalVertex_Surface];
    if (config->GetDiscrete_Adjoint()){
      Buffer_Receive_Sens_x = new su2double[nProcessor*MaxLocalVertex_Surface];
      Buffer_Receive_Sens_y = new su2double[nProcessor*MaxLocalVertex_Surface];
      if (nDim == 3){
        Buffer_Receive_Sens_z = new su2double[nProcessor*MaxLocalVertex_Surface];
      }
    }
  }
  
  nBuffer_Scalar = MaxLocalVertex_Surface;
  
  /*--- Send the information to the Master node ---*/
  SU2_MPI::Gather(Buffer_Send_Coord_x, nBuffer_Scalar, MPI_DOUBLE, Buffer_Receive_Coord_x, nBuffer_Scalar, MPI_DOUBLE, MASTER_NODE, MPI_COMM_WORLD);
  SU2_MPI::Gather(Buffer_Send_Coord_y, nBuffer_Scalar, MPI_DOUBLE, Buffer_Receive_Coord_y, nBuffer_Scalar, MPI_DOUBLE, MASTER_NODE, MPI_COMM_WORLD);
  if (nDim == 3) SU2_MPI::Gather(Buffer_Send_Coord_z, nBuffer_Scalar, MPI_DOUBLE, Buffer_Receive_Coord_z, nBuffer_Scalar, MPI_DOUBLE, MASTER_NODE, MPI_COMM_WORLD);
  SU2_MPI::Gather(Buffer_Send_GlobalPoint, nBuffer_Scalar, MPI_UNSIGNED_LONG, Buffer_Receive_GlobalPoint, nBuffer_Scalar, MPI_UNSIGNED_LONG, MASTER_NODE, MPI_COMM_WORLD);
  SU2_MPI::Gather(Buffer_Send_Sensitivity, nBuffer_Scalar, MPI_DOUBLE, Buffer_Receive_Sensitivity, nBuffer_Scalar, MPI_DOUBLE, MASTER_NODE, MPI_COMM_WORLD);
  SU2_MPI::Gather(Buffer_Send_PsiRho, nBuffer_Scalar, MPI_DOUBLE, Buffer_Receive_PsiRho, nBuffer_Scalar, MPI_DOUBLE, MASTER_NODE, MPI_COMM_WORLD);
  SU2_MPI::Gather(Buffer_Send_Phi_x, nBuffer_Scalar, MPI_DOUBLE, Buffer_Receive_Phi_x, nBuffer_Scalar, MPI_DOUBLE, MASTER_NODE, MPI_COMM_WORLD);
  SU2_MPI::Gather(Buffer_Send_Phi_y, nBuffer_Scalar, MPI_DOUBLE, Buffer_Receive_Phi_y, nBuffer_Scalar, MPI_DOUBLE, MASTER_NODE, MPI_COMM_WORLD);
  if (nDim == 3) SU2_MPI::Gather(Buffer_Send_Phi_z, nBuffer_Scalar, MPI_DOUBLE, Buffer_Receive_Phi_z, nBuffer_Scalar, MPI_DOUBLE, MASTER_NODE, MPI_COMM_WORLD);
  SU2_MPI::Gather(Buffer_Send_PsiE, nBuffer_Scalar, MPI_DOUBLE, Buffer_Receive_PsiE, nBuffer_Scalar, MPI_DOUBLE, MASTER_NODE, MPI_COMM_WORLD);
  if (config->GetDiscrete_Adjoint()){
    SU2_MPI::Gather(Buffer_Send_Sens_x, nBuffer_Scalar, MPI_DOUBLE, Buffer_Receive_Sens_x, nBuffer_Scalar, MPI_DOUBLE, MASTER_NODE, MPI_COMM_WORLD);
    SU2_MPI::Gather(Buffer_Send_Sens_y, nBuffer_Scalar, MPI_DOUBLE, Buffer_Receive_Sens_y, nBuffer_Scalar, MPI_DOUBLE, MASTER_NODE, MPI_COMM_WORLD);
    if (nDim == 3){
      SU2_MPI::Gather(Buffer_Send_Sens_z, nBuffer_Scalar, MPI_DOUBLE, Buffer_Receive_Sens_z, nBuffer_Scalar, MPI_DOUBLE, MASTER_NODE, MPI_COMM_WORLD);
    }
  }
  
  /*--- The master node is the one who writes the surface files ---*/
  if (rank == MASTER_NODE) {
    unsigned long iVertex, GlobalPoint, position;
    char cstr[200], buffer[50];
    ofstream SurfAdj_file;
    string filename = config->GetSurfAdjCoeff_FileName();
    
    /*--- Write file name with extension if unsteady ---*/
    strcpy (cstr, filename.c_str());
    
    if (config->GetUnsteady_Simulation() == TIME_SPECTRAL) {
      if (SU2_TYPE::Int(val_iZone) < 10) SPRINTF (buffer, "_0000%d.csv", SU2_TYPE::Int(val_iZone));
      if ((SU2_TYPE::Int(val_iZone) >= 10) && (SU2_TYPE::Int(val_iZone) < 100)) SPRINTF (buffer, "_000%d.csv", SU2_TYPE::Int(val_iZone));
      if ((SU2_TYPE::Int(val_iZone) >= 100) && (SU2_TYPE::Int(val_iZone) < 1000)) SPRINTF (buffer, "_00%d.csv", SU2_TYPE::Int(val_iZone));
      if ((SU2_TYPE::Int(val_iZone) >= 1000) && (SU2_TYPE::Int(val_iZone) < 10000)) SPRINTF (buffer, "_0%d.csv", SU2_TYPE::Int(val_iZone));
      if (SU2_TYPE::Int(val_iZone) >= 10000) SPRINTF (buffer, "_%d.csv", SU2_TYPE::Int(val_iZone));
      
    } else if (config->GetUnsteady_Simulation() && config->GetWrt_Unsteady()) {
      if ((SU2_TYPE::Int(iExtIter) >= 0) && (SU2_TYPE::Int(iExtIter) < 10)) SPRINTF (buffer, "_0000%d.csv", SU2_TYPE::Int(iExtIter));
      if ((SU2_TYPE::Int(iExtIter) >= 10) && (SU2_TYPE::Int(iExtIter) < 100)) SPRINTF (buffer, "_000%d.csv", SU2_TYPE::Int(iExtIter));
      if ((SU2_TYPE::Int(iExtIter) >= 100) && (SU2_TYPE::Int(iExtIter) < 1000)) SPRINTF (buffer, "_00%d.csv", SU2_TYPE::Int(iExtIter));
      if ((SU2_TYPE::Int(iExtIter) >= 1000) && (SU2_TYPE::Int(iExtIter) < 10000)) SPRINTF (buffer, "_0%d.csv", SU2_TYPE::Int(iExtIter));
      if (SU2_TYPE::Int(iExtIter) >= 10000) SPRINTF (buffer, "_%d.csv", SU2_TYPE::Int(iExtIter));
    }
    else
      SPRINTF (buffer, ".csv");
    
    strcat (cstr, buffer);
    SurfAdj_file.open(cstr, ios::out);
    SurfAdj_file.precision(15);
    
    /*--- Write the 2D surface flow coefficient file ---*/
    if (geometry->GetnDim() == 2) {
      
      SurfAdj_file <<  "\"Point\",\"Sensitivity\",\"PsiRho\",\"Phi_x\",\"Phi_y\",\"PsiE\",\"x_coord\",\"y_coord\"";
      if (config->GetDiscrete_Adjoint()){
        SurfAdj_file << ",\" x_Sens\",\"y_Sens\"";
      }
      SurfAdj_file << "\n";
      
      for (iProcessor = 0; iProcessor < nProcessor; iProcessor++)
        for (iVertex = 0; iVertex < Buffer_Receive_nVertex[iProcessor]; iVertex++) {
          
          position = iProcessor*MaxLocalVertex_Surface+iVertex;
          GlobalPoint = Buffer_Receive_GlobalPoint[position];
          
          SurfAdj_file << scientific << GlobalPoint <<
          ", " << Buffer_Receive_Sensitivity[position] << ", " << Buffer_Receive_PsiRho[position] <<
          ", " << Buffer_Receive_Phi_x[position] << ", " << Buffer_Receive_Phi_y[position] <<
          ", " << Buffer_Receive_PsiE[position] << ", " << Buffer_Receive_Coord_x[position] <<
          ", "<< Buffer_Receive_Coord_y[position];
          if (config->GetDiscrete_Adjoint()){
            SurfAdj_file << ", " << Buffer_Receive_Sens_x[position] << ", " << Buffer_Receive_Sens_y[position];
          }
          SurfAdj_file << "\n";
        }
    }
    
    /*--- Write the 3D surface flow coefficient file ---*/
    if (geometry->GetnDim() == 3) {
      
      SurfAdj_file <<  "\"Point\",\"Sensitivity\",\"PsiRho\",\"Phi_x\",\"Phi_y\",\"Phi_z\",\"PsiE\",\"x_coord\",\"y_coord\",\"z_coord\"";
      if (config->GetDiscrete_Adjoint()){
        SurfAdj_file << ",\"x_Sens\",\"y_Sens\",\"z_Sens\"";
      }
      SurfAdj_file << "\n";
      
      for (iProcessor = 0; iProcessor < nProcessor; iProcessor++)
        for (iVertex = 0; iVertex < Buffer_Receive_nVertex[iProcessor]; iVertex++) {
          position = iProcessor*MaxLocalVertex_Surface+iVertex;
          GlobalPoint = Buffer_Receive_GlobalPoint[position];
          
          SurfAdj_file << scientific << GlobalPoint <<
          ", " << Buffer_Receive_Sensitivity[position] << ", " << Buffer_Receive_PsiRho[position] <<
          ", " << Buffer_Receive_Phi_x[position] << ", " << Buffer_Receive_Phi_y[position] << ", " << Buffer_Receive_Phi_z[position] <<
          ", " << Buffer_Receive_PsiE[position] <<", "<< Buffer_Receive_Coord_x[position] <<
          ", "<< Buffer_Receive_Coord_y[position] <<", "<< Buffer_Receive_Coord_z[position];
          if (config->GetDiscrete_Adjoint()){
            SurfAdj_file << ", " << Buffer_Receive_Sens_x[position] << ", " << Buffer_Receive_Sens_y[position] << ", " << Buffer_Receive_Sens_z[position];
          }
          SurfAdj_file << "\n";
        }
    }
    
  }
  
  if (rank == MASTER_NODE) {
    delete [] Buffer_Receive_nVertex;
    delete [] Buffer_Receive_Coord_x;
    delete [] Buffer_Receive_Coord_y;
    if (nDim == 3) delete [] Buffer_Receive_Coord_z;
    delete [] Buffer_Receive_Sensitivity;
    delete [] Buffer_Receive_PsiRho;
    delete [] Buffer_Receive_Phi_x;
    delete [] Buffer_Receive_Phi_y;
    if (nDim == 3) delete [] Buffer_Receive_Phi_z;
    delete [] Buffer_Receive_PsiE;
    delete [] Buffer_Receive_GlobalPoint;
    if (config->GetDiscrete_Adjoint()){
      delete [] Buffer_Receive_Sens_x;
      delete [] Buffer_Receive_Sens_y;
      if (nDim == 3){
        delete [] Buffer_Receive_Sens_z;
      }
    }
  }
  
  delete [] Buffer_Send_Coord_x;
  delete [] Buffer_Send_Coord_y;
  delete [] Buffer_Send_Coord_z;
  delete [] Buffer_Send_GlobalPoint;
  delete [] Buffer_Send_Sensitivity;
  delete [] Buffer_Send_PsiRho;
  delete [] Buffer_Send_Phi_x;
  delete [] Buffer_Send_Phi_y;
  delete [] Buffer_Send_Phi_z;
  delete [] Buffer_Send_PsiE;
  if (Buffer_Send_Sens_x != NULL) delete [] Buffer_Send_Sens_x;
  if (Buffer_Send_Sens_y != NULL) delete [] Buffer_Send_Sens_y;
  if (Buffer_Send_Sens_z != NULL) delete [] Buffer_Send_Sens_z;
  
  SurfAdj_file.close();
  
#endif
}

void COutput::MergeConnectivity(CConfig *config, CGeometry *geometry, unsigned short val_iZone) {
  
  int rank = MASTER_NODE;
  int size = SINGLE_NODE;
  
#ifdef HAVE_MPI
  MPI_Comm_rank(MPI_COMM_WORLD, &rank);
  MPI_Comm_size(MPI_COMM_WORLD, &size);
#endif
  
  /*--- Flags identifying the types of files to be written. ---*/
  
  bool Wrt_Vol = config->GetWrt_Vol_Sol();
  bool Wrt_Srf = config->GetWrt_Srf_Sol();
  
  /*--- Merge connectivity for each type of element (excluding halos). Note
   that we only need to merge the connectivity once, as it does not change
   during computation. Check whether the base file has been written. ---*/
  
  /*--- Merge volumetric grid. ---*/
  
  if (Wrt_Vol) {
    
    if ((rank == MASTER_NODE) && (size != SINGLE_NODE) && (nGlobal_Tria != 0))
      cout <<"Merging volumetric triangle grid connectivity." << endl;
    MergeVolumetricConnectivity(config, geometry, TRIANGLE    );
    
    if ((rank == MASTER_NODE) && (size != SINGLE_NODE) && (nGlobal_Quad != 0))
      cout <<"Merging volumetric quadrilateral grid connectivity." << endl;
    MergeVolumetricConnectivity(config, geometry, QUADRILATERAL   );
    
    if ((rank == MASTER_NODE) && (size != SINGLE_NODE) && (nGlobal_Tetr != 0))
      cout <<"Merging volumetric tetrahedron grid connectivity." << endl;
    MergeVolumetricConnectivity(config, geometry, TETRAHEDRON );
    
    if ((rank == MASTER_NODE) && (size != SINGLE_NODE) && (nGlobal_Hexa != 0))
      cout <<"Merging volumetric hexahedron grid connectivity." << endl;
    MergeVolumetricConnectivity(config, geometry, HEXAHEDRON  );
    
    if ((rank == MASTER_NODE) && (size != SINGLE_NODE) && (nGlobal_Pris != 0))
      cout <<"Merging volumetric prism grid connectivity." << endl;
    MergeVolumetricConnectivity(config, geometry, PRISM       );
    
    if ((rank == MASTER_NODE) && (size != SINGLE_NODE) && (nGlobal_Pyra != 0))
      cout <<"Merging volumetric pyramid grid connectivity." << endl;
    MergeVolumetricConnectivity(config, geometry, PYRAMID     );
    
  }
  
  /*--- Merge surface grid. ---*/
  
  if (Wrt_Srf) {
    
    if ((rank == MASTER_NODE) && (size != SINGLE_NODE) && (nGlobal_Line != 0))
      cout <<"Merging surface line grid connectivity." << endl;
    MergeSurfaceConnectivity(config, geometry, LINE);
    
    if ((rank == MASTER_NODE) && (size != SINGLE_NODE) && (nGlobal_BoundTria != 0))
      cout <<"Merging surface triangle grid connectivity." << endl;
    MergeSurfaceConnectivity(config, geometry, TRIANGLE);
    
    if ((rank == MASTER_NODE) && (size != SINGLE_NODE) && (nGlobal_BoundQuad != 0))
      cout <<"Merging surface quadrilateral grid connectivity." << endl;
    MergeSurfaceConnectivity(config, geometry, QUADRILATERAL);
    
  }
  
  /*--- Update total number of volume elements after merge. ---*/
  
  nGlobal_Elem = nGlobal_Tria + nGlobal_Quad + nGlobal_Tetr +
  nGlobal_Hexa + nGlobal_Pyra + nGlobal_Pris;
  
  /*--- Update total number of surface elements after merge. ---*/
  
  nSurf_Elem = nGlobal_Line + nGlobal_BoundTria + nGlobal_BoundQuad;
  
}

void COutput::MergeCoordinates(CConfig *config, CGeometry *geometry) {
  
  /*--- Local variables needed on all processors ---*/
  
  unsigned short iDim, nDim = geometry->GetnDim();
  unsigned long iPoint;
  
  unsigned short kind_SU2 = config->GetKind_SU2();
  
#ifndef HAVE_MPI
  
  /*--- In serial, the single process has access to all geometry, so simply
   load the coordinates into the data structure. ---*/
  
  unsigned short iMarker;
  unsigned long iVertex, nTotalPoints = 0;
  int SendRecv;
  
  bool isPeriodic;
  
  /*--- First, create a structure to locate any periodic halo nodes ---*/
  int *Local_Halo = new int[geometry->GetnPoint()];
  for (iPoint = 0; iPoint < geometry->GetnPoint(); iPoint++)
    Local_Halo[iPoint] = !geometry->node[iPoint]->GetDomain();
  
  for (iMarker = 0; iMarker < config->GetnMarker_All(); iMarker++) {
    if (config->GetMarker_All_KindBC(iMarker) == SEND_RECEIVE) {
      SendRecv = config->GetMarker_All_SendRecv(iMarker);
      for (iVertex = 0; iVertex < geometry->nVertex[iMarker]; iVertex++) {
        iPoint = geometry->vertex[iMarker][iVertex]->GetNode();

        /* --- For SU2_CFD and SU2_SOL we want to remove the periodic halo nodes,
         * but for SU2_DEF we want them to be included, therefore the definition of a periodic point
         * is different in each case --- */

        if (kind_SU2 == SU2_DEF){
          isPeriodic = ((geometry->vertex[iMarker][iVertex]->GetRotation_Type() > 0));
        }else{
          isPeriodic = ((geometry->vertex[iMarker][iVertex]->GetRotation_Type() > 0) &&
                        (geometry->vertex[iMarker][iVertex]->GetRotation_Type() % 2 == 1));
        }

        if (isPeriodic && (SendRecv < 0)) {
          Local_Halo[iPoint] = false;
        }
      }
      
    }
  }
  
  /*--- Total number of points in the mesh (this might include periodic points). ---*/
  for (iPoint = 0; iPoint < geometry->GetnPoint(); iPoint++)
    if (!Local_Halo[iPoint]) nTotalPoints++;
  
  nGlobal_Poin = nTotalPoints;
  nGlobal_Doma = geometry->GetnPointDomain();
  
  /*--- Allocate the coordinates data structure. ---*/
  
  Coords = new su2double*[nDim];
  for (iDim = 0; iDim < nDim; iDim++) {
    Coords[iDim] = new su2double[nGlobal_Poin];
  }
  
  /*--- Loop over the mesh to collect the coords of the local points ---*/
  
  for (iPoint = 0; iPoint < geometry->GetnPoint(); iPoint++) {
    
    /*--- Check if the node belongs to the domain (i.e, not a halo node).
     Sort by the global index, even in serial there is a renumbering (e.g. RCM). ---*/
    
    if (!Local_Halo[iPoint]) {
      
      /*--- Retrieve the current coordinates at this node. ---*/
      
      unsigned long iGlobal_Index = geometry->node[iPoint]->GetGlobalIndex();
      
      for (iDim = 0; iDim < nDim; iDim++) {
        Coords[iDim][iGlobal_Index] = geometry->node[iPoint]->GetCoord(iDim);
        
        /*--- If US system, the output should be in inches ---*/
        
        if ((config->GetSystemMeasurements() == US) && (config->GetKind_SU2() != SU2_DEF)) {
          Coords[iDim][iGlobal_Index] *= 12.0;
        }
        
      }
      
    }
  }
  
  
  delete [] Local_Halo;
  
#else
  
  /*--- MPI preprocessing ---*/
  int iProcessor, nProcessor, rank;
  unsigned long jPoint;
  
  MPI_Comm_rank(MPI_COMM_WORLD, &rank);
  MPI_Comm_size(MPI_COMM_WORLD, &nProcessor);
  
  bool Wrt_Halo = config->GetWrt_Halo(), isPeriodic;
  
  /*--- Local variables needed for merging the geometry with MPI. ---*/
  
  unsigned long iVertex, iMarker;
  unsigned long Buffer_Send_nPoin[1], *Buffer_Recv_nPoin = NULL;
  unsigned long nLocalPoint = 0, MaxLocalPoint = 0;
  unsigned long iGlobal_Index = 0, nBuffer_Scalar = 0;
  
  if (rank == MASTER_NODE) Buffer_Recv_nPoin = new unsigned long[nProcessor];
  
  int *Local_Halo = new int[geometry->GetnPoint()];
  for (iPoint = 0; iPoint < geometry->GetnPoint(); iPoint++)
    Local_Halo[iPoint] = !geometry->node[iPoint]->GetDomain();
  
  /*--- Search all send/recv boundaries on this partition for any periodic
   nodes that were part of the original domain. We want to recover these
   for visualization purposes. ---*/
  
  if (Wrt_Halo) {
    nLocalPoint = geometry->GetnPoint();
  } else {
    for (iMarker = 0; iMarker < config->GetnMarker_All(); iMarker++) {
      if (config->GetMarker_All_KindBC(iMarker) == SEND_RECEIVE) {
        
        /*--- Checking for less than or equal to the rank, because there may
         be some periodic halo nodes that send info to the same rank. ---*/
        
        for (iVertex = 0; iVertex < geometry->nVertex[iMarker]; iVertex++) {
          iPoint = geometry->vertex[iMarker][iVertex]->GetNode();

          /* --- For SU2_CFD and SU2_SOL we want to remove the periodic halo nodes,
           * but for SU2_DEF we want them to be included, therefore the definition of a periodic point
           * is different in each case --- */

          if (kind_SU2 == SU2_DEF){
            isPeriodic = ((geometry->vertex[iMarker][iVertex]->GetRotation_Type() > 0));
          }else{
          isPeriodic = ((geometry->vertex[iMarker][iVertex]->GetRotation_Type() > 0) &&
                        (geometry->vertex[iMarker][iVertex]->GetRotation_Type() % 2 == 1));
          }
          if (isPeriodic){
            Local_Halo[iPoint] = false;
          }
        }
      }
    }
    
    /*--- Sum total number of nodes that belong to the domain ---*/
    
    for (iPoint = 0; iPoint < geometry->GetnPoint(); iPoint++)
      if (Local_Halo[iPoint] == false)
        nLocalPoint++;
  }
  Buffer_Send_nPoin[0] = nLocalPoint;
  
  /*--- Communicate the total number of nodes on this domain. ---*/
  
  SU2_MPI::Gather(&Buffer_Send_nPoin, 1, MPI_UNSIGNED_LONG,
                  Buffer_Recv_nPoin, 1, MPI_UNSIGNED_LONG, MASTER_NODE, MPI_COMM_WORLD);
  SU2_MPI::Allreduce(&nLocalPoint, &MaxLocalPoint, 1, MPI_UNSIGNED_LONG, MPI_MAX, MPI_COMM_WORLD);
  
  if (rank == MASTER_NODE) {
    nGlobal_Doma = 0;
    for (iProcessor = 0; iProcessor < nProcessor; iProcessor++) {
      nGlobal_Doma += Buffer_Recv_nPoin[iProcessor];
    }
  }
  nBuffer_Scalar = MaxLocalPoint;
  
  /*--- Send and Recv buffers. ---*/
  
  su2double *Buffer_Send_X = new su2double[MaxLocalPoint];
  su2double *Buffer_Recv_X = NULL;
  
  su2double *Buffer_Send_Y = new su2double[MaxLocalPoint];
  su2double *Buffer_Recv_Y = NULL;
  
  su2double *Buffer_Send_Z = NULL, *Buffer_Recv_Z = NULL;
  if (nDim == 3) Buffer_Send_Z = new su2double[MaxLocalPoint];
  
  unsigned long *Buffer_Send_GlobalIndex = new unsigned long[MaxLocalPoint];
  unsigned long *Buffer_Recv_GlobalIndex = NULL;
  
  /*--- Prepare the receive buffers in the master node only. ---*/
  
  if (rank == MASTER_NODE) {
    
    Buffer_Recv_X = new su2double[nProcessor*MaxLocalPoint];
    Buffer_Recv_Y = new su2double[nProcessor*MaxLocalPoint];
    if (nDim == 3) Buffer_Recv_Z = new su2double[nProcessor*MaxLocalPoint];
    Buffer_Recv_GlobalIndex = new unsigned long[nProcessor*MaxLocalPoint];
    
    /*--- Sum total number of nodes to be written and allocate arrays ---*/
    nGlobal_Poin = 0;
    for (iProcessor = 0; iProcessor < nProcessor; iProcessor++) {
      nGlobal_Poin += Buffer_Recv_nPoin[iProcessor];
    }
    Coords = new su2double*[nDim];
    for (iDim = 0; iDim < nDim; iDim++) {
      Coords[iDim] = new su2double[nGlobal_Poin];
    }
  }
  
  /*--- Main communication routine. Loop over each coordinate and perform
   the MPI comm. Temporary 1-D buffers are used to send the coordinates at
   all nodes on each partition to the master node. These are then unpacked
   by the master and sorted by global index in one large n-dim. array. ---*/
  
  /*--- Loop over this partition to collect the coords of the local points. ---*/
  su2double *Coords_Local; jPoint = 0;
  for (iPoint = 0; iPoint < geometry->GetnPoint(); iPoint++) {
    
    /*--- Check for halos and write only if requested ---*/
    if (!Local_Halo[iPoint] || Wrt_Halo) {
      
      /*--- Retrieve local coordinates at this node. ---*/
      Coords_Local = geometry->node[iPoint]->GetCoord();
      
      /*--- Load local coords into the temporary send buffer. ---*/
      Buffer_Send_X[jPoint] = Coords_Local[0];
      Buffer_Send_Y[jPoint] = Coords_Local[1];
      if (nDim == 3) Buffer_Send_Z[jPoint] = Coords_Local[2];
      
      /*--- If US system, the output should be in inches ---*/
      
      if ((config->GetSystemMeasurements() == US) && (config->GetKind_SU2() != SU2_DEF)) {
        Buffer_Send_X[jPoint] *= 12.0;
        Buffer_Send_Y[jPoint] *= 12.0;
        if (nDim == 3) Buffer_Send_Z[jPoint] *= 12.0;
      }
      
      /*--- Store the global index for this local node. ---*/
      Buffer_Send_GlobalIndex[jPoint] = geometry->node[iPoint]->GetGlobalIndex();
      
      /*--- Increment jPoint as the counter. We need this because iPoint
       may include halo nodes that we skip over during this loop. ---*/
      jPoint++;
    }
  }
  
  /*--- Gather the coordinate data on the master node using MPI. ---*/
  
  SU2_MPI::Gather(Buffer_Send_X, nBuffer_Scalar, MPI_DOUBLE, Buffer_Recv_X, nBuffer_Scalar, MPI_DOUBLE, MASTER_NODE, MPI_COMM_WORLD);
  SU2_MPI::Gather(Buffer_Send_Y, nBuffer_Scalar, MPI_DOUBLE, Buffer_Recv_Y, nBuffer_Scalar, MPI_DOUBLE, MASTER_NODE, MPI_COMM_WORLD);
  if (nDim == 3) {
    SU2_MPI::Gather(Buffer_Send_Z, nBuffer_Scalar, MPI_DOUBLE, Buffer_Recv_Z, nBuffer_Scalar, MPI_DOUBLE, MASTER_NODE, MPI_COMM_WORLD);
  }
  SU2_MPI::Gather(Buffer_Send_GlobalIndex, nBuffer_Scalar, MPI_UNSIGNED_LONG, Buffer_Recv_GlobalIndex, nBuffer_Scalar, MPI_UNSIGNED_LONG, MASTER_NODE, MPI_COMM_WORLD);
  
  /*--- The master node unpacks and sorts this variable by global index ---*/
  
  if (rank == MASTER_NODE) {
    jPoint = 0;
    for (iProcessor = 0; iProcessor < nProcessor; iProcessor++) {
      for (iPoint = 0; iPoint < Buffer_Recv_nPoin[iProcessor]; iPoint++) {
        /*--- Get global index, then loop over each variable and store ---*/
        iGlobal_Index = Buffer_Recv_GlobalIndex[jPoint];
        if (iGlobal_Index >= nGlobal_Poin){
          cout << iGlobal_Index << " " << nGlobal_Poin << endl;
        }
        Coords[0][iGlobal_Index] = Buffer_Recv_X[jPoint];
        Coords[1][iGlobal_Index] = Buffer_Recv_Y[jPoint];
        if (nDim == 3) Coords[2][iGlobal_Index] = Buffer_Recv_Z[jPoint];
        jPoint++;
      }
      /*--- Adjust jPoint to index of next proc's data in the buffers. ---*/
      jPoint = (iProcessor+1)*nBuffer_Scalar;
    }
  }
  
  /*--- Immediately release the temporary data buffers. ---*/
  
  delete [] Local_Halo;
  delete [] Buffer_Send_X;
  delete [] Buffer_Send_Y;
  if (Buffer_Send_Z != NULL) delete [] Buffer_Send_Z;
  delete [] Buffer_Send_GlobalIndex;
  if (rank == MASTER_NODE) {
    delete [] Buffer_Recv_X;
    delete [] Buffer_Recv_Y;
    if (Buffer_Recv_Z != NULL)  delete [] Buffer_Recv_Z;
    delete [] Buffer_Recv_GlobalIndex;
    delete [] Buffer_Recv_nPoin;
  }
  
#endif
  
}

void COutput::MergeVolumetricConnectivity(CConfig *config, CGeometry *geometry, unsigned short Elem_Type) {
  
  int iProcessor;
  unsigned short NODES_PER_ELEMENT;
  unsigned long iPoint, iNode, jNode;
  unsigned long iElem = 0;
  unsigned long nLocalElem = 0, nElem_Total = 0;
  
  unsigned long iVertex, iMarker;
  unsigned long jElem;
  int SendRecv, RecvFrom;
  
  unsigned long Buffer_Send_nElem[1], *Buffer_Recv_nElem = NULL;
  unsigned long nBuffer_Scalar = 0;
  unsigned long kNode = 0, kElem = 0;
  unsigned long MaxLocalElem = 0, iGlobal_Index, jPoint, kPoint;
  
  bool Wrt_Halo = config->GetWrt_Halo();
  bool *Write_Elem = NULL, notPeriodic, notHalo, addedPeriodic, isPeriodic;
<<<<<<< HEAD

  unsigned short kind_SU2 = config->GetKind_SU2();
=======
>>>>>>> 8befb0f1

  unsigned short kind_SU2 = config->GetKind_SU2();

  int *Conn_Elem = NULL;
  
  int rank = MASTER_NODE;
  int size = SINGLE_NODE;
  
#ifdef HAVE_MPI
  MPI_Comm_rank(MPI_COMM_WORLD, &rank);
  MPI_Comm_size(MPI_COMM_WORLD, &size);
#endif
  
  
  /*--- Store the local number of this element type and the number of nodes
   per this element type. In serial, this will be the total number of this
   element type in the entire mesh. In parallel, it is the number on only
   the current partition. ---*/
  
  switch (Elem_Type) {
    case TRIANGLE:
      nLocalElem = geometry->GetnElemTria();
      NODES_PER_ELEMENT = N_POINTS_TRIANGLE;
      break;
    case QUADRILATERAL:
      nLocalElem = geometry->GetnElemQuad();
      NODES_PER_ELEMENT = N_POINTS_QUADRILATERAL;
      break;
    case TETRAHEDRON:
      nLocalElem = geometry->GetnElemTetr();
      NODES_PER_ELEMENT = N_POINTS_TETRAHEDRON;
      break;
    case HEXAHEDRON:
      nLocalElem = geometry->GetnElemHexa();
      NODES_PER_ELEMENT = N_POINTS_HEXAHEDRON;
      break;
    case PRISM:
      nLocalElem = geometry->GetnElemPris();
      NODES_PER_ELEMENT = N_POINTS_PRISM;
      break;
    case PYRAMID:
      nLocalElem = geometry->GetnElemPyra();
      NODES_PER_ELEMENT = N_POINTS_PYRAMID;
      break;
    default:
      cout << "Error: Unrecognized element type \n";
      exit(EXIT_FAILURE); break;
  }
  
  /*--- Find the max number of this element type among all
   partitions and set up buffers. ---*/
  
  Buffer_Send_nElem[0] = nLocalElem;
  if (rank == MASTER_NODE) Buffer_Recv_nElem = new unsigned long[size];
  
#ifdef HAVE_MPI
  SU2_MPI::Allreduce(&nLocalElem, &MaxLocalElem, 1, MPI_UNSIGNED_LONG, MPI_MAX, MPI_COMM_WORLD);
  SU2_MPI::Gather(&Buffer_Send_nElem, 1, MPI_UNSIGNED_LONG, Buffer_Recv_nElem, 1, MPI_UNSIGNED_LONG, MASTER_NODE, MPI_COMM_WORLD);
#else
  MaxLocalElem = nLocalElem;
  Buffer_Recv_nElem[0] = Buffer_Send_nElem[0];
#endif
  
  nBuffer_Scalar = MaxLocalElem*NODES_PER_ELEMENT;
  
  /*--- Send and Recv buffers ---*/
  
  unsigned long *Buffer_Send_Elem = new unsigned long[nBuffer_Scalar];
  unsigned long *Buffer_Recv_Elem = NULL;
  
  unsigned short *Buffer_Send_Halo = new unsigned short[MaxLocalElem];
  unsigned short *Buffer_Recv_Halo = NULL;
  
  /*--- Prepare the receive buffers on the master node only. ---*/
  
  if (rank == MASTER_NODE) {
    Buffer_Recv_Elem = new unsigned long[size*nBuffer_Scalar];
    Buffer_Recv_Halo = new unsigned short[size*MaxLocalElem];
    Conn_Elem = new int[size*MaxLocalElem*NODES_PER_ELEMENT];
  }
  
  /*--- Force the removal of all added periodic elements (use global index).
   First, we isolate and create a list of all added periodic points, excluding
   those that we part of the original domain (we want these to be in the
   output files). ---*/
  
  vector<unsigned long> Added_Periodic;
  Added_Periodic.clear();

  if (kind_SU2 != SU2_DEF){
  for (iMarker = 0; iMarker < config->GetnMarker_All(); iMarker++) {
    if (config->GetMarker_All_KindBC(iMarker) == SEND_RECEIVE) {
      SendRecv = config->GetMarker_All_SendRecv(iMarker);
      for (iVertex = 0; iVertex < geometry->nVertex[iMarker]; iVertex++) {
        iPoint = geometry->vertex[iMarker][iVertex]->GetNode();

        if ((geometry->vertex[iMarker][iVertex]->GetRotation_Type() > 0) &&
            (geometry->vertex[iMarker][iVertex]->GetRotation_Type() % 2 == 0) &&
            (SendRecv < 0)) {
          Added_Periodic.push_back(geometry->node[iPoint]->GetGlobalIndex());
        }
      }
    }
  }
  }
  
  /*--- Now we communicate this information to all processors, so that they
   can force the removal of these particular nodes by flagging them as halo
   points. In general, this should be a small percentage of the total mesh,
   so the communication/storage costs here shouldn't be prohibitive. ---*/
  
  /*--- First communicate the number of points that each rank has found ---*/
  unsigned long nAddedPeriodic = 0, maxAddedPeriodic = 0;
  unsigned long Buffer_Send_nAddedPeriodic[1], *Buffer_Recv_nAddedPeriodic = NULL;
  Buffer_Recv_nAddedPeriodic = new unsigned long[size];
  
  nAddedPeriodic = Added_Periodic.size();
  Buffer_Send_nAddedPeriodic[0] = nAddedPeriodic;
  
#ifdef HAVE_MPI
  SU2_MPI::Allreduce(&nAddedPeriodic, &maxAddedPeriodic, 1, MPI_UNSIGNED_LONG,
                     MPI_MAX, MPI_COMM_WORLD);
  SU2_MPI::Allgather(&Buffer_Send_nAddedPeriodic, 1, MPI_UNSIGNED_LONG,
                     Buffer_Recv_nAddedPeriodic,  1, MPI_UNSIGNED_LONG, MPI_COMM_WORLD);
#else
  maxAddedPeriodic = nAddedPeriodic;
  Buffer_Recv_nAddedPeriodic[0] = Buffer_Send_nAddedPeriodic[0];
#endif
  
  /*--- Communicate the global index values of all added periodic nodes. ---*/
  unsigned long *Buffer_Send_AddedPeriodic = new unsigned long[maxAddedPeriodic];
  unsigned long *Buffer_Recv_AddedPeriodic = new unsigned long[size*maxAddedPeriodic];
  
  for (iPoint = 0; iPoint < Added_Periodic.size(); iPoint++) {
    Buffer_Send_AddedPeriodic[iPoint] = Added_Periodic[iPoint];
  }
  
  /*--- Gather the element connectivity information. All processors will now
   have a copy of the global index values for all added periodic points. ---*/
  
#ifdef HAVE_MPI
  SU2_MPI::Allgather(Buffer_Send_AddedPeriodic, maxAddedPeriodic, MPI_UNSIGNED_LONG,
                     Buffer_Recv_AddedPeriodic, maxAddedPeriodic, MPI_UNSIGNED_LONG,
                     MPI_COMM_WORLD);
#else
  for (iPoint = 0; iPoint < maxAddedPeriodic; iPoint++) Buffer_Recv_AddedPeriodic[iPoint] = Buffer_Send_AddedPeriodic[iPoint];
#endif
  
  /*--- Search all send/recv boundaries on this partition for halo cells. In
   particular, consider only the recv conditions (these are the true halo
   nodes). Check the ranks of the processors that are communicating and
   choose to keep only the halo cells from the higher rank processor. Here,
   we are also choosing to keep periodic nodes that were part of the original
   domain. We will check the communicated list of added periodic points. ---*/
  
  int *Local_Halo = new int[geometry->GetnPoint()];
  for (iPoint = 0; iPoint < geometry->GetnPoint(); iPoint++)
    Local_Halo[iPoint] = !geometry->node[iPoint]->GetDomain();
  
  for (iMarker = 0; iMarker < config->GetnMarker_All(); iMarker++) {
    if (config->GetMarker_All_KindBC(iMarker) == SEND_RECEIVE) {
      SendRecv = config->GetMarker_All_SendRecv(iMarker);
      RecvFrom = abs(SendRecv)-1;
      
      for (iVertex = 0; iVertex < geometry->nVertex[iMarker]; iVertex++) {
        iPoint = geometry->vertex[iMarker][iVertex]->GetNode();
        iGlobal_Index = geometry->node[iPoint]->GetGlobalIndex();
        
        /*--- We need to keep one copy of overlapping halo cells. ---*/
        notHalo = ((geometry->vertex[iMarker][iVertex]->GetRotation_Type() == 0) &&
                   (SendRecv < 0) && (rank > RecvFrom));
        
        /*--- We want to keep the periodic nodes that were part of the original domain.
         *    For SU2_DEF we want to keep all periodic nodes. ---*/

        if (kind_SU2 == SU2_DEF){
          isPeriodic = ((geometry->vertex[iMarker][iVertex]->GetRotation_Type() > 0));
        }else{
          isPeriodic = ((geometry->vertex[iMarker][iVertex]->GetRotation_Type() > 0) &&
                        (geometry->vertex[iMarker][iVertex]->GetRotation_Type() % 2 == 1));
        }

        notPeriodic = (isPeriodic && (SendRecv < 0));
        
        /*--- Lastly, check that this isn't an added periodic point that
         we will forcibly remove. Use the communicated list of these points. ---*/
        addedPeriodic = false; kPoint = 0;
        for (iProcessor = 0; iProcessor < size; iProcessor++) {
          for (jPoint = 0; jPoint < Buffer_Recv_nAddedPeriodic[iProcessor]; jPoint++) {
            if (iGlobal_Index == Buffer_Recv_AddedPeriodic[kPoint+jPoint])
              addedPeriodic = true;
          }
          /*--- Adjust jNode to index of next proc's data in the buffers. ---*/
          kPoint = (iProcessor+1)*maxAddedPeriodic;
        }
        
        /*--- If we found either of these types of nodes, flag them to be kept. ---*/
        if ((notHalo || notPeriodic) && !addedPeriodic) {
          Local_Halo[iPoint] = false;
        }
      }
    }
  }
  
  /*--- Loop over all elements in this partition and load the
   elements of the current type into the buffer to be sent to
   the master node. ---*/
  
  jNode = 0; jElem = 0;
  for (iElem = 0; iElem < geometry->GetnElem(); iElem++) {
    if (geometry->elem[iElem]->GetVTK_Type() == Elem_Type) {
      
      /*--- Loop over all nodes in this element and load the
       connectivity into the send buffer. ---*/
      
      Buffer_Send_Halo[jElem] = false;
      for (iNode = 0; iNode < NODES_PER_ELEMENT; iNode++) {
        
        /*--- Store the global index values directly. ---*/
        
        iPoint = geometry->elem[iElem]->GetNode(iNode);
        Buffer_Send_Elem[jNode] = geometry->node[iPoint]->GetGlobalIndex();
        
        /*--- Check if this is a halo node. If so, flag this element
         as a halo cell. We will use this later to sort and remove
         any duplicates from the connectivity list. ---*/
        
        if (Local_Halo[iPoint]) {
          Buffer_Send_Halo[jElem] = true;
        }
        
        /*--- Increment jNode as the counter. We need this because iElem
         may include other elements that we skip over during this loop. ---*/
        
        jNode++;
      }
      jElem++;
    }
  }
  
  /*--- Gather the element connectivity information. ---*/
  
#ifdef HAVE_MPI
  SU2_MPI::Gather(Buffer_Send_Elem, nBuffer_Scalar, MPI_UNSIGNED_LONG, Buffer_Recv_Elem, nBuffer_Scalar, MPI_UNSIGNED_LONG, MASTER_NODE, MPI_COMM_WORLD);
  SU2_MPI::Gather(Buffer_Send_Halo, MaxLocalElem, MPI_UNSIGNED_SHORT, Buffer_Recv_Halo, MaxLocalElem, MPI_UNSIGNED_SHORT, MASTER_NODE, MPI_COMM_WORLD);
#else
  for (iPoint = 0; iPoint < nBuffer_Scalar; iPoint++) Buffer_Recv_Elem[iPoint] = Buffer_Send_Elem[iPoint];
  for (iPoint = 0; iPoint < MaxLocalElem; iPoint++) Buffer_Recv_Halo[iPoint] = Buffer_Send_Halo[iPoint];
#endif
  
  /*--- The master node unpacks and sorts the connectivity. ---*/
  
  if (rank == MASTER_NODE) {
    
    /*---  We need to remove any duplicate elements (halo cells) that
     exist on multiple partitions. Start by initializing all elements
     to the "write" state by using a boolean array. ---*/
    
    Write_Elem = new bool[size*MaxLocalElem];
    for (iElem = 0; iElem < size*MaxLocalElem; iElem++) {
      Write_Elem[iElem] = true;
    }
    
    /*--- Remove the rind layer from the solution only if requested ---*/
    
    if (!Wrt_Halo) {
      
      /*--- Loop for flagging duplicate elements so that they are not
       included in the final connectivity list. ---*/
      
      kElem = 0;
      for (iProcessor = 0; iProcessor < size; iProcessor++) {
        for (iElem = 0; iElem < Buffer_Recv_nElem[iProcessor]; iElem++) {
          
          /*--- Check if this element was marked as a halo. ---*/
          if (Buffer_Recv_Halo[kElem+iElem])
            Write_Elem[kElem+iElem] = false;
          
        }
        kElem = (iProcessor+1)*MaxLocalElem;
      }
    }
    
    /*--- Store the unique connectivity list for this element type. ---*/
    
    jNode = 0; kNode = 0; jElem = 0; nElem_Total = 0;
    for (iProcessor = 0; iProcessor < size; iProcessor++) {
      for (iElem = 0; iElem < Buffer_Recv_nElem[iProcessor]; iElem++) {
        
        /*--- Only write the elements that were flagged for it. ---*/
        if (Write_Elem[jElem+iElem]) {
          
          /*--- Increment total count for this element type ---*/
          nElem_Total++;
          
          /*--- Get global index, then loop over each variable and store.
           Note that we are adding one to the index value because CGNS/Tecplot
           use 1-based indexing.---*/
          
          for (iNode = 0; iNode < NODES_PER_ELEMENT; iNode++) {
            Conn_Elem[kNode] = (int)Buffer_Recv_Elem[jNode+iElem*NODES_PER_ELEMENT+iNode] + 1;
            kNode++;
          }
        }
      }
      /*--- Adjust jNode to index of next proc's data in the buffers. ---*/
      jElem = (iProcessor+1)*MaxLocalElem;
      jNode = (iProcessor+1)*nBuffer_Scalar;
    }
  }
  
  /*--- Immediately release the temporary buffers. ---*/
  delete [] Buffer_Send_Elem;
  delete [] Buffer_Send_Halo;
  delete [] Buffer_Recv_nAddedPeriodic;
  delete [] Buffer_Send_AddedPeriodic;
  delete [] Buffer_Recv_AddedPeriodic;
  delete [] Local_Halo;
  if (rank == MASTER_NODE) {
    delete [] Buffer_Recv_nElem;
    delete [] Buffer_Recv_Elem;
    delete [] Buffer_Recv_Halo;
    delete [] Write_Elem;
  }
  
  /*--- Store the particular global element count in the class data,
   and set the class data pointer to the connectivity array. ---*/
  
  if (rank == MASTER_NODE) {
    switch (Elem_Type) {
      case TRIANGLE:
        nGlobal_Tria = nElem_Total;
        if (nGlobal_Tria > 0) Conn_Tria = Conn_Elem;
        break;
      case QUADRILATERAL:
        nGlobal_Quad = nElem_Total;
        if (nGlobal_Quad > 0) Conn_Quad = Conn_Elem;
        break;
      case TETRAHEDRON:
        nGlobal_Tetr = nElem_Total;
        if (nGlobal_Tetr > 0) Conn_Tetr = Conn_Elem;
        break;
      case HEXAHEDRON:
        nGlobal_Hexa = nElem_Total;
        if (nGlobal_Hexa > 0) Conn_Hexa = Conn_Elem;
        break;
      case PRISM:
        nGlobal_Pris = nElem_Total;
        if (nGlobal_Pris > 0) Conn_Pris = Conn_Elem;
        break;
      case PYRAMID:
        nGlobal_Pyra = nElem_Total;
        if (nGlobal_Pyra > 0) Conn_Pyra = Conn_Elem;
        break;
      default:
        cout << "Error: Unrecognized element type \n";
        exit(EXIT_FAILURE); break;
    }
  }
  
}

void COutput::MergeSurfaceConnectivity(CConfig *config, CGeometry *geometry, unsigned short Elem_Type) {
  
  unsigned short NODES_PER_ELEMENT;
  
  unsigned short iMarker;
  unsigned long iPoint, iNode, jNode;
  unsigned long iElem = 0;
  unsigned long nLocalElem = 0, nElem_Total = 0;
  
  int iProcessor;
  unsigned long jElem;
  
  unsigned long iVertex;
  
  int SendRecv, RecvFrom;
  
  unsigned long Buffer_Send_nElem[1], *Buffer_Recv_nElem = NULL;
  unsigned long nBuffer_Scalar = 0;
  unsigned long kNode = 0, kElem = 0;
  unsigned long MaxLocalElem = 0, iGlobal_Index, jPoint, kPoint;
  
  bool Wrt_Halo = config->GetWrt_Halo();
  bool *Write_Elem = NULL, notPeriodic, notHalo, addedPeriodic;
  
  
  int *Conn_Elem = NULL;
  
  int rank = MASTER_NODE;
  int size = SINGLE_NODE;
  
#ifdef HAVE_MPI
  MPI_Comm_rank(MPI_COMM_WORLD, &rank);
  MPI_Comm_size(MPI_COMM_WORLD, &size);
#endif
  
  /*--- Store the local number of this element type and the number of nodes
   per this element type. In serial, this will be the total number of this
   element type in the entire mesh. In parallel, it is the number on only
   the current partition. ---*/
  
  nLocalElem = 0;
  
  for (iMarker = 0; iMarker < config->GetnMarker_All(); iMarker++) {
    if (config->GetMarker_All_Plotting(iMarker) == YES) {
      for (iElem = 0; iElem < geometry->GetnElem_Bound(iMarker); iElem++) {
        if (geometry->bound[iMarker][iElem]->GetVTK_Type() == Elem_Type) {
          nLocalElem++;
        }
      }
    }
  }
  
  switch (Elem_Type) {
    case LINE:
      NODES_PER_ELEMENT = N_POINTS_LINE;
      break;
    case TRIANGLE:
      NODES_PER_ELEMENT = N_POINTS_TRIANGLE;
      break;
    case QUADRILATERAL:
      NODES_PER_ELEMENT = N_POINTS_QUADRILATERAL;
      break;
    default:
      cout << "Error: Unrecognized element type \n";
      exit(EXIT_FAILURE); break;
  }
  
  /*--- Find the max number of this element type among all
   partitions and set up buffers. ---*/
  
  Buffer_Send_nElem[0] = nLocalElem;
  if (rank == MASTER_NODE) Buffer_Recv_nElem = new unsigned long[size];
  
#ifdef HAVE_MPI
  SU2_MPI::Allreduce(&nLocalElem, &MaxLocalElem, 1, MPI_UNSIGNED_LONG, MPI_MAX, MPI_COMM_WORLD);
  SU2_MPI::Gather(&Buffer_Send_nElem, 1, MPI_UNSIGNED_LONG, Buffer_Recv_nElem, 1, MPI_UNSIGNED_LONG, MASTER_NODE, MPI_COMM_WORLD);
#else
  MaxLocalElem = nLocalElem;
  Buffer_Recv_nElem[0] = Buffer_Send_nElem[0];
#endif
  
  nBuffer_Scalar = MaxLocalElem*NODES_PER_ELEMENT;
  
  /*--- Send and Recv buffers ---*/
  
  unsigned long *Buffer_Send_Elem = new unsigned long[nBuffer_Scalar];
  unsigned long *Buffer_Recv_Elem = NULL;
  
  unsigned short *Buffer_Send_Halo = new unsigned short[MaxLocalElem];
  unsigned short *Buffer_Recv_Halo = NULL;
  
  /*--- Prepare the receive buffers on the master node only. ---*/
  
  if (rank == MASTER_NODE) {
    Buffer_Recv_Elem = new unsigned long[size*nBuffer_Scalar];
    Buffer_Recv_Halo = new unsigned short[size*MaxLocalElem];
    Conn_Elem = new int[size*MaxLocalElem*NODES_PER_ELEMENT];
  }
  
  /*--- Force the removal of all added periodic elements (use global index).
   First, we isolate and create a list of all added periodic points, excluding
   those that we part of the original domain (we want these to be in the
   output files). ---*/
  
  vector<unsigned long> Added_Periodic;
  Added_Periodic.clear();
  for (iMarker = 0; iMarker < config->GetnMarker_All(); iMarker++) {
    if (config->GetMarker_All_KindBC(iMarker) == SEND_RECEIVE) {
      SendRecv = config->GetMarker_All_SendRecv(iMarker);
      for (iVertex = 0; iVertex < geometry->nVertex[iMarker]; iVertex++) {
        iPoint = geometry->vertex[iMarker][iVertex]->GetNode();
        if ((geometry->vertex[iMarker][iVertex]->GetRotation_Type() > 0) &&
            (geometry->vertex[iMarker][iVertex]->GetRotation_Type() % 2 == 0) &&
            (SendRecv < 0)) {
          Added_Periodic.push_back(geometry->node[iPoint]->GetGlobalIndex());
        }
      }
    }
  }
  
  /*--- Now we communicate this information to all processors, so that they
   can force the removal of these particular nodes by flagging them as halo
   points. In general, this should be a small percentage of the total mesh,
   so the communication/storage costs here shouldn't be prohibitive. ---*/
  
  /*--- First communicate the number of points that each rank has found ---*/
  unsigned long nAddedPeriodic = 0, maxAddedPeriodic = 0;
  unsigned long Buffer_Send_nAddedPeriodic[1], *Buffer_Recv_nAddedPeriodic = NULL;
  Buffer_Recv_nAddedPeriodic = new unsigned long[size];
  
  nAddedPeriodic = Added_Periodic.size();
  Buffer_Send_nAddedPeriodic[0] = nAddedPeriodic;
  
#ifdef HAVE_MPI
  SU2_MPI::Allreduce(&nAddedPeriodic, &maxAddedPeriodic, 1, MPI_UNSIGNED_LONG,
                     MPI_MAX, MPI_COMM_WORLD);
  SU2_MPI::Allgather(&Buffer_Send_nAddedPeriodic, 1, MPI_UNSIGNED_LONG,
                     Buffer_Recv_nAddedPeriodic,  1, MPI_UNSIGNED_LONG, MPI_COMM_WORLD);
#else
  maxAddedPeriodic = nAddedPeriodic;
  Buffer_Recv_nAddedPeriodic[0] = Buffer_Send_nAddedPeriodic[0];
#endif
  
  /*--- Communicate the global index values of all added periodic nodes. ---*/
  unsigned long *Buffer_Send_AddedPeriodic = new unsigned long[maxAddedPeriodic];
  unsigned long *Buffer_Recv_AddedPeriodic = new unsigned long[size*maxAddedPeriodic];
  
  for (iPoint = 0; iPoint < Added_Periodic.size(); iPoint++) {
    Buffer_Send_AddedPeriodic[iPoint] = Added_Periodic[iPoint];
  }
  
  /*--- Gather the element connectivity information. All processors will now
   have a copy of the global index values for all added periodic points. ---*/
  
#ifdef HAVE_MPI
  SU2_MPI::Allgather(Buffer_Send_AddedPeriodic, maxAddedPeriodic, MPI_UNSIGNED_LONG,
                     Buffer_Recv_AddedPeriodic, maxAddedPeriodic, MPI_UNSIGNED_LONG,
                     MPI_COMM_WORLD);
#else
  for (iPoint = 0; iPoint < maxAddedPeriodic; iPoint++) Buffer_Recv_AddedPeriodic[iPoint] = Buffer_Send_AddedPeriodic[iPoint];
#endif
  
  /*--- Search all send/recv boundaries on this partition for halo cells. In
   particular, consider only the recv conditions (these are the true halo
   nodes). Check the ranks of the processors that are communicating and
   choose to keep only the halo cells from the higher rank processor. Here,
   we are also choosing to keep periodic nodes that were part of the original
   domain. We will check the communicated list of added periodic points. ---*/
  
  int *Local_Halo = new int[geometry->GetnPoint()];
  for (iPoint = 0; iPoint < geometry->GetnPoint(); iPoint++)
    Local_Halo[iPoint] = !geometry->node[iPoint]->GetDomain();
  
  for (iMarker = 0; iMarker < config->GetnMarker_All(); iMarker++) {
    if (config->GetMarker_All_KindBC(iMarker) == SEND_RECEIVE) {
      SendRecv = config->GetMarker_All_SendRecv(iMarker);
      RecvFrom = abs(SendRecv)-1;
      
      for (iVertex = 0; iVertex < geometry->nVertex[iMarker]; iVertex++) {
        iPoint = geometry->vertex[iMarker][iVertex]->GetNode();
        iGlobal_Index = geometry->node[iPoint]->GetGlobalIndex();
        
        /*--- We need to keep one copy of overlapping halo cells. ---*/
        notHalo = ((geometry->vertex[iMarker][iVertex]->GetRotation_Type() == 0) &&
                   (SendRecv < 0) && (rank > RecvFrom));
        
        /*--- We want to keep the periodic nodes that were part of the original domain ---*/
        notPeriodic = ((geometry->vertex[iMarker][iVertex]->GetRotation_Type() > 0) &&
                       (geometry->vertex[iMarker][iVertex]->GetRotation_Type() % 2 == 1) &&
                       (SendRecv < 0));
        
        /*--- Lastly, check that this isn't an added periodic point that
         we will forcibly remove. Use the communicated list of these points. ---*/
        addedPeriodic = false; kPoint = 0;
        for (iProcessor = 0; iProcessor < size; iProcessor++) {
          for (jPoint = 0; jPoint < Buffer_Recv_nAddedPeriodic[iProcessor]; jPoint++) {
            if (iGlobal_Index == Buffer_Recv_AddedPeriodic[kPoint+jPoint])
              addedPeriodic = true;
          }
          /*--- Adjust jNode to index of next proc's data in the buffers. ---*/
          kPoint = (iProcessor+1)*maxAddedPeriodic;
        }
        
        /*--- If we found either of these types of nodes, flag them to be kept. ---*/
        if ((notHalo || notPeriodic) && !addedPeriodic) {
          Local_Halo[iPoint] = false;
        }
      }
    }
  }
  
  /*--- Loop over all elements in this partition and load the
   elements of the current type into the buffer to be sent to
   the master node. ---*/
  jNode = 0; jElem = 0;
  for (iMarker = 0; iMarker < config->GetnMarker_All(); iMarker++)
    if (config->GetMarker_All_Plotting(iMarker) == YES)
      for (iElem = 0; iElem < geometry->GetnElem_Bound(iMarker); iElem++) {
        
        if (geometry->bound[iMarker][iElem]->GetVTK_Type() == Elem_Type) {
          
          /*--- Loop over all nodes in this element and load the
           connectivity into the send buffer. ---*/
          
          Buffer_Send_Halo[jElem] = false;
          for (iNode = 0; iNode < NODES_PER_ELEMENT; iNode++) {
            
            /*--- Store the global index values directly. ---*/
            
            iPoint = geometry->bound[iMarker][iElem]->GetNode(iNode);
            Buffer_Send_Elem[jNode] = geometry->node[iPoint]->GetGlobalIndex();
            
            /*--- Check if this is a halo node. If so, flag this element
             as a halo cell. We will use this later to sort and remove
             any duplicates from the connectivity list. ---*/
            
            if (Local_Halo[iPoint])
              Buffer_Send_Halo[jElem] = true;
            
            /*--- Increment jNode as the counter. We need this because iElem
             may include other elements that we skip over during this loop. ---*/
            
            jNode++;
          }
          jElem++;
        }
      }
  
  /*--- Gather the element connectivity information. ---*/
  
#ifdef HAVE_MPI
  SU2_MPI::Gather(Buffer_Send_Elem, nBuffer_Scalar, MPI_UNSIGNED_LONG, Buffer_Recv_Elem, nBuffer_Scalar, MPI_UNSIGNED_LONG, MASTER_NODE, MPI_COMM_WORLD);
  SU2_MPI::Gather(Buffer_Send_Halo, MaxLocalElem, MPI_UNSIGNED_SHORT, Buffer_Recv_Halo, MaxLocalElem, MPI_UNSIGNED_SHORT, MASTER_NODE, MPI_COMM_WORLD);
#else
  for (iPoint = 0; iPoint < nBuffer_Scalar; iPoint++) Buffer_Recv_Elem[iPoint] = Buffer_Send_Elem[iPoint];
  for (iPoint = 0; iPoint < MaxLocalElem; iPoint++) Buffer_Recv_Halo[iPoint] = Buffer_Send_Halo[iPoint];
#endif
  
  /*--- The master node unpacks and sorts the connectivity. ---*/
  
  if (rank == MASTER_NODE) {
    
    /*---  We need to remove any duplicate elements (halo cells) that
     exist on multiple partitions. Start by initializing all elements
     to the "write" state by using a boolean array. ---*/
    
    Write_Elem = new bool[size*MaxLocalElem];
    for (iElem = 0; iElem < size*MaxLocalElem; iElem++) {
      Write_Elem[iElem] = true;
    }
    
    /*--- Remove the rind layer from the solution only if requested ---*/
    
    if (!Wrt_Halo) {
      
      /*--- Loop for flagging duplicate elements so that they are not
       included in the final connectivity list. ---*/
      
      kElem = 0;
      for (iProcessor = 0; iProcessor < size; iProcessor++) {
        for (iElem = 0; iElem < Buffer_Recv_nElem[iProcessor]; iElem++) {
          
          /*--- Check if this element was marked as a halo. ---*/
          if (Buffer_Recv_Halo[kElem+iElem])
            Write_Elem[kElem+iElem] = false;
          
        }
        kElem = (iProcessor+1)*MaxLocalElem;
      }
    }
    
    /*--- Store the unique connectivity list for this element type. ---*/
    
    jNode = 0; kNode = 0; jElem = 0; nElem_Total = 0;
    for (iProcessor = 0; iProcessor < size; iProcessor++) {
      for (iElem = 0; iElem < Buffer_Recv_nElem[iProcessor]; iElem++) {
        
        /*--- Only write the elements that were flagged for it. ---*/
        if (Write_Elem[jElem+iElem]) {
          
          /*--- Increment total count for this element type ---*/
          nElem_Total++;
          
          /*--- Get global index, then loop over each variable and store.
           Note that we are adding one to the index value because CGNS/Tecplot
           use 1-based indexing.---*/
          
          for (iNode = 0; iNode < NODES_PER_ELEMENT; iNode++) {
            Conn_Elem[kNode] = (int)Buffer_Recv_Elem[jNode+iElem*NODES_PER_ELEMENT+iNode] + 1;
            kNode++;
          }
        }
      }
      /*--- Adjust jNode to index of next proc's data in the buffers. ---*/
      jElem = (iProcessor+1)*MaxLocalElem;
      jNode = (iProcessor+1)*nBuffer_Scalar;
    }
  }
  
  /*--- Immediately release the temporary buffers. ---*/
  delete [] Buffer_Send_Elem;
  delete [] Buffer_Send_Halo;
  delete [] Buffer_Recv_nAddedPeriodic;
  delete [] Buffer_Send_AddedPeriodic;
  delete [] Buffer_Recv_AddedPeriodic;
  delete [] Local_Halo;
  if (rank == MASTER_NODE) {
    delete [] Buffer_Recv_nElem;
    delete [] Buffer_Recv_Elem;
    delete [] Buffer_Recv_Halo;
    delete [] Write_Elem;
  }
  
  /*--- Store the particular global element count in the class data,
   and set the class data pointer to the connectivity array. ---*/
  
  if (rank == MASTER_NODE) {
    switch (Elem_Type) {
      case LINE:
        nGlobal_Line = nElem_Total;
        if (nGlobal_Line > 0) Conn_Line = Conn_Elem;
        break;
      case TRIANGLE:
        nGlobal_BoundTria = nElem_Total;
        if (nGlobal_BoundTria > 0) Conn_BoundTria = Conn_Elem;
        break;
      case QUADRILATERAL:
        nGlobal_BoundQuad = nElem_Total;
        if (nGlobal_BoundQuad > 0) Conn_BoundQuad = Conn_Elem;
        break;
      default:
        cout << "Error: Unrecognized element type \n";
        exit(EXIT_FAILURE); break;
    }
  }
  
}

void COutput::MergeSolution(CConfig *config, CGeometry *geometry, CSolver **solver, unsigned short val_iZone) {
  
  unsigned short Kind_Solver  = config->GetKind_Solver();
  unsigned short iVar = 0, jVar = 0, FirstIndex = NONE, SecondIndex = NONE, ThirdIndex = NONE;
  unsigned short nVar_First = 0, nVar_Second = 0, nVar_Third = 0;
  unsigned short iVar_GridVel = 0, iVar_PressCp = 0, iVar_Density = 0, iVar_Lam = 0, iVar_MachMean = 0,
  iVar_ViscCoeffs = 0, iVar_HeatCoeffs = 0, iVar_Sens = 0, iVar_Extra = 0, iVar_Eddy = 0, iVar_Sharp = 0,
  iVar_FEA_Vel = 0, iVar_FEA_Accel = 0, iVar_FEA_Stress = 0, iVar_FEA_Stress_3D = 0,
  iVar_FEA_Extra = 0, iVar_SensDim = 0;
  unsigned long iPoint = 0, jPoint = 0, iVertex = 0, iMarker = 0;
  su2double Gas_Constant, Mach2Vel, Mach_Motion, RefDensity, RefPressure = 0.0, factor = 0.0;
  
  su2double *Aux_Frict_x = NULL, *Aux_Frict_y = NULL, *Aux_Frict_z = NULL, *Aux_Heat = NULL, *Aux_yPlus = NULL, *Aux_Sens = NULL;
  
  unsigned short CurrentIndex;
  int *Local_Halo;
  unsigned long Buffer_Send_nPoint[1], *Buffer_Recv_nPoint = NULL;
  unsigned long nLocalPoint = 0, MaxLocalPoint = 0;
  unsigned long iGlobal_Index = 0, nBuffer_Scalar = 0;
  bool Wrt_Halo = config->GetWrt_Halo(), isPeriodic;
  
  int iProcessor;
  int rank = MASTER_NODE;
  int size = SINGLE_NODE;
  
#ifdef HAVE_MPI
  MPI_Comm_rank(MPI_COMM_WORLD, &rank);
  MPI_Comm_size(MPI_COMM_WORLD, &size);
#endif
  
  bool grid_movement  = (config->GetGrid_Movement());
  bool compressible   = (config->GetKind_Regime() == COMPRESSIBLE);
  bool incompressible = (config->GetKind_Regime() == INCOMPRESSIBLE);
  bool freesurface    = (config->GetKind_Regime() == FREESURFACE);
  bool transition     = (config->GetKind_Trans_Model() == LM);
  bool flow           = (( config->GetKind_Solver() == EULER             ) ||
                         ( config->GetKind_Solver() == NAVIER_STOKES     ) ||
                         ( config->GetKind_Solver() == RANS              ) ||
                         ( config->GetKind_Solver() == ADJ_EULER         ) ||
                         ( config->GetKind_Solver() == ADJ_NAVIER_STOKES ) ||
                         ( config->GetKind_Solver() == ADJ_RANS          )   );
  bool fem = (config->GetKind_Solver() == FEM_ELASTICITY);
  
  unsigned short iDim;
  unsigned short nDim = geometry->GetnDim();
  su2double RefAreaCoeff = config->GetRefAreaCoeff();
  su2double Gamma = config->GetGamma();
  su2double RefVel2, *Normal, Area;
  
  /*--- Set the non-dimensionalization ---*/
  if (flow) {
    if (grid_movement) {
      Gas_Constant = config->GetGas_ConstantND();
      Mach2Vel = sqrt(Gamma*Gas_Constant*config->GetTemperature_FreeStreamND());
      Mach_Motion = config->GetMach_Motion();
      RefVel2 = (Mach_Motion*Mach2Vel)*(Mach_Motion*Mach2Vel);
    }
    else {
      RefVel2 = 0.0;
      for (iDim = 0; iDim < nDim; iDim++)
        RefVel2  += solver[FLOW_SOL]->GetVelocity_Inf(iDim)*solver[FLOW_SOL]->GetVelocity_Inf(iDim);
    }
    RefDensity  = solver[FLOW_SOL]->GetDensity_Inf();
    RefPressure = solver[FLOW_SOL]->GetPressure_Inf();
    factor = 1.0 / (0.5*RefDensity*RefAreaCoeff*RefVel2);
  }
  
  /*--- Prepare send buffers for the conservative variables. Need to
   find the total number of conservative variables and also the
   index for their particular solution container. ---*/
  
  switch (Kind_Solver) {
    case EULER : case NAVIER_STOKES: FirstIndex = FLOW_SOL; SecondIndex = NONE; ThirdIndex = NONE; break;
    case RANS : FirstIndex = FLOW_SOL; SecondIndex = TURB_SOL; if (transition) ThirdIndex=TRANS_SOL; else ThirdIndex = NONE; break;
    case POISSON_EQUATION: FirstIndex = POISSON_SOL; SecondIndex = NONE; ThirdIndex = NONE; break;
    case WAVE_EQUATION: FirstIndex = WAVE_SOL; SecondIndex = NONE; ThirdIndex = NONE; break;
    case HEAT_EQUATION: FirstIndex = HEAT_SOL; SecondIndex = NONE; ThirdIndex = NONE; break;
    case FEM_ELASTICITY: FirstIndex = FEA_SOL; SecondIndex = NONE; ThirdIndex = NONE; break;
    case ADJ_EULER : case ADJ_NAVIER_STOKES : FirstIndex = ADJFLOW_SOL; SecondIndex = NONE; ThirdIndex = NONE; break;
    case ADJ_RANS : FirstIndex = ADJFLOW_SOL; if (config->GetFrozen_Visc()) SecondIndex = NONE; else SecondIndex = ADJTURB_SOL; ThirdIndex = NONE; break;
    case DISC_ADJ_EULER: case DISC_ADJ_NAVIER_STOKES: FirstIndex = ADJFLOW_SOL; SecondIndex = NONE; ThirdIndex = NONE; break;
    case DISC_ADJ_RANS: FirstIndex = ADJFLOW_SOL; SecondIndex = ADJTURB_SOL; ThirdIndex = NONE; break;
    default: SecondIndex = NONE; ThirdIndex = NONE; break;
  }
  
  nVar_First = solver[FirstIndex]->GetnVar();
  if (SecondIndex != NONE) nVar_Second = solver[SecondIndex]->GetnVar();
  if (ThirdIndex != NONE) nVar_Third = solver[ThirdIndex]->GetnVar();
  nVar_Consv = nVar_First + nVar_Second + nVar_Third;
  nVar_Total = nVar_Consv;
  
  if (!config->GetLow_MemoryOutput()) {
    
    /*--- Add the limiters ---*/
    
    if (config->GetWrt_Limiters()) nVar_Total += nVar_Consv;
    
    /*--- Add the residuals ---*/
    
    if (config->GetWrt_Residuals()) nVar_Total += nVar_Consv;
    
    /*--- Add the grid velocity to the restart file for the unsteady adjoint ---*/
    
    if (grid_movement && !fem) {
      iVar_GridVel = nVar_Total;
      if (geometry->GetnDim() == 2) nVar_Total += 2;
      else if (geometry->GetnDim() == 3) nVar_Total += 3;
    }
    
    /*--- Add density to the restart file ---*/
    
    if ((config->GetKind_Regime() == FREESURFACE)) {
      iVar_Density = nVar_Total; nVar_Total += 1;
    }
    
    /*--- Add Pressure, Temperature, Cp, Mach to the restart file ---*/
    
    if ((Kind_Solver == EULER) || (Kind_Solver == NAVIER_STOKES) || (Kind_Solver == RANS)) {
      iVar_PressCp = nVar_Total; nVar_Total += 3;
      iVar_MachMean = nVar_Total; nVar_Total += 1;
    }
    
    /*--- Add Laminar Viscosity, Skin Friction, Heat Flux, & yPlus to the restart file ---*/
    
    if ((Kind_Solver == NAVIER_STOKES) || (Kind_Solver == RANS)) {
      iVar_Lam = nVar_Total;
      nVar_Total += 1;
      iVar_ViscCoeffs = nVar_Total;
      if (geometry->GetnDim() == 2) nVar_Total += 2;
      else if (geometry->GetnDim() == 3) nVar_Total += 3;
      iVar_HeatCoeffs = nVar_Total;
      nVar_Total += 2;
    }
    
    /*--- Add Eddy Viscosity to the restart file ---*/
    
    if (Kind_Solver == RANS) {
      iVar_Eddy = nVar_Total; nVar_Total += 1;
    }
    
    /*--- Add Sharp edges to the restart file ---*/
    
    if (config->GetWrt_SharpEdges()) {
      if ((Kind_Solver == EULER) || (Kind_Solver == NAVIER_STOKES) || (Kind_Solver == RANS)) {
        iVar_Sharp = nVar_Total; nVar_Total += 1;
      }
    }
    
    //if (Kind_Solver == POISSON_EQUATION) {
    //  iVar_EF = nVar_Total; nVar_Total += geometry->GetnDim();
    //}
    
    if (( Kind_Solver == ADJ_EULER              ) || ( Kind_Solver == ADJ_NAVIER_STOKES      ) ||
        ( Kind_Solver == ADJ_RANS               )) {
      iVar_Sens   = nVar_Total; nVar_Total += 2;
    }
    
    if (Kind_Solver == FEM_ELASTICITY)  {
      /*--- If the analysis is dynamic... ---*/
      if (config->GetDynamic_Analysis() == DYNAMIC){
        /*--- Velocities ---*/
        iVar_FEA_Vel = nVar_Total;
        if (geometry->GetnDim() == 2) nVar_Total += 2;
        else if (geometry->GetnDim() == 3) nVar_Total += 3;
        /*--- Accelerations ---*/
        iVar_FEA_Accel = nVar_Total;
        if (geometry->GetnDim() == 2) nVar_Total += 2;
        else if (geometry->GetnDim() == 3) nVar_Total += 3;
      }
      iVar_FEA_Stress  = nVar_Total; nVar_Total += 3;
      if (geometry->GetnDim() == 3) {iVar_FEA_Stress_3D = nVar_Total; nVar_Total += 3;}
      iVar_FEA_Extra = nVar_Total; nVar_Total += 1;
    }
    
    if ((Kind_Solver == DISC_ADJ_EULER)         ||
        (Kind_Solver == DISC_ADJ_NAVIER_STOKES) ||
        (Kind_Solver == DISC_ADJ_RANS)){
      iVar_Sens    = nVar_Total; nVar_Total += 1;
      iVar_SensDim = nVar_Total; nVar_Total += nDim;
    }
    
    if (config->GetExtraOutput()) {
      if (Kind_Solver == RANS) {
        iVar_Extra  = nVar_Total; nVar_Extra  = solver[TURB_SOL]->GetnOutputVariables(); nVar_Total += nVar_Extra;
      }
    }
    
  }
  
  Local_Halo = new int[geometry->GetnPoint()];
  for (iPoint = 0; iPoint < geometry->GetnPoint(); iPoint++)
    Local_Halo[iPoint] = !geometry->node[iPoint]->GetDomain();
  
  /*--- Search all send/recv boundaries on this partition for any periodic
   nodes that were part of the original domain. We want to recover these
   for visualization purposes. ---*/
  
  if (Wrt_Halo) {
    nLocalPoint = geometry->GetnPoint();
  } else {
    for (iMarker = 0; iMarker < config->GetnMarker_All(); iMarker++) {
      if (config->GetMarker_All_KindBC(iMarker) == SEND_RECEIVE) {
        
        /*--- Checking for less than or equal to the rank, because there may
         be some periodic halo nodes that send info to the same rank. ---*/
        
        for (iVertex = 0; iVertex < geometry->nVertex[iMarker]; iVertex++) {
          iPoint = geometry->vertex[iMarker][iVertex]->GetNode();
          isPeriodic = ((geometry->vertex[iMarker][iVertex]->GetRotation_Type() > 0) &&
                        (geometry->vertex[iMarker][iVertex]->GetRotation_Type() % 2 == 1));
          if (isPeriodic) Local_Halo[iPoint] = false;
        }
      }
    }
    
    /*--- Sum total number of nodes that belong to the domain ---*/
    
    for (iPoint = 0; iPoint < geometry->GetnPoint(); iPoint++)
      if (Local_Halo[iPoint] == false)
        nLocalPoint++;
    
  }
  Buffer_Send_nPoint[0] = nLocalPoint;
  
  /*--- Each processor sends its local number of nodes to the master. ---*/
  
  if (rank == MASTER_NODE) Buffer_Recv_nPoint = new unsigned long[size];
  
#ifdef HAVE_MPI
  SU2_MPI::Allreduce(&nLocalPoint, &MaxLocalPoint, 1, MPI_UNSIGNED_LONG, MPI_MAX, MPI_COMM_WORLD);
  SU2_MPI::Gather(&Buffer_Send_nPoint, 1, MPI_UNSIGNED_LONG, Buffer_Recv_nPoint, 1, MPI_UNSIGNED_LONG, MASTER_NODE, MPI_COMM_WORLD);
#else
  MaxLocalPoint = nLocalPoint;
  Buffer_Recv_nPoint[0] = Buffer_Send_nPoint[0];
#endif
  
  nBuffer_Scalar = MaxLocalPoint;
  
  /*--- Send and Recv buffers. ---*/
  
  su2double *Buffer_Send_Var = new su2double[MaxLocalPoint];
  su2double *Buffer_Recv_Var = NULL;
  
  su2double *Buffer_Send_Res = new su2double[MaxLocalPoint];
  su2double *Buffer_Recv_Res = NULL;
  
  su2double *Buffer_Send_Vol = new su2double[MaxLocalPoint];
  su2double *Buffer_Recv_Vol = NULL;
  
  unsigned long *Buffer_Send_GlobalIndex = new unsigned long[MaxLocalPoint];
  unsigned long *Buffer_Recv_GlobalIndex = NULL;
  
  /*--- Auxiliary vectors for surface coefficients ---*/
  
  if ((Kind_Solver == NAVIER_STOKES) || (Kind_Solver == RANS)) {
    Aux_Frict_x = new su2double[geometry->GetnPoint()];
    Aux_Frict_y = new su2double[geometry->GetnPoint()];
    Aux_Frict_z = new su2double[geometry->GetnPoint()];
    Aux_Heat  = new su2double[geometry->GetnPoint()];
    Aux_yPlus = new su2double[geometry->GetnPoint()];
  }
  
  if ((Kind_Solver == ADJ_EULER) ||
      (Kind_Solver == ADJ_NAVIER_STOKES) ||
      (Kind_Solver == ADJ_RANS)  ||
      (Kind_Solver == DISC_ADJ_EULER) ||
      (Kind_Solver == DISC_ADJ_NAVIER_STOKES) ||
      (Kind_Solver == DISC_ADJ_RANS)) {
    Aux_Sens = new su2double[geometry->GetnPoint()];
  }
  
  /*--- Prepare the receive buffers in the master node only. ---*/
  
  if (rank == MASTER_NODE) {
    
    Buffer_Recv_Var = new su2double[size*MaxLocalPoint];
    Buffer_Recv_Res = new su2double[size*MaxLocalPoint];
    Buffer_Recv_Vol = new su2double[size*MaxLocalPoint];
    Buffer_Recv_GlobalIndex = new unsigned long[size*MaxLocalPoint];
    
    /*--- Sum total number of nodes to be written and allocate arrays ---*/
    nGlobal_Poin = 0;
    for (iProcessor = 0; iProcessor < size; iProcessor++) {
      nGlobal_Poin += Buffer_Recv_nPoint[iProcessor];
    }
    Data = new su2double*[nVar_Total];
    for (iVar = 0; iVar < nVar_Total; iVar++) {
      Data[iVar] = new su2double[nGlobal_Poin];
    }
  }
  
  /*--- Main communication routine. Loop over each variable that has
   been requested by the user and perform the MPI comm. Temporary
   1-D buffers are used to send the solution for each variable at all
   nodes on each partition to the master node. These are then unpacked
   by the master and sorted by global index in one large n-dim. array. ---*/
  
  for (iVar = 0; iVar < nVar_Consv; iVar++) {
    
    /*--- Logic for which solution class to draw from. ---*/
    
    jVar = iVar;
    CurrentIndex = FirstIndex;
    if ((SecondIndex != NONE) && (iVar > nVar_First-1)) {
      jVar = iVar - nVar_First;
      CurrentIndex = SecondIndex;
    }
    if ((SecondIndex != NONE) && (ThirdIndex != NONE) && (iVar > (nVar_First + nVar_Second-1))) {
      jVar = iVar - nVar_First - nVar_Second;
      CurrentIndex = ThirdIndex;
    }
    
    /*--- Loop over this partition to collect the current variable ---*/
    
    jPoint = 0;
    for (iPoint = 0; iPoint < geometry->GetnPoint(); iPoint++) {
      
      /*--- Check for halos & write only if requested ---*/
      
      if (!Local_Halo[iPoint] || Wrt_Halo) {
        
        /*--- Get this variable into the temporary send buffer. ---*/
        
        Buffer_Send_Var[jPoint] = solver[CurrentIndex]->node[iPoint]->GetSolution(jVar);
        
        if (!config->GetLow_MemoryOutput()) {
          
          if (config->GetWrt_Limiters()) {
            Buffer_Send_Vol[jPoint] = solver[CurrentIndex]->node[iPoint]->GetLimiter_Primitive(jVar);
          }
          
          if (config->GetWrt_Residuals()) {
            if (!config->GetDiscrete_Adjoint()){
              Buffer_Send_Res[jPoint] = solver[CurrentIndex]->LinSysRes.GetBlock(iPoint, jVar);
            } else {
              Buffer_Send_Res[jPoint] = solver[CurrentIndex]->node[iPoint]->GetSolution(jVar) -
              solver[CurrentIndex]->node[iPoint]->GetSolution_Old(jVar);
            }
          }
          
        }
        
        /*--- Only send/recv the volumes & global indices during the first loop ---*/
        
        if (iVar == 0) {
          Buffer_Send_GlobalIndex[jPoint] = geometry->node[iPoint]->GetGlobalIndex();
        }
        
        jPoint++;
        
      }
    }
    
    /*--- Gather the data on the master node. ---*/
    
#ifdef HAVE_MPI
    SU2_MPI::Gather(Buffer_Send_Var, nBuffer_Scalar, MPI_DOUBLE, Buffer_Recv_Var, nBuffer_Scalar, MPI_DOUBLE, MASTER_NODE, MPI_COMM_WORLD);
#else
    for (iPoint = 0; iPoint < nBuffer_Scalar; iPoint++) Buffer_Recv_Var[iPoint] = Buffer_Send_Var[iPoint];
#endif
    if (!config->GetLow_MemoryOutput()) {
      
      if (config->GetWrt_Limiters()) {
#ifdef HAVE_MPI
        SU2_MPI::Gather(Buffer_Send_Vol, nBuffer_Scalar, MPI_DOUBLE, Buffer_Recv_Vol, nBuffer_Scalar, MPI_DOUBLE, MASTER_NODE, MPI_COMM_WORLD);
#else
        for (iPoint = 0; iPoint < nBuffer_Scalar; iPoint++) Buffer_Recv_Vol[iPoint] = Buffer_Send_Vol[iPoint];
#endif
      }
      
      if (config->GetWrt_Residuals()) {
#ifdef HAVE_MPI
        SU2_MPI::Gather(Buffer_Send_Res, nBuffer_Scalar, MPI_DOUBLE, Buffer_Recv_Res, nBuffer_Scalar, MPI_DOUBLE, MASTER_NODE, MPI_COMM_WORLD);
#else
        for (iPoint = 0; iPoint < nBuffer_Scalar; iPoint++) Buffer_Recv_Res[iPoint] = Buffer_Send_Res[iPoint];
#endif
      }
      
    }
    
    if (iVar == 0) {
#ifdef HAVE_MPI
      SU2_MPI::Gather(Buffer_Send_GlobalIndex, nBuffer_Scalar, MPI_UNSIGNED_LONG, Buffer_Recv_GlobalIndex, nBuffer_Scalar, MPI_UNSIGNED_LONG, MASTER_NODE, MPI_COMM_WORLD);
#else
      for (iPoint = 0; iPoint < nBuffer_Scalar; iPoint++) Buffer_Recv_GlobalIndex[iPoint] = Buffer_Send_GlobalIndex[iPoint];
#endif
    }
    
    /*--- The master node unpacks and sorts this variable by global index ---*/
    
    if (rank == MASTER_NODE) {
      jPoint = 0;
      for (iProcessor = 0; iProcessor < size; iProcessor++) {
        for (iPoint = 0; iPoint < Buffer_Recv_nPoint[iProcessor]; iPoint++) {
          
          /*--- Get global index, then loop over each variable and store ---*/
          
          iGlobal_Index = Buffer_Recv_GlobalIndex[jPoint];
          
          Data[iVar][iGlobal_Index] = Buffer_Recv_Var[jPoint];
          
          if (!config->GetLow_MemoryOutput()) {
            
            if (config->GetWrt_Limiters()) {
              Data[iVar+nVar_Consv][iGlobal_Index] = Buffer_Recv_Vol[jPoint];
            }
            
            if (config->GetWrt_Residuals()) {
              unsigned short ExtraIndex;
              ExtraIndex = nVar_Consv;
              if (config->GetWrt_Limiters()) ExtraIndex = 2*nVar_Consv;
              Data[iVar+ExtraIndex][iGlobal_Index] = Buffer_Recv_Res[jPoint];
            }
            
          }
          
          jPoint++;
        }
        /*--- Adjust jPoint to index of next proc's data in the buffers. ---*/
        jPoint = (iProcessor+1)*nBuffer_Scalar;
      }
    }
    
  }
  
  if (!config->GetLow_MemoryOutput()) {
    
    /*--- Additional communication routine for the grid velocity. Note that
     we are reusing the same temporary buffers from above for efficiency.
     Also, in the future more routines like this could be used to write
     an arbitrary number of additional variables to the file. ---*/
    
    if (grid_movement && !fem) {
      
      /*--- Loop over this partition to collect the current variable ---*/
      
      jPoint = 0; su2double *Grid_Vel;
      for (iPoint = 0; iPoint < geometry->GetnPoint(); iPoint++) {
        
        /*--- Check for halos & write only if requested ---*/
        
        if (!Local_Halo[iPoint] || Wrt_Halo) {
          
          /*--- Load buffers with the three grid velocity components. ---*/
          
          Grid_Vel = geometry->node[iPoint]->GetGridVel();
          Buffer_Send_Var[jPoint] = Grid_Vel[0];
          Buffer_Send_Res[jPoint] = Grid_Vel[1];
          if (geometry->GetnDim() == 3) Buffer_Send_Vol[jPoint] = Grid_Vel[2];
          jPoint++;
        }
      }
      
      /*--- Gather the data on the master node. ---*/
      
#ifdef HAVE_MPI
      SU2_MPI::Gather(Buffer_Send_Var, nBuffer_Scalar, MPI_DOUBLE, Buffer_Recv_Var, nBuffer_Scalar, MPI_DOUBLE, MASTER_NODE, MPI_COMM_WORLD);
      SU2_MPI::Gather(Buffer_Send_Res, nBuffer_Scalar, MPI_DOUBLE, Buffer_Recv_Res, nBuffer_Scalar, MPI_DOUBLE, MASTER_NODE, MPI_COMM_WORLD);
      if (geometry->GetnDim() == 3) {
        SU2_MPI::Gather(Buffer_Send_Vol, nBuffer_Scalar, MPI_DOUBLE, Buffer_Recv_Vol, nBuffer_Scalar, MPI_DOUBLE, MASTER_NODE, MPI_COMM_WORLD);
      }
#else
      for (iPoint = 0; iPoint < nBuffer_Scalar; iPoint++) Buffer_Recv_Var[iPoint] = Buffer_Send_Var[iPoint];
      for (iPoint = 0; iPoint < nBuffer_Scalar; iPoint++) Buffer_Recv_Res[iPoint] = Buffer_Send_Res[iPoint];
      if (geometry->GetnDim() == 3) {
        for (iPoint = 0; iPoint < nBuffer_Scalar; iPoint++) Buffer_Recv_Vol[iPoint] = Buffer_Send_Vol[iPoint];
      }
#endif
      
      /*--- The master node unpacks and sorts this variable by global index ---*/
      
      if (rank == MASTER_NODE) {
        jPoint = 0; iVar = iVar_GridVel;
        for (iProcessor = 0; iProcessor < size; iProcessor++) {
          for (iPoint = 0; iPoint < Buffer_Recv_nPoint[iProcessor]; iPoint++) {
            
            /*--- Get global index, then loop over each variable and store ---*/
            
            iGlobal_Index = Buffer_Recv_GlobalIndex[jPoint];
            Data[iVar][iGlobal_Index]   = Buffer_Recv_Var[jPoint];
            Data[iVar+1][iGlobal_Index] = Buffer_Recv_Res[jPoint];
            if (geometry->GetnDim() == 3)
              Data[iVar+2][iGlobal_Index] = Buffer_Recv_Vol[jPoint];
            jPoint++;
          }
          
          /*--- Adjust jPoint to index of next proc's data in the buffers. ---*/
          
          jPoint = (iProcessor+1)*nBuffer_Scalar;
        }
      }
    }
    
    /*--- Communicate the Density in Free-surface problems ---*/
    
    if (config->GetKind_Regime() == FREESURFACE) {
      
      /*--- Loop over this partition to collect the current variable ---*/
      
      jPoint = 0;
      for (iPoint = 0; iPoint < geometry->GetnPoint(); iPoint++) {
        
        /*--- Check for halos & write only if requested ---*/
        
        if (!Local_Halo[iPoint] || Wrt_Halo) {
          
          /*--- Load buffers with the pressure and mach variables. ---*/
          Buffer_Send_Var[jPoint] = solver[FLOW_SOL]->node[iPoint]->GetDensityInc();
          jPoint++;
        }
      }
      
      /*--- Gather the data on the master node. ---*/
      
#ifdef HAVE_MPI
      SU2_MPI::Gather(Buffer_Send_Var, nBuffer_Scalar, MPI_DOUBLE, Buffer_Recv_Var, nBuffer_Scalar, MPI_DOUBLE, MASTER_NODE, MPI_COMM_WORLD);
#else
      for (iPoint = 0; iPoint < nBuffer_Scalar; iPoint++) Buffer_Recv_Var[iPoint] = Buffer_Send_Var[iPoint];
#endif
      
      /*--- The master node unpacks and sorts this variable by global index ---*/
      
      if (rank == MASTER_NODE) {
        jPoint = 0; iVar = iVar_Density;
        for (iProcessor = 0; iProcessor < size; iProcessor++) {
          for (iPoint = 0; iPoint < Buffer_Recv_nPoint[iProcessor]; iPoint++) {
            
            /*--- Get global index, then loop over each variable and store ---*/
            
            iGlobal_Index = Buffer_Recv_GlobalIndex[jPoint];
            Data[iVar][iGlobal_Index] = Buffer_Recv_Var[jPoint];
            jPoint++;
          }
          /*--- Adjust jPoint to index of next proc's data in the buffers. ---*/
          
          jPoint = (iProcessor+1)*nBuffer_Scalar;
        }
      }
      
    }
    
    /*--- Communicate Pressure, Cp, and Mach ---*/
    
    if ((Kind_Solver == EULER) || (Kind_Solver == NAVIER_STOKES) || (Kind_Solver == RANS)) {
      
      /*--- First, loop through the mesh in order to find and store the
       value of the coefficient of pressure at any surface nodes. They
       will be placed in an auxiliary vector and then communicated like
       all other volumetric variables. ---*/
      
      /*--- Loop over this partition to collect the current variable ---*/
      
      jPoint = 0;
      for (iPoint = 0; iPoint < geometry->GetnPoint(); iPoint++) {
        
        /*--- Check for halos & write only if requested ---*/
        
        if (!Local_Halo[iPoint] || Wrt_Halo) {
          
          /*--- Load buffers with the pressure, Cp, and mach variables. ---*/
          
          if (compressible) {
            Buffer_Send_Var[jPoint] = solver[FLOW_SOL]->node[iPoint]->GetPressure();
            Buffer_Send_Res[jPoint] = solver[FLOW_SOL]->node[iPoint]->GetTemperature();
            Buffer_Send_Vol[jPoint] = (solver[FLOW_SOL]->node[iPoint]->GetPressure() - RefPressure)*factor*RefAreaCoeff;
          }
          if (incompressible || freesurface) {
            Buffer_Send_Var[jPoint] = solver[FLOW_SOL]->node[iPoint]->GetPressureInc();
            Buffer_Send_Res[jPoint] = 0.0;
            Buffer_Send_Vol[jPoint] = (solver[FLOW_SOL]->node[iPoint]->GetPressureInc() - RefPressure)*factor*RefAreaCoeff;
          }
          jPoint++;
        }
      }
      
      /*--- Gather the data on the master node. ---*/
      
#ifdef HAVE_MPI
      SU2_MPI::Gather(Buffer_Send_Var, nBuffer_Scalar, MPI_DOUBLE, Buffer_Recv_Var, nBuffer_Scalar, MPI_DOUBLE, MASTER_NODE, MPI_COMM_WORLD);
      SU2_MPI::Gather(Buffer_Send_Res, nBuffer_Scalar, MPI_DOUBLE, Buffer_Recv_Res, nBuffer_Scalar, MPI_DOUBLE, MASTER_NODE, MPI_COMM_WORLD);
      SU2_MPI::Gather(Buffer_Send_Vol, nBuffer_Scalar, MPI_DOUBLE, Buffer_Recv_Vol, nBuffer_Scalar, MPI_DOUBLE, MASTER_NODE, MPI_COMM_WORLD);
#else
      for (iPoint = 0; iPoint < nBuffer_Scalar; iPoint++) Buffer_Recv_Var[iPoint] = Buffer_Send_Var[iPoint];
      for (iPoint = 0; iPoint < nBuffer_Scalar; iPoint++) Buffer_Recv_Res[iPoint] = Buffer_Send_Res[iPoint];
      for (iPoint = 0; iPoint < nBuffer_Scalar; iPoint++) Buffer_Recv_Vol[iPoint] = Buffer_Send_Vol[iPoint];
#endif
      
      /*--- The master node unpacks and sorts this variable by global index ---*/
      
      if (rank == MASTER_NODE) {
        jPoint = 0; iVar = iVar_PressCp;
        for (iProcessor = 0; iProcessor < size; iProcessor++) {
          for (iPoint = 0; iPoint < Buffer_Recv_nPoint[iProcessor]; iPoint++) {
            
            /*--- Get global index, then loop over each variable and store ---*/
            
            iGlobal_Index = Buffer_Recv_GlobalIndex[jPoint];
            Data[iVar][iGlobal_Index]   = Buffer_Recv_Var[jPoint];
            Data[iVar+1][iGlobal_Index] = Buffer_Recv_Res[jPoint];
            Data[iVar+2][iGlobal_Index] = Buffer_Recv_Vol[jPoint];
            jPoint++;
          }
          
          /*--- Adjust jPoint to index of next proc's data in the buffers. ---*/
          
          jPoint = (iProcessor+1)*nBuffer_Scalar;
        }
      }
    }
    
    /*--- Communicate Mach---*/
    
    if ((Kind_Solver == EULER) || (Kind_Solver == NAVIER_STOKES) || (Kind_Solver == RANS)) {
      
      /*--- Loop over this partition to collect the current variable ---*/
      
      jPoint = 0;
      for (iPoint = 0; iPoint < geometry->GetnPoint(); iPoint++) {
        
        /*--- Check for halos & write only if requested ---*/
        
        if (!Local_Halo[iPoint] || Wrt_Halo) {
          
          /*--- Load buffers with the temperature and laminar viscosity variables. ---*/
          
          if (compressible) {
            Buffer_Send_Var[jPoint] = sqrt(solver[FLOW_SOL]->node[iPoint]->GetVelocity2())/
            solver[FLOW_SOL]->node[iPoint]->GetSoundSpeed();
          }
          if (incompressible || freesurface) {
            Buffer_Send_Var[jPoint] = sqrt(solver[FLOW_SOL]->node[iPoint]->GetVelocity2())*config->GetVelocity_Ref()/
            sqrt(config->GetBulk_Modulus()/(solver[FLOW_SOL]->node[iPoint]->GetDensityInc()*config->GetDensity_Ref()));
          }
          jPoint++;
        }
      }
      
      /*--- Gather the data on the master node. ---*/
      
#ifdef HAVE_MPI
      SU2_MPI::Gather(Buffer_Send_Var, nBuffer_Scalar, MPI_DOUBLE, Buffer_Recv_Var, nBuffer_Scalar, MPI_DOUBLE, MASTER_NODE, MPI_COMM_WORLD);
#else
      for (iPoint = 0; iPoint < nBuffer_Scalar; iPoint++) Buffer_Recv_Var[iPoint] = Buffer_Send_Var[iPoint];
#endif
      
      /*--- The master node unpacks and sorts this variable by global index ---*/
      
      if (rank == MASTER_NODE) {
        jPoint = 0; iVar = iVar_MachMean;
        for (iProcessor = 0; iProcessor < size; iProcessor++) {
          for (iPoint = 0; iPoint < Buffer_Recv_nPoint[iProcessor]; iPoint++) {
            
            /*--- Get global index, then loop over each variable and store ---*/
            
            iGlobal_Index = Buffer_Recv_GlobalIndex[jPoint];
            Data[iVar][iGlobal_Index]   = Buffer_Recv_Var[jPoint];
            jPoint++;
          }
          
          /*--- Adjust jPoint to index of next proc's data in the buffers. ---*/
          
          jPoint = (iProcessor+1)*nBuffer_Scalar;
        }
      }
    }
    
    /*--- Laminar Viscosity ---*/
    
    if ((Kind_Solver == NAVIER_STOKES) || (Kind_Solver == RANS)) {
      
      /*--- Loop over this partition to collect the current variable ---*/
      
      jPoint = 0;
      for (iPoint = 0; iPoint < geometry->GetnPoint(); iPoint++) {
        
        /*--- Check for halos & write only if requested ---*/
        
        if (!Local_Halo[iPoint] || Wrt_Halo) {
          
          /*--- Load buffers with the temperature and laminar viscosity variables. ---*/
          
          if (compressible) {
            Buffer_Send_Res[jPoint] = solver[FLOW_SOL]->node[iPoint]->GetLaminarViscosity();
          }
          if (incompressible || freesurface) {
            Buffer_Send_Res[jPoint] = solver[FLOW_SOL]->node[iPoint]->GetLaminarViscosityInc();
          }
          jPoint++;
        }
      }
      
      /*--- Gather the data on the master node. ---*/
      
#ifdef HAVE_MPI
      SU2_MPI::Gather(Buffer_Send_Res, nBuffer_Scalar, MPI_DOUBLE, Buffer_Recv_Res, nBuffer_Scalar, MPI_DOUBLE, MASTER_NODE, MPI_COMM_WORLD);
#else
      for (iPoint = 0; iPoint < nBuffer_Scalar; iPoint++) Buffer_Recv_Res[iPoint] = Buffer_Send_Res[iPoint];
#endif
      
      /*--- The master node unpacks and sorts this variable by global index ---*/
      
      if (rank == MASTER_NODE) {
        jPoint = 0; iVar = iVar_Lam;
        for (iProcessor = 0; iProcessor < size; iProcessor++) {
          for (iPoint = 0; iPoint < Buffer_Recv_nPoint[iProcessor]; iPoint++) {
            
            /*--- Get global index, then loop over each variable and store ---*/
            
            iGlobal_Index = Buffer_Recv_GlobalIndex[jPoint];
            Data[iVar][iGlobal_Index] = Buffer_Recv_Res[jPoint];
            jPoint++;
          }
          
          /*--- Adjust jPoint to index of next proc's data in the buffers. ---*/
          
          jPoint = (iProcessor+1)*nBuffer_Scalar;
        }
      }
      
      /*--- Communicate skin friction ---*/
      
      /*--- First, loop through the mesh in order to find and store the
       value of the viscous coefficients at any surface nodes. They
       will be placed in an auxiliary vector and then communicated like
       all other volumetric variables. ---*/
      
      for (iPoint = 0; iPoint < geometry->GetnPoint(); iPoint++) {
        Aux_Frict_x[iPoint] = 0.0;
        Aux_Frict_y[iPoint] = 0.0;
        Aux_Frict_z[iPoint] = 0.0;
      }
      for (iMarker = 0; iMarker < config->GetnMarker_All(); iMarker++)
        if (config->GetMarker_All_Plotting(iMarker) == YES) {
          for (iVertex = 0; iVertex < geometry->nVertex[iMarker]; iVertex++) {
            iPoint = geometry->vertex[iMarker][iVertex]->GetNode();
            Aux_Frict_x[iPoint] = solver[FLOW_SOL]->GetCSkinFriction(iMarker, iVertex, 0);
            Aux_Frict_y[iPoint] = solver[FLOW_SOL]->GetCSkinFriction(iMarker, iVertex, 1);
            if (geometry->GetnDim() == 3) Aux_Frict_z[iPoint] = solver[FLOW_SOL]->GetCSkinFriction(iMarker, iVertex, 2);
          }
        }
      
      /*--- Loop over this partition to collect the current variable ---*/
      
      jPoint = 0;
      for (iPoint = 0; iPoint < geometry->GetnPoint(); iPoint++) {
        
        /*--- Check for halos & write only if requested ---*/
        
        if (!Local_Halo[iPoint] || Wrt_Halo) {
          
          /*--- Load buffers with the three grid velocity components. ---*/
          
          Buffer_Send_Var[jPoint] = Aux_Frict_x[iPoint];
          Buffer_Send_Res[jPoint] = Aux_Frict_y[iPoint];
          if (geometry->GetnDim() == 3)
            Buffer_Send_Vol[jPoint] = Aux_Frict_z[iPoint];
          jPoint++;
        }
      }
      
      /*--- Gather the data on the master node. ---*/
      
#ifdef HAVE_MPI
      SU2_MPI::Gather(Buffer_Send_Var, nBuffer_Scalar, MPI_DOUBLE, Buffer_Recv_Var, nBuffer_Scalar, MPI_DOUBLE, MASTER_NODE, MPI_COMM_WORLD);
      SU2_MPI::Gather(Buffer_Send_Res, nBuffer_Scalar, MPI_DOUBLE, Buffer_Recv_Res, nBuffer_Scalar, MPI_DOUBLE, MASTER_NODE, MPI_COMM_WORLD);
      if (geometry->GetnDim() == 3) {
        SU2_MPI::Gather(Buffer_Send_Vol, nBuffer_Scalar, MPI_DOUBLE, Buffer_Recv_Vol, nBuffer_Scalar, MPI_DOUBLE, MASTER_NODE, MPI_COMM_WORLD);
      }
#else
      for (iPoint = 0; iPoint < nBuffer_Scalar; iPoint++)
        Buffer_Recv_Var[iPoint] = Buffer_Send_Var[iPoint];
      for (iPoint = 0; iPoint < nBuffer_Scalar; iPoint++)
        Buffer_Recv_Res[iPoint] = Buffer_Send_Res[iPoint];
      if (geometry->GetnDim() == 3) {
        for (iPoint = 0; iPoint < nBuffer_Scalar; iPoint++)
          Buffer_Recv_Vol[iPoint] = Buffer_Send_Vol[iPoint];
      }
#endif
      
      /*--- The master node unpacks and sorts this variable by global index ---*/
      
      if (rank == MASTER_NODE) {
        jPoint = 0;
        iVar = iVar_ViscCoeffs;
        for (iProcessor = 0; iProcessor < size; iProcessor++) {
          for (iPoint = 0; iPoint < Buffer_Recv_nPoint[iProcessor]; iPoint++) {
            
            /*--- Get global index, then loop over each variable and store ---*/
            
            iGlobal_Index = Buffer_Recv_GlobalIndex[jPoint];
            Data[iVar][iGlobal_Index] = Buffer_Recv_Var[jPoint];
            Data[iVar + 1][iGlobal_Index] = Buffer_Recv_Res[jPoint];
            if (geometry->GetnDim() == 3)
              Data[iVar + 2][iGlobal_Index] = Buffer_Recv_Vol[jPoint];
            jPoint++;
          }
          
          /*--- Adjust jPoint to index of next proc's data in the buffers. ---*/
          
          jPoint = (iProcessor + 1) * nBuffer_Scalar;
        }
      }
      
      /*--- Communicate heat transfer, y+ ---*/
      
      /*--- First, loop through the mesh in order to find and store the
       value of the viscous coefficients at any surface nodes. They
       will be placed in an auxiliary vector and then communicated like
       all other volumetric variables. ---*/
      
      for (iPoint = 0; iPoint < geometry->GetnPoint(); iPoint++) {
        Aux_Heat[iPoint] = 0.0;
        Aux_yPlus[iPoint] = 0.0;
      }
      for (iMarker = 0; iMarker < config->GetnMarker_All(); iMarker++)
        if (config->GetMarker_All_Plotting(iMarker) == YES) {
          for (iVertex = 0; iVertex < geometry->nVertex[iMarker]; iVertex++) {
            iPoint = geometry->vertex[iMarker][iVertex]->GetNode();
            Aux_Heat[iPoint] = solver[FLOW_SOL]->GetHeatFlux(iMarker, iVertex);
            Aux_yPlus[iPoint] = solver[FLOW_SOL]->GetYPlus(iMarker, iVertex);
          }
        }
      
      /*--- Loop over this partition to collect the current variable ---*/
      
      jPoint = 0;
      for (iPoint = 0; iPoint < geometry->GetnPoint(); iPoint++) {
        
        /*--- Check for halos & write only if requested ---*/
        
        if (!Local_Halo[iPoint] || Wrt_Halo) {
          
          /*--- Load buffers with the skin friction, heat transfer, y+ variables. ---*/
          
          if (compressible) {
            Buffer_Send_Res[jPoint] = Aux_Heat[iPoint];
            Buffer_Send_Vol[jPoint] = Aux_yPlus[iPoint];
          }
          if (incompressible || freesurface) {
            Buffer_Send_Res[jPoint] = Aux_Heat[iPoint];
            Buffer_Send_Vol[jPoint] = Aux_yPlus[iPoint];
          }
          jPoint++;
        }
      }
      
      /*--- Gather the data on the master node. ---*/
      
#ifdef HAVE_MPI
      SU2_MPI::Gather(Buffer_Send_Res, nBuffer_Scalar, MPI_DOUBLE, Buffer_Recv_Res, nBuffer_Scalar, MPI_DOUBLE, MASTER_NODE, MPI_COMM_WORLD);
      SU2_MPI::Gather(Buffer_Send_Vol, nBuffer_Scalar, MPI_DOUBLE, Buffer_Recv_Vol, nBuffer_Scalar, MPI_DOUBLE, MASTER_NODE, MPI_COMM_WORLD);
#else
      for (iPoint = 0; iPoint < nBuffer_Scalar; iPoint++)
        Buffer_Recv_Res[iPoint] = Buffer_Send_Res[iPoint];
      for (iPoint = 0; iPoint < nBuffer_Scalar; iPoint++)
        Buffer_Recv_Vol[iPoint] = Buffer_Send_Vol[iPoint];
#endif
      
      /*--- The master node unpacks and sorts this variable by global index ---*/
      
      if (rank == MASTER_NODE) {
        jPoint = 0;
        iVar = iVar_HeatCoeffs;

        for (iProcessor = 0; iProcessor < size; iProcessor++) {
          for (iPoint = 0; iPoint < Buffer_Recv_nPoint[iProcessor]; iPoint++) {
            
            /*--- Get global index, then loop over each variable and store ---*/
            
            iGlobal_Index = Buffer_Recv_GlobalIndex[jPoint];
            Data[iVar + 0][iGlobal_Index] = Buffer_Recv_Res[jPoint];
            Data[iVar + 1][iGlobal_Index] = Buffer_Recv_Vol[jPoint];
            jPoint++;
          }
          
          /*--- Adjust jPoint to index of next proc's data in the buffers. ---*/
          
          jPoint = (iProcessor + 1) * nBuffer_Scalar;
        }
      }
    }
    
    
    /*--- Communicate the Eddy Viscosity ---*/
    
    if (Kind_Solver == RANS) {
      
      /*--- Loop over this partition to collect the current variable ---*/
      
      jPoint = 0;
      for (iPoint = 0; iPoint < geometry->GetnPoint(); iPoint++) {
        
        /*--- Check for halos & write only if requested ---*/
        
        if (!Local_Halo[iPoint] || Wrt_Halo) {
          
          /*--- Load buffers with the pressure and mach variables. ---*/
          
          if (compressible) {
            Buffer_Send_Var[jPoint] = solver[FLOW_SOL]->node[iPoint]->GetEddyViscosity();
          }
          if (incompressible || freesurface) {
            Buffer_Send_Var[jPoint] = solver[FLOW_SOL]->node[iPoint]->GetEddyViscosityInc();
          }
          jPoint++;
        }
      }
      
      /*--- Gather the data on the master node. ---*/
      
#ifdef HAVE_MPI
      SU2_MPI::Gather(Buffer_Send_Var, nBuffer_Scalar, MPI_DOUBLE, Buffer_Recv_Var, nBuffer_Scalar, MPI_DOUBLE, MASTER_NODE, MPI_COMM_WORLD);
#else
      for (iPoint = 0; iPoint < nBuffer_Scalar; iPoint++) Buffer_Recv_Var[iPoint] = Buffer_Send_Var[iPoint];
#endif
      
      /*--- The master node unpacks and sorts this variable by global index ---*/
      
      if (rank == MASTER_NODE) {
        jPoint = 0; iVar = iVar_Eddy;
        for (iProcessor = 0; iProcessor < size; iProcessor++) {
          for (iPoint = 0; iPoint < Buffer_Recv_nPoint[iProcessor]; iPoint++) {
            
            /*--- Get global index, then loop over each variable and store ---*/
            
            iGlobal_Index = Buffer_Recv_GlobalIndex[jPoint];
            Data[iVar][iGlobal_Index] = Buffer_Recv_Var[jPoint];
            jPoint++;
          }
          
          /*--- Adjust jPoint to index of next proc's data in the buffers. ---*/
          
          jPoint = (iProcessor+1)*nBuffer_Scalar;
        }
      }
      
    }
    
    /*--- Communicate the Sharp Edges ---*/
    
    if (config->GetWrt_SharpEdges()) {
      
      if ((Kind_Solver == EULER) || (Kind_Solver == NAVIER_STOKES) || (Kind_Solver == RANS)) {
        
        /*--- Loop over this partition to collect the current variable ---*/
        jPoint = 0;
        for (iPoint = 0; iPoint < geometry->GetnPoint(); iPoint++) {
          
          /*--- Check for halos & write only if requested ---*/
          
          if (!Local_Halo[iPoint] || Wrt_Halo) {
            
            /*--- Load buffers with the pressure and mach variables. ---*/
            
            Buffer_Send_Var[jPoint] = geometry->node[iPoint]->GetSharpEdge_Distance();
            jPoint++;
          }
        }
        
        /*--- Gather the data on the master node. ---*/
        
#ifdef HAVE_MPI
        SU2_MPI::Gather(Buffer_Send_Var, nBuffer_Scalar, MPI_DOUBLE, Buffer_Recv_Var, nBuffer_Scalar, MPI_DOUBLE, MASTER_NODE, MPI_COMM_WORLD);
#else
        for (iPoint = 0; iPoint < nBuffer_Scalar; iPoint++) Buffer_Recv_Var[iPoint] = Buffer_Send_Var[iPoint];
#endif
        
        /*--- The master node unpacks and sorts this variable by global index ---*/
        
        if (rank == MASTER_NODE) {
          jPoint = 0; iVar = iVar_Sharp;
          for (iProcessor = 0; iProcessor < size; iProcessor++) {
            for (iPoint = 0; iPoint < Buffer_Recv_nPoint[iProcessor]; iPoint++) {
              
              /*--- Get global index, then loop over each variable and store ---*/
              
              iGlobal_Index = Buffer_Recv_GlobalIndex[jPoint];
              Data[iVar][iGlobal_Index] = Buffer_Recv_Var[jPoint];
              jPoint++;
            }
            
            /*--- Adjust jPoint to index of next proc's data in the buffers. ---*/
            
            jPoint = (iProcessor+1)*nBuffer_Scalar;
          }
        }
      }
    }
    
    /*--- Communicate the surface sensitivity ---*/
    
    if ((Kind_Solver == ADJ_EULER)         ||
        (Kind_Solver == ADJ_NAVIER_STOKES) ||
        (Kind_Solver == ADJ_RANS)          ||
        (Kind_Solver == DISC_ADJ_EULER)    ||
        (Kind_Solver == DISC_ADJ_NAVIER_STOKES) ||
        (Kind_Solver == DISC_ADJ_RANS)) {
      
      /*--- First, loop through the mesh in order to find and store the
       value of the surface sensitivity at any surface nodes. They
       will be placed in an auxiliary vector and then communicated like
       all other volumetric variables. ---*/
      
      for (iPoint = 0; iPoint < geometry->GetnPoint(); iPoint++) Aux_Sens[iPoint] = 0.0;
      for (iMarker = 0; iMarker < config->GetnMarker_All(); iMarker++)
        if (config->GetMarker_All_Plotting(iMarker) == YES) {
          for (iVertex = 0; iVertex < geometry->nVertex[iMarker]; iVertex++) {
            iPoint = geometry->vertex[iMarker][iVertex]->GetNode();
            Normal = geometry->vertex[iMarker][iVertex]->GetNormal();
            Area = 0.0;
            for (iDim = 0; iDim < nDim; iDim++) Area += Normal[iDim]*Normal[iDim];
            Area = sqrt (Area);
            Aux_Sens[iPoint] = solver[ADJFLOW_SOL]->GetCSensitivity(iMarker, iVertex)/Area;
          }
        }
      
      /*--- Loop over this partition to collect the current variable ---*/
      
      jPoint = 0;
      for (iPoint = 0; iPoint < geometry->GetnPoint(); iPoint++) {
        
        /*--- Check for halos & write only if requested ---*/
        
        if (!Local_Halo[iPoint] || Wrt_Halo) {
          
          /*--- Load buffers with the skin friction, heat transfer, y+ variables. ---*/
          
          Buffer_Send_Var[jPoint] = Aux_Sens[iPoint];
          if ((config->GetKind_ConvNumScheme() == SPACE_CENTERED) && (!config->GetDiscrete_Adjoint()))
            Buffer_Send_Res[jPoint] = solver[ADJFLOW_SOL]->node[iPoint]->GetSensor(iPoint);
          if ((config->GetKind_ConvNumScheme() == SPACE_UPWIND) && (!config->GetDiscrete_Adjoint()))
            Buffer_Send_Res[jPoint] = solver[ADJFLOW_SOL]->node[iPoint]->GetLimiter(0);
          
          jPoint++;
        }
      }
      
      /*--- Gather the data on the master node. ---*/
      
#ifdef HAVE_MPI
      SU2_MPI::Gather(Buffer_Send_Var, nBuffer_Scalar, MPI_DOUBLE, Buffer_Recv_Var, nBuffer_Scalar, MPI_DOUBLE, MASTER_NODE, MPI_COMM_WORLD);
      if (!config->GetDiscrete_Adjoint())
        SU2_MPI::Gather(Buffer_Send_Res, nBuffer_Scalar, MPI_DOUBLE, Buffer_Recv_Res, nBuffer_Scalar, MPI_DOUBLE, MASTER_NODE, MPI_COMM_WORLD);
#else
      for (iPoint = 0; iPoint < nBuffer_Scalar; iPoint++) Buffer_Recv_Var[iPoint] = Buffer_Send_Var[iPoint];
      if (!config->GetDiscrete_Adjoint())
        for (iPoint = 0; iPoint < nBuffer_Scalar; iPoint++) Buffer_Recv_Res[iPoint] = Buffer_Send_Res[iPoint];
#endif
      
      /*--- The master node unpacks and sorts this variable by global index ---*/
      
      if (rank == MASTER_NODE) {
        jPoint = 0; iVar = iVar_Sens;
        for (iProcessor = 0; iProcessor < size; iProcessor++) {
          for (iPoint = 0; iPoint < Buffer_Recv_nPoint[iProcessor]; iPoint++) {
            
            /*--- Get global index, then loop over each variable and store ---*/
            
            iGlobal_Index = Buffer_Recv_GlobalIndex[jPoint];
            Data[iVar+0][iGlobal_Index] = Buffer_Recv_Var[jPoint];
            if (!config->GetDiscrete_Adjoint())
              Data[iVar+1][iGlobal_Index] = Buffer_Recv_Res[jPoint];
            jPoint++;
          }
          
          /*--- Adjust jPoint to index of next proc's data in the buffers. ---*/
          
          jPoint = (iProcessor+1)*nBuffer_Scalar;
        }
      }
    }
    
    if ((Kind_Solver == DISC_ADJ_EULER)    ||
        (Kind_Solver == DISC_ADJ_NAVIER_STOKES) ||
        (Kind_Solver == DISC_ADJ_RANS)) {
      /*--- Loop over this partition to collect the current variable ---*/
      
      jPoint = 0;
      for (iPoint = 0; iPoint < geometry->GetnPoint(); iPoint++) {
        
        /*--- Check for halos & write only if requested ---*/
        
        if (!Local_Halo[iPoint] || Wrt_Halo) {
          
          /*--- Load buffers with the skin friction, heat transfer, y+ variables. ---*/
          
          Buffer_Send_Var[jPoint] = solver[ADJFLOW_SOL]->node[iPoint]->GetSensitivity(0);
          Buffer_Send_Res[jPoint] = solver[ADJFLOW_SOL]->node[iPoint]->GetSensitivity(1);
          if (nDim == 3)
            Buffer_Send_Vol[jPoint] = solver[ADJFLOW_SOL]->node[iPoint]->GetSensitivity(2);
          jPoint++;
        }
      }
      
      /*--- Gather the data on the master node. ---*/
      
#ifdef HAVE_MPI
      SU2_MPI::Gather(Buffer_Send_Var, nBuffer_Scalar, MPI_DOUBLE, Buffer_Recv_Var, nBuffer_Scalar, MPI_DOUBLE, MASTER_NODE, MPI_COMM_WORLD);
      SU2_MPI::Gather(Buffer_Send_Res, nBuffer_Scalar, MPI_DOUBLE, Buffer_Recv_Res, nBuffer_Scalar, MPI_DOUBLE, MASTER_NODE, MPI_COMM_WORLD);
      if (nDim == 3)
        SU2_MPI::Gather(Buffer_Send_Vol, nBuffer_Scalar, MPI_DOUBLE, Buffer_Recv_Vol, nBuffer_Scalar, MPI_DOUBLE, MASTER_NODE, MPI_COMM_WORLD);
#else
      for (iPoint = 0; iPoint < nBuffer_Scalar; iPoint++) Buffer_Recv_Var[iPoint] = Buffer_Send_Var[iPoint];
      for (iPoint = 0; iPoint < nBuffer_Scalar; iPoint++) Buffer_Recv_Res[iPoint] = Buffer_Send_Res[iPoint];
      if (nDim == 3)
        for (iPoint = 0; iPoint < nBuffer_Scalar; iPoint++) Buffer_Recv_Vol[iPoint] = Buffer_Send_Vol[iPoint];
#endif
      
      /*--- The master node unpacks and sorts this variable by global index ---*/
      
      if (rank == MASTER_NODE) {
        jPoint = 0; iVar = iVar_SensDim;
        for (iProcessor = 0; iProcessor < size; iProcessor++) {
          for (iPoint = 0; iPoint < Buffer_Recv_nPoint[iProcessor]; iPoint++) {
            
            /*--- Get global index, then loop over each variable and store ---*/
            
            iGlobal_Index = Buffer_Recv_GlobalIndex[jPoint];
            Data[iVar+0][iGlobal_Index] = Buffer_Recv_Var[jPoint];
            Data[iVar+1][iGlobal_Index] = Buffer_Recv_Res[jPoint];
            if (nDim == 3)
              Data[iVar+2][iGlobal_Index] = Buffer_Recv_Vol[jPoint];
            jPoint++;
          }
          
          /*--- Adjust jPoint to index of next proc's data in the buffers. ---*/
          
          jPoint = (iProcessor+1)*nBuffer_Scalar;
        }
      }
    }
    
    
    /*--- Communicate the Velocities for dynamic FEM problem ---*/
    
    if ((Kind_Solver == FEM_ELASTICITY) && (config->GetDynamic_Analysis() == DYNAMIC)) {
      
      /*--- Loop over this partition to collect the current variable ---*/
      
      jPoint = 0; su2double *Node_Vel;
      for (iPoint = 0; iPoint < geometry->GetnPoint(); iPoint++) {
        
        /*--- Check for halos & write only if requested ---*/
        
        if (!Local_Halo[iPoint] || Wrt_Halo) {
          
          /*--- Load buffers with the three grid velocity components. ---*/
          
          Node_Vel = solver[FEA_SOL]->node[iPoint]->GetSolution_Vel();
          Buffer_Send_Var[jPoint] = Node_Vel[0];
          Buffer_Send_Res[jPoint] = Node_Vel[1];
          if (geometry->GetnDim() == 3) Buffer_Send_Vol[jPoint] = Node_Vel[2];
          jPoint++;
        }
      }
      
      /*--- Gather the data on the master node. ---*/
      
#ifdef HAVE_MPI
      SU2_MPI::Gather(Buffer_Send_Var, nBuffer_Scalar, MPI_DOUBLE, Buffer_Recv_Var, nBuffer_Scalar, MPI_DOUBLE, MASTER_NODE, MPI_COMM_WORLD);
      SU2_MPI::Gather(Buffer_Send_Res, nBuffer_Scalar, MPI_DOUBLE, Buffer_Recv_Res, nBuffer_Scalar, MPI_DOUBLE, MASTER_NODE, MPI_COMM_WORLD);
      if (geometry->GetnDim() == 3) {
        SU2_MPI::Gather(Buffer_Send_Vol, nBuffer_Scalar, MPI_DOUBLE, Buffer_Recv_Vol, nBuffer_Scalar, MPI_DOUBLE, MASTER_NODE, MPI_COMM_WORLD);
      }
#else
      for (iPoint = 0; iPoint < nBuffer_Scalar; iPoint++) Buffer_Recv_Var[iPoint] = Buffer_Send_Var[iPoint];
      for (iPoint = 0; iPoint < nBuffer_Scalar; iPoint++) Buffer_Recv_Res[iPoint] = Buffer_Send_Res[iPoint];
      if (geometry->GetnDim() == 3) {
        for (iPoint = 0; iPoint < nBuffer_Scalar; iPoint++) Buffer_Recv_Vol[iPoint] = Buffer_Send_Vol[iPoint];
      }
#endif
      
      /*--- The master node unpacks and sorts this variable by global index ---*/
      
      if (rank == MASTER_NODE) {
        jPoint = 0; iVar = iVar_FEA_Vel;
        for (iProcessor = 0; iProcessor < size; iProcessor++) {
          for (iPoint = 0; iPoint < Buffer_Recv_nPoint[iProcessor]; iPoint++) {
            
            /*--- Get global index, then loop over each variable and store ---*/
            
            iGlobal_Index = Buffer_Recv_GlobalIndex[jPoint];
            Data[iVar][iGlobal_Index]   = Buffer_Recv_Var[jPoint];
            Data[iVar+1][iGlobal_Index] = Buffer_Recv_Res[jPoint];
            if (geometry->GetnDim() == 3)
              Data[iVar+2][iGlobal_Index] = Buffer_Recv_Vol[jPoint];
            jPoint++;
          }
          
          /*--- Adjust jPoint to index of next proc's data in the buffers. ---*/
          
          jPoint = (iProcessor+1)*nBuffer_Scalar;
        }
      }
    }
    
    /*--- Communicate the Accelerations for dynamic FEM problem ---*/
    
    if ((Kind_Solver == FEM_ELASTICITY) && (config->GetDynamic_Analysis() == DYNAMIC)) {
      
      /*--- Loop over this partition to collect the current variable ---*/
      
      jPoint = 0; su2double *Node_Accel;
      for (iPoint = 0; iPoint < geometry->GetnPoint(); iPoint++) {
        
        /*--- Check for halos & write only if requested ---*/
        
        if (!Local_Halo[iPoint] || Wrt_Halo) {
          
          /*--- Load buffers with the three grid velocity components. ---*/
          
          Node_Accel = solver[FEA_SOL]->node[iPoint]->GetSolution_Accel();
          Buffer_Send_Var[jPoint] = Node_Accel[0];
          Buffer_Send_Res[jPoint] = Node_Accel[1];
          if (geometry->GetnDim() == 3) Buffer_Send_Vol[jPoint] = Node_Accel[2];
          jPoint++;
        }
      }
      
      /*--- Gather the data on the master node. ---*/
      
#ifdef HAVE_MPI
      SU2_MPI::Gather(Buffer_Send_Var, nBuffer_Scalar, MPI_DOUBLE, Buffer_Recv_Var, nBuffer_Scalar, MPI_DOUBLE, MASTER_NODE, MPI_COMM_WORLD);
      SU2_MPI::Gather(Buffer_Send_Res, nBuffer_Scalar, MPI_DOUBLE, Buffer_Recv_Res, nBuffer_Scalar, MPI_DOUBLE, MASTER_NODE, MPI_COMM_WORLD);
      if (geometry->GetnDim() == 3) {
        SU2_MPI::Gather(Buffer_Send_Vol, nBuffer_Scalar, MPI_DOUBLE, Buffer_Recv_Vol, nBuffer_Scalar, MPI_DOUBLE, MASTER_NODE, MPI_COMM_WORLD);
      }
#else
      for (iPoint = 0; iPoint < nBuffer_Scalar; iPoint++) Buffer_Recv_Var[iPoint] = Buffer_Send_Var[iPoint];
      for (iPoint = 0; iPoint < nBuffer_Scalar; iPoint++) Buffer_Recv_Res[iPoint] = Buffer_Send_Res[iPoint];
      if (geometry->GetnDim() == 3) {
        for (iPoint = 0; iPoint < nBuffer_Scalar; iPoint++) Buffer_Recv_Vol[iPoint] = Buffer_Send_Vol[iPoint];
      }
#endif
      
      /*--- The master node unpacks and sorts this variable by global index ---*/
      
      if (rank == MASTER_NODE) {
        jPoint = 0; iVar = iVar_FEA_Accel;
        for (iProcessor = 0; iProcessor < size; iProcessor++) {
          for (iPoint = 0; iPoint < Buffer_Recv_nPoint[iProcessor]; iPoint++) {
            
            /*--- Get global index, then loop over each variable and store ---*/
            
            iGlobal_Index = Buffer_Recv_GlobalIndex[jPoint];
            Data[iVar][iGlobal_Index]   = Buffer_Recv_Var[jPoint];
            Data[iVar+1][iGlobal_Index] = Buffer_Recv_Res[jPoint];
            if (geometry->GetnDim() == 3)
              Data[iVar+2][iGlobal_Index] = Buffer_Recv_Vol[jPoint];
            jPoint++;
          }
          
          /*--- Adjust jPoint to index of next proc's data in the buffers. ---*/
          
          jPoint = (iProcessor+1)*nBuffer_Scalar;
        }
      }
    }
<<<<<<< HEAD

    /*--- Communicate the FEM elasticity stresses (2D) - New elasticity solver---*/
=======
>>>>>>> 8befb0f1

    /*--- Communicate the FEM elasticity stresses (2D) - New elasticity solver---*/
    
    if (Kind_Solver == FEM_ELASTICITY) {
      
      /*--- Loop over this partition to collect the current variable ---*/
      
      jPoint = 0; su2double *Stress;
      for (iPoint = 0; iPoint < geometry->GetnPoint(); iPoint++) {
        
        /*--- Check for halos & write only if requested ---*/
        
        if (!Local_Halo[iPoint] || Wrt_Halo) {
          
          /*--- Load buffers with the three grid velocity components. ---*/
          
          Stress = solver[FEA_SOL]->node[iPoint]->GetStress_FEM();
          /*--- Sigma xx ---*/
          Buffer_Send_Var[jPoint] = Stress[0];
          /*--- Sigma yy ---*/
          Buffer_Send_Res[jPoint] = Stress[1];
          /*--- Sigma xy ---*/
          Buffer_Send_Vol[jPoint] = Stress[2];
          jPoint++;
        }
      }
      
      /*--- Gather the data on the master node. ---*/
      
#ifdef HAVE_MPI
      SU2_MPI::Gather(Buffer_Send_Var, nBuffer_Scalar, MPI_DOUBLE, Buffer_Recv_Var, nBuffer_Scalar, MPI_DOUBLE, MASTER_NODE, MPI_COMM_WORLD);
      SU2_MPI::Gather(Buffer_Send_Res, nBuffer_Scalar, MPI_DOUBLE, Buffer_Recv_Res, nBuffer_Scalar, MPI_DOUBLE, MASTER_NODE, MPI_COMM_WORLD);
      SU2_MPI::Gather(Buffer_Send_Vol, nBuffer_Scalar, MPI_DOUBLE, Buffer_Recv_Vol, nBuffer_Scalar, MPI_DOUBLE, MASTER_NODE, MPI_COMM_WORLD);
#else
      for (iPoint = 0; iPoint < nBuffer_Scalar; iPoint++) Buffer_Recv_Var[iPoint] = Buffer_Send_Var[iPoint];
      for (iPoint = 0; iPoint < nBuffer_Scalar; iPoint++) Buffer_Recv_Res[iPoint] = Buffer_Send_Res[iPoint];
      for (iPoint = 0; iPoint < nBuffer_Scalar; iPoint++) Buffer_Recv_Vol[iPoint] = Buffer_Send_Vol[iPoint];
#endif
      
      /*--- The master node unpacks and sorts this variable by global index ---*/
      
      if (rank == MASTER_NODE) {
        jPoint = 0; iVar = iVar_FEA_Stress;
        for (iProcessor = 0; iProcessor < size; iProcessor++) {
          for (iPoint = 0; iPoint < Buffer_Recv_nPoint[iProcessor]; iPoint++) {
            
            /*--- Get global index, then loop over each variable and store ---*/
            
            iGlobal_Index = Buffer_Recv_GlobalIndex[jPoint];
            Data[iVar][iGlobal_Index]   = Buffer_Recv_Var[jPoint];
            Data[iVar+1][iGlobal_Index] = Buffer_Recv_Res[jPoint];
            Data[iVar+2][iGlobal_Index] = Buffer_Recv_Vol[jPoint];
            jPoint++;
          }
          
          /*--- Adjust jPoint to index of next proc's data in the buffers. ---*/
          
          jPoint = (iProcessor+1)*nBuffer_Scalar;
        }
      }
    }
    
    /*--- Communicate the FEM elasticity stresses (3D) - New elasticity solver---*/
    
    if ((Kind_Solver == FEM_ELASTICITY) && (geometry->GetnDim() == 3)) {
      
      /*--- Loop over this partition to collect the current variable ---*/
      
      jPoint = 0; su2double *Stress;
      for (iPoint = 0; iPoint < geometry->GetnPoint(); iPoint++) {
        
        /*--- Check for halos & write only if requested ---*/
        
        if (!Local_Halo[iPoint] || Wrt_Halo) {
          
          /*--- Load buffers with the three grid velocity components. ---*/
          
          Stress = solver[FEA_SOL]->node[iPoint]->GetStress_FEM();
          /*--- Sigma zz ---*/
          Buffer_Send_Var[jPoint] = Stress[3];
          /*--- Sigma xz ---*/
          Buffer_Send_Res[jPoint] = Stress[4];
          /*--- Sigma yz ---*/
          Buffer_Send_Vol[jPoint] = Stress[5];
          jPoint++;
        }
      }
      
      /*--- Gather the data on the master node. ---*/
      
#ifdef HAVE_MPI
      SU2_MPI::Gather(Buffer_Send_Var, nBuffer_Scalar, MPI_DOUBLE, Buffer_Recv_Var, nBuffer_Scalar, MPI_DOUBLE, MASTER_NODE, MPI_COMM_WORLD);
      SU2_MPI::Gather(Buffer_Send_Res, nBuffer_Scalar, MPI_DOUBLE, Buffer_Recv_Res, nBuffer_Scalar, MPI_DOUBLE, MASTER_NODE, MPI_COMM_WORLD);
      SU2_MPI::Gather(Buffer_Send_Vol, nBuffer_Scalar, MPI_DOUBLE, Buffer_Recv_Vol, nBuffer_Scalar, MPI_DOUBLE, MASTER_NODE, MPI_COMM_WORLD);
#else
      for (iPoint = 0; iPoint < nBuffer_Scalar; iPoint++) Buffer_Recv_Var[iPoint] = Buffer_Send_Var[iPoint];
      for (iPoint = 0; iPoint < nBuffer_Scalar; iPoint++) Buffer_Recv_Res[iPoint] = Buffer_Send_Res[iPoint];
      for (iPoint = 0; iPoint < nBuffer_Scalar; iPoint++) Buffer_Recv_Vol[iPoint] = Buffer_Send_Vol[iPoint];
      
#endif
      
      /*--- The master node unpacks and sorts this variable by global index ---*/
      
      if (rank == MASTER_NODE) {
        jPoint = 0; iVar = iVar_FEA_Stress_3D;
        for (iProcessor = 0; iProcessor < size; iProcessor++) {
          for (iPoint = 0; iPoint < Buffer_Recv_nPoint[iProcessor]; iPoint++) {
            
            /*--- Get global index, then loop over each variable and store ---*/
            
            iGlobal_Index = Buffer_Recv_GlobalIndex[jPoint];
            Data[iVar][iGlobal_Index]   = Buffer_Recv_Var[jPoint];
            Data[iVar+1][iGlobal_Index] = Buffer_Recv_Res[jPoint];
            Data[iVar+2][iGlobal_Index] = Buffer_Recv_Vol[jPoint];
            jPoint++;
          }
          
          /*--- Adjust jPoint to index of next proc's data in the buffers. ---*/
          
          jPoint = (iProcessor+1)*nBuffer_Scalar;
        }
      }
    }
    
    
    /*--- Communicate the Linear elasticity ---*/
    
    if ( Kind_Solver == FEM_ELASTICITY ) {
      
      /*--- Loop over this partition to collect the current variable ---*/
      jPoint = 0;
      for (iPoint = 0; iPoint < geometry->GetnPoint(); iPoint++) {
        
        /*--- Check for halos & write only if requested ---*/
        
        if (!Local_Halo[iPoint] || Wrt_Halo) {
          
          /*--- Load buffers with the temperature and laminar viscosity variables. ---*/
          
          Buffer_Send_Var[jPoint] = solver[FEA_SOL]->node[iPoint]->GetVonMises_Stress();
          jPoint++;
        }
      }
      
      /*--- Gather the data on the master node. ---*/
      
#ifdef HAVE_MPI
      SU2_MPI::Gather(Buffer_Send_Var, nBuffer_Scalar, MPI_DOUBLE, Buffer_Recv_Var, nBuffer_Scalar, MPI_DOUBLE, MASTER_NODE, MPI_COMM_WORLD);
#else
      for (iPoint = 0; iPoint < nBuffer_Scalar; iPoint++) Buffer_Recv_Var[iPoint] = Buffer_Send_Var[iPoint];
#endif
      
      /*--- The master node unpacks and sorts this variable by global index ---*/
      
      if (rank == MASTER_NODE) {
        jPoint = 0; iVar = iVar_FEA_Extra;
        for (iProcessor = 0; iProcessor < size; iProcessor++) {
          for (iPoint = 0; iPoint < Buffer_Recv_nPoint[iProcessor]; iPoint++) {
            
            /*--- Get global index, then loop over each variable and store ---*/
            
            iGlobal_Index = Buffer_Recv_GlobalIndex[jPoint];
            Data[iVar][iGlobal_Index] = Buffer_Recv_Var[jPoint];
            jPoint++;
          }
          
          /*--- Adjust jPoint to index of next proc's data in the buffers. ---*/
          
          jPoint = (iProcessor+1)*nBuffer_Scalar;
        }
      }
    }
    
    if (config->GetExtraOutput()) {
      
      for (jVar = 0; jVar < nVar_Extra; jVar++) {
        
        /*--- Loop over this partition to collect the current variable ---*/
        
        jPoint = 0;
        for (iPoint = 0; iPoint < geometry->GetnPoint(); iPoint++) {
          
          /*--- Check for halos & write only if requested ---*/
          
          if (!Local_Halo[iPoint] || Wrt_Halo) {
            
            /*--- Get this variable into the temporary send buffer. ---*/
            
            if (Kind_Solver == RANS) {
              Buffer_Send_Var[jPoint] = solver[TURB_SOL]->OutputVariables[iPoint*nVar_Extra+jVar];
            }
            jPoint++;
            
          }
        }
        
        /*--- Gather the data on the master node. ---*/
        
#ifdef HAVE_MPI
        SU2_MPI::Gather(Buffer_Send_Var, nBuffer_Scalar, MPI_DOUBLE, Buffer_Recv_Var, nBuffer_Scalar, MPI_DOUBLE, MASTER_NODE, MPI_COMM_WORLD);
#else
        for (iPoint = 0; iPoint < nBuffer_Scalar; iPoint++) Buffer_Recv_Var[iPoint] = Buffer_Send_Var[iPoint];
#endif
        
        /*--- The master node unpacks and sorts this variable by global index ---*/
        
        if (rank == MASTER_NODE) {
          jPoint = 0; iVar = iVar_Extra;
          for (iProcessor = 0; iProcessor < size; iProcessor++) {
            for (iPoint = 0; iPoint < Buffer_Recv_nPoint[iProcessor]; iPoint++) {
              
              /*--- Get global index, then loop over each variable and store ---*/
              
              iGlobal_Index = Buffer_Recv_GlobalIndex[jPoint];
              Data[iVar+jVar][iGlobal_Index] = Buffer_Recv_Var[jPoint];
              jPoint++;
            }
            
            /*--- Adjust jPoint to index of next proc's data in the buffers. ---*/
            
            jPoint = (iProcessor+1)*nBuffer_Scalar;
          }
        }
      }
    }
    
  }
  
  /*--- Immediately release the temporary buffers. ---*/
  
  delete [] Buffer_Send_Var;
  delete [] Buffer_Send_Res;
  delete [] Buffer_Send_Vol;
  delete [] Buffer_Send_GlobalIndex;
  if (rank == MASTER_NODE) {
    delete [] Buffer_Recv_nPoint;
    delete [] Buffer_Recv_Var;
    delete [] Buffer_Recv_Res;
    delete [] Buffer_Recv_Vol;
    delete [] Buffer_Recv_GlobalIndex;
  }
  
  /*--- Release memory needed for surface coefficients ---*/
  
  delete [] Local_Halo;
  
  if ((Kind_Solver == NAVIER_STOKES) || (Kind_Solver == RANS)) {
    delete[] Aux_Frict_x; delete[] Aux_Frict_y; delete[] Aux_Frict_z;
    delete [] Aux_Heat; delete [] Aux_yPlus;
  }
  if (( Kind_Solver == ADJ_EULER              ) ||
      ( Kind_Solver == ADJ_NAVIER_STOKES      ) ||
      ( Kind_Solver == ADJ_RANS               ) ||
      ( Kind_Solver == DISC_ADJ_EULER         ) ||
      ( Kind_Solver == DISC_ADJ_NAVIER_STOKES ) ||
      ( Kind_Solver == DISC_ADJ_RANS          )) {
    delete [] Aux_Sens;
  }
  
}

void COutput::MergeBaselineSolution(CConfig *config, CGeometry *geometry, CSolver *solver, unsigned short val_iZone) {
  
  /*--- Local variables needed on all processors ---*/
  unsigned short iVar;
  unsigned long iPoint = 0, jPoint = 0;
  
  nVar_Total = config->fields.size() - 1;
  
  /*--- Merge the solution either in serial or parallel. ---*/
  
#ifndef HAVE_MPI
  
  /*--- In serial, the single process has access to all solution data,
   so it is simple to retrieve and store inside Solution_Data. ---*/
  
  unsigned short iMarker;
  unsigned long iVertex, nTotalPoints = 0;
  int SendRecv;
  
  /*--- First, create a structure to locate any periodic halo nodes ---*/
  int *Local_Halo = new int[geometry->GetnPoint()];
  for (iPoint = 0; iPoint < geometry->GetnPoint(); iPoint++)
    Local_Halo[iPoint] = !geometry->node[iPoint]->GetDomain();
  
  for (iMarker = 0; iMarker < config->GetnMarker_All(); iMarker++) {
    if (config->GetMarker_All_KindBC(iMarker) == SEND_RECEIVE) {
      SendRecv = config->GetMarker_All_SendRecv(iMarker);
      for (iVertex = 0; iVertex < geometry->nVertex[iMarker]; iVertex++) {
        iPoint = geometry->vertex[iMarker][iVertex]->GetNode();
        if ((geometry->vertex[iMarker][iVertex]->GetRotation_Type() > 0) &&
            (geometry->vertex[iMarker][iVertex]->GetRotation_Type() % 2 == 1) &&
            (SendRecv < 0)) {
          Local_Halo[iPoint] = false;
        }
      }
      
    }
  }
  
  /*--- Total number of points in the mesh (this might include periodic points). ---*/
  
  for (iPoint = 0; iPoint < geometry->GetnPoint(); iPoint++)
    if (!Local_Halo[iPoint]) nTotalPoints++;
  
  nGlobal_Poin = nTotalPoints;
  Data = new su2double*[nVar_Total];
  for (iVar = 0; iVar < nVar_Total; iVar++) {
    Data[iVar] = new su2double[nGlobal_Poin];
  }
  
  /*--- Loop over all points in the mesh, but only write data
   for nodes in the domain (ignore periodic halo nodes). ---*/
  
  jPoint = 0;
  for (iPoint = 0; iPoint < geometry->GetnPoint(); iPoint++) {
    if (!Local_Halo[iPoint]) {
      
      /*--- Solution (first, and second system of equations) ---*/
      
      unsigned short jVar = 0;
      for (iVar = 0; iVar < nVar_Total; iVar++) {
        Data[jVar][jPoint] = solver->node[iPoint]->GetSolution(iVar);
        jVar++;
      }
    }
    
    /*--- Increment jPoint as the counter. We need this because iPoint
     may include halo nodes that we skip over during this loop. ---*/
    
    jPoint++;
    
  }
  
#else
  
  /*--- MPI preprocessing ---*/
  
  int rank, nProcessor, iProcessor;
  MPI_Comm_rank(MPI_COMM_WORLD, &rank);
  MPI_Comm_size(MPI_COMM_WORLD, &nProcessor);
  
  /*--- Local variables needed for merging with MPI ---*/
  
  unsigned long iVertex, iMarker;
  unsigned long Buffer_Send_nPoint[1], *Buffer_Recv_nPoint = NULL;
  unsigned long nLocalPoint = 0, MaxLocalPoint = 0;
  unsigned long iGlobal_Index = 0, nBuffer_Scalar = 0;
  
  int *Local_Halo = new int[geometry->GetnPoint()];
  for (iPoint = 0; iPoint < geometry->GetnPoint(); iPoint++)
    Local_Halo[iPoint] = !geometry->node[iPoint]->GetDomain();
  
  bool Wrt_Halo = config->GetWrt_Halo(), isPeriodic;
  
  /*--- Search all send/recv boundaries on this partition for any periodic
   nodes that were part of the original domain. We want to recover these
   for visualization purposes. ---*/
  
  if (Wrt_Halo) {
    nLocalPoint = geometry->GetnPoint();
  } else {
    for (iMarker = 0; iMarker < config->GetnMarker_All(); iMarker++) {
      if (config->GetMarker_All_KindBC(iMarker) == SEND_RECEIVE) {
        
        /*--- Checking for less than or equal to the rank, because there may
         be some periodic halo nodes that send info to the same rank. ---*/
        
        for (iVertex = 0; iVertex < geometry->nVertex[iMarker]; iVertex++) {
          iPoint = geometry->vertex[iMarker][iVertex]->GetNode();
          isPeriodic = ((geometry->vertex[iMarker][iVertex]->GetRotation_Type() > 0) &&
                        (geometry->vertex[iMarker][iVertex]->GetRotation_Type() % 2 == 1));
          if (isPeriodic) Local_Halo[iPoint] = false;
        }
      }
    }
    
    /*--- Sum total number of nodes that belong to the domain ---*/
    
    for (iPoint = 0; iPoint < geometry->GetnPoint(); iPoint++)
      if (Local_Halo[iPoint] == false)
        nLocalPoint++;
    
  }
  Buffer_Send_nPoint[0] = nLocalPoint;
  
  if (rank == MASTER_NODE) Buffer_Recv_nPoint = new unsigned long[nProcessor];
  
  SU2_MPI::Allreduce(&nLocalPoint, &MaxLocalPoint, 1, MPI_UNSIGNED_LONG, MPI_MAX, MPI_COMM_WORLD);
  SU2_MPI::Gather(&Buffer_Send_nPoint, 1, MPI_UNSIGNED_LONG, Buffer_Recv_nPoint, 1, MPI_UNSIGNED_LONG, MASTER_NODE, MPI_COMM_WORLD);
  
  nBuffer_Scalar = MaxLocalPoint;
  
  /*--- Send and Recv buffers. ---*/
  
  su2double *Buffer_Send_Var = new su2double[MaxLocalPoint];
  su2double *Buffer_Recv_Var = NULL;
  
  unsigned long *Buffer_Send_GlobalIndex = new unsigned long[MaxLocalPoint];
  unsigned long *Buffer_Recv_GlobalIndex = NULL;
  
  /*--- Prepare the receive buffers in the master node only. ---*/
  if (rank == MASTER_NODE) {
    
    Buffer_Recv_Var = new su2double[nProcessor*MaxLocalPoint];
    Buffer_Recv_GlobalIndex = new unsigned long[nProcessor*MaxLocalPoint];
    
    /*--- Sum total number of nodes to be written and allocate arrays ---*/
    nGlobal_Poin = 0;
    for (iProcessor = 0; iProcessor < nProcessor; iProcessor++) {
      nGlobal_Poin += Buffer_Recv_nPoint[iProcessor];
    }
    Data = new su2double*[nVar_Total];
    for (iVar = 0; iVar < nVar_Total; iVar++) {
      Data[iVar] = new su2double[nGlobal_Poin];
    }
    
  }
  
  /*--- Main communication routine. Loop over each variable that has
   been requested by the user and perform the MPI comm. Temporary
   1-D buffers are used to send the solution for each variable at all
   nodes on each partition to the master node. These are then unpacked
   by the master and sorted by global index in one large n-dim. array. ---*/
  
  for (iVar = 0; iVar < nVar_Total; iVar++) {
    
    /*--- Loop over this partition to collect the current variable ---*/
    jPoint = 0;
    for (iPoint = 0; iPoint < geometry->GetnPoint(); iPoint++) {
      
      /*--- Check for halos and write only if requested ---*/
      if (!Local_Halo[iPoint] || Wrt_Halo) {
        
        /*--- Get this variable into the temporary send buffer. ---*/
        Buffer_Send_Var[jPoint] = solver->node[iPoint]->GetSolution(iVar);
        
        /*--- Only send/recv the volumes & global indices during the first loop ---*/
        if (iVar == 0) {
          Buffer_Send_GlobalIndex[jPoint] = geometry->node[iPoint]->GetGlobalIndex();
        }
        jPoint++;
      }
    }
    
    /*--- Gather the data on the master node. ---*/
    
    SU2_MPI::Gather(Buffer_Send_Var, nBuffer_Scalar, MPI_DOUBLE, Buffer_Recv_Var, nBuffer_Scalar, MPI_DOUBLE, MASTER_NODE, MPI_COMM_WORLD);
    if (iVar == 0) {
      SU2_MPI::Gather(Buffer_Send_GlobalIndex, nBuffer_Scalar, MPI_UNSIGNED_LONG, Buffer_Recv_GlobalIndex, nBuffer_Scalar, MPI_UNSIGNED_LONG, MASTER_NODE, MPI_COMM_WORLD);
    }
    
    /*--- The master node unpacks and sorts this variable by global index ---*/
    if (rank == MASTER_NODE) {
      jPoint = 0;
      for (iProcessor = 0; iProcessor < nProcessor; iProcessor++) {
        for (iPoint = 0; iPoint < Buffer_Recv_nPoint[iProcessor]; iPoint++) {
          
          /*--- Get global index, then loop over each variable and store ---*/
          iGlobal_Index = Buffer_Recv_GlobalIndex[jPoint];
          Data[iVar][iGlobal_Index] = Buffer_Recv_Var[jPoint];
          jPoint++;
        }
        /*--- Adjust jPoint to index of next proc's data in the buffers. ---*/
        jPoint = (iProcessor+1)*nBuffer_Scalar;
      }
    }
  }
  
  /*--- Immediately release the temporary buffers. ---*/
  
  delete [] Buffer_Send_Var;
  delete [] Buffer_Send_GlobalIndex;
  if (rank == MASTER_NODE) {
    delete [] Buffer_Recv_Var;
    delete [] Buffer_Recv_GlobalIndex;
  }
  
#endif
  
  delete [] Local_Halo;
  
}

void COutput::SetRestart(CConfig *config, CGeometry *geometry, CSolver **solver, unsigned short val_iZone) {
  
  /*--- Local variables ---*/
  
  unsigned short nZone = geometry->GetnZone();
  unsigned short Kind_Solver  = config->GetKind_Solver();
  unsigned short iVar, iDim, nDim = geometry->GetnDim();
  unsigned long iPoint, iExtIter = config->GetExtIter();
  bool grid_movement = config->GetGrid_Movement();
  bool dynamic_fem = (config->GetDynamic_Analysis() == DYNAMIC);
  bool fem = (config->GetKind_Solver() == FEM_ELASTICITY);
  ofstream restart_file;
  string filename;
  
  /*--- Retrieve filename from config ---*/
  
  if ((config->GetContinuous_Adjoint()) || (config->GetDiscrete_Adjoint())) {
    filename = config->GetRestart_AdjFileName();
    filename = config->GetObjFunc_Extension(filename);
  } else if (fem){
    filename = config->GetRestart_FEMFileName();
  } else {
    filename = config->GetRestart_FlowFileName();
  }
  
  /*--- Append the zone number if multizone problems ---*/
  if (nZone > 1)
    filename= config->GetMultizone_FileName(filename, val_iZone);
  
  /*--- Unsteady problems require an iteration number to be appended. ---*/
  if (config->GetUnsteady_Simulation() == TIME_SPECTRAL) {
    filename = config->GetUnsteady_FileName(filename, SU2_TYPE::Int(val_iZone));
  } else if (config->GetWrt_Unsteady()) {
    filename = config->GetUnsteady_FileName(filename, SU2_TYPE::Int(iExtIter));
  } else if ((fem) && (config->GetWrt_Dynamic())) {
    filename = config->GetUnsteady_FileName(filename, SU2_TYPE::Int(iExtIter));
  }
  
  /*--- Open the restart file and write the solution. ---*/
  
  restart_file.open(filename.c_str(), ios::out);
  restart_file.precision(15);
  
  /*--- Write the header line based on the particular solver ----*/
  
  restart_file << "\"PointID\"";
  
  /*--- Mesh coordinates are always written to the restart first ---*/
  
  if (nDim == 2) {
    restart_file << "\t\"x\"\t\"y\"";
  } else {
    restart_file << "\t\"x\"\t\"y\"\t\"z\"";
  }
  
  for (iVar = 0; iVar < nVar_Consv; iVar++) {
    if ( Kind_Solver == FEM_ELASTICITY )
      restart_file << "\t\"Displacement_" << iVar+1<<"\"";
    else
      restart_file << "\t\"Conservative_" << iVar+1<<"\"";
  }
  
  if (!config->GetLow_MemoryOutput()) {
    
    if (config->GetWrt_Limiters()) {
      for (iVar = 0; iVar < nVar_Consv; iVar++) {
        restart_file << "\t\"Limiter_" << iVar+1<<"\"";
      }
    }
    if (config->GetWrt_Residuals()) {
      for (iVar = 0; iVar < nVar_Consv; iVar++) {
        restart_file << "\t\"Residual_" << iVar+1<<"\"";
      }
    }
    
    /*--- Mesh velocities for dynamic mesh cases ---*/
    
    if (grid_movement && !fem) {
      if (nDim == 2) {
        restart_file << "\t\"Grid_Velx\"\t\"Grid_Vely\"";
      } else {
        restart_file << "\t\"Grid_Velx\"\t\"Grid_Vely\"\t\"Grid_Velz\"";
      }
    }
    
    /*--- Solver specific output variables ---*/
    
    if (config->GetKind_Regime() == FREESURFACE) {
      restart_file << "\t\"Density\"";
    }
    
    if ((Kind_Solver == EULER) || (Kind_Solver == NAVIER_STOKES) || (Kind_Solver == RANS)) {
      if (config->GetOutput_FileFormat() == PARAVIEW) {
        restart_file << "\t\"Pressure\"\t\"Temperature\"\t\"Pressure_Coefficient\"\t\"Mach\"";
      } else
        restart_file << "\t\"Pressure\"\t\"Temperature\"\t\"C<sub>p</sub>\"\t\"Mach\"";
    }
    
    if ((Kind_Solver == NAVIER_STOKES) || (Kind_Solver == RANS)) {
      if (config->GetOutput_FileFormat() == PARAVIEW) {
        if (nDim == 2) restart_file << "\t\"Laminar_Viscosity\"\t\"Skin_Friction_Coefficient_X\"\t\"Skin_Friction_Coefficient_Y\"\t\"Heat_Flux\"\t\"Y_Plus\"";
        if (nDim == 3) restart_file << "\t\"Laminar_Viscosity\"\t\"Skin_Friction_Coefficient_X\"\t\"Skin_Friction_Coefficient_Y\"\t\"Skin_Friction_Coefficient_Z\"\t\"Heat_Flux\"\t\"Y_Plus\"";
      } else {
        if (nDim == 2) restart_file << "\t\"<greek>m</greek>\"\t\"C<sub>f</sub>_x\"\t\"C<sub>f</sub>_y\"\t\"h\"\t\"y<sup>+</sup>\"";
        if (nDim == 3) restart_file << "\t\"<greek>m</greek>\"\t\"C<sub>f</sub>_x\"\t\"C<sub>f</sub>_y\"\t\"C<sub>f</sub>_z\"\t\"h\"\t\"y<sup>+</sup>\"";
      }
    }
    
    if (Kind_Solver == RANS) {
      if (config->GetOutput_FileFormat() == PARAVIEW) {
        restart_file << "\t\"Eddy_Viscosity\"";
      } else
        restart_file << "\t\"<greek>m</greek><sub>t</sub>\"";
    }
    
    if (config->GetWrt_SharpEdges()) {
      if ((Kind_Solver == EULER) || (Kind_Solver == NAVIER_STOKES) || (Kind_Solver == RANS)) {
        restart_file << "\t\"Sharp_Edge_Dist\"";
      }
    }
    
    if (Kind_Solver == POISSON_EQUATION) {
      for (iDim = 0; iDim < geometry->GetnDim(); iDim++)
        restart_file << "\t\"poissonField_" << iDim+1 << "\"";
    }
    
    if ((Kind_Solver == ADJ_EULER              ) ||
        (Kind_Solver == ADJ_NAVIER_STOKES      ) ||
        (Kind_Solver == ADJ_RANS               )   ) {
      restart_file << "\t\"Surface_Sensitivity\"\t\"Solution_Sensor\"";
    }
    if (( Kind_Solver == DISC_ADJ_EULER              ) ||
        ( Kind_Solver == DISC_ADJ_NAVIER_STOKES      ) ||
        ( Kind_Solver == DISC_ADJ_RANS               )) {
      restart_file << "\t\"Surface_Sensitivity\"\t\"Sensitivity_x\"\t\"Sensitivity_y\"";
      if (geometry->GetnDim() == 3){
        restart_file << "\t\"Sensitivity_z\"";
      }
    }
    
    if (Kind_Solver == FEM_ELASTICITY) {
      if (!dynamic_fem) {
        if (geometry->GetnDim() == 2)
          restart_file << "\t\"Sxx\"\t\"Syy\"\t\"Sxy\"\t\"Von_Mises_Stress\"";
        if (geometry->GetnDim() == 3)
          restart_file << "\t\"Sxx\"\t\"Syy\"\t\"Sxy\"\t\"Szz\"\t\"Sxz\"\t\"Syz\"\t\"Von_Mises_Stress\"";
      }
      else if (dynamic_fem) {
        if (geometry->GetnDim() == 2){
          restart_file << "\t\"Velocity_1\"\t\"Velocity_2\"\t\"Acceleration_1\"\t\"Acceleration_2\"";
          restart_file << "\t\"Sxx\"\t\"Syy\"\t\"Sxy\"\t\"Von_Mises_Stress\"";
        }
        if (geometry->GetnDim() == 3){
          restart_file << "\t\"Velocity_1\"\t\"Velocity_2\"\t\"Velocity_3\"\t\"Acceleration_1\"\t\"Acceleration_2\"\t\"Acceleration_3\"";
          restart_file << "\t\"Sxx\"\t\"Syy\"\t\"Sxy\"\t\"Szz\"\t\"Sxz\"\t\"Syz\"\t\"Von_Mises_Stress\"";
        }
      }
    }
    
    
    if (config->GetExtraOutput()) {
      string *headings = NULL;
      //if (Kind_Solver == RANS) {
      headings = solver[TURB_SOL]->OutputHeadingNames;
      //}
      
      for (iVar = 0; iVar < nVar_Extra; iVar++) {
        if (headings == NULL) {
          restart_file << "\t\"ExtraOutput_" << iVar+1<<"\"";
        } else{
          restart_file << "\t\""<< headings[iVar] <<"\"";
        }
      }
    }
  }
  
  restart_file << "\n";
  
  /*--- Write the restart file ---*/
  
  for (iPoint = 0; iPoint < geometry->GetGlobal_nPointDomain(); iPoint++) {
    
    /*--- Index of the point ---*/
    restart_file << iPoint << "\t";
    
    /*--- Write the grid coordinates first ---*/
    for (iDim = 0; iDim < nDim; iDim++) {
      restart_file << scientific << Coords[iDim][iPoint] << "\t";
    }
    
    /*--- Loop over the variables and write the values to file ---*/
    for (iVar = 0; iVar < nVar_Total; iVar++) {
      restart_file << scientific << Data[iVar][iPoint] << "\t";
    }
    restart_file << "\n";
  }
  
  restart_file.close();
  
}

void COutput::DeallocateCoordinates(CConfig *config, CGeometry *geometry) {
  
  unsigned short iDim, nDim = geometry->GetnDim();
  
  int rank = MASTER_NODE;
#ifdef HAVE_MPI
  MPI_Comm_rank(MPI_COMM_WORLD, &rank);
#endif
  
  /*--- The master node alone owns all data found in this routine. ---*/
  
  if (rank == MASTER_NODE) {
    
    /*--- Deallocate memory for coordinate data ---*/
    
    for (iDim = 0; iDim < nDim; iDim++) {
      delete [] Coords[iDim];
    }
    delete [] Coords;
  }
}

void COutput::DeallocateConnectivity(CConfig *config, CGeometry *geometry, bool surf_sol) {
  
  int rank = MASTER_NODE;
#ifdef HAVE_MPI
  MPI_Comm_rank(MPI_COMM_WORLD, &rank);
#endif
  
  /*--- The master node alone owns all data found in this routine. ---*/
  if (rank == MASTER_NODE) {
    
    /*--- Deallocate memory for connectivity data ---*/
    if (surf_sol) {
      if (nGlobal_Line > 0) delete [] Conn_Line;
      if (nGlobal_BoundTria > 0) delete [] Conn_BoundTria;
      if (nGlobal_BoundQuad > 0) delete [] Conn_BoundQuad;
    }
    else {
      if (nGlobal_Tria > 0) delete [] Conn_Tria;
      if (nGlobal_Quad > 0) delete [] Conn_Quad;
      if (nGlobal_Tetr > 0) delete [] Conn_Tetr;
      if (nGlobal_Hexa > 0) delete [] Conn_Hexa;
      if (nGlobal_Pris > 0) delete [] Conn_Pris;
      if (nGlobal_Pyra > 0) delete [] Conn_Pyra;
    }
    
  }
}

void COutput::DeallocateSolution(CConfig *config, CGeometry *geometry) {
  
  int rank = MASTER_NODE;
#ifdef HAVE_MPI
  MPI_Comm_rank(MPI_COMM_WORLD, &rank);
#endif
  
  /*--- The master node alone owns all data found in this routine. ---*/
  if (rank == MASTER_NODE) {
    
    /*--- Deallocate memory for solution data ---*/
    for (unsigned short iVar = 0; iVar < nVar_Total; iVar++) {
      delete [] Data[iVar];
    }
    delete [] Data;
    
  }
}

void COutput::SetConvHistory_Header(ofstream *ConvHist_file, CConfig *config) {
  char cstr[200], buffer[50], turb_resid[1000];
  unsigned short iMarker, iMarker_Monitoring;
  string Monitoring_Tag, monitoring_coeff, aeroelastic_coeff;
  
  bool rotating_frame = config->GetRotating_Frame();
  bool aeroelastic = config->GetAeroelastic_Simulation();
  bool equiv_area = config->GetEquivArea();
  bool turbulent = ((config->GetKind_Solver() == RANS) || (config->GetKind_Solver() == ADJ_RANS) ||
                    (config->GetKind_Solver() == DISC_ADJ_RANS));
  bool frozen_turb = config->GetFrozen_Visc();
  bool freesurface = (config->GetKind_Regime() == FREESURFACE);
  bool inv_design = (config->GetInvDesign_Cp() || config->GetInvDesign_HeatFlux());
  bool output_1d = config->GetWrt_1D_Output();
  bool output_per_surface = false;
  bool output_massflow = (config->GetKind_ObjFunc() == MASS_FLOW_RATE);
  if (config->GetnMarker_Monitoring() > 1) output_per_surface = true;
  
  unsigned short direct_diff = config->GetDirectDiff();
  
  bool isothermal = false;
  for (iMarker = 0; iMarker < config->GetnMarker_All(); iMarker++)
    if ((config->GetMarker_All_KindBC(iMarker) == ISOTHERMAL             ))
      isothermal = true;
  
  /*--- Write file name with extension ---*/
  
  string filename = config->GetConv_FileName();
  strcpy (cstr, filename.data());
  
  if (config->GetWrt_Unsteady() && config->GetRestart()) {
    long iExtIter = config->GetUnst_RestartIter();
    if (SU2_TYPE::Int(iExtIter) < 10) SPRINTF (buffer, "_0000%d", SU2_TYPE::Int(iExtIter));
    if ((SU2_TYPE::Int(iExtIter) >= 10) && (SU2_TYPE::Int(iExtIter) < 100)) SPRINTF (buffer, "_000%d", SU2_TYPE::Int(iExtIter));
    if ((SU2_TYPE::Int(iExtIter) >= 100) && (SU2_TYPE::Int(iExtIter) < 1000)) SPRINTF (buffer, "_00%d", SU2_TYPE::Int(iExtIter));
    if ((SU2_TYPE::Int(iExtIter) >= 1000) && (SU2_TYPE::Int(iExtIter) < 10000)) SPRINTF (buffer, "_0%d", SU2_TYPE::Int(iExtIter));
    if (SU2_TYPE::Int(iExtIter) >= 10000) SPRINTF (buffer, "_%d", SU2_TYPE::Int(iExtIter));
    strcat(cstr, buffer);
  }
  
  if ((config->GetOutput_FileFormat() == TECPLOT) ||
      (config->GetOutput_FileFormat() == FIELDVIEW)) SPRINTF (buffer, ".dat");
  else if ((config->GetOutput_FileFormat() == TECPLOT_BINARY) ||
           (config->GetOutput_FileFormat() == FIELDVIEW_BINARY))  SPRINTF (buffer, ".plt");
  else if (config->GetOutput_FileFormat() == PARAVIEW)  SPRINTF (buffer, ".csv");
  strcat(cstr, buffer);
  
  ConvHist_file->open(cstr, ios::out);
  ConvHist_file->precision(15);
  
  /*--- Begin of the header ---*/
  
  char begin[]= "\"Iteration\"";
  
  /*--- Header for the coefficients ---*/
  
  char flow_coeff[]= ",\"CLift\",\"CDrag\",\"CSideForce\",\"CMx\",\"CMy\",\"CMz\",\"CFx\",\"CFy\",\"CFz\",\"CL/CD\"";
  char heat_coeff[]= ",\"HeatFlux_Total\",\"HeatFlux_Maximum\"";
  char equivalent_area_coeff[]= ",\"CEquivArea\",\"CNearFieldOF\"";
  char rotating_frame_coeff[]= ",\"CMerit\",\"CT\",\"CQ\"";
  char free_surface_coeff[]= ",\"CFreeSurface\"";
  char wave_coeff[]= ",\"CWave\"";
  char fem_coeff[]= ",\"VM_Stress\"";
  char adj_coeff[]= ",\"Sens_Geo\",\"Sens_Mach\",\"Sens_AoA\",\"Sens_Press\",\"Sens_Temp\",\"Sens_AoS\"";
  char oneD_outputs[]= ",\"Avg_TotalPress\",\"Avg_Mach\",\"Avg_Temperature\",\"MassFlowRate\",\"FluxAvg_Pressure\",\"FluxAvg_Density\",\"FluxAvg_Velocity\",\"FluxAvg_Enthalpy\"";
  char Cp_inverse_design[]= ",\"Cp_Diff\"";
  char Heat_inverse_design[]= ",\"HeatFlux_Diff\"";
  char mass_flow_rate[] = ",\"MassFlowRate\"";
  char d_flow_coeff[] = ",\"D(CLift)\",\"D(CDrag)\",\"D(CSideForce)\",\"D(CMx)\",\"D(CMy)\",\"D(CMz)\",\"D(CFx)\",\"D(CFy)\",\"D(CFz)\",\"D(CL/CD)\"";
  
  /* Find the markers being monitored and create a header for them */
  for (iMarker_Monitoring = 0; iMarker_Monitoring < config->GetnMarker_Monitoring(); iMarker_Monitoring++) {
    Monitoring_Tag = config->GetMarker_Monitoring(iMarker_Monitoring);
    monitoring_coeff += ",\"CLift_"  + Monitoring_Tag + "\"";
    monitoring_coeff += ",\"CDrag_"  + Monitoring_Tag + "\"";
    monitoring_coeff += ",\"CSideForce_" + Monitoring_Tag + "\"";
    monitoring_coeff += ",\"CL/CD_" + Monitoring_Tag + "\"";
    monitoring_coeff += ",\"CFx_"    + Monitoring_Tag + "\"";
    monitoring_coeff += ",\"CFy_"    + Monitoring_Tag + "\"";
    monitoring_coeff += ",\"CFz_"    + Monitoring_Tag + "\"";
    monitoring_coeff += ",\"CMx_"    + Monitoring_Tag + "\"";
    monitoring_coeff += ",\"CMy_"    + Monitoring_Tag + "\"";
    monitoring_coeff += ",\"CMz_"    + Monitoring_Tag + "\"";
    aeroelastic_coeff += ",\"plunge_" + Monitoring_Tag + "\"";
    aeroelastic_coeff += ",\"pitch_"  + Monitoring_Tag + "\"";
  }
  
  /*--- Header for the residuals ---*/
  
  char flow_resid[]= ",\"Res_Flow[0]\",\"Res_Flow[1]\",\"Res_Flow[2]\",\"Res_Flow[3]\",\"Res_Flow[4]\"";
  char adj_flow_resid[]= ",\"Res_AdjFlow[0]\",\"Res_AdjFlow[1]\",\"Res_AdjFlow[2]\",\"Res_AdjFlow[3]\",\"Res_AdjFlow[4]\"";
  switch (config->GetKind_Turb_Model()) {
    case SA:	   SPRINTF (turb_resid, ",\"Res_Turb[0]\""); break;
    case SA_NEG: SPRINTF (turb_resid, ",\"Res_Turb[0]\""); break;
    case SST:   	SPRINTF (turb_resid, ",\"Res_Turb[0]\",\"Res_Turb[1]\""); break;
  }
  char adj_turb_resid[]= ",\"Res_AdjTurb[0]\"";
  char levelset_resid[]= ",\"Res_LevelSet\"";
  char adj_levelset_resid[]= ",\"Res_AdjLevelSet\"";
  char wave_resid[]= ",\"Res_Wave[0]\",\"Res_Wave[1]\"";
  char fem_resid[]= ",\"Res_FEM[0]\",\"Res_FEM[1]\",\"Res_FEM[2]\"";
  char heat_resid[]= ",\"Res_Heat\"";
  
  /*--- End of the header ---*/
  
  char end[]= ",\"Linear_Solver_Iterations\",\"CFL_Number\",\"Time(min)\"\n";
  
  if ((config->GetOutput_FileFormat() == TECPLOT) ||
      (config->GetOutput_FileFormat() == TECPLOT_BINARY) ||
      (config->GetOutput_FileFormat() == FIELDVIEW) ||
      (config->GetOutput_FileFormat() == FIELDVIEW_BINARY)) {
    ConvHist_file[0] << "TITLE = \"SU2 Simulation\"" << endl;
    ConvHist_file[0] << "VARIABLES = ";
  }
  
  /*--- Write the header, case depending ---*/
  switch (config->GetKind_Solver()) {
      
    case EULER : case NAVIER_STOKES: case RANS :
      ConvHist_file[0] << begin << flow_coeff;
      if (isothermal) ConvHist_file[0] << heat_coeff;
      if (equiv_area) ConvHist_file[0] << equivalent_area_coeff;
      if (inv_design) {
        ConvHist_file[0] << Cp_inverse_design;
        if (isothermal) ConvHist_file[0] << Heat_inverse_design;
      }
      if (rotating_frame) ConvHist_file[0] << rotating_frame_coeff;
      ConvHist_file[0] << flow_resid;
      if (turbulent) ConvHist_file[0] << turb_resid;
      if (aeroelastic) ConvHist_file[0] << aeroelastic_coeff;
      if (output_per_surface) ConvHist_file[0] << monitoring_coeff;
      if (output_1d) ConvHist_file[0] << oneD_outputs;
      if (output_massflow && !output_1d)  ConvHist_file[0]<< mass_flow_rate;
      if (direct_diff != NO_DERIVATIVE) ConvHist_file[0] << d_flow_coeff;
      ConvHist_file[0] << end;
      if (freesurface) {
        ConvHist_file[0] << begin << flow_coeff << free_surface_coeff;
        ConvHist_file[0] << flow_resid << levelset_resid << end;
      }
      
      break;
      
    case ADJ_EULER      : case ADJ_NAVIER_STOKES      : case ADJ_RANS:
    case DISC_ADJ_EULER: case DISC_ADJ_NAVIER_STOKES: case DISC_ADJ_RANS:
      ConvHist_file[0] << begin << adj_coeff << adj_flow_resid;
      if ((turbulent) && (!frozen_turb)) ConvHist_file[0] << adj_turb_resid;
      ConvHist_file[0] << end;
      if (freesurface) {
        ConvHist_file[0] << begin << adj_coeff << adj_flow_resid << adj_levelset_resid << end;
      }
      break;
      
    case WAVE_EQUATION:
      ConvHist_file[0] << begin << wave_coeff;
      ConvHist_file[0] << wave_resid << end;
      break;
      
    case HEAT_EQUATION:
      ConvHist_file[0] << begin << heat_coeff;
      ConvHist_file[0] << heat_resid << end;
      break;
      
    case FEM_ELASTICITY:
      ConvHist_file[0] << begin << fem_coeff;
      ConvHist_file[0] << fem_resid << end;
      break;
      
  }
  
  if (config->GetOutput_FileFormat() == TECPLOT ||
      config->GetOutput_FileFormat() == TECPLOT_BINARY ||
      config->GetOutput_FileFormat() == FIELDVIEW ||
      config->GetOutput_FileFormat() == FIELDVIEW_BINARY) {
    ConvHist_file[0] << "ZONE T= \"Convergence history\"" << endl;
  }
  
}


void COutput::SetConvHistory_Body(ofstream *ConvHist_file,
                                  CGeometry ***geometry,
                                  CSolver ****solver_container,
                                  CConfig **config,
                                  CIntegration ***integration,
                                  bool DualTime_Iteration,
                                  su2double timeused,
                                  unsigned short val_iZone) {
  
  bool output_1d  = config[val_iZone]->GetWrt_1D_Output();
  bool output_massflow = (config[val_iZone]->GetKind_ObjFunc() == MASS_FLOW_RATE);
  unsigned short FinestMesh = config[val_iZone]->GetFinestMesh();
  
  int rank;
#ifdef HAVE_MPI
  MPI_Comm_rank(MPI_COMM_WORLD, &rank);
#else
  rank = MASTER_NODE;
#endif
  
  /*--- If 1-D outputs requested, calculated them. Requires info from all nodes,
   Get area-averaged and flux-averaged values at the specified surface ---*/
  
  if (output_1d) {
    switch (config[val_iZone]->GetKind_Solver()) {
      case EULER:                   case NAVIER_STOKES:                   case RANS:
      case ADJ_EULER:               case ADJ_NAVIER_STOKES:               case ADJ_RANS:
        OneDimensionalOutput(solver_container[val_iZone][FinestMesh][FLOW_SOL], geometry[val_iZone][FinestMesh], config[val_iZone]);
        break;
    }
  }
  if (output_massflow && !output_1d) {
    switch (config[val_iZone]->GetKind_Solver()) {
      case EULER:                   case NAVIER_STOKES:                   case RANS:
      case ADJ_EULER:               case ADJ_NAVIER_STOKES:               case ADJ_RANS:
        SetMassFlowRate(solver_container[val_iZone][FinestMesh][FLOW_SOL], geometry[val_iZone][FinestMesh], config[val_iZone]);
        break;
    }
  }
  
  /*--- Output using only the master node ---*/
  if (rank == MASTER_NODE) {
    
    unsigned long iIntIter = config[val_iZone]->GetIntIter();
    unsigned long iExtIter = config[val_iZone]->GetExtIter();
    
    /*--- WARNING: These buffers have hard-coded lengths. Note that you
     may have to adjust them to be larger if adding more entries. ---*/
    char begin[1000], direct_coeff[1000], surface_coeff[1000], aeroelastic_coeff[1000], monitoring_coeff[10000],
    adjoint_coeff[1000], flow_resid[1000], adj_flow_resid[1000], turb_resid[1000], trans_resid[1000],
    adj_turb_resid[1000], levelset_resid[1000], adj_levelset_resid[1000], wave_coeff[1000],
    heat_coeff[1000], fem_coeff[1000], wave_resid[1000], heat_resid[1000],
    fem_resid[1000], end[1000], oneD_outputs[1000], massflow_outputs[1000], d_direct_coeff[1000];
    
    su2double dummy = 0.0, *Coord;
    unsigned short iVar, iMarker, iMarker_Monitoring;
    
    unsigned long LinSolvIter = 0, iPointMaxResid;
    su2double timeiter = timeused/su2double(iExtIter+1);
    
    unsigned short nDim = geometry[val_iZone][FinestMesh]->GetnDim();
    
    bool compressible = (config[val_iZone]->GetKind_Regime() == COMPRESSIBLE);
    bool incompressible = (config[val_iZone]->GetKind_Regime() == INCOMPRESSIBLE);
    bool freesurface = (config[val_iZone]->GetKind_Regime() == FREESURFACE);
    
    bool rotating_frame = config[val_iZone]->GetRotating_Frame();
    bool aeroelastic = config[val_iZone]->GetAeroelastic_Simulation();
    bool equiv_area = config[val_iZone]->GetEquivArea();
    bool inv_design = (config[val_iZone]->GetInvDesign_Cp() || config[val_iZone]->GetInvDesign_HeatFlux());
    bool transition = (config[val_iZone]->GetKind_Trans_Model() == LM);
    bool isothermal = false;
    for (iMarker = 0; iMarker < config[val_iZone]->GetnMarker_All(); iMarker++)
      if ((config[val_iZone]->GetMarker_All_KindBC(iMarker) == ISOTHERMAL))
        isothermal = true;
    bool turbulent = ((config[val_iZone]->GetKind_Solver() == RANS) || (config[val_iZone]->GetKind_Solver() == ADJ_RANS) ||
                      (config[val_iZone]->GetKind_Solver() == DISC_ADJ_RANS));
    bool adjoint = config[val_iZone]->GetContinuous_Adjoint() || config[val_iZone]->GetDiscrete_Adjoint();
    bool disc_adj = config[val_iZone]->GetDiscrete_Adjoint();
    bool wave = (config[val_iZone]->GetKind_Solver() == WAVE_EQUATION);
    bool heat = (config[val_iZone]->GetKind_Solver() == HEAT_EQUATION);
    bool flow = (config[val_iZone]->GetKind_Solver() == EULER) || (config[val_iZone]->GetKind_Solver() == NAVIER_STOKES) ||
    (config[val_iZone]->GetKind_Solver() == RANS) || (config[val_iZone]->GetKind_Solver() == ADJ_EULER) ||
    (config[val_iZone]->GetKind_Solver() == ADJ_NAVIER_STOKES) || (config[val_iZone]->GetKind_Solver() == ADJ_RANS);
    
    bool fem = (config[val_iZone]->GetKind_Solver() == FEM_ELASTICITY);					// FEM structural solver.
    bool linear_analysis = (config[val_iZone]->GetGeometricConditions() == SMALL_DEFORMATIONS);	// Linear analysis.
    bool nonlinear_analysis = (config[val_iZone]->GetGeometricConditions() == LARGE_DEFORMATIONS);	// Nonlinear analysis.
    
    bool fsi = (config[val_iZone]->GetFSI_Simulation());					// FEM structural solver.
    
    bool turbo = config[val_iZone]->GetBoolTurboPerf();
    string inMarker_Tag, outMarker_Tag;
    
    bool output_per_surface = false;
    if (config[val_iZone]->GetnMarker_Monitoring() > 1) output_per_surface = true;
    
    unsigned short direct_diff = config[val_iZone]->GetDirectDiff();
    
    
    /*--- Initialize variables to store information from all domains (direct solution) ---*/
    su2double Total_CLift = 0.0, Total_CDrag = 0.0, Total_CSideForce = 0.0, Total_CMx = 0.0, Total_CMy = 0.0, Total_CMz = 0.0, Total_CEff = 0.0,
    Total_CEquivArea = 0.0, Total_CNearFieldOF = 0.0, Total_CFx = 0.0, Total_CFy = 0.0, Total_CFz = 0.0, Total_CMerit = 0.0,
    Total_CT = 0.0, Total_CQ = 0.0, Total_CFreeSurface = 0.0, Total_CWave = 0.0, Total_CHeat = 0.0, Total_CpDiff = 0.0, Total_HeatFluxDiff = 0.0,
    Total_Heat = 0.0, Total_MaxHeat = 0.0, Total_Mdot = 0.0, Total_CFEM = 0.0;
    su2double OneD_AvgStagPress = 0.0, OneD_AvgMach = 0.0, OneD_AvgTemp = 0.0, OneD_MassFlowRate = 0.0,
    OneD_FluxAvgPress = 0.0, OneD_FluxAvgDensity = 0.0, OneD_FluxAvgVelocity = 0.0, OneD_FluxAvgEntalpy = 0.0;
    
    /*--- Initialize variables to store information from all zone for turboperformance (direct solution) ---*/
    su2double *TotalStaticEfficiency = NULL,
    *TotalTotalEfficiency = NULL,
    *KineticEnergyLoss 	  = NULL,
    *TotalPressureLoss 	  = NULL,
    *MassFlowIn 		  = NULL,
    *MassFlowOut          = NULL,
    *FlowAngleIn          = NULL,
    *FlowAngleOut         = NULL,
    *EulerianWork         = NULL,
    *TotalEnthalpyIn      = NULL,
    *PressureRatio        = NULL,
    *PressureOut          = NULL,
    *EnthalpyOut          = NULL,
    *MachIn               = NULL,
    *MachOut              = NULL,
    *NormalMachIn         = NULL,
    *NormalMachOut        = NULL,
    *VelocityOutIs        = NULL;
    
    /*--- Initialize variables to store information from all domains (adjoint solution) ---*/
    su2double Total_Sens_Geo = 0.0, Total_Sens_Mach = 0.0, Total_Sens_AoA = 0.0;
    su2double Total_Sens_Press = 0.0, Total_Sens_Temp = 0.0;
    
    /*--- Initialize variables to store information from all domains (direct differentiation) ---*/
    su2double D_Total_CLift = 0.0, D_Total_CDrag = 0.0, D_Total_CSideForce = 0.0, D_Total_CMx = 0.0, D_Total_CMy = 0.0, D_Total_CMz = 0.0, D_Total_CEff = 0.0, D_Total_CFx = 0.0, D_Total_CFy = 0.0, D_Total_CFz = 0.0;
    
    /*--- Residual arrays ---*/
    su2double *residual_flow         = NULL,
    *residual_turbulent    = NULL,
    *residual_transition   = NULL,
    *residual_levelset     = NULL;
    su2double *residual_adjflow      = NULL,
    *residual_adjturbulent = NULL,
    *residual_adjlevelset  = NULL;
    su2double *residual_wave         = NULL;
    su2double *residual_fea          = NULL;
    su2double *residual_fem		   = NULL;
    su2double *residual_heat         = NULL;
    
    /*--- Coefficients Monitored arrays ---*/
    su2double *aeroelastic_plunge = NULL,
    *aeroelastic_pitch  = NULL,
    *Surface_CLift      = NULL,
    *Surface_CDrag      = NULL,
    *Surface_CSideForce = NULL,
    *Surface_CEff       = NULL,
    *Surface_CFx        = NULL,
    *Surface_CFy        = NULL,
    *Surface_CFz        = NULL,
    *Surface_CMx        = NULL,
    *Surface_CMy        = NULL,
    *Surface_CMz        = NULL;
    
    /*--- Initialize number of variables ---*/
    unsigned short nVar_Flow = 0, nVar_LevelSet = 0, nVar_Turb = 0,
    nVar_Trans = 0, nVar_Wave = 0, nVar_Heat = 0,
    nVar_AdjFlow = 0, nVar_AdjLevelSet = 0, nVar_AdjTurb = 0,
    nVar_FEM = 0;
    
    /*--- Direct problem variables ---*/
    if (compressible) nVar_Flow = nDim+2; else nVar_Flow = nDim+1;
    if (turbulent) {
      switch (config[val_iZone]->GetKind_Turb_Model()) {
        case SA:	   nVar_Turb = 1; break;
        case SA_NEG: nVar_Turb = 1; break;
        case SST:    nVar_Turb = 2; break;
      }
    }
    if (transition) nVar_Trans = 2;
    if (wave) nVar_Wave = 2;
    if (heat) nVar_Heat = 1;
    if (freesurface) nVar_LevelSet = 1;
    
    if (fem) {
      if (linear_analysis) nVar_FEM = nDim;
      if (nonlinear_analysis) nVar_FEM = 3;
    }
    
    /*--- Adjoint problem variables ---*/
    if (compressible) nVar_AdjFlow = nDim+2; else nVar_AdjFlow = nDim+1;
    if (turbulent) {
      switch (config[val_iZone]->GetKind_Turb_Model()) {
        case SA:	   nVar_AdjTurb = 1; break;
        case SA_NEG: nVar_AdjTurb = 1; break;
        case SST:    nVar_AdjTurb = 2; break;
      }
    }
    if (freesurface) nVar_AdjLevelSet = 1;
    
    /*--- Allocate memory for the residual ---*/
    residual_flow       = new su2double[nVar_Flow];
    residual_turbulent  = new su2double[nVar_Turb];
    residual_transition = new su2double[nVar_Trans];
    residual_levelset   = new su2double[nVar_LevelSet];
    residual_wave       = new su2double[nVar_Wave];
    residual_heat       = new su2double[nVar_Heat];
    residual_fem 		= new su2double[nVar_FEM];
    
    residual_adjflow      = new su2double[nVar_AdjFlow];
    residual_adjturbulent = new su2double[nVar_AdjTurb];
    residual_adjlevelset  = new su2double[nVar_AdjLevelSet];
    
    /*--- Allocate memory for the coefficients being monitored ---*/
    aeroelastic_plunge = new su2double[config[ZONE_0]->GetnMarker_Monitoring()];
    aeroelastic_pitch  = new su2double[config[ZONE_0]->GetnMarker_Monitoring()];
    Surface_CLift      = new su2double[config[ZONE_0]->GetnMarker_Monitoring()];
    Surface_CDrag      = new su2double[config[ZONE_0]->GetnMarker_Monitoring()];
    Surface_CSideForce = new su2double[config[ZONE_0]->GetnMarker_Monitoring()];
    Surface_CEff       = new su2double[config[ZONE_0]->GetnMarker_Monitoring()];
    Surface_CFx        = new su2double[config[ZONE_0]->GetnMarker_Monitoring()];
    Surface_CFy        = new su2double[config[ZONE_0]->GetnMarker_Monitoring()];
    Surface_CFz        = new su2double[config[ZONE_0]->GetnMarker_Monitoring()];
    Surface_CMx        = new su2double[config[ZONE_0]->GetnMarker_Monitoring()];
    Surface_CMy        = new su2double[config[ZONE_0]->GetnMarker_Monitoring()];
    Surface_CMz        = new su2double[config[ZONE_0]->GetnMarker_Monitoring()];
    
    /*--- Allocate memory for the turboperformace ---*/
    TotalStaticEfficiency = new su2double[config[ZONE_0]->Get_nMarkerTurboPerf()];
    TotalTotalEfficiency  = new su2double[config[ZONE_0]->Get_nMarkerTurboPerf()];
    KineticEnergyLoss 	  = new su2double[config[ZONE_0]->Get_nMarkerTurboPerf()];
    TotalPressureLoss 	  = new su2double[config[ZONE_0]->Get_nMarkerTurboPerf()];
    MassFlowIn 		      = new su2double[config[ZONE_0]->Get_nMarkerTurboPerf()];
    MassFlowOut           = new su2double[config[ZONE_0]->Get_nMarkerTurboPerf()];
    FlowAngleIn           = new su2double[config[ZONE_0]->Get_nMarkerTurboPerf()];
    FlowAngleOut          = new su2double[config[ZONE_0]->Get_nMarkerTurboPerf()];
    EulerianWork          = new su2double[config[ZONE_0]->Get_nMarkerTurboPerf()];
    TotalEnthalpyIn       = new su2double[config[ZONE_0]->Get_nMarkerTurboPerf()];
    PressureRatio         = new su2double[config[ZONE_0]->Get_nMarkerTurboPerf()];
    PressureOut           = new su2double[config[ZONE_0]->Get_nMarkerTurboPerf()];
    EnthalpyOut           = new su2double[config[ZONE_0]->Get_nMarkerTurboPerf()];
    MachIn                = new su2double[config[ZONE_0]->Get_nMarkerTurboPerf()];
    MachOut               = new su2double[config[ZONE_0]->Get_nMarkerTurboPerf()];
    NormalMachIn          = new su2double[config[ZONE_0]->Get_nMarkerTurboPerf()];
    NormalMachOut         = new su2double[config[ZONE_0]->Get_nMarkerTurboPerf()];
    VelocityOutIs         = new su2double[config[ZONE_0]->Get_nMarkerTurboPerf()];
    
    /*--- Write information from nodes ---*/
    switch (config[val_iZone]->GetKind_Solver()) {
        
      case EULER:                   case NAVIER_STOKES:                   case RANS:
      case ADJ_EULER:               case ADJ_NAVIER_STOKES:               case ADJ_RANS:
      case DISC_ADJ_EULER:          case DISC_ADJ_NAVIER_STOKES:          case DISC_ADJ_RANS:
        
        /*--- Flow solution coefficients ---*/
        Total_CLift       = solver_container[val_iZone][FinestMesh][FLOW_SOL]->GetTotal_CLift();
        Total_CDrag       = solver_container[val_iZone][FinestMesh][FLOW_SOL]->GetTotal_CDrag();
        Total_CSideForce  = solver_container[val_iZone][FinestMesh][FLOW_SOL]->GetTotal_CSideForce();
        Total_CEff        = solver_container[val_iZone][FinestMesh][FLOW_SOL]->GetTotal_CEff();
        Total_CMx         = solver_container[val_iZone][FinestMesh][FLOW_SOL]->GetTotal_CMx();
        Total_CMy         = solver_container[val_iZone][FinestMesh][FLOW_SOL]->GetTotal_CMy();
        Total_CMz         = solver_container[val_iZone][FinestMesh][FLOW_SOL]->GetTotal_CMz();
        Total_CFx         = solver_container[val_iZone][FinestMesh][FLOW_SOL]->GetTotal_CFx();
        Total_CFy         = solver_container[val_iZone][FinestMesh][FLOW_SOL]->GetTotal_CFy();
        Total_CFz         = solver_container[val_iZone][FinestMesh][FLOW_SOL]->GetTotal_CFz();
        
        if (direct_diff != NO_DERIVATIVE){
          D_Total_CLift       = SU2_TYPE::GetDerivative(Total_CLift);
          D_Total_CDrag       = SU2_TYPE::GetDerivative(Total_CDrag);
          D_Total_CSideForce  = SU2_TYPE::GetDerivative(Total_CSideForce);
          D_Total_CEff        = SU2_TYPE::GetDerivative(Total_CEff);
          D_Total_CMx         = SU2_TYPE::GetDerivative(Total_CMx);
          D_Total_CMy         = SU2_TYPE::GetDerivative(Total_CMy);
          D_Total_CMz         = SU2_TYPE::GetDerivative(Total_CMz);
          D_Total_CFx         = SU2_TYPE::GetDerivative(Total_CFx);
          D_Total_CFy         = SU2_TYPE::GetDerivative(Total_CFy);
          D_Total_CFz         = SU2_TYPE::GetDerivative(Total_CFz);
        }
        
        if (freesurface) {
          Total_CFreeSurface = solver_container[val_iZone][FinestMesh][FLOW_SOL]->GetTotal_CFreeSurface();
        }
        
        if (isothermal) {
          Total_Heat     = solver_container[val_iZone][FinestMesh][FLOW_SOL]->GetTotal_HeatFlux();
          Total_MaxHeat  = solver_container[val_iZone][FinestMesh][FLOW_SOL]->GetTotal_MaxHeatFlux();
        }
        
        if (equiv_area) {
          Total_CEquivArea    = solver_container[val_iZone][FinestMesh][FLOW_SOL]->GetTotal_CEquivArea();
          Total_CNearFieldOF  = solver_container[val_iZone][FinestMesh][FLOW_SOL]->GetTotal_CNearFieldOF();
          
          /*--- Note that there is a redefinition of the nearfield based functionals ---*/
          Total_CEquivArea    = config[val_iZone]->GetWeightCd()*Total_CDrag + (1.0-config[val_iZone]->GetWeightCd())*Total_CEquivArea;
          Total_CNearFieldOF  = config[val_iZone]->GetWeightCd()*Total_CDrag + (1.0-config[val_iZone]->GetWeightCd())*Total_CNearFieldOF;
        }
        
        if (inv_design) {
          Total_CpDiff  = solver_container[val_iZone][FinestMesh][FLOW_SOL]->GetTotal_CpDiff();
          if (isothermal) {
            Total_HeatFluxDiff = solver_container[val_iZone][FinestMesh][FLOW_SOL]->GetTotal_HeatFluxDiff();
          }
        }
        
        if (rotating_frame) {
          Total_CT      = solver_container[val_iZone][FinestMesh][FLOW_SOL]->GetTotal_CT();
          Total_CQ      = solver_container[val_iZone][FinestMesh][FLOW_SOL]->GetTotal_CQ();
          Total_CMerit  = solver_container[val_iZone][FinestMesh][FLOW_SOL]->GetTotal_CMerit();
        }
        
        if (aeroelastic) {
          /*--- Look over the markers being monitored and get the desired values ---*/
          for (iMarker_Monitoring = 0; iMarker_Monitoring < config[ZONE_0]->GetnMarker_Monitoring(); iMarker_Monitoring++) {
            aeroelastic_plunge[iMarker_Monitoring] = config[val_iZone]->GetAeroelastic_plunge(iMarker_Monitoring);
            aeroelastic_pitch[iMarker_Monitoring]  = config[val_iZone]->GetAeroelastic_pitch(iMarker_Monitoring);
          }
        }
        
        if (output_per_surface) {
          /*--- Look over the markers being monitored and get the desired values ---*/
          for (iMarker_Monitoring = 0; iMarker_Monitoring < config[ZONE_0]->GetnMarker_Monitoring(); iMarker_Monitoring++) {
            Surface_CLift[iMarker_Monitoring]      = solver_container[val_iZone][FinestMesh][FLOW_SOL]->GetSurface_CLift(iMarker_Monitoring);
            Surface_CDrag[iMarker_Monitoring]      = solver_container[val_iZone][FinestMesh][FLOW_SOL]->GetSurface_CDrag(iMarker_Monitoring);
            Surface_CSideForce[iMarker_Monitoring] = solver_container[val_iZone][FinestMesh][FLOW_SOL]->GetSurface_CSideForce(iMarker_Monitoring);
            Surface_CEff[iMarker_Monitoring]       = solver_container[val_iZone][FinestMesh][FLOW_SOL]->GetSurface_CEff(iMarker_Monitoring);
            Surface_CFx[iMarker_Monitoring]        = solver_container[val_iZone][FinestMesh][FLOW_SOL]->GetSurface_CFx(iMarker_Monitoring);
            Surface_CFy[iMarker_Monitoring]        = solver_container[val_iZone][FinestMesh][FLOW_SOL]->GetSurface_CFy(iMarker_Monitoring);
            Surface_CFz[iMarker_Monitoring]        = solver_container[val_iZone][FinestMesh][FLOW_SOL]->GetSurface_CFz(iMarker_Monitoring);
            Surface_CMx[iMarker_Monitoring]        = solver_container[val_iZone][FinestMesh][FLOW_SOL]->GetSurface_CMx(iMarker_Monitoring);
            Surface_CMy[iMarker_Monitoring]        = solver_container[val_iZone][FinestMesh][FLOW_SOL]->GetSurface_CMy(iMarker_Monitoring);
            Surface_CMz[iMarker_Monitoring]        = solver_container[val_iZone][FinestMesh][FLOW_SOL]->GetSurface_CMz(iMarker_Monitoring);
          }
        }
        
        if (turbo) {
          /*--- Loop over the nMarker of turboperformance and get the desired values ---*/
          for (iMarker_Monitoring = 0; iMarker_Monitoring < config[ZONE_0]->Get_nMarkerTurboPerf(); iMarker_Monitoring++) {
            TotalStaticEfficiency[iMarker_Monitoring] = solver_container[val_iZone][FinestMesh][FLOW_SOL]->GetTotalStaticEfficiency(iMarker_Monitoring);
            TotalTotalEfficiency[iMarker_Monitoring]  = solver_container[val_iZone][FinestMesh][FLOW_SOL]->GetTotalTotalEfficiency(iMarker_Monitoring);
            KineticEnergyLoss[iMarker_Monitoring] 	  = solver_container[val_iZone][FinestMesh][FLOW_SOL]->GetKineticEnergyLoss(iMarker_Monitoring);
            TotalPressureLoss[iMarker_Monitoring] 	  = solver_container[val_iZone][FinestMesh][FLOW_SOL]->GetTotalPressureLoss(iMarker_Monitoring);
            MassFlowIn[iMarker_Monitoring] 		      = solver_container[val_iZone][FinestMesh][FLOW_SOL]->GetMassFlowIn(iMarker_Monitoring);
            MassFlowOut[iMarker_Monitoring]           = solver_container[val_iZone][FinestMesh][FLOW_SOL]->GetMassFlowOut(iMarker_Monitoring);
            FlowAngleIn[iMarker_Monitoring]           = solver_container[val_iZone][FinestMesh][FLOW_SOL]->GetFlowAngleIn(iMarker_Monitoring);
            FlowAngleOut[iMarker_Monitoring]          = solver_container[val_iZone][FinestMesh][FLOW_SOL]->GetFlowAngleOut(iMarker_Monitoring);
            EulerianWork[iMarker_Monitoring]          = solver_container[val_iZone][FinestMesh][FLOW_SOL]->GetEulerianWork(iMarker_Monitoring);
            TotalEnthalpyIn[iMarker_Monitoring]       = solver_container[val_iZone][FinestMesh][FLOW_SOL]->GetTotalEnthalpyIn(iMarker_Monitoring);
            PressureRatio[iMarker_Monitoring]         = solver_container[val_iZone][FinestMesh][FLOW_SOL]->GetPressureRatio(iMarker_Monitoring);
            PressureOut[iMarker_Monitoring]           = solver_container[val_iZone][FinestMesh][FLOW_SOL]->GetPressureOut(iMarker_Monitoring);
            EnthalpyOut[iMarker_Monitoring]           = solver_container[val_iZone][FinestMesh][FLOW_SOL]->GetEnthalpyOut(iMarker_Monitoring);
            MachIn[iMarker_Monitoring]                = solver_container[val_iZone][FinestMesh][FLOW_SOL]->GetMachIn(iMarker_Monitoring);
            MachOut[iMarker_Monitoring]               = solver_container[val_iZone][FinestMesh][FLOW_SOL]->GetMachOut(iMarker_Monitoring);
            NormalMachIn[iMarker_Monitoring]          = solver_container[val_iZone][FinestMesh][FLOW_SOL]->GetNormalMachIn(iMarker_Monitoring);
            NormalMachOut[iMarker_Monitoring]         = solver_container[val_iZone][FinestMesh][FLOW_SOL]->GetNormalMachOut(iMarker_Monitoring);
            VelocityOutIs[iMarker_Monitoring]         = solver_container[val_iZone][FinestMesh][FLOW_SOL]->GetVelocityOutIs(iMarker_Monitoring);
          }
        }
        
        
        //        if (fluid_structure) {
        //          Total_CFEA  = solver_container[ZONE_0][FinestMesh][FEA_SOL]->GetTotal_CFEA();
        //        }
        
        if (output_1d) {
          
          /*--- Get area-averaged and flux-averaged values at the specified surface ---*/
          
          OneD_AvgStagPress = solver_container[val_iZone][FinestMesh][FLOW_SOL]->GetOneD_TotalPress();
          OneD_AvgMach = solver_container[val_iZone][FinestMesh][FLOW_SOL]->GetOneD_Mach();
          OneD_AvgTemp = solver_container[val_iZone][FinestMesh][FLOW_SOL]->GetOneD_Temp();
          OneD_MassFlowRate = solver_container[val_iZone][FinestMesh][FLOW_SOL]->GetOneD_MassFlowRate();
          
          OneD_FluxAvgPress = solver_container[val_iZone][FinestMesh][FLOW_SOL]->GetOneD_FluxAvgPress();
          OneD_FluxAvgDensity = solver_container[val_iZone][FinestMesh][FLOW_SOL]->GetOneD_FluxAvgDensity();
          OneD_FluxAvgVelocity = solver_container[val_iZone][FinestMesh][FLOW_SOL]->GetOneD_FluxAvgVelocity();
          OneD_FluxAvgEntalpy = solver_container[val_iZone][FinestMesh][FLOW_SOL]->GetOneD_FluxAvgEntalpy();
          
        }
        /*--- Get Mass Flow at the Monitored Markers ---*/
        
        
        if (output_massflow) {
          Total_Mdot = solver_container[val_iZone][FinestMesh][FLOW_SOL]->GetOneD_MassFlowRate();
        }
        
        /*--- Flow Residuals ---*/
        
        for (iVar = 0; iVar < nVar_Flow; iVar++)
          residual_flow[iVar] = solver_container[val_iZone][FinestMesh][FLOW_SOL]->GetRes_RMS(iVar);
        
        /*--- Turbulent residual ---*/
        
        if (turbulent) {
          for (iVar = 0; iVar < nVar_Turb; iVar++)
            residual_turbulent[iVar] = solver_container[val_iZone][FinestMesh][TURB_SOL]->GetRes_RMS(iVar);
        }
        
        /*--- Transition residual ---*/
        
        if (transition) {
          for (iVar = 0; iVar < nVar_Trans; iVar++)
            residual_transition[iVar] = solver_container[val_iZone][FinestMesh][TRANS_SOL]->GetRes_RMS(iVar);
        }
        
        /*--- Free Surface residual ---*/
        
        if (freesurface) {
          for (iVar = 0; iVar < nVar_LevelSet; iVar++)
            residual_levelset[iVar] = solver_container[val_iZone][FinestMesh][FLOW_SOL]->GetRes_RMS(nDim+1);
        }
        
        /*--- FEA residual ---*/
        //        if (fluid_structure) {
        //          for (iVar = 0; iVar < nVar_FEA; iVar++)
        //            residual_fea[iVar] = solver_container[ZONE_0][FinestMesh][FEA_SOL]->GetRes_RMS(iVar);
        //        }
        
        /*--- Iterations of the linear solver ---*/
        
        LinSolvIter = (unsigned long) solver_container[val_iZone][FinestMesh][FLOW_SOL]->GetIterLinSolver();
        
        /*--- Adjoint solver ---*/
        
        if (adjoint) {
          
          /*--- Adjoint solution coefficients ---*/
          
          Total_Sens_Geo   = solver_container[val_iZone][FinestMesh][ADJFLOW_SOL]->GetTotal_Sens_Geo();
          Total_Sens_Mach  = solver_container[val_iZone][FinestMesh][ADJFLOW_SOL]->GetTotal_Sens_Mach();
          Total_Sens_AoA   = solver_container[val_iZone][FinestMesh][ADJFLOW_SOL]->GetTotal_Sens_AoA();
          Total_Sens_Press = solver_container[val_iZone][FinestMesh][ADJFLOW_SOL]->GetTotal_Sens_Press();
          Total_Sens_Temp  = solver_container[val_iZone][FinestMesh][ADJFLOW_SOL]->GetTotal_Sens_Temp();
          
          /*--- Adjoint flow residuals ---*/
          
          for (iVar = 0; iVar < nVar_AdjFlow; iVar++) {
            residual_adjflow[iVar] = solver_container[val_iZone][FinestMesh][ADJFLOW_SOL]->GetRes_RMS(iVar);
          }
          
          /*--- Adjoint turbulent residuals ---*/
          
          if (turbulent) {
            if (!config[val_iZone]->GetFrozen_Visc()) {
              for (iVar = 0; iVar < nVar_AdjTurb; iVar++)
                residual_adjturbulent[iVar] = solver_container[val_iZone][FinestMesh][ADJTURB_SOL]->GetRes_RMS(iVar);
            }
          }
          
          /*--- Adjoint level set residuals ---*/
          
          if (freesurface) {
            for (iVar = 0; iVar < nVar_AdjLevelSet; iVar++)
              residual_adjlevelset[iVar] = solver_container[val_iZone][FinestMesh][ADJFLOW_SOL]->GetRes_RMS(nDim+1);
          }
          
        }
        
        break;
        
      case WAVE_EQUATION:
        
        /*--- Wave coefficients  ---*/
        
        Total_CWave = solver_container[val_iZone][FinestMesh][WAVE_SOL]->GetTotal_CWave();
        
        /*--- Wave Residuals ---*/
        
        for (iVar = 0; iVar < nVar_Wave; iVar++) {
          residual_wave[iVar] = solver_container[val_iZone][FinestMesh][WAVE_SOL]->GetRes_RMS(iVar);
        }
        
        break;
        
      case HEAT_EQUATION:
        
        /*--- Heat coefficients  ---*/
        
        Total_CHeat = solver_container[val_iZone][FinestMesh][HEAT_SOL]->GetTotal_CHeat();
        
        /*--- Wave Residuals ---*/
        
        for (iVar = 0; iVar < nVar_Heat; iVar++) {
          residual_heat[iVar] = solver_container[val_iZone][FinestMesh][HEAT_SOL]->GetRes_RMS(iVar);
        }
        
        break;
        
      case FEM_ELASTICITY:
        
        /*--- FEM coefficients -- As of now, this is the Von Mises Stress ---*/
        
        Total_CFEM = solver_container[val_iZone][FinestMesh][FEA_SOL]->GetTotal_CFEA();
        
        /*--- Residuals: ---*/
        /*--- Linear analysis: RMS of the displacements in the nDim coordinates ---*/
        /*--- Nonlinear analysis: UTOL, RTOL and DTOL (defined in the Postprocessing function) ---*/
        
        if (linear_analysis){
          for (iVar = 0; iVar < nVar_FEM; iVar++) {
            residual_fem[iVar] = solver_container[val_iZone][FinestMesh][FEA_SOL]->GetRes_RMS(iVar);
          }
        }
        else if (nonlinear_analysis){
          for (iVar = 0; iVar < nVar_FEM; iVar++) {
            residual_fem[iVar] = solver_container[val_iZone][FinestMesh][FEA_SOL]->GetRes_FEM(iVar);
          }
        }
        
        break;
        
    }
    
    /*--- Header frequency ---*/
    
    bool Unsteady = ((config[val_iZone]->GetUnsteady_Simulation() == DT_STEPPING_1ST) ||
                     (config[val_iZone]->GetUnsteady_Simulation() == DT_STEPPING_2ND));
    bool In_NoDualTime = (!DualTime_Iteration && (iExtIter % config[val_iZone]->GetWrt_Con_Freq() == 0));
    bool In_DualTime_0 = (DualTime_Iteration && (iIntIter % config[val_iZone]->GetWrt_Con_Freq_DualTime() == 0));
    bool In_DualTime_1 = (!DualTime_Iteration && Unsteady);
    bool In_DualTime_2 = (Unsteady && DualTime_Iteration && (iExtIter % config[val_iZone]->GetWrt_Con_Freq() == 0));
    bool In_DualTime_3 = (Unsteady && !DualTime_Iteration && (iExtIter % config[val_iZone]->GetWrt_Con_Freq() == 0));
    
    /*--- Header frequency: analogy for dynamic structural analysis ---*/
    /*--- DualTime_Iteration is a bool we receive, which is true if it comes from FEM_StructuralIteration and false from SU2_CFD ---*/
    /*--- We maintain the name, as it is an input of the function ---*/
    /*--- TODO: The function GetWrt_Con_Freq_DualTime should be modified to be able to define different frequencies ---*/
    /*--- dynamic determines if the problem is, or not, time dependent ---*/
    bool dynamic = (config[val_iZone]->GetDynamic_Analysis() == DYNAMIC);							// Dynamic simulations.
    bool In_NoDynamic = (!DualTime_Iteration && (iExtIter % config[val_iZone]->GetWrt_Con_Freq() == 0));
    bool In_Dynamic_0 = (DualTime_Iteration && (iIntIter % config[val_iZone]->GetWrt_Con_Freq_DualTime() == 0));
    bool In_Dynamic_1 = (!DualTime_Iteration && nonlinear_analysis);
    bool In_Dynamic_2 = (nonlinear_analysis && DualTime_Iteration && (iExtIter % config[val_iZone]->GetWrt_Con_Freq() == 0));
    bool In_Dynamic_3 = (nonlinear_analysis && !DualTime_Iteration && (iExtIter % config[val_iZone]->GetWrt_Con_Freq() == 0));
    
    bool write_heads;
    if (Unsteady) write_heads = (iIntIter == 0);
    else write_heads = (((iExtIter % (config[val_iZone]->GetWrt_Con_Freq()*40)) == 0));
    
    bool write_turbo = (((iExtIter % (config[val_iZone]->GetWrt_Con_Freq()*200)) == 0));
    
    /*--- Analogous for dynamic problems (as of now I separate the problems, it may be worthy to do all together later on ---*/
    bool write_heads_FEM;
    if (nonlinear_analysis) write_heads_FEM = (iIntIter == 0);
    else write_heads_FEM = (((iExtIter % (config[val_iZone]->GetWrt_Con_Freq()*40)) == 0));
    
    
    if (  (!fem && ((In_NoDualTime || In_DualTime_0 || In_DualTime_1) && (In_NoDualTime || In_DualTime_2 || In_DualTime_3))) ||
        (fem  && ( (In_NoDynamic || In_Dynamic_0 || In_Dynamic_1) && (In_NoDynamic || In_Dynamic_2 || In_Dynamic_3)))
        ){
      
      
      /*--- Prepare the history file output, note that the dual
       time output don't write to the history file ---*/
      if (!DualTime_Iteration) {
        
        /*--- Write the begining of the history file ---*/
        SPRINTF (begin, "%12d", SU2_TYPE::Int(iExtIter));
        
        /*--- Write the end of the history file ---*/
        SPRINTF (end, ", %12.10f, %12.10f, %12.10f\n", su2double(LinSolvIter), config[val_iZone]->GetCFL(MESH_0), timeused/60.0);
        
        /*--- Write the solution and residual of the history file ---*/
        switch (config[val_iZone]->GetKind_Solver()) {
            
          case EULER : case NAVIER_STOKES: case RANS:
          case ADJ_EULER: case ADJ_NAVIER_STOKES: case ADJ_RANS: case DISC_ADJ_EULER:
          case DISC_ADJ_NAVIER_STOKES: case DISC_ADJ_RANS:
            
            /*--- Direct coefficients ---*/
            SPRINTF (direct_coeff, ", %14.8e, %14.8e, %14.8e, %14.8e, %14.8e, %14.8e, %14.8e, %14.8e, %14.8e, %14.8e",
                     Total_CLift, Total_CDrag, Total_CSideForce, Total_CMx, Total_CMy, Total_CMz, Total_CFx, Total_CFy,
                     Total_CFz, Total_CEff);
            if (direct_diff != NO_DERIVATIVE){
              SPRINTF (d_direct_coeff, ", %14.8e, %14.8e, %14.8e, %14.8e, %14.8e, %14.8e, %14.8e, %14.8e, %14.8e, %14.8e",
                       D_Total_CLift, D_Total_CDrag, D_Total_CSideForce, D_Total_CMx, D_Total_CMy, D_Total_CMz, D_Total_CFx, D_Total_CFy,
                       D_Total_CFz, D_Total_CEff);
            }
            if (isothermal)
              SPRINTF (direct_coeff, ", %14.8e, %14.8e, %14.8e, %14.8e, %14.8e, %14.8e, %14.8e, %14.8e, %14.8e, %14.8e, %14.8e, %14.8e", Total_CLift, Total_CDrag, Total_CSideForce, Total_CMx, Total_CMy,
                       Total_CMz, Total_CFx, Total_CFy, Total_CFz, Total_CEff, Total_Heat, Total_MaxHeat);
            if (equiv_area)
              SPRINTF (direct_coeff, ", %14.8e, %14.8e, %14.8e, %14.8e, %14.8e, %14.8e, %14.8e, %14.8e, %14.8e, %14.8e, %14.8e, %14.8e", Total_CLift, Total_CDrag, Total_CSideForce, Total_CMx, Total_CMy, Total_CMz, Total_CFx, Total_CFy, Total_CFz, Total_CEff, Total_CEquivArea, Total_CNearFieldOF);
            if (inv_design) {
              SPRINTF (direct_coeff, ", %14.8e, %14.8e, %14.8e, %14.8e, %14.8e, %14.8e, %14.8e, %14.8e, %14.8e, %14.8e, %14.8e", Total_CLift, Total_CDrag, Total_CSideForce, Total_CMx, Total_CMy, Total_CMz, Total_CFx, Total_CFy, Total_CFz, Total_CEff, Total_CpDiff);
              Total_CpDiff  = solver_container[val_iZone][FinestMesh][FLOW_SOL]->GetTotal_CpDiff();
              if (isothermal) {
                SPRINTF (direct_coeff, ", %14.8e, %14.8e, %14.8e, %14.8e, %14.8e, %14.8e, %14.8e, %14.8e, %14.8e, %14.8e, %14.8e, %14.8e, %14.8e, %14.8e", Total_CLift, Total_CDrag, Total_CSideForce, Total_CMx, Total_CMy, Total_CMz, Total_CFx, Total_CFy, Total_CFz, Total_CEff, Total_Heat, Total_MaxHeat, Total_CpDiff, Total_HeatFluxDiff);
              }
            }
            if (rotating_frame)
              SPRINTF (direct_coeff, ", %14.8e, %14.8e, %14.8e, %14.8e, %14.8e, %14.8e, %14.8e, %14.8e, %14.8e, %14.8e, %14.8e, %14.8e, %14.8e", Total_CLift, Total_CDrag, Total_CSideForce, Total_CMx,
                       Total_CMy, Total_CMz, Total_CFx, Total_CFy, Total_CFz, Total_CEff, Total_CMerit, Total_CT, Total_CQ);
            
            if (freesurface) {
              SPRINTF (direct_coeff, ", %14.8e, %14.8e, %14.8e, %14.8e, %14.8e, %14.8e, %14.8e, %14.8e, %14.8e, %14.8e, %14.8e", Total_CLift, Total_CDrag, Total_CSideForce, Total_CMx, Total_CMy, Total_CMz, Total_CFx, Total_CFy,
                       Total_CFz, Total_CEff, Total_CFreeSurface);
            }
            //            if (fluid_structure)
            //              SPRINTF (direct_coeff, ", %12.10f, %12.10f, %12.10f, %12.10f, %12.10f, %12.10f, %12.10f, %12.10f, %12.10f, %12.10f, %12.10f", Total_CLift, Total_CDrag, Total_CSideForce, Total_CMx, Total_CMy, Total_CMz,
            //                       Total_CFx, Total_CFy, Total_CFz, Total_CEff, Total_CFEA);
            
            if (aeroelastic) {
              for (iMarker_Monitoring = 0; iMarker_Monitoring < config[ZONE_0]->GetnMarker_Monitoring(); iMarker_Monitoring++) {
                //Append one by one the surface coeff to aeroelastic coeff. (Think better way do this, maybe use string)
                if (iMarker_Monitoring == 0) {
                  SPRINTF(aeroelastic_coeff, ", %12.10f", aeroelastic_plunge[iMarker_Monitoring]);
                }
                else {
                  SPRINTF(surface_coeff, ", %12.10f", aeroelastic_plunge[iMarker_Monitoring]);
                  strcat(aeroelastic_coeff, surface_coeff);
                }
                SPRINTF(surface_coeff, ", %12.10f", aeroelastic_pitch[iMarker_Monitoring]);
                strcat(aeroelastic_coeff, surface_coeff);
              }
            }
            
            if (output_per_surface) {
              for (iMarker_Monitoring = 0; iMarker_Monitoring < config[ZONE_0]->GetnMarker_Monitoring(); iMarker_Monitoring++) {
                //Append one by one the surface coeff to monitoring coeff. (Think better way do this, maybe use string)
                if (iMarker_Monitoring == 0) {
                  SPRINTF(monitoring_coeff, ", %12.10f", Surface_CLift[iMarker_Monitoring]);
                }
                else {
                  SPRINTF(surface_coeff, ", %12.10f", Surface_CLift[iMarker_Monitoring]);
                  strcat(monitoring_coeff, surface_coeff);
                }
                SPRINTF(surface_coeff, ", %12.10f", Surface_CDrag[iMarker_Monitoring]);
                strcat(monitoring_coeff, surface_coeff);
                SPRINTF(surface_coeff, ", %12.10f", Surface_CSideForce[iMarker_Monitoring]);
                strcat(monitoring_coeff, surface_coeff);
                SPRINTF(surface_coeff, ", %12.10f", Surface_CEff[iMarker_Monitoring]);
                strcat(monitoring_coeff, surface_coeff);
                SPRINTF(surface_coeff, ", %12.10f", Surface_CFx[iMarker_Monitoring]);
                strcat(monitoring_coeff, surface_coeff);
                SPRINTF(surface_coeff, ", %12.10f", Surface_CFy[iMarker_Monitoring]);
                strcat(monitoring_coeff, surface_coeff);
                SPRINTF(surface_coeff, ", %12.10f", Surface_CFz[iMarker_Monitoring]);
                strcat(monitoring_coeff, surface_coeff);
                SPRINTF(surface_coeff, ", %12.10f", Surface_CMx[iMarker_Monitoring]);
                strcat(monitoring_coeff, surface_coeff);
                SPRINTF(surface_coeff, ", %12.10f", Surface_CMy[iMarker_Monitoring]);
                strcat(monitoring_coeff, surface_coeff);
                SPRINTF(surface_coeff, ", %12.10f", Surface_CMz[iMarker_Monitoring]);
                strcat(monitoring_coeff, surface_coeff);
              }
            }
            
            
            /*--- Flow residual ---*/
            if (nDim == 2) {
              if (compressible) SPRINTF (flow_resid, ", %14.8e, %14.8e, %14.8e, %14.8e, %14.8e", log10 (residual_flow[0]), log10 (residual_flow[1]), log10 (residual_flow[2]), log10 (residual_flow[3]), dummy);
              if (incompressible || freesurface) SPRINTF (flow_resid, ", %14.8e, %14.8e, %14.8e, %14.8e, %14.8e", log10 (residual_flow[0]), log10 (residual_flow[1]), log10 (residual_flow[2]), dummy, dummy);
            }
            else {
              if (compressible) SPRINTF (flow_resid, ", %14.8e, %14.8e, %14.8e, %14.8e, %14.8e", log10 (residual_flow[0]), log10 (residual_flow[1]), log10 (residual_flow[2]), log10 (residual_flow[3]), log10 (residual_flow[4]) );
              if (incompressible || freesurface) SPRINTF (flow_resid, ", %14.8e, %14.8e, %14.8e, %14.8e, %14.8e", log10 (residual_flow[0]), log10 (residual_flow[1]), log10 (residual_flow[2]), log10 (residual_flow[3]), dummy);
            }
            
            /*--- Turbulent residual ---*/
            if (turbulent) {
              switch(nVar_Turb) {
                case 1: SPRINTF (turb_resid, ", %12.10f", log10 (residual_turbulent[0])); break;
                case 2: SPRINTF (turb_resid, ", %12.10f, %12.10f", log10(residual_turbulent[0]), log10(residual_turbulent[1])); break;
              }
            }
            /*---- Averaged stagnation pressure at an exit ----*/
            if (output_1d) {
              SPRINTF( oneD_outputs, ", %14.8e, %14.8e, %14.8e, %14.8e, %14.8e, %14.8e, %14.8e, %14.8e", OneD_AvgStagPress, OneD_AvgMach, OneD_AvgTemp, OneD_MassFlowRate, OneD_FluxAvgPress, OneD_FluxAvgDensity, OneD_FluxAvgVelocity, OneD_FluxAvgEntalpy);
            }
            if (output_massflow && !output_1d) {
              SPRINTF(massflow_outputs,", %12.10f", Total_Mdot);
            }
            
            
            /*--- Transition residual ---*/
            if (transition) {
              SPRINTF (trans_resid, ", %12.10f, %12.10f", log10(residual_transition[0]), log10(residual_transition[1]));
            }
            
            /*--- Free surface residual ---*/
            if (freesurface) {
              SPRINTF (levelset_resid, ", %12.10f", log10 (residual_levelset[0]));
            }
            
            /*--- Fluid structure residual ---*/
            //            if (fluid_structure) {
            //              if (nDim == 2) SPRINTF (levelset_resid, ", %12.10f, %12.10f, 0.0", log10 (residual_fea[0]), log10 (residual_fea[1]));
            //              else SPRINTF (levelset_resid, ", %12.10f, %12.10f, %12.10f", log10 (residual_fea[0]), log10 (residual_fea[1]), log10 (residual_fea[2]));
            //            }
            
            if (adjoint) {
              
              /*--- Adjoint coefficients ---*/
              
              SPRINTF (adjoint_coeff, ", %14.8e, %14.8e, %14.8e, %14.8e, %14.8e, 0.0", Total_Sens_Geo, Total_Sens_Mach, Total_Sens_AoA, Total_Sens_Press, Total_Sens_Temp);
              
              /*--- Adjoint flow residuals ---*/
              if (nDim == 2) {
                if (compressible) SPRINTF (adj_flow_resid, ", %14.8e, %14.8e, %14.8e, %14.8e, 0.0", log10 (residual_adjflow[0]), log10 (residual_adjflow[1]), log10 (residual_adjflow[2]), log10 (residual_adjflow[3]) );
                if (incompressible || freesurface) SPRINTF (adj_flow_resid, ", %12.10f, %12.10f, %12.10f, 0.0, 0.0", log10 (residual_adjflow[0]), log10 (residual_adjflow[1]), log10 (residual_adjflow[2]) );
              }
              else {
                if (compressible) SPRINTF (adj_flow_resid, ", %14.8e, %14.8e, %14.8e, %14.8e, %14.8e", log10 (residual_adjflow[0]), log10 (residual_adjflow[1]), log10 (residual_adjflow[2]), log10 (residual_adjflow[3]), log10 (residual_adjflow[4]) );
                if (incompressible || freesurface) SPRINTF (adj_flow_resid, ", %14.8e, %14.8e, %14.8e, %14.8e, 0.0", log10 (residual_adjflow[0]), log10 (residual_adjflow[1]), log10 (residual_adjflow[2]), log10 (residual_adjflow[3]) );
              }
              
              /*--- Adjoint turbulent residuals ---*/
              if (turbulent)
                if (!config[val_iZone]->GetFrozen_Visc())
                  SPRINTF (adj_turb_resid, ", %12.10f", log10 (residual_adjturbulent[0]));
              
              /*--- Adjoint free surface residuals ---*/
              if (freesurface) SPRINTF (adj_levelset_resid, ", %12.10f", log10 (residual_adjlevelset[0]));
            }
            
            break;
            
          case WAVE_EQUATION:
            
            SPRINTF (direct_coeff, ", %12.10f", Total_CWave);
            SPRINTF (wave_resid, ", %14.8e, %14.8e, %14.8e, %14.8e, %14.8e", log10 (residual_wave[0]), log10 (residual_wave[1]), dummy, dummy, dummy );
            
            break;
            
          case HEAT_EQUATION:
            
            SPRINTF (direct_coeff, ", %12.10f", Total_CHeat);
            SPRINTF (heat_resid, ", %14.8e, %14.8e, %14.8e, %14.8e, %14.8e", log10 (residual_heat[0]), dummy, dummy, dummy, dummy );
            
            break;
            
          case FEM_ELASTICITY:
            
            SPRINTF (direct_coeff, ", %12.10f", Total_CFEM);
            /*--- FEM residual ---*/
            if (nDim == 2) {
              if (linear_analysis) SPRINTF (fem_resid, ", %14.8e, %14.8e, %14.8e, %14.8e, %14.8e", log10 (residual_fem[0]), log10 (residual_fem[1]), dummy, dummy, dummy);
              if (nonlinear_analysis) SPRINTF (fem_resid, ", %14.8e, %14.8e, %14.8e, %14.8e, %14.8e", log10 (residual_fem[0]), log10 (residual_fem[1]), log10 (residual_fem[2]), dummy, dummy);
            }
            else {
              SPRINTF (fem_resid, ", %14.8e, %14.8e, %14.8e, %14.8e, %14.8e", log10 (residual_fem[0]), log10 (residual_fem[1]), log10 (residual_fem[2]), dummy, dummy);
            }
            
            break;
            
        }
      }
      
      /*--- Write the screen header---*/
      if (  (!fem && ((write_heads) && !(!DualTime_Iteration && Unsteady))) ||
          (fem && ((write_heads_FEM) && !(!DualTime_Iteration && nonlinear_analysis)))
          ){
        
        if (!fem){
          if (!Unsteady && (config[val_iZone]->GetUnsteady_Simulation() != TIME_STEPPING)) {
            switch (config[val_iZone]->GetKind_Solver()) {
              case EULER : case NAVIER_STOKES: case RANS:
              case ADJ_EULER : case ADJ_NAVIER_STOKES: case ADJ_RANS:
                
                cout << endl << "---------------------- Local Time Stepping Summary ----------------------" << endl;
                
                for (unsigned short iMesh = FinestMesh; iMesh <= config[val_iZone]->GetnMGLevels(); iMesh++)
                  cout << "MG level: "<< iMesh << " -> Min. DT: " << solver_container[val_iZone][iMesh][FLOW_SOL]->GetMin_Delta_Time()<<
                  ". Max. DT: " << solver_container[val_iZone][iMesh][FLOW_SOL]->GetMax_Delta_Time() <<
                  ". CFL: " << config[val_iZone]->GetCFL(iMesh)  << "." << endl;
                
                cout << "-------------------------------------------------------------------------" << endl;
                
                if (direct_diff != NO_DERIVATIVE){
                  cout << endl << "---------------------- Direct Differentiation Summary -------------------" << endl;
                  cout << "Coefficients are differentiated with respect to ";
                  switch (direct_diff) {
                    case D_MACH:
                      cout << "Mach number." << endl;
                      break;
                    case D_AOA:
                      cout << "AoA." << endl;
                      break;
                    case D_SIDESLIP:
                      cout << "AoS." << endl;
                      break;
                    case D_REYNOLDS:
                      cout << "Reynolds number." << endl;
                      break;
                    case D_TURB2LAM:
                      cout << "Turb/Lam ratio." << endl;
                      break;
                    case D_PRESSURE:
                      cout << "Freestream Pressure." << endl;
                      break;
                    case D_TEMPERATURE:
                      cout << "Freestream Temperature." << endl;
                      break;
                    case D_DENSITY:
                      cout << "Freestream Density." << endl;
                      break;
                    case D_VISCOSITY:
                      cout << "Freestream Viscosity." << endl;
                      break;
                    case D_DESIGN:
                      cout << "Design Variables." << endl;
                      break;
                  case D_FLOWCONTROL:
                    cout << "Flow Control Parameters." << endl;
                    break;
                    default:
                      break;
                  }
                  
                  cout << "    D_CLift(Total)" << "    D_CDrag(Total)" << "      D_CMz(Total)" <<"     D_CEff(Total)" << endl;
                  cout.width(18); cout << D_Total_CLift;
                  cout.width(18); cout << D_Total_CDrag;
                  cout.width(18); cout << D_Total_CMz;
                  cout.width(18); cout << D_Total_CEff;
                  cout << endl << "-------------------------------------------------------------------------" << endl;
                  cout << endl;
                }
                if (turbo && write_turbo){
                  cout << endl << "---------------------- Turbo Performance Summary -------------------" << endl;
                  for (iMarker_Monitoring = 0; iMarker_Monitoring < config[ZONE_0]->Get_nMarkerTurboPerf(); iMarker_Monitoring++){
                    inMarker_Tag = config[ZONE_0]->GetMarker_TurboPerf_BoundIn(iMarker_Monitoring);
                    outMarker_Tag = config[ZONE_0]->GetMarker_TurboPerf_BoundOut(iMarker_Monitoring);
                    switch (config[ZONE_0]->GetKind_TurboPerf(iMarker_Monitoring)) {
                      case BLADE:
                        cout << "Blade performance between boundaries " << inMarker_Tag << " and "<< outMarker_Tag << " : "<<endl;
                        cout << endl;
                        cout << "   Total Pressure Loss(%)" << "   Kinetic Energy Loss(%)" << "            Eulerian Work" << endl;
                        cout.width(25); cout << TotalPressureLoss[iMarker_Monitoring]*100.0;
                        cout.width(25); cout << KineticEnergyLoss[iMarker_Monitoring]*100.0;
                        cout.width(25); cout << EulerianWork[iMarker_Monitoring];
                        cout << endl;
                        cout << endl;
                        cout << "     Total Inlet Enthalpy" << "          Outlet Enthalpy" << "            D_MassFlow(%)" <<  endl;
                        cout.width(25); cout << TotalEnthalpyIn[iMarker_Monitoring];
                        cout.width(25); cout << EnthalpyOut[iMarker_Monitoring];
                        cout.width(25); cout << abs((MassFlowIn[iMarker_Monitoring] + MassFlowOut[iMarker_Monitoring])/MassFlowIn[iMarker_Monitoring])*100.0;
                        cout << endl;
                        cout << endl;
                        cout << "   Isentropic Outlet Vel." << "         Inlet Flow Angle" << "        Outlet Flow Angle" <<endl;
                        cout.width(25); cout << VelocityOutIs[iMarker_Monitoring];
                        cout.width(25); cout << 180.0/PI_NUMBER*FlowAngleIn[iMarker_Monitoring];
                        cout.width(25); cout << 180.0/PI_NUMBER*FlowAngleOut[iMarker_Monitoring];
                        cout << endl;
                        cout << endl;
                        cout << "          Inlet Mass Flow"<< "               Inlet Mach" << "              Outlet Mach" << endl;
                        cout.width(25); cout << MassFlowIn[iMarker_Monitoring];
                        cout.width(25); cout << MachIn[iMarker_Monitoring];
                        cout.width(25); cout << MachOut[iMarker_Monitoring];
                        cout << endl;
                        cout << endl;
                        cout << "        Inlet Normal Mach" << "       Outlet Normal Mach" << endl;
                        cout.width(25); cout << NormalMachIn[iMarker_Monitoring];
                        cout.width(25); cout << NormalMachOut[iMarker_Monitoring];
                        cout << endl;
                        cout << endl;
                        cout << "           Pressure Ratio" << "         Outlet Pressure" << endl;
                        cout.width(25); cout << PressureRatio[iMarker_Monitoring];
                        cout.width(25); cout << PressureOut[iMarker_Monitoring];
                        cout << endl;
                        cout << endl << "-------------------------------------------------------------------------" << endl;
                        cout << endl;
                        
                        break;
                      case STAGE:
                        cout << "Stage performance between boundaries " << inMarker_Tag << " and "<< outMarker_Tag << " : "<<endl;
                        cout << endl;
                        cout << "    Tot Tot Efficiency(%)" << "   Tot Stat Efficiency(%)" << endl;
                        cout.width(25); cout << TotalTotalEfficiency[iMarker_Monitoring]*100.0;
                        cout.width(25); cout << TotalStaticEfficiency[iMarker_Monitoring]*100.0;
                        cout << endl;
                        cout << endl;
                        cout << "           Pressure Ratio" << "          Outlet Pressure" << endl;
                        cout.width(25); cout << PressureRatio[iMarker_Monitoring];
                        cout.width(25); cout << PressureOut[iMarker_Monitoring];
                        cout << endl;
                        cout << endl;
                        cout << "     Total Inlet Enthalpy" << "    Total Outlet Enthalpy" << endl;
                        cout.width(25); cout << TotalEnthalpyIn[iMarker_Monitoring];
                        cout.width(25); cout << EnthalpyOut[iMarker_Monitoring];
                        cout << endl;
                        cout << endl << "-------------------------------------------------------------------------" << endl;
                        cout << endl;
                        
                        break;
                      case TURBINE:
                        cout << "Multi-stage performance between boundaries " << inMarker_Tag << " and "<< outMarker_Tag << " : "<<endl;
                        cout << endl;
                        cout << "    Tot Tot Efficiency(%)" << "   Tot Stat Efficiency(%)" << endl;
                        cout.width(25); cout << TotalTotalEfficiency[iMarker_Monitoring]*100.0;
                        cout.width(25); cout << TotalStaticEfficiency[iMarker_Monitoring]*100.0;
                        cout << endl;
                        cout << endl;
                        cout << "           Pressure Ratio" << "          Outlet Pressure" << endl;
                        cout.width(25); cout << PressureRatio[iMarker_Monitoring];
                        cout.width(25); cout << PressureOut[iMarker_Monitoring];
                        cout << endl;
                        cout << endl;
                        cout << "     Total Inlet Enthalpy" << "    Total Outlet Enthalpy" << endl;
                        cout.width(25); cout << TotalEnthalpyIn[iMarker_Monitoring];
                        cout.width(25); cout << EnthalpyOut[iMarker_Monitoring];
                        cout << endl;
                        cout << endl << "-------------------------------------------------------------------------" << endl;
                        cout << endl;
                        break;
                      default:
                        break;
                    }
                  }
                  
                  
                }
                break;
                
              case DISC_ADJ_EULER: case DISC_ADJ_NAVIER_STOKES: case DISC_ADJ_RANS:
                cout << endl;
                cout << "------------------------ Discrete Adjoint Summary -----------------------" << endl;
                cout << "Total Geometry Sensitivity (updated every "  << config[val_iZone]->GetWrt_Sol_Freq() << " iterations): ";
                cout.precision(4);
                cout.setf(ios::scientific, ios::floatfield);
                cout << Total_Sens_Geo;
                cout << endl << "-------------------------------------------------------------------------" << endl;
                break;
                
            }
          }
          else {
            if (flow) {
              if ((config[val_iZone]->GetUnsteady_Simulation() == TIME_STEPPING) && (config[val_iZone]->GetUnst_CFL()== 0.0))
              {
                cout << endl << "Min DT: " << solver_container[val_iZone][FinestMesh][FLOW_SOL]->GetMin_Delta_Time()<< ".Max DT: " << solver_container[val_iZone][FinestMesh][FLOW_SOL]->GetMax_Delta_Time() << ".Time step: " << config[val_iZone]->GetDelta_UnstTimeND() << ".";
              } else if ((config[val_iZone]->GetUnsteady_Simulation() == TIME_STEPPING) && (config[val_iZone]->GetUnst_CFL()!= 0.0)){
                cout << endl << "Min DT: " << solver_container[val_iZone][FinestMesh][FLOW_SOL]->GetMin_Delta_Time()<< ".Max DT: " << solver_container[val_iZone][FinestMesh][FLOW_SOL]->GetMax_Delta_Time() << ". Time step: " << solver_container[val_iZone][config[val_iZone]->GetFinestMesh()][FLOW_SOL]->GetMin_Delta_Time() << ". CFL: " << config[val_iZone]->GetUnst_CFL()<<".";
              } else {
                cout << endl << "Min DT: " << solver_container[val_iZone][FinestMesh][FLOW_SOL]->GetMin_Delta_Time()<< ".Max DT: " << solver_container[val_iZone][FinestMesh][FLOW_SOL]->GetMax_Delta_Time() << ".Dual Time step: " << config[val_iZone]->GetDelta_UnstTimeND() << ".";
              }
            } else {
              cout << endl << "Dual Time step: " << config[val_iZone]->GetDelta_UnstTimeND() << ".";
            }
          }
        }
        else if (fem && !fsi){
          if (dynamic){
            cout << endl << "Simulation time: " << config[val_iZone]->GetCurrent_DynTime() << ". Time step: " << config[val_iZone]->GetDelta_DynTime() << ".";
          }
        }
        
        switch (config[val_iZone]->GetKind_Solver()) {
          case EULER :                  case NAVIER_STOKES:
            
            /*--- Visualize the maximum residual ---*/
            iPointMaxResid = solver_container[val_iZone][FinestMesh][FLOW_SOL]->GetPoint_Max(0);
            Coord = solver_container[val_iZone][FinestMesh][FLOW_SOL]->GetPoint_Max_Coord(0);
            
            cout << endl << "----------------------- Residual Evolution Summary ----------------------" << endl;
            
            cout << "log10[Maximum residual]: " << log10(solver_container[val_iZone][FinestMesh][FLOW_SOL]->GetRes_Max(0)) << "." << endl;
            
            if (config[val_iZone]->GetSystemMeasurements() == SI) {
              cout <<"Maximum residual point " << iPointMaxResid << ", located at (" << Coord[0] << ", " << Coord[1];
              if (nDim == 3) cout << ", " << Coord[2];
              cout <<   ")." << endl;
            }
            else {
              cout <<"Maximum residual point " << iPointMaxResid << ", located at (" << Coord[0]*12.0 << ", " << Coord[1]*12.0;
              if (nDim == 3) cout << ", " << Coord[2]*12.0;
              cout <<   ")." << endl;
            }
            
            /*--- Print out the number of non-physical points and reconstructions ---*/
            
            if (config[val_iZone]->GetNonphysical_Points() > 0)
              cout << "There are " << config[val_iZone]->GetNonphysical_Points() << " non-physical points in the solution." << endl;
            if (config[val_iZone]->GetNonphysical_Reconstr() > 0)
              cout << "There are " << config[val_iZone]->GetNonphysical_Reconstr() << " non-physical states in the upwind reconstruction." << endl;
            
            cout << "-------------------------------------------------------------------------" << endl;
            
            if (!Unsteady) cout << endl << " Iter" << "    Time(s)";
            else cout << endl << " IntIter" << " ExtIter";
            
            //            if (!fluid_structure) {
            if (incompressible) cout << "   Res[Press]" << "     Res[Velx]" << "   CLift(Total)" << "   CDrag(Total)" << endl;
            else if (freesurface) cout << "   Res[Press]" << "     Res[Dist]" << "   CLift(Total)" << "     CLevelSet" << endl;
            else if (rotating_frame && nDim == 3) cout << "     Res[Rho]" << "     Res[RhoE]" << " CThrust(Total)" << " CTorque(Total)" << endl;
            else if (aeroelastic) cout << "     Res[Rho]" << "     Res[RhoE]" << "   CLift(Total)" << "   CDrag(Total)" << "         plunge" << "          pitch" << endl;
            else if (equiv_area) cout << "     Res[Rho]" << "   CLift(Total)" << "   CDrag(Total)" << "    CPress(N-F)" << endl;
            else if (turbo)
              switch (config[ZONE_0]->GetKind_TurboPerf(0)) {
                case BLADE:
                  cout << "     Res[Rho]" << "     Res[RhoE]"  << "  KineticLoss(%)" << "  D_MassFlow(%)" << endl;
                  break;
                case STAGE: case TURBINE:
                  cout << "     Res[Rho]" << "     Res[RhoE]"  << " TSEfficiency(%)" << " Outlet Pressure" << endl;
                  break;
                default:
                  break;
              }
            else cout << "     Res[Rho]" << "     Res[RhoE]" << "   CLift(Total)" << "   CDrag(Total)" << endl;
            //            }
            //            else if (fluid_structure) cout << "     Res[Rho]" << "   Res[Displx]" << "   CLift(Total)" << "   CDrag(Total)" << endl;
            
            break;
            
          case RANS :
            
            /*--- Visualize the maximum residual ---*/
            iPointMaxResid = solver_container[val_iZone][FinestMesh][FLOW_SOL]->GetPoint_Max(0);
            Coord = solver_container[val_iZone][FinestMesh][FLOW_SOL]->GetPoint_Max_Coord(0);
            
            cout << endl << "----------------------- Residual Evolution Summary ----------------------" << endl;
            
            cout << "log10[Maximum residual]: " << log10(solver_container[val_iZone][FinestMesh][FLOW_SOL]->GetRes_Max(0)) << "." << endl;
            if (config[val_iZone]->GetSystemMeasurements() == SI) {
              cout <<"Maximum residual point " << iPointMaxResid << ", located at (" << Coord[0] << ", " << Coord[1];
              if (nDim == 3) cout << ", " << Coord[2];
              cout <<   ")." << endl;
            }
            else {
              cout <<"Maximum residual point " << iPointMaxResid << ", located at (" << Coord[0]*12.0 << ", " << Coord[1]*12.0;
              if (nDim == 3) cout << ", " << Coord[2]*12.0;
              cout <<   ")." << endl;
            }
            cout <<"Maximum Omega " << solver_container[val_iZone][FinestMesh][FLOW_SOL]->GetOmega_Max() << ", maximum Strain Rate " << solver_container[val_iZone][FinestMesh][FLOW_SOL]->GetStrainMag_Max() << "." << endl;
            
            /*--- Print out the number of non-physical points and reconstructions ---*/
            if (config[val_iZone]->GetNonphysical_Points() > 0)
              cout << "There are " << config[val_iZone]->GetNonphysical_Points() << " non-physical points in the solution." << endl;
            if (config[val_iZone]->GetNonphysical_Reconstr() > 0)
              cout << "There are " << config[val_iZone]->GetNonphysical_Reconstr() << " non-physical states in the upwind reconstruction." << endl;
            
            cout << "-------------------------------------------------------------------------" << endl;
            
            if (!Unsteady) cout << endl << " Iter" << "    Time(s)";
            else cout << endl << " IntIter" << " ExtIter";
            if (incompressible || freesurface) cout << "   Res[Press]";
            else cout << "      Res[Rho]";//, cout << "     Res[RhoE]";
            
            switch (config[val_iZone]->GetKind_Turb_Model()) {
              case SA:	   cout << "       Res[nu]"; break;
              case SA_NEG: cout << "       Res[nu]"; break;
              case SST:	   cout << "     Res[kine]" << "     Res[omega]"; break;
            }
            
            if (transition) { cout << "      Res[Int]" << "       Res[Re]"; }
            else if (rotating_frame && nDim == 3 ) cout << "   CThrust(Total)" << "   CTorque(Total)" << endl;
            else if (aeroelastic) cout << "   CLift(Total)" << "   CDrag(Total)" << "         plunge" << "          pitch" << endl;
            else if (equiv_area) cout << "   CLift(Total)" << "   CDrag(Total)" << "    CPress(N-F)" << endl;
            else if (turbo)
              switch (config[ZONE_0]->GetKind_TurboPerf(0)) {
                case BLADE:
                  cout << "  KineticLoss(%)" << "  D_MassFlow(%)" << endl;
                  break;
                case STAGE: case TURBINE:
                  cout << " TSEfficiency(%)" << " Outlet Pressure" << endl;
                  break;
                default:
                  break;
              }
            
            else cout << "   CLift(Total)"   << "   CDrag(Total)"   << endl;
            
            break;
            
          case WAVE_EQUATION :
            if (!Unsteady) cout << endl << " Iter" << "    Time(s)";
            else cout << endl << " IntIter" << "  ExtIter";
            
            cout << "      Res[Wave]" << "   CWave(Total)"<<  endl;
            break;
            
          case HEAT_EQUATION :
            if (!Unsteady) cout << endl << " Iter" << "    Time(s)";
            else cout << endl << " IntIter" << "  ExtIter";
            
            cout << "      Res[Heat]" << "   CHeat(Total)"<<  endl;
            break;
            
          case FEM_ELASTICITY :
            if (!nonlinear_analysis) cout << endl << " Iter" << "    Time(s)";
            else cout << endl << " IntIter" << " ExtIter";
            
            if (linear_analysis){
              if (nDim == 2) cout << "    Res[Displx]" << "    Res[Disply]" << "   CFEM(Total)"<<  endl;
              if (nDim == 3) cout << "    Res[Displx]" << "    Res[Disply]" << "    Res[Displz]" << "   CFEM(Total)"<<  endl;
            }
            else if (nonlinear_analysis){
              cout << "      Res[UTOL]" << "      Res[RTOL]" << "      Res[ETOL]"  << "   CFEM(Total)"<<  endl;
            }
            break;
            
          case ADJ_EULER :              case ADJ_NAVIER_STOKES :
          case DISC_ADJ_EULER:          case DISC_ADJ_NAVIER_STOKES:
            
            /*--- Visualize the maximum residual ---*/
            iPointMaxResid = solver_container[val_iZone][FinestMesh][ADJFLOW_SOL]->GetPoint_Max(0);
            Coord = solver_container[val_iZone][FinestMesh][ADJFLOW_SOL]->GetPoint_Max_Coord(0);
            cout << endl << "log10[Maximum residual]: " << log10(solver_container[val_iZone][FinestMesh][ADJFLOW_SOL]->GetRes_Max(0)) << "." << endl;
            if (config[val_iZone]->GetSystemMeasurements() == SI) {
              cout <<"Maximum residual point " << iPointMaxResid << ", located at (" << Coord[0] << ", " << Coord[1];
              if (nDim == 3) cout << ", " << Coord[2];
              cout <<   ")." << endl;
            }
            else {
              cout <<"Maximum residual point " << iPointMaxResid << ", located at (" << Coord[0]*12.0 << ", " << Coord[1]*12.0;
              if (nDim == 3) cout << ", " << Coord[2]*12.0;
              cout <<   ")." << endl;
            }
            
            /*--- Print out the number of non-physical points and reconstructions ---*/
            if (config[val_iZone]->GetNonphysical_Points() > 0)
              cout << "There are " << config[val_iZone]->GetNonphysical_Points() << " non-physical points in the solution." << endl;
            
            if (!Unsteady) cout << endl << " Iter" << "    Time(s)";
            else cout << endl << " IntIter" << "  ExtIter";
            
            if (incompressible || freesurface) cout << "   Res[Psi_Press]" << "   Res[Psi_Velx]";
            else cout << "   Res[Psi_Rho]" << "     Res[Psi_E]";
            if (disc_adj){
              cout << "    Sens_Press" << "     Sens_Mach" << endl;
            } else {
                cout << "      Sens_Geo" << "     Sens_Mach" << endl;
            }
            if (freesurface) {
              cout << "   Res[Psi_Press]" << "   Res[Psi_Dist]" << "    Sens_Geo";
                cout << "   Sens_Mach" << endl;
            }
            break;
            
          case ADJ_RANS : case DISC_ADJ_RANS:
            
            /*--- Visualize the maximum residual ---*/
            iPointMaxResid = solver_container[val_iZone][FinestMesh][ADJFLOW_SOL]->GetPoint_Max(0);
            Coord = solver_container[val_iZone][FinestMesh][ADJFLOW_SOL]->GetPoint_Max_Coord(0);
            cout << endl << "log10[Maximum residual]: " << log10(solver_container[val_iZone][FinestMesh][ADJFLOW_SOL]->GetRes_Max(0)) << "." << endl;
            if (config[val_iZone]->GetSystemMeasurements() == SI) {
              cout <<"Maximum residual point " << iPointMaxResid << ", located at (" << Coord[0] << ", " << Coord[1];
              if (nDim == 3) cout << ", " << Coord[2];
              cout <<   ")." << endl;
            }
            else {
              cout <<"Maximum residual point " << iPointMaxResid << ", located at (" << Coord[0]*12.0 << ", " << Coord[1]*12.0;
              if (nDim == 3) cout << ", " << Coord[2]*12.0;
              cout <<   ")." << endl;
            }
            
            /*--- Print out the number of non-physical points and reconstructions ---*/
            if (config[val_iZone]->GetNonphysical_Points() > 0)
              cout << "There are " << config[val_iZone]->GetNonphysical_Points() << " non-physical points in the solution." << endl;
            
            if (!Unsteady) cout << endl << " Iter" << "    Time(s)";
            else cout << endl << " IntIter" << "  ExtIter";
            
            if (incompressible || freesurface) cout << "     Res[Psi_Press]";
            else cout << "     Res[Psi_Rho]";
            
            if (!config[val_iZone]->GetFrozen_Visc()) {
              cout << "      Res[Psi_nu]";
            }
            else {
              if (incompressible || freesurface) cout << "   Res[Psi_Velx]";
              else cout << "     Res[Psi_E]";
            }
            if (disc_adj){
              cout << "    Sens_Press" << "     Sens_Mach" << endl;
            } else {
               cout << "      Sens_Geo" << "     Sens_Mach" << endl;
            }
            if (freesurface) {
              cout << "   Res[Psi_Press]" << "   Res[Psi_Dist]" << "    Sens_Geo";
                cout << "   Sens_Mach" << endl;
            }
            break;
            
        }
        
      }
      
      /*--- Write the solution on the screen and history file ---*/
      cout.precision(6);
      cout.setf(ios::fixed, ios::floatfield);
      
      if (!fem){
        if (!Unsteady) {
          cout.width(5); cout << iExtIter;
          cout.width(11); cout << timeiter;
          
        } else {
          cout.width(8); cout << iIntIter;
          cout.width(8); cout << iExtIter;
        }
      }
      else if (fem){
        if (!nonlinear_analysis) {
          cout.width(5); cout << iExtIter;
          cout.width(11); cout << timeiter;
          
        } else {
          cout.width(8); cout << iIntIter;
          cout.width(8); cout << iExtIter;
        }
      }
      
      
      switch (config[val_iZone]->GetKind_Solver()) {
        case EULER : case NAVIER_STOKES:
          
          if (!DualTime_Iteration) {
            if (compressible) ConvHist_file[0] << begin << direct_coeff << flow_resid;
            if (incompressible) ConvHist_file[0] << begin << direct_coeff << flow_resid;
            if (freesurface) ConvHist_file[0] << begin << direct_coeff << flow_resid << levelset_resid << end;
            //            if (fluid_structure) ConvHist_file[0] << fea_resid;
            if (aeroelastic) ConvHist_file[0] << aeroelastic_coeff;
            if (output_per_surface) ConvHist_file[0] << monitoring_coeff;
            if (output_1d) ConvHist_file[0] << oneD_outputs;
            if (output_massflow && !output_1d) ConvHist_file[0] << massflow_outputs;
            if (direct_diff != NO_DERIVATIVE) ConvHist_file[0] << d_direct_coeff;
            ConvHist_file[0] << end;
            ConvHist_file[0].flush();
          }
          
          cout.precision(6);
          cout.setf(ios::fixed, ios::floatfield);
          cout.width(13); cout << log10(residual_flow[0]);
          //          if (!fluid_structure && !equiv_area) {
          if (!equiv_area) {
            if (compressible) {
              if (nDim == 2 ) { cout.width(14); cout << log10(residual_flow[3]); }
              else { cout.width(14); cout << log10(residual_flow[4]); }
            }
            if (incompressible) { cout.width(14); cout << log10(residual_flow[1]); }
            if (freesurface) { cout.width(14); cout << log10(residual_levelset[0]); }
          }
          //          else if (fluid_structure) { cout.width(14); cout << log10(residual_fea[0]); }
          
          if (rotating_frame && nDim == 3 ) {
            cout.setf(ios::scientific, ios::floatfield);
            cout.width(15); cout << Total_CT;
            cout.width(15); cout << Total_CQ;
            cout.unsetf(ios_base::floatfield);
          }
          else if (equiv_area) { cout.width(15); cout << min(10000.0, max(-10000.0, Total_CLift)); cout.width(15); cout << min(10000.0, max(-10000.0, Total_CDrag)); cout.width(15);
            cout.precision(4);
            cout.setf(ios::scientific, ios::floatfield);
            cout << Total_CNearFieldOF; }
          else if (freesurface) { cout.width(15); cout << Total_CLift; cout.width(15); cout << Total_CFreeSurface; }
          else if (turbo) {
            cout.setf(ios::scientific, ios::floatfield);
            switch (config[ZONE_0]->GetKind_TurboPerf(0)) {
              case BLADE:
                cout.width(15); cout << KineticEnergyLoss[0]*100.0;
                cout.width(15); cout << abs((MassFlowIn[0] + MassFlowOut[0])/MassFlowIn[0])*100.0;
                break;
              case STAGE: case TURBINE:
                cout.width(15); cout << TotalStaticEfficiency[0]*100.0;
                cout.width(15); cout << PressureOut[0];
                break;
              default:
                break;
            }
            cout.unsetf(ios_base::floatfield);
          }
          else { cout.width(15); cout << min(10000.0, max(-10000.0, Total_CLift)); cout.width(15); cout << min(10000.0, max(-10000.0, Total_CDrag)); }
          if (aeroelastic) {
            cout.setf(ios::scientific, ios::floatfield);
            cout.width(15); cout << aeroelastic_plunge[0]; //Only output the first marker being monitored to the console.
            cout.width(15); cout << aeroelastic_pitch[0];
            cout.unsetf(ios_base::floatfield);
          }
          cout << endl;
          
          break;
          
        case RANS :
          
          if (!DualTime_Iteration) {
            ConvHist_file[0] << begin << direct_coeff << flow_resid << turb_resid;
            if (aeroelastic) ConvHist_file[0] << aeroelastic_coeff;
            if (output_per_surface) ConvHist_file[0] << monitoring_coeff;
            if (output_1d) ConvHist_file[0] << oneD_outputs;
            if (output_massflow && !output_1d) ConvHist_file[0] << massflow_outputs;
            if (direct_diff != NO_DERIVATIVE) ConvHist_file[0] << d_direct_coeff;
            ConvHist_file[0] << end;
            ConvHist_file[0].flush();
          }
          
          cout.precision(6);
          cout.setf(ios::fixed, ios::floatfield);
          
          if (incompressible || freesurface) cout.width(13);
          else  cout.width(14);
          cout << log10(residual_flow[0]);
          //          else  cout.width(14),
          //                 cout << log10(residual_flow[0]),
          //                 cout.width(14);
          //          if ( nDim==2 ) cout << log10(residual_flow[3]);
          //          if ( nDim==3 ) cout << log10(residual_flow[4]);
          
          switch(nVar_Turb) {
            case 1: cout.width(14); cout << log10(residual_turbulent[0]); break;
            case 2: cout.width(14); cout << log10(residual_turbulent[0]);
              cout.width(15); cout << log10(residual_turbulent[1]); break;
          }
          
          if (transition) { cout.width(14); cout << log10(residual_transition[0]); cout.width(14); cout << log10(residual_transition[1]); }
          
          if (rotating_frame && nDim == 3 ) {
            cout.setf(ios::scientific, ios::floatfield);
            cout.width(15); cout << Total_CT; cout.width(15);
            cout << Total_CQ;
            cout.unsetf(ios_base::floatfield);
          }
          else if (equiv_area) { cout.width(15); cout << min(10000.0, max(-10000.0, Total_CLift)); cout.width(15); cout << min(10000.0, max(-10000.0, Total_CDrag)); cout.width(15);
            cout.precision(4);
            cout.setf(ios::scientific, ios::floatfield);
            cout << Total_CNearFieldOF; }
          else if (turbo) {
            cout.setf(ios::scientific, ios::floatfield);
            switch (config[ZONE_0]->GetKind_TurboPerf(0)) {
              case BLADE:
                cout.width(15); cout << KineticEnergyLoss[0]*100.0;
                cout.width(15); cout << abs((MassFlowIn[0] + MassFlowOut[0])/MassFlowIn[0])*100.0;
                break;
              case STAGE: case TURBINE:
                cout.width(15); cout << TotalStaticEfficiency[0]*100.0;
                cout.width(15); cout << PressureOut[0];
                break;
              default:
                break;
            }
            cout.unsetf(ios_base::floatfield);
          }
          else { cout.width(15); cout << min(10000.0, max(-10000.0, Total_CLift)); cout.width(15); cout << min(10000.0, max(-10000.0, Total_CDrag)); }
          
          if (aeroelastic) {
            cout.setf(ios::scientific, ios::floatfield);
            cout.width(15); cout << aeroelastic_plunge[0]; //Only output the first marker being monitored to the console.
            cout.width(15); cout << aeroelastic_pitch[0];
            cout.unsetf(ios_base::floatfield);
          }
          cout << endl;
          
          if (freesurface) {
            if (!DualTime_Iteration) {
              ConvHist_file[0] << begin << direct_coeff << flow_resid << levelset_resid << end;
              ConvHist_file[0].flush();
            }
            
            cout.precision(6);
            cout.setf(ios::fixed, ios::floatfield);
            cout.width(13); cout << log10(residual_flow[0]);
            cout.width(14); cout << log10(residual_levelset[0]);
            cout.width(15); cout << Total_CLift;
            cout.width(14); cout << Total_CFreeSurface;
            
            cout << endl;
          }
          
          break;
          
        case WAVE_EQUATION:
          
          if (!DualTime_Iteration) {
            ConvHist_file[0] << begin << wave_coeff << wave_resid << end;
            ConvHist_file[0].flush();
          }
          
          cout.precision(6);
          cout.setf(ios::fixed, ios::floatfield);
          cout.width(14); cout << log10(residual_wave[0]);
          cout.width(14); cout << Total_CWave;
          cout << endl;
          break;
          
        case HEAT_EQUATION:
          
          if (!DualTime_Iteration) {
            ConvHist_file[0] << begin << heat_coeff << heat_resid << end;
            ConvHist_file[0].flush();
          }
          
          cout.precision(6);
          cout.setf(ios::fixed, ios::floatfield);
          cout.width(14); cout << log10(residual_heat[0]);
          cout.width(14); cout << Total_CHeat;
          cout << endl;
          break;
          
        case FEM_ELASTICITY:
          
          if (!DualTime_Iteration) {
            ConvHist_file[0] << begin << fem_coeff << fem_resid << end;
            ConvHist_file[0].flush();
          }
          
          cout.precision(6);
          cout.setf(ios::fixed, ios::floatfield);
          if (linear_analysis){
            cout.width(15); cout << log10(residual_fem[0]);
            cout.width(15); cout << log10(residual_fem[1]);
            if (nDim == 3) { cout.width(15); cout << log10(residual_fem[2]); }
          }
          else if (nonlinear_analysis){
            cout.width(15); cout << log10(residual_fem[0]);
            cout.width(15); cout << log10(residual_fem[1]);
            cout.width(15); cout << log10(residual_fem[2]);
          }
          
          cout.precision(4);
          cout.setf(ios::scientific, ios::floatfield);
          cout.width(14); cout << Total_CFEM;
          cout << endl;
          break;
          
        case ADJ_EULER :              case ADJ_NAVIER_STOKES :
        case DISC_ADJ_EULER:          case DISC_ADJ_NAVIER_STOKES:
          
          if (!DualTime_Iteration) {
            ConvHist_file[0] << begin << adjoint_coeff << adj_flow_resid << end;
            ConvHist_file[0].flush();
          }
          
          cout.precision(6);
          cout.setf(ios::fixed, ios::floatfield);
          if (compressible) {
            cout.width(15); cout << log10(residual_adjflow[0]);
            cout.width(15); cout << log10(residual_adjflow[nDim+1]);
          }
          if (incompressible || freesurface) {
            cout.width(17); cout << log10(residual_adjflow[0]);
            cout.width(16); cout << log10(residual_adjflow[1]);
          }
          
          if (disc_adj){
            cout.precision(4);
            cout.setf(ios::scientific, ios::floatfield);
            cout.width(14); cout << Total_Sens_Press;
            cout.width(14); cout << Total_Sens_Mach;
          }else{
            cout.precision(4);
            cout.setf(ios::scientific, ios::floatfield);
            cout.width(14); cout << Total_Sens_Geo;
              cout.width(14); cout << Total_Sens_Mach;
            }
          cout << endl;
          cout.unsetf(ios_base::floatfield);
          
          if (freesurface) {
            if (!DualTime_Iteration) {
              ConvHist_file[0] << begin << adjoint_coeff << adj_flow_resid << adj_levelset_resid << end;
              ConvHist_file[0].flush();
            }
            
            cout.precision(6);
            cout.setf(ios::fixed, ios::floatfield);
            cout.width(17); cout << log10(residual_adjflow[0]);
            cout.width(16); cout << log10(residual_adjlevelset[0]);
            cout.precision(3);
            cout.setf(ios::scientific, ios::floatfield);
            cout.width(12); cout << Total_Sens_Geo;
              cout.width(12); cout << Total_Sens_Mach;
            cout.unsetf(ios_base::floatfield);
            cout << endl;
          }
          
          break;
          
        case ADJ_RANS : case DISC_ADJ_RANS:
          
          if (!DualTime_Iteration) {
            ConvHist_file[0] << begin << adjoint_coeff << adj_flow_resid;
            if (!config[val_iZone]->GetFrozen_Visc())
              ConvHist_file[0] << adj_turb_resid;
            ConvHist_file[0] << end;
            ConvHist_file[0].flush();
          }
          
          cout.precision(6);
          cout.setf(ios::fixed, ios::floatfield);
          cout.width(17); cout << log10(residual_adjflow[0]);
          if (!config[val_iZone]->GetFrozen_Visc()) {
            cout.width(17); cout << log10(residual_adjturbulent[0]);
          }
          else {
            if (compressible) {
              if (geometry[val_iZone][FinestMesh]->GetnDim() == 2 ) { cout.width(15); cout << log10(residual_adjflow[3]); }
              else { cout.width(15); cout << log10(residual_adjflow[4]); }
            }
            if (incompressible || freesurface) {
              cout.width(15); cout << log10(residual_adjflow[1]);
            }
          }
          if (disc_adj){
            cout.precision(4);
            cout.setf(ios::scientific, ios::floatfield);
            cout.width(14); cout << Total_Sens_Press;
            cout.width(14); cout << Total_Sens_Mach;
          }else{
            cout.precision(4);
            cout.setf(ios::scientific, ios::floatfield);
            cout.width(14); cout << Total_Sens_Geo;
              cout.width(14); cout << Total_Sens_Mach;
            }
          cout << endl;
          cout.unsetf(ios_base::floatfield);
          if (freesurface) {
            if (!DualTime_Iteration) {
              ConvHist_file[0] << begin << adjoint_coeff << adj_flow_resid << adj_levelset_resid;
              ConvHist_file[0] << end;
              ConvHist_file[0].flush();
            }
            
            cout.precision(6);
            cout.setf(ios::fixed, ios::floatfield);
            cout.width(17); cout << log10(residual_adjflow[0]);
            cout.width(16); cout << log10(residual_adjlevelset[0]);
            
            cout.precision(4);
            cout.setf(ios::scientific, ios::floatfield);
            cout.width(12); cout << Total_Sens_Geo;
              cout.width(14); cout << Total_Sens_Mach;
            cout << endl;
            cout.unsetf(ios_base::floatfield);
          }
          
          break;
          
      }
      cout.unsetf(ios::fixed);
      
    }
    
    
    delete [] residual_flow;
    delete [] residual_turbulent;
    delete [] residual_transition;
    delete [] residual_levelset;
    delete [] residual_wave;
    delete [] residual_fea;
    delete [] residual_fem;
    delete [] residual_heat;
    
    delete [] residual_adjflow;
    delete [] residual_adjturbulent;
    delete [] residual_adjlevelset;
    
    delete [] Surface_CLift;
    delete [] Surface_CDrag;
    delete [] Surface_CSideForce;
    delete [] Surface_CEff;
    delete [] Surface_CFx;
    delete [] Surface_CFy;
    delete [] Surface_CFz;
    delete [] Surface_CMx;
    delete [] Surface_CMy;
    delete [] Surface_CMz;
    delete [] aeroelastic_pitch;
    delete [] aeroelastic_plunge;
    
    delete [] TotalStaticEfficiency;
    delete [] TotalTotalEfficiency;
    delete [] KineticEnergyLoss;
    delete [] TotalPressureLoss;
    delete [] MassFlowIn;
    delete [] MassFlowOut;
    delete [] FlowAngleIn;
    delete [] FlowAngleOut;
    delete [] EulerianWork;
    delete []	TotalEnthalpyIn;
    delete [] PressureRatio;
    delete [] PressureOut;
    delete [] EnthalpyOut;
    delete [] MachIn;
    delete [] MachOut;
    delete [] NormalMachIn;
    delete [] NormalMachOut;
    delete [] VelocityOutIs;
    
  }
}

void COutput::SetCFL_Number(CSolver ****solver_container, CConfig **config, unsigned short val_iZone) {
  
  su2double CFLFactor = 1.0, power = 1.0, CFL = 0.0, CFLMin = 0.0, CFLMax = 0.0, Div = 1.0, Diff = 0.0, MGFactor[100];
  unsigned short iMesh;
  
  unsigned short FinestMesh = config[val_iZone]->GetFinestMesh();
  unsigned long ExtIter = config[val_iZone]->GetExtIter();
  
  RhoRes_New = solver_container[val_iZone][FinestMesh][FLOW_SOL]->GetRes_RMS(0);
  switch( config[val_iZone]->GetKind_Solver()){
    case ADJ_EULER : case ADJ_NAVIER_STOKES: case ADJ_RANS:
      RhoRes_New = solver_container[val_iZone][FinestMesh][ADJFLOW_SOL]->GetRes_RMS(0);
      break;
  }
  
  if (RhoRes_New < EPS) RhoRes_New = EPS;
  if (RhoRes_Old < EPS) RhoRes_Old = RhoRes_New;
  
  Div = RhoRes_Old/RhoRes_New;
  Diff = RhoRes_New-RhoRes_Old;
  
  /*--- Compute MG factor ---*/
  
  for (iMesh = 0; iMesh <= config[val_iZone]->GetnMGLevels(); iMesh++) {
    if (iMesh == MESH_0) MGFactor[iMesh] = 1.0;
    else MGFactor[iMesh] = MGFactor[iMesh-1] * config[val_iZone]->GetCFL(iMesh)/config[val_iZone]->GetCFL(iMesh-1);
  }
  
  if (Div < 1.0) power = config[val_iZone]->GetCFL_AdaptParam(0);
  else power = config[val_iZone]->GetCFL_AdaptParam(1);
  
  /*--- Detect a stall in the residual ---*/
  
  if ((fabs(Diff) <= RhoRes_New*1E-8) && (ExtIter != 0)) { Div = 0.1; power = config[val_iZone]->GetCFL_AdaptParam(1); }
  
  CFLMin = config[val_iZone]->GetCFL_AdaptParam(2);
  CFLMax = config[val_iZone]->GetCFL_AdaptParam(3);
  
  CFLFactor = pow(Div, power);
  
  for (iMesh = 0; iMesh <= config[val_iZone]->GetnMGLevels(); iMesh++) {
    CFL = config[val_iZone]->GetCFL(iMesh);
    CFL *= CFLFactor;
    
    if ((iMesh == MESH_0) && (CFL <= CFLMin)) {
      for (iMesh = 0; iMesh <= config[val_iZone]->GetnMGLevels(); iMesh++) {
        config[val_iZone]->SetCFL(iMesh, 1.001*CFLMin*MGFactor[iMesh]);
      }
      break;
    }
    if ((iMesh == MESH_0) && (CFL >= CFLMax)) {
      for (iMesh = 0; iMesh <= config[val_iZone]->GetnMGLevels(); iMesh++)
        config[val_iZone]->SetCFL(iMesh, 0.999*CFLMax*MGFactor[iMesh]);
      break;
    }
    
    config[val_iZone]->SetCFL(iMesh, CFL);
    
  }
  
  RhoRes_Old = solver_container[val_iZone][FinestMesh][FLOW_SOL]->GetRes_RMS(0);
  switch( config[val_iZone]->GetKind_Solver()){
    case ADJ_EULER : case ADJ_NAVIER_STOKES: case ADJ_RANS:
      RhoRes_Old = solver_container[val_iZone][FinestMesh][ADJFLOW_SOL]->GetRes_RMS(0);
      break;
  }
  
}


void COutput::SetForces_Breakdown(CGeometry ***geometry,
                                  CSolver ****solver_container,
                                  CConfig **config,
                                  CIntegration ***integration,
                                  unsigned short val_iZone) {
  
  char cstr[200];
  unsigned short iMarker_Monitoring;
  ofstream Breakdown_file;
  
  int rank = MASTER_NODE;
  bool compressible       = (config[val_iZone]->GetKind_Regime() == COMPRESSIBLE);
  bool incompressible     = (config[val_iZone]->GetKind_Regime() == INCOMPRESSIBLE);
  bool freesurface        = (config[val_iZone]->GetKind_Regime() == FREESURFACE);
  bool unsteady           = (config[val_iZone]->GetUnsteady_Simulation() != NO);
  bool viscous            = config[val_iZone]->GetViscous();
  bool grid_movement      = config[val_iZone]->GetGrid_Movement();
  bool gravity            = config[val_iZone]->GetGravityForce();
  bool turbulent          = config[val_iZone]->GetKind_Solver() == RANS;
  
#ifdef HAVE_MPI
  MPI_Comm_rank(MPI_COMM_WORLD, &rank);
#endif
  
  unsigned short FinestMesh = config[val_iZone]->GetFinestMesh();
  unsigned short nDim = geometry[val_iZone][FinestMesh]->GetnDim();
  bool flow = ((config[val_iZone]->GetKind_Solver() == EULER) || (config[val_iZone]->GetKind_Solver() == NAVIER_STOKES) ||
               (config[val_iZone]->GetKind_Solver() == RANS));
  
  /*--- Output the mean flow solution using only the master node ---*/
  
  if ((rank == MASTER_NODE) && (flow)) {
    
    cout << "Writing the forces breakdown file." << endl;
    
    /*--- Initialize variables to store information from all domains (direct solution) ---*/
    
    su2double Total_CLift = 0.0, Total_CDrag = 0.0, Total_CSideForce = 0.0, Total_CMx = 0.0, Total_CMy = 0.0, Total_CMz = 0.0, Total_CEff = 0.0, Total_CFx = 0.0, Total_CFy = 0.0, Total_CFz = 0.0,
    Inv_CLift = 0.0, Inv_CDrag = 0.0, Inv_CSideForce = 0.0, Inv_CMx = 0.0, Inv_CMy = 0.0, Inv_CMz = 0.0, Inv_CEff = 0.0, Inv_CFx = 0.0, Inv_CFy = 0.0, Inv_CFz = 0.0,
    *Surface_CLift = NULL, *Surface_CDrag = NULL, *Surface_CSideForce = NULL, *Surface_CEff = NULL, *Surface_CFx = NULL, *Surface_CFy = NULL,  *Surface_CFz = NULL, *Surface_CMx = NULL, *Surface_CMy = NULL, *Surface_CMz = NULL,
    *Surface_CLift_Inv = NULL, *Surface_CDrag_Inv = NULL, *Surface_CSideForce_Inv = NULL, *Surface_CEff_Inv = NULL, *Surface_CFx_Inv = NULL, *Surface_CFy_Inv = NULL,  *Surface_CFz_Inv = NULL, *Surface_CMx_Inv = NULL, *Surface_CMy_Inv = NULL, *Surface_CMz_Inv = NULL;
    
    /*--- WARNING: when compiling on Windows, ctime() is not available. Comment out
     the two lines below that use the dt variable. ---*/
    //time_t now = time(0);
    //string dt = ctime(&now); dt[24] = '.';
    
    /*--- Allocate memory for the coefficients being monitored ---*/
    
    Surface_CLift      = new su2double[config[ZONE_0]->GetnMarker_Monitoring()];
    Surface_CDrag      = new su2double[config[ZONE_0]->GetnMarker_Monitoring()];
    Surface_CSideForce = new su2double[config[ZONE_0]->GetnMarker_Monitoring()];
    Surface_CEff       = new su2double[config[ZONE_0]->GetnMarker_Monitoring()];
    Surface_CFx        = new su2double[config[ZONE_0]->GetnMarker_Monitoring()];
    Surface_CFy        = new su2double[config[ZONE_0]->GetnMarker_Monitoring()];
    Surface_CFz        = new su2double[config[ZONE_0]->GetnMarker_Monitoring()];
    Surface_CMx        = new su2double[config[ZONE_0]->GetnMarker_Monitoring()];
    Surface_CMy        = new su2double[config[ZONE_0]->GetnMarker_Monitoring()];
    Surface_CMz        = new su2double[config[ZONE_0]->GetnMarker_Monitoring()];
    
    Surface_CLift_Inv      = new su2double[config[ZONE_0]->GetnMarker_Monitoring()];
    Surface_CDrag_Inv      = new su2double[config[ZONE_0]->GetnMarker_Monitoring()];
    Surface_CSideForce_Inv = new su2double[config[ZONE_0]->GetnMarker_Monitoring()];
    Surface_CEff_Inv       = new su2double[config[ZONE_0]->GetnMarker_Monitoring()];
    Surface_CFx_Inv        = new su2double[config[ZONE_0]->GetnMarker_Monitoring()];
    Surface_CFy_Inv        = new su2double[config[ZONE_0]->GetnMarker_Monitoring()];
    Surface_CFz_Inv        = new su2double[config[ZONE_0]->GetnMarker_Monitoring()];
    Surface_CMx_Inv        = new su2double[config[ZONE_0]->GetnMarker_Monitoring()];
    Surface_CMy_Inv        = new su2double[config[ZONE_0]->GetnMarker_Monitoring()];
    Surface_CMz_Inv        = new su2double[config[ZONE_0]->GetnMarker_Monitoring()];
    
    /*--- Flow solution coefficients ---*/
    
    Total_CLift       = solver_container[val_iZone][FinestMesh][FLOW_SOL]->GetTotal_CLift();
    Total_CDrag       = solver_container[val_iZone][FinestMesh][FLOW_SOL]->GetTotal_CDrag();
    Total_CSideForce  = solver_container[val_iZone][FinestMesh][FLOW_SOL]->GetTotal_CSideForce();
    Total_CEff        = solver_container[val_iZone][FinestMesh][FLOW_SOL]->GetTotal_CEff();
    Total_CMx         = solver_container[val_iZone][FinestMesh][FLOW_SOL]->GetTotal_CMx();
    Total_CMy         = solver_container[val_iZone][FinestMesh][FLOW_SOL]->GetTotal_CMy();
    Total_CMz         = solver_container[val_iZone][FinestMesh][FLOW_SOL]->GetTotal_CMz();
    Total_CFx         = solver_container[val_iZone][FinestMesh][FLOW_SOL]->GetTotal_CFx();
    Total_CFy         = solver_container[val_iZone][FinestMesh][FLOW_SOL]->GetTotal_CFy();
    Total_CFz         = solver_container[val_iZone][FinestMesh][FLOW_SOL]->GetTotal_CFz();
    
    /*--- Flow inviscid solution coefficients ---*/
    
    Inv_CLift       = solver_container[val_iZone][FinestMesh][FLOW_SOL]->GetAllBound_CLift_Inv();
    Inv_CDrag       = solver_container[val_iZone][FinestMesh][FLOW_SOL]->GetAllBound_CDrag_Inv();
    Inv_CSideForce  = solver_container[val_iZone][FinestMesh][FLOW_SOL]->GetAllBound_CSideForce_Inv();
    Inv_CEff        = solver_container[val_iZone][FinestMesh][FLOW_SOL]->GetAllBound_CEff_Inv();
    Inv_CMx         = solver_container[val_iZone][FinestMesh][FLOW_SOL]->GetAllBound_CMx_Inv();
    Inv_CMy         = solver_container[val_iZone][FinestMesh][FLOW_SOL]->GetAllBound_CMy_Inv();
    Inv_CMz         = solver_container[val_iZone][FinestMesh][FLOW_SOL]->GetAllBound_CMz_Inv();
    Inv_CFx         = solver_container[val_iZone][FinestMesh][FLOW_SOL]->GetAllBound_CFx_Inv();
    Inv_CFy         = solver_container[val_iZone][FinestMesh][FLOW_SOL]->GetAllBound_CFy_Inv();
    Inv_CFz         = solver_container[val_iZone][FinestMesh][FLOW_SOL]->GetAllBound_CFz_Inv();
    
    /*--- Look over the markers being monitored and get the desired values ---*/
    
    for (iMarker_Monitoring = 0; iMarker_Monitoring < config[ZONE_0]->GetnMarker_Monitoring(); iMarker_Monitoring++) {
      Surface_CLift[iMarker_Monitoring]      = solver_container[val_iZone][FinestMesh][FLOW_SOL]->GetSurface_CLift(iMarker_Monitoring);
      Surface_CDrag[iMarker_Monitoring]      = solver_container[val_iZone][FinestMesh][FLOW_SOL]->GetSurface_CDrag(iMarker_Monitoring);
      Surface_CSideForce[iMarker_Monitoring] = solver_container[val_iZone][FinestMesh][FLOW_SOL]->GetSurface_CSideForce(iMarker_Monitoring);
      Surface_CEff[iMarker_Monitoring]       = solver_container[val_iZone][FinestMesh][FLOW_SOL]->GetSurface_CEff(iMarker_Monitoring);
      Surface_CFx[iMarker_Monitoring]        = solver_container[val_iZone][FinestMesh][FLOW_SOL]->GetSurface_CFx(iMarker_Monitoring);
      Surface_CFy[iMarker_Monitoring]        = solver_container[val_iZone][FinestMesh][FLOW_SOL]->GetSurface_CFy(iMarker_Monitoring);
      Surface_CFz[iMarker_Monitoring]        = solver_container[val_iZone][FinestMesh][FLOW_SOL]->GetSurface_CFz(iMarker_Monitoring);
      Surface_CMx[iMarker_Monitoring]        = solver_container[val_iZone][FinestMesh][FLOW_SOL]->GetSurface_CMx(iMarker_Monitoring);
      Surface_CMy[iMarker_Monitoring]        = solver_container[val_iZone][FinestMesh][FLOW_SOL]->GetSurface_CMy(iMarker_Monitoring);
      Surface_CMz[iMarker_Monitoring]        = solver_container[val_iZone][FinestMesh][FLOW_SOL]->GetSurface_CMz(iMarker_Monitoring);
      
      Surface_CLift_Inv[iMarker_Monitoring]      = solver_container[val_iZone][FinestMesh][FLOW_SOL]->GetSurface_CLift_Inv(iMarker_Monitoring);
      Surface_CDrag_Inv[iMarker_Monitoring]      = solver_container[val_iZone][FinestMesh][FLOW_SOL]->GetSurface_CDrag_Inv(iMarker_Monitoring);
      Surface_CSideForce_Inv[iMarker_Monitoring] = solver_container[val_iZone][FinestMesh][FLOW_SOL]->GetSurface_CSideForce_Inv(iMarker_Monitoring);
      Surface_CEff_Inv[iMarker_Monitoring]       = solver_container[val_iZone][FinestMesh][FLOW_SOL]->GetSurface_CEff_Inv(iMarker_Monitoring);
      Surface_CFx_Inv[iMarker_Monitoring]        = solver_container[val_iZone][FinestMesh][FLOW_SOL]->GetSurface_CFx_Inv(iMarker_Monitoring);
      Surface_CFy_Inv[iMarker_Monitoring]        = solver_container[val_iZone][FinestMesh][FLOW_SOL]->GetSurface_CFy_Inv(iMarker_Monitoring);
      Surface_CFz_Inv[iMarker_Monitoring]        = solver_container[val_iZone][FinestMesh][FLOW_SOL]->GetSurface_CFz_Inv(iMarker_Monitoring);
      Surface_CMx_Inv[iMarker_Monitoring]        = solver_container[val_iZone][FinestMesh][FLOW_SOL]->GetSurface_CMx_Inv(iMarker_Monitoring);
      Surface_CMy_Inv[iMarker_Monitoring]        = solver_container[val_iZone][FinestMesh][FLOW_SOL]->GetSurface_CMy_Inv(iMarker_Monitoring);
      Surface_CMz_Inv[iMarker_Monitoring]        = solver_container[val_iZone][FinestMesh][FLOW_SOL]->GetSurface_CMz_Inv(iMarker_Monitoring);
    }
    
    /*--- Write file name with extension ---*/
    
    string filename = config[val_iZone]->GetBreakdown_FileName();
    strcpy (cstr, filename.data());
    
    Breakdown_file.open(cstr, ios::out);
    
    Breakdown_file << "\n" <<"-------------------------------------------------------------------------" << "\n";
    Breakdown_file <<"|    ___ _   _ ___                                                      |" << "\n";
    Breakdown_file <<"|   / __| | | |_  )   Release 4.2.0  \"Cardinal\"                         |" << "\n";
    Breakdown_file <<"|   \\__ \\ |_| |/ /                                                      |" << "\n";
    Breakdown_file <<"|   |___/\\___//___|   Suite (Computational Fluid Dynamics Code)         |" << "\n";
    Breakdown_file << "|                                                                       |" << "\n";
    //Breakdown_file << "|   Local date and time: " << dt << "                      |" << "\n";
    Breakdown_file <<"-------------------------------------------------------------------------" << "\n";
    Breakdown_file << "| SU2 Lead Dev.: Dr. Francisco Palacios, Francisco.D.Palacios@boeing.com|" << "\n";
    Breakdown_file << "|                Dr. Thomas D. Economon, economon@stanford.edu          |" << "\n";
    Breakdown_file <<"-------------------------------------------------------------------------" << "\n";
    Breakdown_file << "| SU2 Developers:                                                       |" << "\n";
    Breakdown_file << "| - Prof. Juan J. Alonso's group at Stanford University.                |" << "\n";
    Breakdown_file << "| - Prof. Piero Colonna's group at Delft University of Technology.      |" << "\n";
    Breakdown_file << "| - Prof. Nicolas R. Gauger's group at Kaiserslautern U. of Technology. |" << "\n";
    Breakdown_file << "| - Prof. Alberto Guardone's group at Polytechnic University of Milan.  |" << "\n";
    Breakdown_file << "| - Prof. Rafael Palacios' group at Imperial College London.            |" << "\n";
    Breakdown_file <<"-------------------------------------------------------------------------" << "\n";
    Breakdown_file << "| Copyright (C) 2012-2016 SU2, the open-source CFD code.                |" << "\n";
    Breakdown_file << "|                                                                       |" << "\n";
    Breakdown_file << "| SU2 is free software; you can redistribute it and/or                  |" << "\n";
    Breakdown_file << "| modify it under the terms of the GNU Lesser General Public            |" << "\n";
    Breakdown_file << "| License as published by the Free Software Foundation; either          |" << "\n";
    Breakdown_file << "| version 2.1 of the License, or (at your option) any later version.    |" << "\n";
    Breakdown_file << "|                                                                       |" << "\n";
    Breakdown_file << "| SU2 is distributed in the hope that it will be useful,                |" << "\n";
    Breakdown_file << "| but WITHOUT ANY WARRANTY; without even the implied warranty of        |" << "\n";
    Breakdown_file << "| MERCHANTABILITY or FITNESS FOR A PARTICULAR PURPOSE. See the GNU      |" << "\n";
    Breakdown_file << "| Lesser General Public License for more details.                       |" << "\n";
    Breakdown_file << "|                                                                       |" << "\n";
    Breakdown_file << "| You should have received a copy of the GNU Lesser General Public      |" << "\n";
    Breakdown_file << "| License along with SU2. If not, see <http://www.gnu.org/licenses/>.   |" << "\n";
    Breakdown_file <<"-------------------------------------------------------------------------" << "\n";
    
    Breakdown_file.precision(6);
    
    Breakdown_file << "\n" << "\n" <<"Problem definition:" << "\n" << "\n";
    
    if (compressible) {
      if (viscous) {
        Breakdown_file << "Viscous flow: Computing pressure using the ideal gas law" << "\n";
        Breakdown_file << "based on the free-stream temperature and a density computed" << "\n";
        Breakdown_file << "from the Reynolds number." << "\n";
      } else {
        Breakdown_file << "Inviscid flow: Computing density based on free-stream" << "\n";
        Breakdown_file << "temperature and pressure using the ideal gas law." << "\n";
      }
    }
    
    if (grid_movement) Breakdown_file << "Force coefficients computed using MACH_MOTION." << "\n";
    else Breakdown_file << "Force coefficients computed using free-stream values." << "\n";
    
    if (incompressible || freesurface) {
      Breakdown_file << "Viscous and Inviscid flow: rho_ref, and vel_ref" << "\n";
      Breakdown_file << "are based on the free-stream values, p_ref = rho_ref*vel_ref^2." << "\n";
      Breakdown_file << "The free-stream value of the pressure is 0." << "\n";
      Breakdown_file << "Mach number: "<< config[val_iZone]->GetMach() << ", computed using the Bulk modulus." << "\n";
      Breakdown_file << "Angle of attack (deg): "<< config[val_iZone]->GetAoA() << ", computed using the the free-stream velocity." << "\n";
      Breakdown_file << "Side slip angle (deg): "<< config[val_iZone]->GetAoS() << ", computed using the the free-stream velocity." << "\n";
      if (viscous) Breakdown_file << "Reynolds number: " << config[val_iZone]->GetReynolds() << ", computed using free-stream values."<< "\n";
      Breakdown_file << "Only dimensional computation, the grid should be dimensional." << "\n";
    }
    
    Breakdown_file <<"-- Input conditions:"<< "\n";
    
    if (compressible) {
      switch (config[val_iZone]->GetKind_FluidModel()) {
          
        case STANDARD_AIR:
          Breakdown_file << "Fluid Model: STANDARD_AIR "<< "\n";
          Breakdown_file << "Specific gas constant: " << config[val_iZone]->GetGas_Constant();
          if (config[val_iZone]->GetSystemMeasurements() == SI) Breakdown_file << " N.m/kg.K." << "\n";
          else if (config[val_iZone]->GetSystemMeasurements() == US) Breakdown_file << " lbf.ft/slug.R." << "\n";
          Breakdown_file << "Specific gas constant (non-dim): " << config[val_iZone]->GetGas_ConstantND()<< "\n";
          Breakdown_file << "Specific Heat Ratio: 1.4000 "<< "\n";
          break;
          
        case IDEAL_GAS:
          Breakdown_file << "Fluid Model: IDEAL_GAS "<< "\n";
          Breakdown_file << "Specific gas constant: " << config[val_iZone]->GetGas_Constant() << " N.m/kg.K." << "\n";
          Breakdown_file << "Specific gas constant (non-dim): " << config[val_iZone]->GetGas_ConstantND()<< "\n";
          Breakdown_file << "Specific Heat Ratio: "<< config[val_iZone]->GetGamma() << "\n";
          break;
          
        case VW_GAS:
          Breakdown_file << "Fluid Model: Van der Waals "<< "\n";
          Breakdown_file << "Specific gas constant: " << config[val_iZone]->GetGas_Constant() << " N.m/kg.K." << "\n";
          Breakdown_file << "Specific gas constant (non-dim): " << config[val_iZone]->GetGas_ConstantND()<< "\n";
          Breakdown_file << "Specific Heat Ratio: "<< config[val_iZone]->GetGamma() << "\n";
          Breakdown_file << "Critical Pressure:   " << config[val_iZone]->GetPressure_Critical()  << " Pa." << "\n";
          Breakdown_file << "Critical Temperature:  " << config[val_iZone]->GetTemperature_Critical() << " K." << "\n";
          Breakdown_file << "Critical Pressure (non-dim):   " << config[val_iZone]->GetPressure_Critical() /config[val_iZone]->GetPressure_Ref() << "\n";
          Breakdown_file << "Critical Temperature (non-dim) :  " << config[val_iZone]->GetTemperature_Critical() /config[val_iZone]->GetTemperature_Ref() << "\n";
          break;
          
        case PR_GAS:
          Breakdown_file << "Fluid Model: Peng-Robinson "<< "\n";
          Breakdown_file << "Specific gas constant: " << config[val_iZone]->GetGas_Constant() << " N.m/kg.K." << "\n";
          Breakdown_file << "Specific gas constant(non-dim): " << config[val_iZone]->GetGas_ConstantND()<< "\n";
          Breakdown_file << "Specific Heat Ratio: "<< config[val_iZone]->GetGamma() << "\n";
          Breakdown_file << "Critical Pressure:   " << config[val_iZone]->GetPressure_Critical()  << " Pa." << "\n";
          Breakdown_file << "Critical Temperature:  " << config[val_iZone]->GetTemperature_Critical() << " K." << "\n";
          Breakdown_file << "Critical Pressure (non-dim):   " << config[val_iZone]->GetPressure_Critical() /config[val_iZone]->GetPressure_Ref() << "\n";
          Breakdown_file << "Critical Temperature (non-dim) :  " << config[val_iZone]->GetTemperature_Critical() /config[val_iZone]->GetTemperature_Ref() << "\n";
          break;
      }
      
      if (viscous) {
        
        switch (config[val_iZone]->GetKind_ViscosityModel()) {
            
          case CONSTANT_VISCOSITY:
            Breakdown_file << "Viscosity Model: CONSTANT_VISCOSITY  "<< "\n";
            Breakdown_file << "Laminar Viscosity: " << config[val_iZone]->GetMu_ConstantND()*config[val_iZone]->GetViscosity_Ref();
            if (config[val_iZone]->GetSystemMeasurements() == SI) Breakdown_file << " N.s/m^2." << "\n";
            else if (config[val_iZone]->GetSystemMeasurements() == US) Breakdown_file << " lbf.s/ft^2." << "\n";
            Breakdown_file << "Laminar Viscosity (non-dim): " << config[val_iZone]->GetMu_ConstantND()<< "\n";
            break;
            
          case SUTHERLAND:
            Breakdown_file << "Viscosity Model: SUTHERLAND "<< "\n";
            Breakdown_file << "Ref. Laminar Viscosity: " << config[val_iZone]->GetMu_RefND()*config[val_iZone]->GetViscosity_Ref();
            if (config[val_iZone]->GetSystemMeasurements() == SI) Breakdown_file << " N.s/m^2." << "\n";
            else if (config[val_iZone]->GetSystemMeasurements() == US) Breakdown_file << " lbf.s/ft^2." << "\n";
            Breakdown_file << "Ref. Temperature: " << config[val_iZone]->GetMu_Temperature_RefND()*config[val_iZone]->GetTemperature_Ref();
            if (config[val_iZone]->GetSystemMeasurements() == SI) Breakdown_file << " K." << "\n";
            else if (config[val_iZone]->GetSystemMeasurements() == US) Breakdown_file << " R." << "\n";
            Breakdown_file << "Sutherland Constant: "<< config[val_iZone]->GetMu_SND()*config[val_iZone]->GetTemperature_Ref();
            if (config[val_iZone]->GetSystemMeasurements() == SI) Breakdown_file << " K." << "\n";
            else if (config[val_iZone]->GetSystemMeasurements() == US) Breakdown_file << " R." << "\n";
            Breakdown_file << "Laminar Viscosity (non-dim): " << config[val_iZone]->GetMu_ConstantND()<< "\n";
            Breakdown_file << "Ref. Temperature (non-dim): " << config[val_iZone]->GetMu_Temperature_RefND()<< "\n";
            Breakdown_file << "Sutherland constant (non-dim): "<< config[val_iZone]->GetMu_SND()<< "\n";
            break;
            
        }
        switch (config[val_iZone]->GetKind_ConductivityModel()) {
            
          case CONSTANT_PRANDTL:
            Breakdown_file << "Conductivity Model: CONSTANT_PRANDTL  "<< "\n";
            Breakdown_file << "Prandtl: " << config[val_iZone]->GetPrandtl_Lam()<< "\n";
            break;
            
          case CONSTANT_CONDUCTIVITY:
            Breakdown_file << "Conductivity Model: CONSTANT_CONDUCTIVITY "<< "\n";
            Breakdown_file << "Molecular Conductivity: " << config[val_iZone]->GetKt_ConstantND()*config[val_iZone]->GetConductivity_Ref()<< " W/m^2.K." << "\n";
            Breakdown_file << "Molecular Conductivity (non-dim): " << config[val_iZone]->GetKt_ConstantND()<< "\n";
            break;
            
        }
      }
    }
    
    if (incompressible || freesurface) {
      Breakdown_file << "Bulk modulus: " << config[val_iZone]->GetBulk_Modulus();
      if (config[val_iZone]->GetSystemMeasurements() == SI) Breakdown_file << " Pa." << "\n";
      else if (config[val_iZone]->GetSystemMeasurements() == US) Breakdown_file << " psf." << "\n";
      Breakdown_file << "Artificial compressibility factor: " << config[val_iZone]->GetArtComp_Factor();
      if (config[val_iZone]->GetSystemMeasurements() == SI) Breakdown_file << " Pa." << "\n";
      else if (config[val_iZone]->GetSystemMeasurements() == US) Breakdown_file << " psf." << "\n";
    }
    
    Breakdown_file << "Free-stream static pressure: " << config[val_iZone]->GetPressure_FreeStream();
    if (config[val_iZone]->GetSystemMeasurements() == SI) Breakdown_file << " Pa." << "\n";
    else if (config[val_iZone]->GetSystemMeasurements() == US) Breakdown_file << " psf." << "\n";
    
    Breakdown_file << "Free-stream total pressure: " << config[val_iZone]->GetPressure_FreeStream() * pow( 1.0+config[val_iZone]->GetMach()*config[val_iZone]->GetMach()*0.5*(config[val_iZone]->GetGamma()-1.0), config[val_iZone]->GetGamma()/(config[val_iZone]->GetGamma()-1.0) );
    if (config[val_iZone]->GetSystemMeasurements() == SI) Breakdown_file << " Pa." << "\n";
    else if (config[val_iZone]->GetSystemMeasurements() == US) Breakdown_file << " psf." << "\n";
    
    if (compressible) {
      Breakdown_file << "Free-stream temperature: " << config[val_iZone]->GetTemperature_FreeStream();
      if (config[val_iZone]->GetSystemMeasurements() == SI) Breakdown_file << " K." << "\n";
      else if (config[val_iZone]->GetSystemMeasurements() == US) Breakdown_file << " R." << "\n";
    }
    
    Breakdown_file << "Free-stream density: " << config[val_iZone]->GetDensity_FreeStream();
    if (config[val_iZone]->GetSystemMeasurements() == SI) Breakdown_file << " kg/m^3." << "\n";
    else if (config[val_iZone]->GetSystemMeasurements() == US) Breakdown_file << " slug/ft^3." << "\n";
    
    if (nDim == 2) {
      Breakdown_file << "Free-stream velocity: (" << config[val_iZone]->GetVelocity_FreeStream()[0] << ", ";
      Breakdown_file << config[val_iZone]->GetVelocity_FreeStream()[1] << ")";
    }
    if (nDim == 3) {
      Breakdown_file << "Free-stream velocity: (" << config[val_iZone]->GetVelocity_FreeStream()[0] << ", ";
      Breakdown_file << config[val_iZone]->GetVelocity_FreeStream()[1] << ", " << config[val_iZone]->GetVelocity_FreeStream()[2] << ")";
    }
    if (config[val_iZone]->GetSystemMeasurements() == SI) Breakdown_file << " m/s. ";
    else if (config[val_iZone]->GetSystemMeasurements() == US) Breakdown_file << " ft/s. ";
    
    Breakdown_file << "Magnitude: "	<< config[val_iZone]->GetModVel_FreeStream();
    if (config[val_iZone]->GetSystemMeasurements() == SI) Breakdown_file << " m/s." << "\n";
    else if (config[val_iZone]->GetSystemMeasurements() == US) Breakdown_file << " ft/s." << "\n";
    
    if (compressible) {
      Breakdown_file << "Free-stream total energy per unit mass: " << config[val_iZone]->GetEnergy_FreeStream();
      if (config[val_iZone]->GetSystemMeasurements() == SI) Breakdown_file << " m^2/s^2." << "\n";
      else if (config[val_iZone]->GetSystemMeasurements() == US) Breakdown_file << " ft^2/s^2." << "\n";
    }
    
    if (viscous) {
      Breakdown_file << "Free-stream viscosity: " << config[val_iZone]->GetViscosity_FreeStream();
      if (config[val_iZone]->GetSystemMeasurements() == SI) Breakdown_file << " N.s/m^2." << "\n";
      else if (config[val_iZone]->GetSystemMeasurements() == US) Breakdown_file << " lbf.s/ft^2." << "\n";
      if (turbulent) {
        Breakdown_file << "Free-stream turb. kinetic energy per unit mass: " << config[val_iZone]->GetTke_FreeStream();
        if (config[val_iZone]->GetSystemMeasurements() == SI) Breakdown_file << " m^2/s^2." << "\n";
        else if (config[val_iZone]->GetSystemMeasurements() == US) Breakdown_file << " ft^2/s^2." << "\n";
        Breakdown_file << "Free-stream specific dissipation: " << config[val_iZone]->GetOmega_FreeStream();
        if (config[val_iZone]->GetSystemMeasurements() == SI) Breakdown_file << " 1/s." << "\n";
        else if (config[val_iZone]->GetSystemMeasurements() == US) Breakdown_file << " 1/s." << "\n";
      }
    }
    
    if (unsteady) { Breakdown_file << "Total time: " << config[val_iZone]->GetTotal_UnstTime() << " s. Time step: " << config[val_iZone]->GetDelta_UnstTime() << " s." << "\n"; }
    
    /*--- Print out reference values. ---*/
    
    Breakdown_file <<"-- Reference values:"<< "\n";
    
    if (compressible) {
      Breakdown_file << "Reference specific gas constant: " << config[val_iZone]->GetGas_Constant_Ref();
      if (config[val_iZone]->GetSystemMeasurements() == SI) Breakdown_file << " N.m/kg.K." << "\n";
      else if (config[val_iZone]->GetSystemMeasurements() == US) Breakdown_file << " lbf.ft/slug.R." << "\n";
    }
    
    Breakdown_file << "Reference pressure: " << config[val_iZone]->GetPressure_Ref();
    if (config[val_iZone]->GetSystemMeasurements() == SI) Breakdown_file << " Pa." << "\n";
    else if (config[val_iZone]->GetSystemMeasurements() == US) Breakdown_file << " psf." << "\n";
    
    if (compressible) {
      Breakdown_file << "Reference temperature: " << config[val_iZone]->GetTemperature_Ref();
      if (config[val_iZone]->GetSystemMeasurements() == SI) Breakdown_file << " K." << "\n";
      else if (config[val_iZone]->GetSystemMeasurements() == US) Breakdown_file << " R." << "\n";
    }
    
    Breakdown_file << "Reference density: " << config[val_iZone]->GetDensity_Ref();
    if (config[val_iZone]->GetSystemMeasurements() == SI) Breakdown_file << " kg/m^3." << "\n";
    else if (config[val_iZone]->GetSystemMeasurements() == US) Breakdown_file << " slug/ft^3." << "\n";
    
    Breakdown_file << "Reference velocity: " << config[val_iZone]->GetVelocity_Ref();
    if (config[val_iZone]->GetSystemMeasurements() == SI) Breakdown_file << " m/s." << "\n";
    else if (config[val_iZone]->GetSystemMeasurements() == US) Breakdown_file << " ft/s." << "\n";
    
    if (compressible) {
      Breakdown_file << "Reference energy per unit mass: " << config[val_iZone]->GetEnergy_Ref();
      if (config[val_iZone]->GetSystemMeasurements() == SI) Breakdown_file << " m^2/s^2." << "\n";
      else if (config[val_iZone]->GetSystemMeasurements() == US) Breakdown_file << " ft^2/s^2." << "\n";
    }
    
    if (incompressible || freesurface) {
      Breakdown_file << "Reference length: " << config[val_iZone]->GetLength_Ref();
      if (config[val_iZone]->GetSystemMeasurements() == SI) Breakdown_file << " m." << "\n";
      else if (config[val_iZone]->GetSystemMeasurements() == US) Breakdown_file << " in." << "\n";
    }
    
    if (viscous) {
      Breakdown_file << "Reference viscosity: " << config[val_iZone]->GetViscosity_Ref();
      if (config[val_iZone]->GetSystemMeasurements() == SI) Breakdown_file << " N.s/m^2." << "\n";
      else if (config[val_iZone]->GetSystemMeasurements() == US) Breakdown_file << " lbf.s/ft^2." << "\n";
      Breakdown_file << "Reference conductivity: " << config[val_iZone]->GetConductivity_Ref();
      if (config[val_iZone]->GetSystemMeasurements() == SI) Breakdown_file << " W/m^2.K." << "\n";
      else if (config[val_iZone]->GetSystemMeasurements() == US) Breakdown_file << " lbf/ft.s.R." << "\n";
    }
    
    
    if (unsteady) Breakdown_file << "Reference time: " << config[val_iZone]->GetTime_Ref() <<" s." << "\n";
    
    /*--- Print out resulting non-dim values here. ---*/
    
    Breakdown_file << "-- Resulting non-dimensional state:" << "\n";
    Breakdown_file << "Mach number (non-dim): " << config[val_iZone]->GetMach() << "\n";
    if (viscous) {
      Breakdown_file << "Reynolds number (non-dim): " << config[val_iZone]->GetReynolds() <<". Re length: " << config[val_iZone]->GetLength_Reynolds();
      if (config[val_iZone]->GetSystemMeasurements() == SI) Breakdown_file << " m." << "\n";
      else if (config[val_iZone]->GetSystemMeasurements() == US) Breakdown_file << " ft." << "\n";
    }
    if (gravity) {
      Breakdown_file << "Froude number (non-dim): " << config[val_iZone]->GetFroude() << "\n";
      Breakdown_file << "Lenght of the baseline wave (non-dim): " << 2.0*PI_NUMBER*config[val_iZone]->GetFroude()*config[val_iZone]->GetFroude() << "\n";
    }
    
    if (compressible) {
      Breakdown_file << "Specific gas constant (non-dim): " << config[val_iZone]->GetGas_ConstantND() << "\n";
      Breakdown_file << "Free-stream temperature (non-dim): " << config[val_iZone]->GetTemperature_FreeStreamND() << "\n";
    }
    
    Breakdown_file << "Free-stream pressure (non-dim): " << config[val_iZone]->GetPressure_FreeStreamND() << "\n";
    
    Breakdown_file << "Free-stream density (non-dim): " << config[val_iZone]->GetDensity_FreeStreamND() << "\n";
    
    if (nDim == 2) {
      Breakdown_file << "Free-stream velocity (non-dim): (" << config[val_iZone]->GetVelocity_FreeStreamND()[0] << ", ";
      Breakdown_file << config[val_iZone]->GetVelocity_FreeStreamND()[1] << "). ";
    } else {
      Breakdown_file << "Free-stream velocity (non-dim): (" << config[val_iZone]->GetVelocity_FreeStreamND()[0] << ", ";
      Breakdown_file << config[val_iZone]->GetVelocity_FreeStreamND()[1] << ", " << config[val_iZone]->GetVelocity_FreeStreamND()[2] << "). ";
    }
    Breakdown_file << "Magnitude: "	 << config[val_iZone]->GetModVel_FreeStreamND() << "\n";
    
    if (compressible)
      Breakdown_file << "Free-stream total energy per unit mass (non-dim): " << config[val_iZone]->GetEnergy_FreeStreamND() << "\n";
    
    if (viscous) {
      Breakdown_file << "Free-stream viscosity (non-dim): " << config[val_iZone]->GetViscosity_FreeStreamND() << "\n";
      if (turbulent) {
        Breakdown_file << "Free-stream turb. kinetic energy (non-dim): " << config[val_iZone]->GetTke_FreeStreamND() << "\n";
        Breakdown_file << "Free-stream specific dissipation (non-dim): " << config[val_iZone]->GetOmega_FreeStreamND() << "\n";
      }
    }
    
    if (unsteady) {
      Breakdown_file << "Total time (non-dim): " << config[val_iZone]->GetTotal_UnstTimeND() << "\n";
      Breakdown_file << "Time step (non-dim): " << config[val_iZone]->GetDelta_UnstTimeND() << "\n";
    }
    
    Breakdown_file << "\n" << "\n" <<"Forces breakdown:" << "\n" << "\n";
    
    Breakdown_file << "Total CL:    ";
    Breakdown_file.width(11); Breakdown_file << Total_CLift;
    Breakdown_file << " | Pressure Component (";
    Breakdown_file.width(5); Breakdown_file << SU2_TYPE::Int((Inv_CLift*100.0)/(Total_CLift+EPS));
    Breakdown_file << "%): ";
    Breakdown_file.width(11); Breakdown_file << Inv_CLift;
    Breakdown_file << " | Friction Component (";
    Breakdown_file.width(5); Breakdown_file << SU2_TYPE::Int(100.0-(Inv_CLift*100.0)/(Total_CLift+EPS));
    Breakdown_file << "%): ";
    Breakdown_file.width(11); Breakdown_file << Total_CLift-Inv_CLift << "\n";
    
    Breakdown_file << "Total CD:    ";
    Breakdown_file.width(11); Breakdown_file << Total_CDrag;
    Breakdown_file << " | Pressure Component (";
    Breakdown_file.width(5); Breakdown_file << SU2_TYPE::Int((Inv_CDrag*100.0)/(Total_CDrag+EPS)) << "%): ";;
    Breakdown_file.width(11); Breakdown_file << Inv_CDrag;
    Breakdown_file << " | Friction Component (";
    Breakdown_file.width(5); Breakdown_file << SU2_TYPE::Int(100.0-(Inv_CDrag*100.0)/(Total_CDrag+EPS));
    Breakdown_file << "%): ";
    Breakdown_file.width(11); Breakdown_file << Total_CDrag-Inv_CDrag << "\n";
    
    if (nDim == 3) {
      Breakdown_file << "Total CSF:   ";
      Breakdown_file.width(11); Breakdown_file << Total_CSideForce;
      Breakdown_file << " | Pressure Component (";
      Breakdown_file.width(5); Breakdown_file << SU2_TYPE::Int((Inv_CSideForce*100.0)/(Total_CSideForce+EPS));
      Breakdown_file << "%): ";
      Breakdown_file.width(11); Breakdown_file << Inv_CSideForce;
      Breakdown_file << " | Friction Component (";
      Breakdown_file.width(5); Breakdown_file << SU2_TYPE::Int(100.0-(Inv_CSideForce*100.0)/(Total_CSideForce+EPS));
      Breakdown_file << "%): ";
      Breakdown_file.width(11); Breakdown_file << Total_CSideForce-Inv_CSideForce << "\n";
    }
    
    Breakdown_file << "Total CL/CD: ";
    Breakdown_file.width(11); Breakdown_file << Total_CEff;
    Breakdown_file << " | Pressure Component (";
    Breakdown_file.width(5); Breakdown_file << SU2_TYPE::Int((Inv_CEff*100.0)/(Total_CEff+EPS));
    Breakdown_file << "%): ";
    Breakdown_file.width(11); Breakdown_file << Inv_CEff;
    Breakdown_file << " | Friction Component (";
    Breakdown_file.width(5); Breakdown_file << SU2_TYPE::Int(100.0-(Inv_CEff*100.0)/(Total_CEff+EPS));
    Breakdown_file << "%): ";
    Breakdown_file.width(11); Breakdown_file << Total_CEff-Inv_CEff << "\n";
    
    if (nDim == 3) {
      Breakdown_file << "Total CMx:   ";
      Breakdown_file.width(11); Breakdown_file << Total_CMx;
      Breakdown_file << " | Pressure Component (";
      Breakdown_file.width(5); Breakdown_file << SU2_TYPE::Int((Inv_CMx*100.0)/(Total_CMx+EPS));
      Breakdown_file << "%): ";
      Breakdown_file.width(11); Breakdown_file << Inv_CMx;
      Breakdown_file << " | Friction Component (";
      Breakdown_file.width(5); Breakdown_file << SU2_TYPE::Int(100.0-(Inv_CMx*100.0)/(Total_CMx+EPS));
      Breakdown_file << "%): ";
      Breakdown_file.width(11); Breakdown_file << Total_CMx-Inv_CMx << "\n";
      
      Breakdown_file << "Total CMy:   ";
      Breakdown_file.width(11); Breakdown_file << Total_CMy;
      Breakdown_file << " | Pressure Component (";
      Breakdown_file.width(5); Breakdown_file << SU2_TYPE::Int((Inv_CMy*100.0)/(Total_CMy+EPS));
      Breakdown_file << "%): ";
      Breakdown_file.width(11); Breakdown_file << Inv_CMy;
      Breakdown_file << " | Friction Component (";
      Breakdown_file.width(5); Breakdown_file << SU2_TYPE::Int(100.0-(Inv_CMy*100.0)/(Total_CMy+EPS));
      Breakdown_file << "%): ";
      Breakdown_file.width(11); Breakdown_file << Total_CMy-Inv_CMy << "\n";
    }
    
    Breakdown_file << "Total CMz:   ";
    Breakdown_file.width(11); Breakdown_file << Total_CMz;
    Breakdown_file << " | Pressure Component (";
    Breakdown_file.width(5); Breakdown_file << SU2_TYPE::Int((Inv_CMz*100.0)/(Total_CMz+EPS));
    Breakdown_file << "%): ";
    Breakdown_file.width(11); Breakdown_file << Inv_CMz;
    Breakdown_file << " | Friction Component (";
    Breakdown_file.width(5); Breakdown_file << SU2_TYPE::Int(100.0-(Inv_CMz*100.0)/(Total_CMz+EPS));
    Breakdown_file << "%): ";
    Breakdown_file.width(11); Breakdown_file << Total_CMz-Inv_CMz << "\n";
    
    Breakdown_file << "Total CFx:   ";
    Breakdown_file.width(11); Breakdown_file << Total_CFx;
    Breakdown_file << " | Pressure Component (";
    Breakdown_file.width(5); Breakdown_file << SU2_TYPE::Int((Inv_CFx*100.0)/(Total_CFx+EPS));
    Breakdown_file << "%): ";
    Breakdown_file.width(11); Breakdown_file << Inv_CFx;
    Breakdown_file << " | Friction Component (";
    Breakdown_file.width(5); Breakdown_file << SU2_TYPE::Int(100.0-(Inv_CFx*100.0)/(Total_CFx+EPS));
    Breakdown_file << "%): ";
    Breakdown_file.width(11); Breakdown_file << Total_CFx-Inv_CFx << "\n";
    
    Breakdown_file << "Total CFy:   ";
    Breakdown_file.width(11); Breakdown_file << Total_CFy;
    Breakdown_file << " | Pressure Component (";
    Breakdown_file.width(5); Breakdown_file << SU2_TYPE::Int((Inv_CFy*100.0)/(Total_CFy+EPS));
    Breakdown_file << "%): ";
    Breakdown_file.width(11); Breakdown_file << Inv_CFy;
    Breakdown_file << " | Friction Component (";
    Breakdown_file.width(5); Breakdown_file << SU2_TYPE::Int(100.0-(Inv_CFy*100.0)/(Total_CFy+EPS));
    Breakdown_file << "%): ";
    Breakdown_file.width(11); Breakdown_file << Total_CFy-Inv_CFy << "\n";
    
    if (nDim == 3) {
      Breakdown_file << "Total CFz:   ";
      Breakdown_file.width(11); Breakdown_file << Total_CFz;
      Breakdown_file << " | Pressure Component (";
      Breakdown_file.width(5); Breakdown_file << SU2_TYPE::Int((Inv_CFz*100.0)/(Total_CFz+EPS));
      Breakdown_file << "%): ";
      Breakdown_file.width(11); Breakdown_file << Inv_CFz;
      Breakdown_file << " | Friction Component (";
      Breakdown_file.width(5); Breakdown_file << SU2_TYPE::Int(100.0-(Inv_CFz*100.0)/(Total_CFz+EPS));
      Breakdown_file << "%): ";
      Breakdown_file.width(11); Breakdown_file << Total_CFz-Inv_CFz << "\n";
    }
    
    Breakdown_file << "\n" << "\n";
    
    for (iMarker_Monitoring = 0; iMarker_Monitoring < config[val_iZone]->GetnMarker_Monitoring(); iMarker_Monitoring++) {
      
      Breakdown_file << "Surface name: " << config[val_iZone]->GetMarker_Monitoring(iMarker_Monitoring) << "\n" << "\n";
      
      Breakdown_file << "Total CL    (";
      Breakdown_file.width(5); Breakdown_file << SU2_TYPE::Int((Surface_CLift[iMarker_Monitoring]*100.0)/(Total_CLift+EPS));
      Breakdown_file << "%): ";
      Breakdown_file.width(11); Breakdown_file << Surface_CLift[iMarker_Monitoring];
      Breakdown_file << " | Pressure Component (";
      Breakdown_file.width(5); Breakdown_file << SU2_TYPE::Int((Surface_CLift_Inv[iMarker_Monitoring]*100.0)/(Surface_CLift[iMarker_Monitoring]+EPS));
      Breakdown_file << "%): ";
      Breakdown_file.width(11); Breakdown_file << Surface_CLift_Inv[iMarker_Monitoring];
      Breakdown_file << " | Friction Component (";
      Breakdown_file.width(5); Breakdown_file << SU2_TYPE::Int(100.0-(Surface_CLift_Inv[iMarker_Monitoring]*100.0)/(Surface_CLift[iMarker_Monitoring]+EPS));
      Breakdown_file << "%): ";
      Breakdown_file.width(11); Breakdown_file << Surface_CLift[iMarker_Monitoring]-Surface_CLift_Inv[iMarker_Monitoring] << "\n";
      
      Breakdown_file << "Total CD    (";
      Breakdown_file.width(5); Breakdown_file << SU2_TYPE::Int((Surface_CDrag[iMarker_Monitoring]*100.0)/(Total_CDrag+EPS));
      Breakdown_file << "%): ";
      Breakdown_file.width(11); Breakdown_file << Surface_CDrag[iMarker_Monitoring];
      Breakdown_file << " | Pressure Component (";
      Breakdown_file.width(5); Breakdown_file << SU2_TYPE::Int((Surface_CDrag_Inv[iMarker_Monitoring]*100.0)/(Surface_CDrag[iMarker_Monitoring]+EPS));
      Breakdown_file << "%): ";
      Breakdown_file.width(11); Breakdown_file << Surface_CDrag_Inv[iMarker_Monitoring];
      Breakdown_file << " | Friction Component (";
      Breakdown_file.width(5); Breakdown_file << SU2_TYPE::Int(100.0-(Surface_CDrag_Inv[iMarker_Monitoring]*100.0)/(Surface_CDrag[iMarker_Monitoring]+EPS));
      Breakdown_file << "%): ";
      Breakdown_file.width(11); Breakdown_file << Surface_CDrag[iMarker_Monitoring]-Surface_CDrag_Inv[iMarker_Monitoring] << "\n";
      
      if (nDim == 3) {
        Breakdown_file << "Total CSF   (";
        Breakdown_file.width(5); Breakdown_file << SU2_TYPE::Int((Surface_CSideForce[iMarker_Monitoring]*100.0)/(Total_CSideForce+EPS));
        Breakdown_file << "%): ";
        Breakdown_file.width(11); Breakdown_file << Surface_CSideForce[iMarker_Monitoring];
        Breakdown_file << " | Pressure Component (";
        Breakdown_file.width(5); Breakdown_file << SU2_TYPE::Int((Surface_CSideForce_Inv[iMarker_Monitoring]*100.0)/(Surface_CSideForce[iMarker_Monitoring]+EPS));
        Breakdown_file << "%): ";
        Breakdown_file.width(11); Breakdown_file << Surface_CSideForce_Inv[iMarker_Monitoring];
        Breakdown_file << " | Friction Component (";
        Breakdown_file.width(5); Breakdown_file << SU2_TYPE::Int(100.0-(Surface_CSideForce_Inv[iMarker_Monitoring]*100.0)/(Surface_CSideForce[iMarker_Monitoring]+EPS));
        Breakdown_file << "%): ";
        Breakdown_file.width(11); Breakdown_file << Surface_CSideForce[iMarker_Monitoring]-Surface_CSideForce_Inv[iMarker_Monitoring] << "\n";
      }
      
      Breakdown_file << "Total CL/CD (";
      Breakdown_file.width(5); Breakdown_file << SU2_TYPE::Int((Surface_CEff[iMarker_Monitoring]*100.0)/(Total_CEff+EPS));
      Breakdown_file << "%): ";
      Breakdown_file.width(11); Breakdown_file << Surface_CEff[iMarker_Monitoring];
      Breakdown_file << " | Pressure Component (";
      Breakdown_file.width(5); Breakdown_file << SU2_TYPE::Int((Surface_CEff_Inv[iMarker_Monitoring]*100.0)/(Surface_CEff[iMarker_Monitoring]+EPS));
      Breakdown_file << "%): ";
      Breakdown_file.width(11); Breakdown_file << Surface_CEff_Inv[iMarker_Monitoring];
      Breakdown_file << " | Friction Component (";
      Breakdown_file.width(5); Breakdown_file << SU2_TYPE::Int(100.0-(Surface_CEff_Inv[iMarker_Monitoring]*100.0)/(Surface_CEff[iMarker_Monitoring]+EPS));
      Breakdown_file << "%): ";
      
      Breakdown_file.width(11); Breakdown_file << Surface_CEff[iMarker_Monitoring]-Surface_CEff_Inv[iMarker_Monitoring] << "\n";
      
      if (nDim == 3) {
        
        Breakdown_file << "Total CMx   (";
        Breakdown_file.width(5); Breakdown_file << SU2_TYPE::Int((Surface_CMx[iMarker_Monitoring]*100.0)/(Total_CMx+EPS));
        Breakdown_file << "%): ";
        Breakdown_file.width(11); Breakdown_file << Surface_CMx[iMarker_Monitoring];
        Breakdown_file << " | Pressure Component (";
        Breakdown_file.width(5); Breakdown_file << SU2_TYPE::Int((Surface_CMx_Inv[iMarker_Monitoring]*100.0)/(Surface_CMx[iMarker_Monitoring]+EPS));
        Breakdown_file << "%): ";
        Breakdown_file.width(11); Breakdown_file << Surface_CMx_Inv[iMarker_Monitoring];
        Breakdown_file << " | Friction Component (";
        Breakdown_file.width(5); Breakdown_file << SU2_TYPE::Int(100.0-(Surface_CMx_Inv[iMarker_Monitoring]*100.0)/(Surface_CMx[iMarker_Monitoring]+EPS));
        Breakdown_file << "%): ";
        Breakdown_file.width(11); Breakdown_file << Surface_CMx[iMarker_Monitoring]-Surface_CMx_Inv[iMarker_Monitoring] << "\n";
        
        Breakdown_file << "Total CMy   (";
        Breakdown_file.width(5); Breakdown_file << SU2_TYPE::Int((Surface_CMy[iMarker_Monitoring]*100.0)/(Total_CMy+EPS));
        Breakdown_file << "%): ";
        Breakdown_file.width(11); Breakdown_file << Surface_CMy[iMarker_Monitoring];
        Breakdown_file << " | Pressure Component (";
        Breakdown_file.width(5); Breakdown_file << SU2_TYPE::Int((Surface_CMy_Inv[iMarker_Monitoring]*100.0)/(Surface_CMy[iMarker_Monitoring]+EPS));
        Breakdown_file << "%): ";
        Breakdown_file.width(11); Breakdown_file << Surface_CMy_Inv[iMarker_Monitoring];
        Breakdown_file << " | Friction Component (";
        Breakdown_file.width(5); Breakdown_file << SU2_TYPE::Int(100.0-(Surface_CMy_Inv[iMarker_Monitoring]*100.0)/(Surface_CMy[iMarker_Monitoring]+EPS));
        Breakdown_file << "%): ";
        Breakdown_file.width(11); Breakdown_file << Surface_CMy[iMarker_Monitoring]-Surface_CMy_Inv[iMarker_Monitoring] << "\n";
      }
      
      Breakdown_file << "Total CMz   (";
      Breakdown_file.width(5); Breakdown_file << SU2_TYPE::Int((Surface_CMz[iMarker_Monitoring]*100.0)/(Total_CMz+EPS));
      Breakdown_file << "%): ";
      Breakdown_file.width(11); Breakdown_file << Surface_CMz[iMarker_Monitoring];
      Breakdown_file << " | Pressure Component (";
      Breakdown_file.width(5); Breakdown_file << SU2_TYPE::Int((Surface_CMz_Inv[iMarker_Monitoring]*100.0)/(Surface_CMz[iMarker_Monitoring]+EPS));
      Breakdown_file << "%): ";
      Breakdown_file.width(11); Breakdown_file << Surface_CMz_Inv[iMarker_Monitoring];
      Breakdown_file << " | Friction Component (";
      Breakdown_file.width(5); Breakdown_file << SU2_TYPE::Int(100.0-(Surface_CMz_Inv[iMarker_Monitoring]*100.0)/(Surface_CMz[iMarker_Monitoring]+EPS));
      Breakdown_file << "%): ";
      Breakdown_file.width(11); Breakdown_file << Surface_CMz[iMarker_Monitoring]-Surface_CMz_Inv[iMarker_Monitoring] << "\n";
      
      Breakdown_file << "Total CFx   (";
      Breakdown_file.width(5); Breakdown_file << SU2_TYPE::Int((Surface_CFx[iMarker_Monitoring]*100.0)/(Total_CFx+EPS));
      Breakdown_file << "%): ";
      Breakdown_file.width(11); Breakdown_file << Surface_CFx[iMarker_Monitoring];
      Breakdown_file << " | Pressure Component (";
      Breakdown_file.width(5); Breakdown_file << SU2_TYPE::Int((Surface_CFx_Inv[iMarker_Monitoring]*100.0)/(Surface_CFx[iMarker_Monitoring]+EPS));
      Breakdown_file << "%): ";
      Breakdown_file.width(11); Breakdown_file << Surface_CFx_Inv[iMarker_Monitoring];
      Breakdown_file << " | Friction Component (";
      Breakdown_file.width(5); Breakdown_file << SU2_TYPE::Int(100.0-(Surface_CFx_Inv[iMarker_Monitoring]*100.0)/(Surface_CFx[iMarker_Monitoring]+EPS));
      Breakdown_file << "%): ";
      Breakdown_file.width(11); Breakdown_file << Surface_CFx[iMarker_Monitoring]-Surface_CFx_Inv[iMarker_Monitoring] << "\n";
      
      Breakdown_file << "Total CFy   (";
      Breakdown_file.width(5); Breakdown_file << SU2_TYPE::Int((Surface_CFy[iMarker_Monitoring]*100.0)/(Total_CFy+EPS));
      Breakdown_file << "%): ";
      Breakdown_file.width(11); Breakdown_file << Surface_CFy[iMarker_Monitoring];
      Breakdown_file << " | Pressure Component (";
      Breakdown_file.width(5); Breakdown_file << SU2_TYPE::Int((Surface_CFy_Inv[iMarker_Monitoring]*100.0)/(Surface_CFy[iMarker_Monitoring]+EPS));
      Breakdown_file << "%): ";
      Breakdown_file.width(11); Breakdown_file << Surface_CFy_Inv[iMarker_Monitoring];
      Breakdown_file << " | Friction Component (";
      Breakdown_file.width(5); Breakdown_file << SU2_TYPE::Int(100.0-(Surface_CFy_Inv[iMarker_Monitoring]*100.0)/(Surface_CFy[iMarker_Monitoring]+EPS));
      Breakdown_file << "%): ";
      Breakdown_file.width(11); Breakdown_file << Surface_CFy[iMarker_Monitoring]-Surface_CFy_Inv[iMarker_Monitoring] << "\n";
      
      if (nDim == 3) {
        Breakdown_file << "Total CFz   (";
        Breakdown_file.width(5); Breakdown_file << SU2_TYPE::Int((Surface_CFz[iMarker_Monitoring]*100.0)/(Total_CFz+EPS));
        Breakdown_file << "%): ";
        Breakdown_file.width(11); Breakdown_file << Surface_CFz[iMarker_Monitoring];
        Breakdown_file << " | Pressure Component (";
        Breakdown_file.width(5); Breakdown_file << SU2_TYPE::Int((Surface_CFz_Inv[iMarker_Monitoring]*100.0)/(Surface_CFz[iMarker_Monitoring]+EPS));
        Breakdown_file << "%): ";
        Breakdown_file.width(11); Breakdown_file << Surface_CFz_Inv[iMarker_Monitoring];
        Breakdown_file << " | Friction Component (";
        Breakdown_file.width(5); Breakdown_file << SU2_TYPE::Int(100.0-(Surface_CFz_Inv[iMarker_Monitoring]*100.0)/(Surface_CFz[iMarker_Monitoring]+EPS));
        Breakdown_file << "%): ";
        Breakdown_file.width(11); Breakdown_file << Surface_CFz[iMarker_Monitoring]-Surface_CFz_Inv[iMarker_Monitoring] << "\n";
      }
      
      Breakdown_file << "\n";
      
    }
    
    delete [] Surface_CLift;
    delete [] Surface_CDrag;
    delete [] Surface_CSideForce;
    delete [] Surface_CEff;
    delete [] Surface_CFx;
    delete [] Surface_CFy;
    delete [] Surface_CFz;
    delete [] Surface_CMx;
    delete [] Surface_CMy;
    delete [] Surface_CMz;
    
    delete [] Surface_CLift_Inv;
    delete [] Surface_CDrag_Inv;
    delete [] Surface_CSideForce_Inv;
    delete [] Surface_CEff_Inv;
    delete [] Surface_CFx_Inv;
    delete [] Surface_CFy_Inv;
    delete [] Surface_CFz_Inv;
    delete [] Surface_CMx_Inv;
    delete [] Surface_CMy_Inv;
    delete [] Surface_CMz_Inv;
    
    Breakdown_file.close();
    
  }
  
}

void COutput::SetResult_Files(CSolver ****solver_container, CGeometry ***geometry, CConfig **config,
                              unsigned long iExtIter, unsigned short val_nZone) {
  
  int rank = MASTER_NODE;
  
#ifdef HAVE_MPI
  int size;
  MPI_Comm_rank(MPI_COMM_WORLD, &rank);
#endif
  
  unsigned short iZone;
  
  for (iZone = 0; iZone < val_nZone; iZone++) {
    
    /*--- Flags identifying the types of files to be written. ---*/
    
    bool Wrt_Vol = config[iZone]->GetWrt_Vol_Sol();
    bool Wrt_Srf = config[iZone]->GetWrt_Srf_Sol();
    
#ifdef HAVE_MPI
    /*--- Do not merge the volume solutions if we are running in parallel.
     Force the use of SU2_SOL to merge the volume sols in this case. ---*/
    
    MPI_Comm_size(MPI_COMM_WORLD, &size);
    if (size > SINGLE_NODE) {
      Wrt_Vol = false;
      Wrt_Srf = false;
    }
#endif
    
    bool Wrt_Csv = config[iZone]->GetWrt_Csv_Sol();
    
    if (rank == MASTER_NODE) cout << endl << "Writing comma-separated values (CSV) surface files." << endl;
    
    switch (config[iZone]->GetKind_Solver()) {
        
      case EULER : case NAVIER_STOKES : case RANS :
        
        if (Wrt_Csv) SetSurfaceCSV_Flow(config[iZone], geometry[iZone][MESH_0], solver_container[iZone][MESH_0][FLOW_SOL], iExtIter, iZone);
        break;
        
      case ADJ_EULER : case ADJ_NAVIER_STOKES : case ADJ_RANS : case DISC_ADJ_EULER: case DISC_ADJ_NAVIER_STOKES: case DISC_ADJ_RANS:
        if (Wrt_Csv) SetSurfaceCSV_Adjoint(config[iZone], geometry[iZone][MESH_0], solver_container[iZone][MESH_0][ADJFLOW_SOL], solver_container[iZone][MESH_0][FLOW_SOL], iExtIter, iZone);
        break;
        
    }
    
    /*--- Get the file output format ---*/
    
    unsigned short FileFormat = config[iZone]->GetOutput_FileFormat();
    
    /*--- Merge the node coordinates and connectivity, if necessary. This
     is only performed if a volume solution file is requested, and it
     is active by default. ---*/
    
    if (Wrt_Vol || Wrt_Srf) {
      if (rank == MASTER_NODE) cout << "Merging connectivities in the Master node." << endl;
      MergeConnectivity(config[iZone], geometry[iZone][MESH_0], iZone);
    }
    
    /*--- Merge coordinates of all grid nodes (excluding ghost points).
     The grid coordinates are always merged and included first in the
     restart files. ---*/
    
    if (rank == MASTER_NODE) cout << "Merging coordinates in the Master node." << endl;
    MergeCoordinates(config[iZone], geometry[iZone][MESH_0]);
    
    if ((rank == MASTER_NODE) && (Wrt_Vol || Wrt_Srf)) {
      if (FileFormat == TECPLOT_BINARY) {
        if (rank == MASTER_NODE) cout << "Writing Tecplot binary volume and surface mesh files." << endl;
        SetTecplotBinary_DomainMesh(config[iZone], geometry[iZone][MESH_0], iZone);
        SetTecplotBinary_SurfaceMesh(config[iZone], geometry[iZone][MESH_0], iZone);
        if (!wrote_base_file)
          DeallocateConnectivity(config[iZone], geometry[iZone][MESH_0], false);
        if (!wrote_surf_file)
          DeallocateConnectivity(config[iZone], geometry[iZone][MESH_0], wrote_surf_file);
      }
    }
    
    /*--- Merge the solution data needed for volume solutions and restarts ---*/
    
    if (rank == MASTER_NODE) cout << "Merging solution in the Master node." << endl;
    MergeSolution(config[iZone], geometry[iZone][MESH_0], solver_container[iZone][MESH_0], iZone);
    
    /*--- Write restart, or Tecplot files using the merged data.
     This data lives only on the master, and these routines are currently
     executed by the master proc alone (as if in serial). ---*/
    
    if (rank == MASTER_NODE) {
      
      /*--- Write a native restart file ---*/
      
      if (rank == MASTER_NODE) cout << "Writing SU2 native restart file." << endl;
      SetRestart(config[iZone], geometry[iZone][MESH_0], solver_container[iZone][MESH_0] , iZone);
      
      if (Wrt_Vol) {
        
        switch (FileFormat) {
            
          case TECPLOT:
            
            /*--- Write a Tecplot ASCII file ---*/
            
            if (rank == MASTER_NODE) cout << "Writing Tecplot ASCII file volume solution file." << endl;
            SetTecplotASCII(config[iZone], geometry[iZone][MESH_0], solver_container[iZone][MESH_0], iZone, val_nZone, false);
            DeallocateConnectivity(config[iZone], geometry[iZone][MESH_0], false);
            break;
            
          case FIELDVIEW:
            
            /*--- Write a FieldView ASCII file ---*/
            
            if (rank == MASTER_NODE) cout << "Writing FieldView ASCII file volume solution file." << endl;
            SetFieldViewASCII(config[iZone], geometry[iZone][MESH_0], iZone, val_nZone);
            DeallocateConnectivity(config[iZone], geometry[iZone][MESH_0], false);
            break;
            
          case TECPLOT_BINARY:
            
            /*--- Write a Tecplot binary solution file ---*/
            
            if (rank == MASTER_NODE) cout << "Writing Tecplot binary volume solution file." << endl;
            SetTecplotBinary_DomainSolution(config[iZone], geometry[iZone][MESH_0], iZone);
            break;
            
          case FIELDVIEW_BINARY:
            
            /*--- Write a FieldView binary file ---*/
            
            if (rank == MASTER_NODE) cout << "Writing FieldView binary file volume solution file." << endl;
            SetFieldViewBinary(config[iZone], geometry[iZone][MESH_0], iZone, val_nZone);
            DeallocateConnectivity(config[iZone], geometry[iZone][MESH_0], false);
            break;
            
          case PARAVIEW:
            
            /*--- Write a Paraview ASCII file ---*/
            
            if (rank == MASTER_NODE) cout << "Writing Paraview ASCII volume solution file." << endl;
            SetParaview_ASCII(config[iZone], geometry[iZone][MESH_0], iZone, val_nZone, false);
            DeallocateConnectivity(config[iZone], geometry[iZone][MESH_0], false);
            break;
            
          default:
            break;
        }
        
      }
      
      if (Wrt_Srf) {
        
        switch (FileFormat) {
            
          case TECPLOT:
            
            /*--- Write a Tecplot ASCII file ---*/
            
            if (rank == MASTER_NODE) cout << "Writing Tecplot ASCII surface solution file." << endl;
            SetTecplotASCII(config[iZone], geometry[iZone][MESH_0], solver_container[iZone][MESH_0] , iZone, val_nZone, true);
            DeallocateConnectivity(config[iZone], geometry[iZone][MESH_0], true);
            break;
            
          case TECPLOT_BINARY:
            
            /*--- Write a Tecplot binary solution file ---*/
            
            if (rank == MASTER_NODE) cout << "Writing Tecplot binary surface solution file." << endl;
            SetTecplotBinary_SurfaceSolution(config[iZone], geometry[iZone][MESH_0], iZone);
            break;
            
          case PARAVIEW:
            
            /*--- Write a Paraview ASCII file ---*/
            
            if (rank == MASTER_NODE) cout << "Writing Paraview ASCII surface solution file." << endl;
            SetParaview_ASCII(config[iZone], geometry[iZone][MESH_0], iZone, val_nZone, true);
            DeallocateConnectivity(config[iZone], geometry[iZone][MESH_0], true);
            break;
            
          default:
            break;
        }
        
      }
      
      /*--- Release memory needed for merging the solution data. ---*/
      
      DeallocateCoordinates(config[iZone], geometry[iZone][MESH_0]);
      DeallocateSolution(config[iZone], geometry[iZone][MESH_0]);
      
    }
    
    /*--- Final broadcast (informing other procs that the base output
     file was written). ---*/
    
#ifdef HAVE_MPI
    SU2_MPI::Bcast(&wrote_base_file, 1, MPI_UNSIGNED_SHORT, MASTER_NODE, MPI_COMM_WORLD);
    SU2_MPI::Bcast(&wrote_surf_file, 1, MPI_UNSIGNED_SHORT, MASTER_NODE, MPI_COMM_WORLD);
#endif
    
  }
}

void COutput::SetBaselineResult_Files(CSolver **solver, CGeometry **geometry, CConfig **config,
                                      unsigned long iExtIter, unsigned short val_nZone) {
  
  int rank = MASTER_NODE;
  int size = SINGLE_NODE;
  
#ifdef HAVE_MPI
  MPI_Comm_rank(MPI_COMM_WORLD, &rank);
  MPI_Comm_size(MPI_COMM_WORLD, &size);
#endif
  
  unsigned short iZone;
  
  for (iZone = 0; iZone < val_nZone; iZone++) {
    
    /*--- Flags identifying the types of files to be written. ---*/
    
    bool Low_MemoryOutput = config[iZone]->GetLow_MemoryOutput();
    bool Wrt_Vol = config[iZone]->GetWrt_Vol_Sol();
    bool Wrt_Srf = config[iZone]->GetWrt_Srf_Sol();
    
    /*--- Get the file output format ---*/
    
    unsigned short FileFormat = config[iZone]->GetOutput_FileFormat();
    
    /*--- Merge the node coordinates and connectivity if necessary. This
     is only performed if a volume solution file is requested, and it
     is active by default. ---*/
    
    if ((Wrt_Vol || Wrt_Srf) && (!Low_MemoryOutput)) {
      if (rank == MASTER_NODE) cout << "Merging connectivities in the Master node." << endl;
      MergeConnectivity(config[iZone], geometry[iZone], iZone);
    }
    
    /*--- Merge the solution data needed for volume solutions and restarts ---*/
    
    if ((Wrt_Vol || Wrt_Srf) && (!Low_MemoryOutput)) {
      if (rank == MASTER_NODE) cout << "Merging solution in the Master node." << endl;
      MergeBaselineSolution(config[iZone], geometry[iZone], solver[iZone], iZone);
    }
    
    /*--- Write restart, Tecplot or Paraview files using the merged data.
     This data lives only on the master, and these routines are currently
     executed by the master proc alone (as if in serial). ---*/
    
    if (!Low_MemoryOutput) {
      
      if (rank == MASTER_NODE) {
        
        if (Wrt_Vol) {
          
          switch (FileFormat) {
              
            case TECPLOT:
              
              /*--- Write a Tecplot ASCII file ---*/
              
              if (rank == MASTER_NODE) cout << "Writing Tecplot ASCII file (volume grid)." << endl;
              SetTecplotASCII(config[iZone], geometry[iZone], solver, iZone, val_nZone, false);
              DeallocateConnectivity(config[iZone], geometry[iZone], false);
              break;
              
            case FIELDVIEW:
              
              /*--- Write a FieldView ASCII file ---*/
              
              if (rank == MASTER_NODE) cout << "Writing FieldView ASCII file (volume grid)." << endl;
              SetFieldViewASCII(config[iZone], geometry[iZone], iZone, val_nZone);
              DeallocateConnectivity(config[iZone], geometry[iZone], false);
              break;
              
            case TECPLOT_BINARY:
              
              /*--- Write a Tecplot binary solution file ---*/
              
              if (rank == MASTER_NODE) cout << "Writing Tecplot Binary file (volume grid)." << endl;
              SetTecplotBinary_DomainMesh(config[iZone], geometry[iZone], iZone);
              SetTecplotBinary_DomainSolution(config[iZone], geometry[iZone], iZone);
              break;
              
            case FIELDVIEW_BINARY:
              
              /*--- Write a binary binary file ---*/
              
              if (rank == MASTER_NODE) cout << "Writing FieldView ASCII file (volume grid)." << endl;
              SetFieldViewBinary(config[iZone], geometry[iZone], iZone, val_nZone);
              DeallocateConnectivity(config[iZone], geometry[iZone], false);
              break;
              
            case PARAVIEW:
              
              /*--- Write a Paraview ASCII file ---*/
              
              if (rank == MASTER_NODE) cout << "Writing Paraview ASCII file (volume grid)." << endl;
              SetParaview_ASCII(config[iZone], geometry[iZone], iZone, val_nZone, false);
              DeallocateConnectivity(config[iZone], geometry[iZone], false);
              break;
              
            default:
              break;
          }
          
        }
        
        if (Wrt_Srf) {
          
          switch (FileFormat) {
              
            case TECPLOT:
              
              /*--- Write a Tecplot ASCII file ---*/
              
              if (rank == MASTER_NODE) cout << "Writing Tecplot ASCII file (surface grid)." << endl;
              SetTecplotASCII(config[iZone], geometry[iZone], solver, iZone, val_nZone, true);
              DeallocateConnectivity(config[iZone], geometry[iZone], true);
              break;
              
            case TECPLOT_BINARY:
              
              /*--- Write a Tecplot binary solution file ---*/
              
              if (rank == MASTER_NODE) cout << "Writing Tecplot Binary file (surface grid)." << endl;
              SetTecplotBinary_SurfaceMesh(config[iZone], geometry[iZone], iZone);
              SetTecplotBinary_SurfaceSolution(config[iZone], geometry[iZone], iZone);
              break;
              
            case PARAVIEW:
              
              /*--- Write a Paraview ASCII file ---*/
              
              if (rank == MASTER_NODE) cout << "Writing Paraview ASCII file (surface grid)." << endl;
              SetParaview_ASCII(config[iZone], geometry[iZone], iZone, val_nZone, true);
              DeallocateConnectivity(config[iZone], geometry[iZone], true);
              break;
              
            default:
              break;
          }
        }
        
        if (FileFormat == TECPLOT_BINARY) {
          if (!wrote_base_file)
            DeallocateConnectivity(config[iZone], geometry[iZone], false);
          if (!wrote_surf_file)
            DeallocateConnectivity(config[iZone], geometry[iZone], wrote_surf_file);
        }
        
        if (Wrt_Vol || Wrt_Srf)
          DeallocateSolution(config[iZone], geometry[iZone]);
      }
      
    }
    
    else {
      
      if (Wrt_Vol) {
        
        if (rank == MASTER_NODE) cout << "Writing Tecplot ASCII file (volume grid)." << endl;
        char buffer_char[50], out_file[MAX_STRING_SIZE];
        
        string filename;
        if (!config[iZone]->GetContinuous_Adjoint()) filename = config[iZone]->GetFlow_FileName();
        else filename = config[iZone]->GetAdj_FileName();
        
        if (size > 1) {
          SPRINTF (buffer_char, "_%d", SU2_TYPE::Int(rank+1));
          filename = filename + buffer_char;
        }
        
        SPRINTF (buffer_char, ".dat");
        strcpy(out_file, filename.c_str()); strcat(out_file, buffer_char);
        SetTecplotASCII_LowMemory(config[iZone], geometry[iZone], solver, out_file, false);
      }
      
      if (Wrt_Srf) {
        
        if (rank == MASTER_NODE) cout << "Writing Tecplot ASCII file (surface grid)." << endl;
        char buffer_char[50], out_file[MAX_STRING_SIZE];
        
        string filename;
        if (!config[iZone]->GetContinuous_Adjoint()) filename = config[iZone]->GetSurfFlowCoeff_FileName();
        else filename = config[iZone]->GetSurfAdjCoeff_FileName();
        
        if (size > 1) {
          SPRINTF (buffer_char, "_%d", SU2_TYPE::Int(rank+1));
          filename = filename + buffer_char;
        }
        
        SPRINTF (buffer_char, ".dat");
        strcpy(out_file, filename.c_str()); strcat(out_file, buffer_char);
        SetTecplotASCII_LowMemory(config[iZone], geometry[iZone], solver, out_file, true);
      }
      
    }
    
    /*--- Final broadcast (informing other procs that the base output
     file was written). ---*/
    
#ifdef HAVE_MPI
    SU2_MPI::Bcast(&wrote_base_file, 1, MPI_UNSIGNED_SHORT, MASTER_NODE, MPI_COMM_WORLD);
#endif
    
  }
}

void COutput::SetMesh_Files(CGeometry **geometry, CConfig **config, unsigned short val_nZone, bool new_file, bool su2_file) {
  
  int rank = MASTER_NODE;
#ifdef HAVE_MPI
  MPI_Comm_rank(MPI_COMM_WORLD, &rank);
#endif
  
  unsigned short iZone;
  
  for (iZone = 0; iZone < val_nZone; iZone++) {
    
    /*--- Flags identifying the types of files to be written. ---*/
    
    bool Wrt_Vol = config[iZone]->GetWrt_Vol_Sol() && config[iZone]->GetVisualize_Deformation();
    bool Wrt_Srf = config[iZone]->GetWrt_Srf_Sol() && config[iZone]->GetVisualize_Deformation();;
    
    /*--- Merge the node coordinates and connectivity if necessary. This
     is only performed if a volume solution file is requested, and it
     is active by default. ---*/
    
    if (rank == MASTER_NODE) cout <<"Merging grid connectivity." << endl;
    MergeConnectivity(config[iZone], geometry[iZone], iZone);
    
    /*--- Merge coordinates of all grid nodes (excluding ghost points).
     The grid coordinates are always merged and included first in the
     restart files. ---*/
    
    if (rank == MASTER_NODE) cout <<"Merging grid coordinates." << endl;
    MergeCoordinates(config[iZone], geometry[iZone]);
    
    /*--- Write restart, Tecplot or Paraview files using the merged data.
     This data lives only on the master, and these routines are currently
     executed by the master proc alone (as if in serial). ---*/
    
    if (rank == MASTER_NODE) {
      
      if (Wrt_Vol) {
        
        if (rank == MASTER_NODE) cout <<"Writing volume mesh file." << endl;
        
        /*--- Write a Tecplot ASCII file ---*/
        if (config[iZone]->GetOutput_FileFormat()==PARAVIEW) SetParaview_MeshASCII(config[iZone], geometry[iZone], iZone,  val_nZone, false,new_file);
        else SetTecplotASCII_Mesh(config[iZone], geometry[iZone], false, new_file);
        
      }
      
      if (Wrt_Srf) {
        
        if (rank == MASTER_NODE) cout <<"Writing surface mesh file." << endl;
        
        /*--- Write a Tecplot ASCII file ---*/
        if (config[iZone]->GetOutput_FileFormat()==PARAVIEW) SetParaview_MeshASCII(config[iZone], geometry[iZone], iZone,  val_nZone, true,new_file);
        else SetTecplotASCII_Mesh(config[iZone], geometry[iZone], true, new_file);
        
        
      }
      
      if (rank == MASTER_NODE) cout <<"Writing .su2 file." << endl;
      
      /*--- Write a .su2 ASCII file ---*/
      
      if (su2_file) SetSU2_MeshASCII(config[iZone], geometry[iZone]);
      
      /*--- Deallocate connectivity ---*/
      
      DeallocateConnectivity(config[iZone], geometry[iZone], true);
      
    }
    
    /*--- Final broadcast (informing other procs that the base output
     file was written). ---*/
    
#ifdef HAVE_MPI
    SU2_MPI::Bcast(&wrote_base_file, 1, MPI_UNSIGNED_SHORT, MASTER_NODE, MPI_COMM_WORLD);
#endif
    
  }
}

void COutput::SetMassFlowRate(CSolver *solver_container, CGeometry *geometry, CConfig *config) {
  unsigned short iDim, iMarker_monitor, iMarker;
  unsigned long iVertex, iPoint;
  su2double Vector[3], Total_Mdot=0.0;
  unsigned short nDim = geometry->GetnDim();
  
  for (iMarker = 0; iMarker< config->GetnMarker_All(); iMarker++) {
    iMarker_monitor = config->GetMarker_All_Monitoring(iMarker);
    if (iMarker_monitor){
      for (iVertex = 0; iVertex < geometry->nVertex[ iMarker ]; iVertex++) {
        iPoint = geometry->vertex[iMarker][iVertex]->GetNode();
        
        if (geometry->node[iPoint]->GetDomain()) {
          geometry->vertex[iMarker][iVertex]->GetNormal(Vector);
          
          for (iDim = 0; iDim < nDim; iDim++)
            Total_Mdot -= Vector[iDim]*(solver_container->node[iPoint]->GetSolution(iDim+1));
        }
      }
    }
  }
  
#ifdef HAVE_MPI
  /*--- Add AllBound information using all the nodes ---*/
  su2double My_Total_Mdot    = Total_Mdot;    Total_Mdot = 0.0;
  SU2_MPI::Allreduce(&My_Total_Mdot, &Total_Mdot, 1, MPI_DOUBLE, MPI_SUM, MPI_COMM_WORLD);
#endif
  /*--- Set the output: reusing same variable from OneDimensionalOutput code ---*/
  solver_container->SetOneD_MassFlowRate(Total_Mdot);
}

void COutput::OneDimensionalOutput(CSolver *solver_container, CGeometry *geometry, CConfig *config) {
  
  unsigned long iVertex, iPoint;
  unsigned short iDim, iMarker, Out1D;
  su2double *Normal = NULL, Area = 0.0, UnitNormal[3],
  Tot_Pressure, Mach, Temperature, Pressure = 0.0, Velocity2, Enthalpy, RhoUA, U,// local values at each node (Velocity2 = V^2). U = normal velocity
  AveragePt = 0.0, AverageMach = 0.0, AverageTemperature = 0.0, MassFlowRate = 0.0, // Area Averaged value ( sum / A )
  VelocityRef = 0.0, EnthalpyRef = 0.0, DensityRef = 0.0, PressureRef = 0.0; // Flux conserved values. TemperatureRef follows ideal gas
  su2double TotalArea=0.0;
  
  bool compressible = (config->GetKind_Regime() == COMPRESSIBLE);
  bool incompressible = (config->GetKind_Regime() == INCOMPRESSIBLE);
  bool freesurface = (config->GetKind_Regime() == FREESURFACE);
  su2double Gamma = config->GetGamma();
  unsigned short nDim = geometry->GetnDim();
  
  
  /*--- Loop over the markers ---*/
  
  for (iMarker = 0; iMarker < config->GetnMarker_All(); iMarker++) {
    
    Out1D = config->GetMarker_All_Out_1D(iMarker);
    
    /*--- Loop over the vertices to compute the output ---*/
    
    
    if (Out1D == YES) {
      
      for (iVertex = 0; iVertex < geometry->GetnVertex(iMarker); iVertex++) {
        
        iPoint = geometry->vertex[iMarker][iVertex]->GetNode();
        
        /*--- Find the normal direction ---*/
        
        if (geometry->node[iPoint]->GetDomain()) {
          
          
          /*--- Compute area, and unitary normal ---*/
          Normal = geometry->vertex[iMarker][iVertex]->GetNormal();
          Area = 0.0; for (iDim = 0; iDim < nDim; iDim++) Area += Normal[iDim]*Normal[iDim]; Area = sqrt(Area);
          for (iDim = 0; iDim < nDim; iDim++) UnitNormal[iDim] = -Normal[iDim]/Area;
          
          if (compressible)                    Pressure = solver_container->node[iPoint]->GetPressure();
          if (incompressible || freesurface)   Pressure = solver_container->node[iPoint]->GetPressureInc();
          
          /*-- Find velocity normal to the marked surface/opening --*/
          
          U = 0.0; RhoUA = 0.0;
          for (iDim = 0; iDim < geometry->GetnDim(); iDim++) {
            U += UnitNormal[iDim]*solver_container->node[iPoint]->GetVelocity(iDim);
            RhoUA -=Normal[iDim]*solver_container->node[iPoint]->GetSolution(iDim+1);
          }
          
          Enthalpy = solver_container->node[iPoint]->GetEnthalpy();
          Velocity2 = solver_container->node[iPoint]->GetVelocity2();
          Temperature = solver_container->node[iPoint]->GetTemperature();
          
          Mach = (sqrt(Velocity2))/ solver_container->node[iPoint]->GetSoundSpeed();
          if (incompressible)
          Tot_Pressure = Pressure + 0.5*solver_container->node[iPoint]->GetDensity()*Velocity2;
          else
            Tot_Pressure = Pressure*pow((1.0+((Gamma-1.0)/2.0)*pow(Mach, 2.0)),( Gamma/(Gamma-1.0) ) );
          
          
          AveragePt += Tot_Pressure * Area;
          TotalArea += Area;
          AverageMach += Mach*Area;
          PressureRef += Pressure * Area;
          AverageTemperature += Temperature*Area;
          MassFlowRate += RhoUA; // RhoU is rho * vn * Area
          VelocityRef+=RhoUA*U*U; // rho u A
          EnthalpyRef+=RhoUA*Enthalpy;
          
        }
      }
      
    }
    
  }
  
#ifdef HAVE_MPI
  
  /*--- Add AllBound information using all the nodes ---*/
  
  su2double My_Area                = TotalArea;          TotalArea = 0.0;
  su2double My_AveragePt           = AveragePt;          AveragePt = 0.0;
  su2double My_AverageMach         = AverageMach;        AverageMach = 0.0;
  su2double My_AverageTemperature  = AverageTemperature; AverageTemperature = 0.0;
  su2double My_MassFlowRate        = MassFlowRate;       MassFlowRate = 0.0;
  su2double My_PressureRef         = PressureRef;        PressureRef = 0.0;
  su2double My_VelocityRef         = VelocityRef;        VelocityRef = 0.0;
  su2double My_EnthalpyRef         = EnthalpyRef;        EnthalpyRef = 0.0;
  su2double My_DensityRef          = DensityRef;         DensityRef = 0.0;
  
  SU2_MPI::Allreduce(&My_Area, &TotalArea, 1, MPI_DOUBLE, MPI_SUM, MPI_COMM_WORLD);
  SU2_MPI::Allreduce(&My_AveragePt, &AveragePt, 1, MPI_DOUBLE, MPI_SUM, MPI_COMM_WORLD);
  SU2_MPI::Allreduce(&My_AverageMach, &AverageMach, 1, MPI_DOUBLE, MPI_SUM, MPI_COMM_WORLD);
  SU2_MPI::Allreduce(&My_AverageTemperature, &AverageTemperature, 1, MPI_DOUBLE, MPI_SUM, MPI_COMM_WORLD);
  SU2_MPI::Allreduce(&My_MassFlowRate, &MassFlowRate, 1, MPI_DOUBLE, MPI_SUM, MPI_COMM_WORLD);
  SU2_MPI::Allreduce(&My_PressureRef, &PressureRef, 1, MPI_DOUBLE, MPI_SUM, MPI_COMM_WORLD);
  SU2_MPI::Allreduce(&My_VelocityRef, &VelocityRef, 1, MPI_DOUBLE, MPI_SUM, MPI_COMM_WORLD);
  SU2_MPI::Allreduce(&My_EnthalpyRef , &EnthalpyRef , 1, MPI_DOUBLE, MPI_SUM, MPI_COMM_WORLD);
  SU2_MPI::Allreduce(&My_DensityRef , &DensityRef , 1, MPI_DOUBLE, MPI_SUM, MPI_COMM_WORLD);
  
#endif
  
  /*--- Set the 1D output ---*/
  /*--- DensityRef depends on the final values of other flux avg variables ---*/
  VelocityRef=sqrt(VelocityRef/MassFlowRate);
  PressureRef=PressureRef/TotalArea;
  EnthalpyRef=EnthalpyRef/MassFlowRate;
  DensityRef =PressureRef*Gamma/(Gamma-1)/(EnthalpyRef-0.5*VelocityRef*VelocityRef);
  
  /*Area averaged values*/
  solver_container->SetOneD_TotalPress(AveragePt/TotalArea);
  solver_container->SetOneD_Mach(AverageMach/TotalArea);
  solver_container->SetOneD_Temp(AverageTemperature/TotalArea);
  solver_container->SetOneD_MassFlowRate(MassFlowRate);
  
  /*Flux averaged values*/
  solver_container->SetOneD_FluxAvgPress(PressureRef);
  solver_container->SetOneD_FluxAvgDensity(DensityRef);
  solver_container->SetOneD_FluxAvgVelocity(VelocityRef);
  solver_container->SetOneD_FluxAvgEntalpy(EnthalpyRef);
  
}

void COutput::SetForceSections(CSolver *solver_container, CGeometry *geometry, CConfig *config, unsigned long iExtIter) {
  
  short iSection, nSection;
  unsigned long iVertex, iPoint;
  su2double *Plane_P0, *Plane_Normal, MinPlane, MaxPlane, *CPressure, MinXCoord, MaxXCoord, Force[3], ForceInviscid[3],
  MomentInviscid[3] = {0.0,0.0,0.0}, MomentDist[3] = {0.0,0.0,0.0}, RefDensity, RefPressure, RefAreaCoeff, *Velocity_Inf, Gas_Constant, Mach2Vel, Mach_Motion, Gamma, RefVel2 = 0.0, factor, NDPressure, *Origin, RefLengthMoment, Alpha, Beta, CDrag_Inv, CLift_Inv, CMy_Inv;
  vector<su2double> Xcoord_Airfoil, Ycoord_Airfoil, Zcoord_Airfoil, Pressure_Airfoil;
  string Marker_Tag, Slice_Filename, Slice_Ext;
  ofstream Cp_File;
  unsigned short iDim;
  
  bool grid_movement = config->GetGrid_Movement();
  bool compressible = (config->GetKind_Regime() == COMPRESSIBLE);
  bool incompressible = (config->GetKind_Regime() == INCOMPRESSIBLE);
  bool freesurface = (config->GetKind_Regime() == FREESURFACE);
  
  Plane_P0 = new su2double [3];
  Plane_Normal = new su2double [3];
  CPressure = new su2double[geometry->GetnPoint()];
  
  /*--- Compute some reference quantities and necessary values ---*/
  RefDensity = solver_container->GetDensity_Inf();
  RefPressure = solver_container->GetPressure_Inf();
  RefAreaCoeff = config->GetRefAreaCoeff();
  Velocity_Inf = solver_container->GetVelocity_Inf();
  Gamma = config->GetGamma();
  Origin = config->GetRefOriginMoment(0);
  RefLengthMoment  = config->GetRefLengthMoment();
  Alpha            = config->GetAoA()*PI_NUMBER/180.0;
  Beta             = config->GetAoS()*PI_NUMBER/180.0;
  
  if (grid_movement) {
    Gas_Constant = config->GetGas_ConstantND();
    Mach2Vel = sqrt(Gamma*Gas_Constant*config->GetTemperature_FreeStreamND());
    Mach_Motion = config->GetMach_Motion();
    RefVel2 = (Mach_Motion*Mach2Vel)*(Mach_Motion*Mach2Vel);
  }
  else {
    RefVel2 = 0.0;
    for (iDim = 0; iDim < geometry->GetnDim(); iDim++)
      RefVel2  += Velocity_Inf[iDim]*Velocity_Inf[iDim];
  }
  factor = 1.0 / (0.5*RefDensity*RefAreaCoeff*RefVel2);
  
  int rank = MASTER_NODE;
#ifdef HAVE_MPI
  MPI_Comm_rank(MPI_COMM_WORLD, &rank);
#endif
  
  if (geometry->GetnDim() == 3) {
    
    /*--- Copy the pressure to an auxiliar structure ---*/
    
    for (iPoint = 0; iPoint < geometry->GetnPoint(); iPoint++) {
      if (compressible) {
        CPressure[iPoint] = (solver_container->node[iPoint]->GetPressure() - RefPressure)*factor*RefAreaCoeff;
      }
      if (incompressible || freesurface) {
        CPressure[iPoint] = (solver_container->node[iPoint]->GetPressureInc() - RefPressure)*factor*RefAreaCoeff;
      }
    }
    
    nSection = config->GetnSections();
    
    for (iSection = 0; iSection < nSection; iSection++) {
      
      /*--- Read the values from the config file ---*/
      
      MinPlane = config->GetSection_Location(0); MaxPlane = config->GetSection_Location(1);
      MinXCoord = -1E6; MaxXCoord = 1E6;
      
      Plane_Normal[0] = 0.0;    Plane_P0[0] = 0.0;
      Plane_Normal[1] = 0.0;    Plane_P0[1] = 0.0;
      Plane_Normal[2] = 0.0;    Plane_P0[2] = 0.0;
      
      Plane_Normal[config->GetAxis_Orientation()] = 1.0;
      Plane_P0[config->GetAxis_Orientation()] = MinPlane + iSection*(MaxPlane - MinPlane)/su2double(nSection-1);
      
      /*--- Compute the airfoil sections (note that we feed in the Cp) ---*/
      
      geometry->ComputeAirfoil_Section(Plane_P0, Plane_Normal,
                                       MinXCoord, MaxXCoord, CPressure,
                                       Xcoord_Airfoil, Ycoord_Airfoil,
                                       Zcoord_Airfoil, Pressure_Airfoil, true,
                                       config);
      
      if ((rank == MASTER_NODE) && (Xcoord_Airfoil.size() == 0)) {
        cout << "Please check the config file, the section "<< iSection+1 <<" has not been detected." << endl;
      }
      
      /*--- Output the pressure on each section (tecplot format) ---*/
      
      if ((rank == MASTER_NODE) && (Xcoord_Airfoil.size() != 0)) {
        
        /*--- Write Cp at each section ---*/
        
        ofstream Cp_File;
        if (iSection == 0) {
          Cp_File.open("cp_sections.dat", ios::out);
          Cp_File << "TITLE = \"Airfoil sections\"" << "\n";
          Cp_File << "VARIABLES = \"X\",\"Y\",\"Z\",\"Cp\"" << "\n";
        }
        else Cp_File.open("cp_sections.dat", ios::app);
        
        Cp_File << "ZONE T=\"SECTION_"<< (iSection+1) << "\", NODES= "<< Xcoord_Airfoil.size() << ", ELEMENTS= " << Xcoord_Airfoil.size()-1 << ", DATAPACKING= POINT, ZONETYPE= FELINESEG" << "\n";
        
        /*--- Coordinates and pressure value ---*/
        
        if (config->GetSystemMeasurements() == SI) {
          for (iVertex = 0; iVertex < Xcoord_Airfoil.size(); iVertex++) {
            Cp_File << Xcoord_Airfoil[iVertex] <<" "<< Ycoord_Airfoil[iVertex] <<" "<< Zcoord_Airfoil[iVertex] <<" "<< Pressure_Airfoil[iVertex] <<  "\n";
          }
        }
        if (config->GetSystemMeasurements() == US) {
          for (iVertex = 0; iVertex < Xcoord_Airfoil.size(); iVertex++) {
            Cp_File << Xcoord_Airfoil[iVertex]*12.0 <<" "<< Ycoord_Airfoil[iVertex]*12.0 <<" "<< Zcoord_Airfoil[iVertex]*12.0 <<" "<< Pressure_Airfoil[iVertex] <<  "\n";
          }
        }
        
        /*--- Basic conectivity ---*/
        
        for (iVertex = 1; iVertex < Xcoord_Airfoil.size(); iVertex++) {
          Cp_File << iVertex << "\t" << iVertex+1 << "\n";
        }
        
        Cp_File.close();
        
        
        /*--- Compute load distribution ---*/
        
        ForceInviscid[0] = 0.0; ForceInviscid[1] = 0.0; ForceInviscid[2] = 0.0; MomentInviscid[1] = 0.0;
        
        for (iVertex = 0; iVertex < Xcoord_Airfoil.size()-1; iVertex++) {
          
          NDPressure = 0.5*(Pressure_Airfoil[iVertex]+Pressure_Airfoil[iVertex+1]);
          
          Force[0] = -(Zcoord_Airfoil[iVertex+1] - Zcoord_Airfoil[iVertex])*NDPressure;
          Force[1] = 0.0;
          Force[2] = (Xcoord_Airfoil[iVertex+1] - Xcoord_Airfoil[iVertex])*NDPressure;
          
          ForceInviscid[0] += Force[0];
          ForceInviscid[1] += Force[1];
          ForceInviscid[2] += Force[2];
          
          MomentDist[0] = 0.5*(Xcoord_Airfoil[iVertex] + Xcoord_Airfoil[iVertex+1]) - Origin[0];
          MomentDist[1] = 0.5*(Ycoord_Airfoil[iVertex] + Ycoord_Airfoil[iVertex+1]) - Origin[1];
          MomentDist[2] = 0.5*(Zcoord_Airfoil[iVertex] + Zcoord_Airfoil[iVertex+1]) - Origin[3];
          
          MomentInviscid[1] += (Force[0]*MomentDist[2]-Force[2]*MomentDist[0])/RefLengthMoment;
          
        }
        
        CLift_Inv = fabs( -ForceInviscid[0]*sin(Alpha) + ForceInviscid[2]*cos(Alpha));
        CDrag_Inv = fabs( ForceInviscid[0]*cos(Alpha)*cos(Beta) + ForceInviscid[1]*sin(Beta) + ForceInviscid[2]*sin(Alpha)*cos(Beta));
        CMy_Inv = MomentInviscid[1];
        
        
        /*--- Write load distribution ---*/
        
        ofstream Load_File;
        if (iSection == 0) {
          Load_File.open("load_distribution.dat", ios::out);
          Load_File << "TITLE = \"Load distribution\"" << "\n";
          Load_File << "VARIABLES = \"Y\",\"C<sub>L</sub>\",\"C<sub>D</sub>\",\"C<supb>My</sub>\"" << "\n";
          Load_File << "ZONE T=\"Wing load distribution\", NODES= "<< nSection << ", ELEMENTS= " << nSection-1 << ", DATAPACKING= POINT, ZONETYPE= FELINESEG" << "\n";
        }
        else Load_File.open("load_distribution.dat", ios::app);
        
        /*--- Coordinates and pressure value ---*/
        
        Load_File << Ycoord_Airfoil[0] <<" "<< CLift_Inv <<" "<< CDrag_Inv  <<" "<< CMy_Inv << "\n";
        
        /*--- Basic conectivity ---*/
        
        if (iSection == nSection-1) {
          for (iSection = 1; iSection < nSection; iSection++) {
            Load_File << iSection << "\t" << iSection+1 << "\n";
          }
        }
        
        Load_File.close();
        
        
      }
      
    }
    
    
  }
  
  /*--- Delete dynamically allocated memory ---*/
  
  delete [] Plane_P0;
  delete [] Plane_Normal;
  delete [] CPressure;
  
}

void COutput::SetCp_InverseDesign(CSolver *solver_container, CGeometry *geometry, CConfig *config, unsigned long iExtIter) {
  
  unsigned short iMarker, icommas, Boundary, iDim;
  unsigned long iVertex, iPoint, (*Point2Vertex)[2], nPointLocal = 0, nPointGlobal = 0;
  su2double XCoord, YCoord, ZCoord, Pressure, PressureCoeff = 0, Cp, CpTarget, *Normal = NULL, Area, PressDiff;
  bool *PointInDomain;
  string text_line, surfCp_filename;
  ifstream Surface_file;
  char buffer[50], cstr[200];
  
  
  nPointLocal = geometry->GetnPoint();
#ifdef HAVE_MPI
  SU2_MPI::Allreduce(&nPointLocal, &nPointGlobal, 1, MPI_UNSIGNED_LONG, MPI_SUM, MPI_COMM_WORLD);
#else
  nPointGlobal = nPointLocal;
#endif
  
  Point2Vertex = new unsigned long[nPointGlobal][2];
  PointInDomain = new bool[nPointGlobal];
  
  for (iPoint = 0; iPoint < nPointGlobal; iPoint ++)
    PointInDomain[iPoint] = false;
  
  for (iMarker = 0; iMarker < config->GetnMarker_All(); iMarker++) {
    Boundary   = config->GetMarker_All_KindBC(iMarker);
    
    if ((Boundary == EULER_WALL             ) ||
        (Boundary == HEAT_FLUX              ) ||
        (Boundary == ISOTHERMAL             ) ||
        (Boundary == NEARFIELD_BOUNDARY)) {
      for (iVertex = 0; iVertex < geometry->GetnVertex(iMarker); iVertex++) {
        
        /*--- The Pressure file uses the global numbering ---*/
        
#ifndef HAVE_MPI
        iPoint = geometry->vertex[iMarker][iVertex]->GetNode();
#else
        iPoint = geometry->node[geometry->vertex[iMarker][iVertex]->GetNode()]->GetGlobalIndex();
#endif
        
        if (geometry->vertex[iMarker][iVertex]->GetNode() < geometry->GetnPointDomain()) {
          Point2Vertex[iPoint][0] = iMarker;
          Point2Vertex[iPoint][1] = iVertex;
          PointInDomain[iPoint] = true;
          solver_container->SetCPressureTarget(iMarker, iVertex, 0.0);
        }
        
      }
    }
  }
  
  /*--- Prepare to read the surface pressure files (CSV) ---*/
  
  surfCp_filename = "TargetCp";
  strcpy (cstr, surfCp_filename.c_str());
  
  /*--- Write file name with extension if unsteady or steady ---*/
  
  if ((config->GetUnsteady_Simulation() && config->GetWrt_Unsteady()) ||
      (config->GetUnsteady_Simulation() == TIME_SPECTRAL)) {
    if ((SU2_TYPE::Int(iExtIter) >= 0)    && (SU2_TYPE::Int(iExtIter) < 10))    SPRINTF (buffer, "_0000%d.dat", SU2_TYPE::Int(iExtIter));
    if ((SU2_TYPE::Int(iExtIter) >= 10)   && (SU2_TYPE::Int(iExtIter) < 100))   SPRINTF (buffer, "_000%d.dat",  SU2_TYPE::Int(iExtIter));
    if ((SU2_TYPE::Int(iExtIter) >= 100)  && (SU2_TYPE::Int(iExtIter) < 1000))  SPRINTF (buffer, "_00%d.dat",   SU2_TYPE::Int(iExtIter));
    if ((SU2_TYPE::Int(iExtIter) >= 1000) && (SU2_TYPE::Int(iExtIter) < 10000)) SPRINTF (buffer, "_0%d.dat",    SU2_TYPE::Int(iExtIter));
    if (SU2_TYPE::Int(iExtIter) >= 10000) SPRINTF (buffer, "_%d.dat", SU2_TYPE::Int(iExtIter));
  }
  else
    SPRINTF (buffer, ".dat");
  
  strcat (cstr, buffer);
  
  /*--- Read the surface pressure file ---*/
  
  string::size_type position;
  
  Surface_file.open(cstr, ios::in);
  
  if (!(Surface_file.fail())) {
    
    getline(Surface_file, text_line);
    
    while (getline(Surface_file, text_line)) {
      for (icommas = 0; icommas < 50; icommas++) {
        position = text_line.find( ",", 0 );
        if (position!=string::npos) text_line.erase (position,1);
      }
      stringstream  point_line(text_line);
      
      if (geometry->GetnDim() == 2) point_line >> iPoint >> XCoord >> YCoord >> Pressure >> PressureCoeff;
      if (geometry->GetnDim() == 3) point_line >> iPoint >> XCoord >> YCoord >> ZCoord >> Pressure >> PressureCoeff;
      
      if (PointInDomain[iPoint]) {
        
        /*--- Find the vertex for the Point and Marker ---*/
        
        iMarker = Point2Vertex[iPoint][0];
        iVertex = Point2Vertex[iPoint][1];
        
        solver_container->SetCPressureTarget(iMarker, iVertex, PressureCoeff);
        
      }
      
    }
    
    Surface_file.close();
    
  }
  
  /*--- Compute the pressure difference ---*/
  
  PressDiff = 0.0;
  for (iMarker = 0; iMarker < config->GetnMarker_All(); iMarker++) {
    Boundary   = config->GetMarker_All_KindBC(iMarker);
    
    if ((Boundary == EULER_WALL             ) ||
        (Boundary == HEAT_FLUX              ) ||
        (Boundary == ISOTHERMAL             ) ||
        (Boundary == NEARFIELD_BOUNDARY)) {
      for (iVertex = 0; iVertex < geometry->GetnVertex(iMarker); iVertex++) {
        
        Normal = geometry->vertex[iMarker][iVertex]->GetNormal();
        
        Cp = solver_container->GetCPressure(iMarker, iVertex);
        CpTarget = solver_container->GetCPressureTarget(iMarker, iVertex);
        
        Area = 0.0;
        for (iDim = 0; iDim < geometry->GetnDim(); iDim++)
          Area += Normal[iDim]*Normal[iDim];
        Area = sqrt(Area);
        
        PressDiff += Area * (CpTarget - Cp) * (CpTarget - Cp);
      }
      
    }
  }
  
#ifdef HAVE_MPI
  su2double MyPressDiff = PressDiff;   PressDiff = 0.0;
  SU2_MPI::Allreduce(&MyPressDiff, &PressDiff, 1, MPI_DOUBLE, MPI_SUM, MPI_COMM_WORLD);
#endif
  
  /*--- Update the total Cp difference coeffient ---*/
  
  solver_container->SetTotal_CpDiff(PressDiff);
  
  delete [] Point2Vertex;
  delete [] PointInDomain;
  
}

void COutput::SetHeat_InverseDesign(CSolver *solver_container, CGeometry *geometry, CConfig *config, unsigned long iExtIter) {
  
  unsigned short iMarker, icommas, Boundary, iDim;
  unsigned long iVertex, iPoint, (*Point2Vertex)[2], nPointLocal = 0, nPointGlobal = 0;
  su2double XCoord, YCoord, ZCoord, PressureCoeff, HeatFlux = 0.0, HeatFluxDiff, HeatFluxTarget, *Normal = NULL, Area,
  Pressure, Cf;
  bool *PointInDomain;
  string text_line, surfHeatFlux_filename;
  ifstream Surface_file;
  char buffer[50], cstr[200];
  
  
  nPointLocal = geometry->GetnPoint();
#ifdef HAVE_MPI
  SU2_MPI::Allreduce(&nPointLocal, &nPointGlobal, 1, MPI_UNSIGNED_LONG, MPI_SUM, MPI_COMM_WORLD);
#else
  nPointGlobal = nPointLocal;
#endif
  
  Point2Vertex = new unsigned long[nPointGlobal][2];
  PointInDomain = new bool[nPointGlobal];
  
  for (iPoint = 0; iPoint < nPointGlobal; iPoint ++)
    PointInDomain[iPoint] = false;
  
  for (iMarker = 0; iMarker < config->GetnMarker_All(); iMarker++) {
    Boundary   = config->GetMarker_All_KindBC(iMarker);
    
    if ((Boundary == EULER_WALL             ) ||
        (Boundary == HEAT_FLUX              ) ||
        (Boundary == ISOTHERMAL             ) ||
        (Boundary == NEARFIELD_BOUNDARY)) {
      for (iVertex = 0; iVertex < geometry->GetnVertex(iMarker); iVertex++) {
        
        /*--- The Pressure file uses the global numbering ---*/
        
#ifndef HAVE_MPI
        iPoint = geometry->vertex[iMarker][iVertex]->GetNode();
#else
        iPoint = geometry->node[geometry->vertex[iMarker][iVertex]->GetNode()]->GetGlobalIndex();
#endif
        
        if (geometry->vertex[iMarker][iVertex]->GetNode() < geometry->GetnPointDomain()) {
          Point2Vertex[iPoint][0] = iMarker;
          Point2Vertex[iPoint][1] = iVertex;
          PointInDomain[iPoint] = true;
          solver_container->SetHeatFluxTarget(iMarker, iVertex, 0.0);
        }
      }
    }
  }
  
  /*--- Prepare to read the surface pressure files (CSV) ---*/
  
  surfHeatFlux_filename = "TargetHeatFlux";
  strcpy (cstr, surfHeatFlux_filename.c_str());
  
  /*--- Write file name with extension if unsteady or steady ---*/
  
  if ((config->GetUnsteady_Simulation() && config->GetWrt_Unsteady()) ||
      (config->GetUnsteady_Simulation() == TIME_SPECTRAL)) {
    if ((SU2_TYPE::Int(iExtIter) >= 0)    && (SU2_TYPE::Int(iExtIter) < 10))    SPRINTF (buffer, "_0000%d.dat", SU2_TYPE::Int(iExtIter));
    if ((SU2_TYPE::Int(iExtIter) >= 10)   && (SU2_TYPE::Int(iExtIter) < 100))   SPRINTF (buffer, "_000%d.dat",  SU2_TYPE::Int(iExtIter));
    if ((SU2_TYPE::Int(iExtIter) >= 100)  && (SU2_TYPE::Int(iExtIter) < 1000))  SPRINTF (buffer, "_00%d.dat",   SU2_TYPE::Int(iExtIter));
    if ((SU2_TYPE::Int(iExtIter) >= 1000) && (SU2_TYPE::Int(iExtIter) < 10000)) SPRINTF (buffer, "_0%d.dat",    SU2_TYPE::Int(iExtIter));
    if (SU2_TYPE::Int(iExtIter) >= 10000) SPRINTF (buffer, "_%d.dat", SU2_TYPE::Int(iExtIter));
  }
  else
    SPRINTF (buffer, ".dat");
  
  strcat (cstr, buffer);
  
  /*--- Read the surface pressure file ---*/
  
  string::size_type position;
  
  Surface_file.open(cstr, ios::in);
  
  if (!(Surface_file.fail())) {
    
    getline(Surface_file, text_line);
    
    while (getline(Surface_file, text_line)) {
      for (icommas = 0; icommas < 50; icommas++) {
        position = text_line.find( ",", 0 );
        if (position!=string::npos) text_line.erase (position,1);
      }
      stringstream  point_line(text_line);
      
      if (geometry->GetnDim() == 2) point_line >> iPoint >> XCoord >> YCoord >> Pressure >> PressureCoeff >> Cf >> HeatFlux;
      if (geometry->GetnDim() == 3) point_line >> iPoint >> XCoord >> YCoord >> ZCoord >> Pressure >> PressureCoeff >> Cf >> HeatFlux;
      
      if (PointInDomain[iPoint]) {
        
        /*--- Find the vertex for the Point and Marker ---*/
        
        iMarker = Point2Vertex[iPoint][0];
        iVertex = Point2Vertex[iPoint][1];
        
        solver_container->SetHeatFluxTarget(iMarker, iVertex, HeatFlux);
        
      }
      
    }
    
    Surface_file.close();
  }
  
  /*--- Compute the pressure difference ---*/
  
  HeatFluxDiff = 0.0;
  for (iMarker = 0; iMarker < config->GetnMarker_All(); iMarker++) {
    Boundary   = config->GetMarker_All_KindBC(iMarker);
    
    if ((Boundary == EULER_WALL             ) ||
        (Boundary == HEAT_FLUX              ) ||
        (Boundary == ISOTHERMAL             ) ||
        (Boundary == NEARFIELD_BOUNDARY)) {
      for (iVertex = 0; iVertex < geometry->GetnVertex(iMarker); iVertex++) {
        
        Normal = geometry->vertex[iMarker][iVertex]->GetNormal();
        
        HeatFlux = solver_container->GetHeatFlux(iMarker, iVertex);
        HeatFluxTarget = solver_container->GetHeatFluxTarget(iMarker, iVertex);
        
        Area = 0.0;
        for (iDim = 0; iDim < geometry->GetnDim(); iDim++)
          Area += Normal[iDim]*Normal[iDim];
        Area = sqrt(Area);
        
        HeatFluxDiff += Area * (HeatFluxTarget - HeatFlux) * (HeatFluxTarget - HeatFlux);
        
      }
      
    }
  }
  
#ifdef HAVE_MPI
  su2double MyHeatFluxDiff = HeatFluxDiff;   HeatFluxDiff = 0.0;
  SU2_MPI::Allreduce(&MyHeatFluxDiff, &HeatFluxDiff, 1, MPI_DOUBLE, MPI_SUM, MPI_COMM_WORLD);
#endif
  
  /*--- Update the total HeatFlux difference coeffient ---*/
  
  solver_container->SetTotal_HeatFluxDiff(HeatFluxDiff);
  
  delete [] Point2Vertex;
  delete [] PointInDomain;
  
}

void COutput::SetEquivalentArea(CSolver *solver_container, CGeometry *geometry, CConfig *config, unsigned long iExtIter) {
  
  ofstream EquivArea_file, FuncGrad_file;
  unsigned short iMarker = 0, iDim;
  short *AzimuthalAngle = NULL;
  su2double Gamma, auxXCoord, auxYCoord, auxZCoord, InverseDesign = 0.0, DeltaX, Coord_i, Coord_j, jp1Coord, *Coord = NULL, MeanFuntion,
  *Face_Normal = NULL, auxArea, auxPress, Mach, Beta, R_Plane, Pressure_Inf,
  ModVelocity_Inf, Velocity_Inf[3], factor, *Xcoord = NULL, *Ycoord = NULL, *Zcoord = NULL,
  *Pressure = NULL, *FaceArea = NULL, *EquivArea = NULL, *TargetArea = NULL, *NearFieldWeight = NULL,
  *Weight = NULL, jFunction, jp1Function;
  unsigned long jVertex, iVertex, iPoint, nVertex_NearField = 0, auxPoint,
  *IdPoint = NULL, *IdDomain = NULL, auxDomain;
  unsigned short iPhiAngle;
  ofstream NearFieldEA_file; ifstream TargetEA_file;
  
  su2double XCoordBegin_OF = config->GetEA_IntLimit(0);
  su2double XCoordEnd_OF = config->GetEA_IntLimit(1);
  
  unsigned short nDim = geometry->GetnDim();
  su2double AoA = -(config->GetAoA()*PI_NUMBER/180.0);
  su2double EAScaleFactor = config->GetEA_ScaleFactor(); // The EA Obj. Func. should be ~ force based Obj. Func.
  
  int rank = MESH_0;
  
  Mach  = config->GetMach();
  Gamma = config->GetGamma();
  Beta = sqrt(Mach*Mach-1.0);
  R_Plane = fabs(config->GetEA_IntLimit(2));
  Pressure_Inf = config->GetPressure_FreeStreamND();
  Velocity_Inf[0] = config->GetVelocity_FreeStreamND()[0];
  Velocity_Inf[1] = config->GetVelocity_FreeStreamND()[1];
  Velocity_Inf[2] = config->GetVelocity_FreeStreamND()[2];
  ModVelocity_Inf = 0;
  for (iDim = 0; iDim < 3; iDim++)
    ModVelocity_Inf += Velocity_Inf[iDim] * Velocity_Inf[iDim];
  
  factor = 4.0*sqrt(2.0*Beta*R_Plane) / (Gamma*Pressure_Inf*Mach*Mach);
  
#ifndef HAVE_MPI
  
  /*--- Compute the total number of points on the near-field ---*/
  
  nVertex_NearField = 0;
  for (iMarker = 0; iMarker < config->GetnMarker_All(); iMarker++)
    if (config->GetMarker_All_KindBC(iMarker) == NEARFIELD_BOUNDARY)
      for (iVertex = 0; iVertex < geometry->GetnVertex(iMarker); iVertex++) {
        iPoint = geometry->vertex[iMarker][iVertex]->GetNode();
        Face_Normal = geometry->vertex[iMarker][iVertex]->GetNormal();
        Coord = geometry->node[iPoint]->GetCoord();
        
        /*--- Using Face_Normal(z), and Coord(z) we identify only a surface,
         note that there are 2 NEARFIELD_BOUNDARY surfaces ---*/
        
        if ((Face_Normal[nDim-1] > 0.0) && (Coord[nDim-1] < 0.0)) nVertex_NearField ++;
      }
  
  /*--- Create an array with all the coordinates, points, pressures, face area,
   equivalent area, and nearfield weight ---*/
  
  Xcoord = new su2double[nVertex_NearField];
  Ycoord = new su2double[nVertex_NearField];
  Zcoord = new su2double[nVertex_NearField];
  AzimuthalAngle = new short[nVertex_NearField];
  IdPoint = new unsigned long[nVertex_NearField];
  IdDomain = new unsigned long[nVertex_NearField];
  Pressure = new su2double[nVertex_NearField];
  FaceArea = new su2double[nVertex_NearField];
  EquivArea = new su2double[nVertex_NearField];
  TargetArea = new su2double[nVertex_NearField];
  NearFieldWeight = new su2double[nVertex_NearField];
  Weight = new su2double[nVertex_NearField];
  
  /*--- Copy the boundary information to an array ---*/
  
  nVertex_NearField = 0;
  for (iMarker = 0; iMarker < config->GetnMarker_All(); iMarker++)
    if (config->GetMarker_All_KindBC(iMarker) == NEARFIELD_BOUNDARY)
      for (iVertex = 0; iVertex < geometry->GetnVertex(iMarker); iVertex++) {
        iPoint = geometry->vertex[iMarker][iVertex]->GetNode();
        Face_Normal = geometry->vertex[iMarker][iVertex]->GetNormal();
        Coord = geometry->node[iPoint]->GetCoord();
        
        if ((Face_Normal[nDim-1] > 0.0) && (Coord[nDim-1] < 0.0)) {
          
          IdPoint[nVertex_NearField] = iPoint;
          Xcoord[nVertex_NearField] = geometry->node[iPoint]->GetCoord(0);
          Ycoord[nVertex_NearField] = geometry->node[iPoint]->GetCoord(1);
          
          if (nDim ==2) {
            AzimuthalAngle[nVertex_NearField] = 0;
          }
          
          if (nDim == 3) {
            Zcoord[nVertex_NearField] = geometry->node[iPoint]->GetCoord(2);
            
            /*--- Rotate the nearfield cylinder (AoA) only 3D ---*/
            
            su2double YcoordRot = Ycoord[nVertex_NearField];
            su2double ZcoordRot = Xcoord[nVertex_NearField]*sin(AoA) + Zcoord[nVertex_NearField]*cos(AoA);
            
            /*--- Compute the Azimuthal angle (resolution of degress in the Azimuthal angle)---*/
            
            su2double AngleDouble; short AngleInt;
            AngleDouble = fabs(atan(-YcoordRot/ZcoordRot)*180.0/PI_NUMBER);
            
            /*--- Fix an azimuthal line due to misalignments of the near-field ---*/
            
            su2double FixAzimuthalLine = config->GetFixAzimuthalLine();
            
            if ((AngleDouble >= FixAzimuthalLine - 0.1) && (AngleDouble <= FixAzimuthalLine + 0.1)) AngleDouble = FixAzimuthalLine - 0.1;
            
            AngleInt = SU2_TYPE::Short(floor(AngleDouble + 0.5));
            if (AngleInt >= 0) AzimuthalAngle[nVertex_NearField] = AngleInt;
            else AzimuthalAngle[nVertex_NearField] = 180 + AngleInt;
          }
          
          if (AzimuthalAngle[nVertex_NearField] <= 60) {
            Pressure[nVertex_NearField] = solver_container->node[iPoint]->GetPressure();
            FaceArea[nVertex_NearField] = fabs(Face_Normal[nDim-1]);
            nVertex_NearField ++;
          }
          
        }
      }
  
#else
  
  int nProcessor;
  MPI_Comm_size(MPI_COMM_WORLD, &nProcessor);
  MPI_Comm_rank(MPI_COMM_WORLD, &rank);
  
  unsigned long nLocalVertex_NearField = 0, MaxLocalVertex_NearField = 0;
  int iProcessor;
  
  unsigned long *Buffer_Receive_nVertex = NULL;
  if (rank == MASTER_NODE) {
    Buffer_Receive_nVertex = new unsigned long [nProcessor];
  }
  
  /*--- Compute the total number of points of the near-field ghost nodes ---*/
  
  nLocalVertex_NearField = 0;
  for (iMarker = 0; iMarker < config->GetnMarker_All(); iMarker++)
    if (config->GetMarker_All_KindBC(iMarker) == NEARFIELD_BOUNDARY)
      for (iVertex = 0; iVertex < geometry->GetnVertex(iMarker); iVertex++) {
        iPoint = geometry->vertex[iMarker][iVertex]->GetNode();
        Face_Normal = geometry->vertex[iMarker][iVertex]->GetNormal();
        Coord = geometry->node[iPoint]->GetCoord();
        
        if (geometry->node[iPoint]->GetDomain())
          if ((Face_Normal[nDim-1] > 0.0) && (Coord[nDim-1] < 0.0))
            nLocalVertex_NearField ++;
      }
  
  unsigned long *Buffer_Send_nVertex = new unsigned long [1];
  Buffer_Send_nVertex[0] = nLocalVertex_NearField;
  
  /*--- Send Near-Field vertex information --*/
  
  SU2_MPI::Allreduce(&nLocalVertex_NearField, &nVertex_NearField, 1, MPI_UNSIGNED_LONG, MPI_SUM, MPI_COMM_WORLD);
  SU2_MPI::Allreduce(&nLocalVertex_NearField, &MaxLocalVertex_NearField, 1, MPI_UNSIGNED_LONG, MPI_MAX, MPI_COMM_WORLD);
  SU2_MPI::Gather(Buffer_Send_nVertex, 1, MPI_UNSIGNED_LONG, Buffer_Receive_nVertex, 1, MPI_UNSIGNED_LONG, MASTER_NODE, MPI_COMM_WORLD);
  delete [] Buffer_Send_nVertex;
  
  su2double *Buffer_Send_Xcoord = new su2double[MaxLocalVertex_NearField];
  su2double *Buffer_Send_Ycoord = new su2double[MaxLocalVertex_NearField];
  su2double *Buffer_Send_Zcoord = new su2double[MaxLocalVertex_NearField];
  unsigned long *Buffer_Send_IdPoint = new unsigned long [MaxLocalVertex_NearField];
  su2double *Buffer_Send_Pressure = new su2double [MaxLocalVertex_NearField];
  su2double *Buffer_Send_FaceArea = new su2double[MaxLocalVertex_NearField];
  
  su2double *Buffer_Receive_Xcoord = NULL;
  su2double *Buffer_Receive_Ycoord = NULL;
  su2double *Buffer_Receive_Zcoord = NULL;
  unsigned long *Buffer_Receive_IdPoint = NULL;
  su2double *Buffer_Receive_Pressure = NULL;
  su2double *Buffer_Receive_FaceArea = NULL;
  
  if (rank == MASTER_NODE) {
    Buffer_Receive_Xcoord = new su2double[nProcessor*MaxLocalVertex_NearField];
    Buffer_Receive_Ycoord = new su2double[nProcessor*MaxLocalVertex_NearField];
    Buffer_Receive_Zcoord = new su2double[nProcessor*MaxLocalVertex_NearField];
    Buffer_Receive_IdPoint = new unsigned long[nProcessor*MaxLocalVertex_NearField];
    Buffer_Receive_Pressure = new su2double[nProcessor*MaxLocalVertex_NearField];
    Buffer_Receive_FaceArea = new su2double[nProcessor*MaxLocalVertex_NearField];
  }
  
  unsigned long nBuffer_Xcoord = MaxLocalVertex_NearField;
  unsigned long nBuffer_Ycoord = MaxLocalVertex_NearField;
  unsigned long nBuffer_Zcoord = MaxLocalVertex_NearField;
  unsigned long nBuffer_IdPoint = MaxLocalVertex_NearField;
  unsigned long nBuffer_Pressure = MaxLocalVertex_NearField;
  unsigned long nBuffer_FaceArea = MaxLocalVertex_NearField;
  
  for (iVertex = 0; iVertex < MaxLocalVertex_NearField; iVertex++) {
    Buffer_Send_IdPoint[iVertex] = 0; Buffer_Send_Pressure[iVertex] = 0.0;
    Buffer_Send_FaceArea[iVertex] = 0.0; Buffer_Send_Xcoord[iVertex] = 0.0;
    Buffer_Send_Ycoord[iVertex] = 0.0; Buffer_Send_Zcoord[iVertex] = 0.0;
  }
  
  /*--- Copy coordinates, index points, and pressures to the auxiliar vector --*/
  
  nLocalVertex_NearField = 0;
  for (iMarker = 0; iMarker < config->GetnMarker_All(); iMarker++)
    if (config->GetMarker_All_KindBC(iMarker) == NEARFIELD_BOUNDARY)
      for (iVertex = 0; iVertex < geometry->GetnVertex(iMarker); iVertex++) {
        iPoint = geometry->vertex[iMarker][iVertex]->GetNode();
        Face_Normal = geometry->vertex[iMarker][iVertex]->GetNormal();
        Coord = geometry->node[iPoint]->GetCoord();
        
        if (geometry->node[iPoint]->GetDomain())
          if ((Face_Normal[nDim-1] > 0.0) && (Coord[nDim-1] < 0.0)) {
            Buffer_Send_IdPoint[nLocalVertex_NearField] = iPoint;
            Buffer_Send_Xcoord[nLocalVertex_NearField] = geometry->node[iPoint]->GetCoord(0);
            Buffer_Send_Ycoord[nLocalVertex_NearField] = geometry->node[iPoint]->GetCoord(1);
            Buffer_Send_Zcoord[nLocalVertex_NearField] = geometry->node[iPoint]->GetCoord(2);
            Buffer_Send_Pressure[nLocalVertex_NearField] = solver_container->node[iPoint]->GetPressure();
            Buffer_Send_FaceArea[nLocalVertex_NearField] = fabs(Face_Normal[nDim-1]);
            nLocalVertex_NearField++;
          }
      }
  
  /*--- Send all the information --*/
  
  SU2_MPI::Gather(Buffer_Send_Xcoord, nBuffer_Xcoord, MPI_DOUBLE, Buffer_Receive_Xcoord, nBuffer_Xcoord, MPI_DOUBLE, MASTER_NODE, MPI_COMM_WORLD);
  SU2_MPI::Gather(Buffer_Send_Ycoord, nBuffer_Ycoord, MPI_DOUBLE, Buffer_Receive_Ycoord, nBuffer_Ycoord, MPI_DOUBLE, MASTER_NODE, MPI_COMM_WORLD);
  SU2_MPI::Gather(Buffer_Send_Zcoord, nBuffer_Zcoord, MPI_DOUBLE, Buffer_Receive_Zcoord, nBuffer_Zcoord, MPI_DOUBLE, MASTER_NODE, MPI_COMM_WORLD);
  SU2_MPI::Gather(Buffer_Send_IdPoint, nBuffer_IdPoint, MPI_UNSIGNED_LONG, Buffer_Receive_IdPoint, nBuffer_IdPoint, MPI_UNSIGNED_LONG, MASTER_NODE, MPI_COMM_WORLD);
  SU2_MPI::Gather(Buffer_Send_Pressure, nBuffer_Pressure, MPI_DOUBLE, Buffer_Receive_Pressure, nBuffer_Pressure, MPI_DOUBLE, MASTER_NODE, MPI_COMM_WORLD);
  SU2_MPI::Gather(Buffer_Send_FaceArea, nBuffer_FaceArea, MPI_DOUBLE, Buffer_Receive_FaceArea, nBuffer_FaceArea, MPI_DOUBLE, MASTER_NODE, MPI_COMM_WORLD);
  delete [] Buffer_Send_Xcoord;
  delete [] Buffer_Send_Ycoord;
  delete [] Buffer_Send_Zcoord;
  delete [] Buffer_Send_IdPoint;
  delete [] Buffer_Send_Pressure;
  delete [] Buffer_Send_FaceArea;
  
  if (rank == MASTER_NODE) {
    
    Xcoord = new su2double[nVertex_NearField];
    Ycoord = new su2double[nVertex_NearField];
    Zcoord = new su2double[nVertex_NearField];
    AzimuthalAngle = new short[nVertex_NearField];
    IdPoint = new unsigned long[nVertex_NearField];
    IdDomain = new unsigned long[nVertex_NearField];
    Pressure = new su2double[nVertex_NearField];
    FaceArea = new su2double[nVertex_NearField];
    EquivArea = new su2double[nVertex_NearField];
    TargetArea = new su2double[nVertex_NearField];
    NearFieldWeight = new su2double[nVertex_NearField];
    Weight = new su2double[nVertex_NearField];
    
    nVertex_NearField = 0;
    for (iProcessor = 0; iProcessor < nProcessor; iProcessor++)
      for (iVertex = 0; iVertex < Buffer_Receive_nVertex[iProcessor]; iVertex++) {
        Xcoord[nVertex_NearField] = Buffer_Receive_Xcoord[iProcessor*MaxLocalVertex_NearField+iVertex];
        Ycoord[nVertex_NearField] = Buffer_Receive_Ycoord[iProcessor*MaxLocalVertex_NearField+iVertex];
        
        if (nDim == 2) {
          AzimuthalAngle[nVertex_NearField] = 0;
        }
        
        if (nDim == 3) {
          Zcoord[nVertex_NearField] = Buffer_Receive_Zcoord[iProcessor*MaxLocalVertex_NearField+iVertex];
          
          /*--- Rotate the nearfield cylinder  ---*/
          
          su2double YcoordRot = Ycoord[nVertex_NearField];
          su2double ZcoordRot = Xcoord[nVertex_NearField]*sin(AoA) + Zcoord[nVertex_NearField]*cos(AoA);
          
          /*--- Compute the Azimuthal angle ---*/
          
          su2double AngleDouble; short AngleInt;
          AngleDouble = fabs(atan(-YcoordRot/ZcoordRot)*180.0/PI_NUMBER);
          
          /*--- Fix an azimuthal line due to misalignments of the near-field ---*/
          
          su2double FixAzimuthalLine = config->GetFixAzimuthalLine();
          
          if ((AngleDouble >= FixAzimuthalLine - 0.1) && (AngleDouble <= FixAzimuthalLine + 0.1))
            AngleDouble = FixAzimuthalLine - 0.1;
          
          AngleInt = SU2_TYPE::Short(floor(AngleDouble + 0.5));
          
          if (AngleInt >= 0) AzimuthalAngle[nVertex_NearField] = AngleInt;
          else AzimuthalAngle[nVertex_NearField] = 180 + AngleInt;
        }
        
        if (AzimuthalAngle[nVertex_NearField] <= 60) {
          IdPoint[nVertex_NearField] = Buffer_Receive_IdPoint[iProcessor*MaxLocalVertex_NearField+iVertex];
          Pressure[nVertex_NearField] = Buffer_Receive_Pressure[iProcessor*MaxLocalVertex_NearField+iVertex];
          FaceArea[nVertex_NearField] = Buffer_Receive_FaceArea[iProcessor*MaxLocalVertex_NearField+iVertex];
          IdDomain[nVertex_NearField] = iProcessor;
          nVertex_NearField++;
        }
        
      }
    
    delete [] Buffer_Receive_nVertex;
    
    delete [] Buffer_Receive_Xcoord;
    delete [] Buffer_Receive_Ycoord;
    delete [] Buffer_Receive_Zcoord;
    delete [] Buffer_Receive_IdPoint;
    delete [] Buffer_Receive_Pressure;
    delete [] Buffer_Receive_FaceArea;
    
  }
  
#endif
  
  if (rank == MASTER_NODE) {
    
    vector<short> PhiAngleList;
    vector<short>::iterator IterPhiAngleList;
    
    for (iVertex = 0; iVertex < nVertex_NearField; iVertex++)
      PhiAngleList.push_back(AzimuthalAngle[iVertex]);
    
    sort( PhiAngleList.begin(), PhiAngleList.end());
    IterPhiAngleList = unique( PhiAngleList.begin(), PhiAngleList.end());
    PhiAngleList.resize( IterPhiAngleList - PhiAngleList.begin() );
    
    /*--- Create vectors and distribute the values among the different PhiAngle queues ---*/
    
    vector<vector<su2double> > Xcoord_PhiAngle; Xcoord_PhiAngle.resize(PhiAngleList.size());
    vector<vector<su2double> > Ycoord_PhiAngle; Ycoord_PhiAngle.resize(PhiAngleList.size());
    vector<vector<su2double> > Zcoord_PhiAngle; Zcoord_PhiAngle.resize(PhiAngleList.size());
    vector<vector<unsigned long> > IdPoint_PhiAngle; IdPoint_PhiAngle.resize(PhiAngleList.size());
    vector<vector<unsigned long> > IdDomain_PhiAngle; IdDomain_PhiAngle.resize(PhiAngleList.size());
    vector<vector<su2double> > Pressure_PhiAngle; Pressure_PhiAngle.resize(PhiAngleList.size());
    vector<vector<su2double> > FaceArea_PhiAngle; FaceArea_PhiAngle.resize(PhiAngleList.size());
    vector<vector<su2double> > EquivArea_PhiAngle; EquivArea_PhiAngle.resize(PhiAngleList.size());
    vector<vector<su2double> > TargetArea_PhiAngle; TargetArea_PhiAngle.resize(PhiAngleList.size());
    vector<vector<su2double> > NearFieldWeight_PhiAngle; NearFieldWeight_PhiAngle.resize(PhiAngleList.size());
    vector<vector<su2double> > Weight_PhiAngle; Weight_PhiAngle.resize(PhiAngleList.size());
    
    /*--- Distribute the values among the different PhiAngles ---*/
    
    for (iVertex = 0; iVertex < nVertex_NearField; iVertex++)
      for (iPhiAngle = 0; iPhiAngle < PhiAngleList.size(); iPhiAngle++)
        if (AzimuthalAngle[iVertex] == PhiAngleList[iPhiAngle]) {
          Xcoord_PhiAngle[iPhiAngle].push_back(Xcoord[iVertex]);
          Ycoord_PhiAngle[iPhiAngle].push_back(Ycoord[iVertex]);
          Zcoord_PhiAngle[iPhiAngle].push_back(Zcoord[iVertex]);
          IdPoint_PhiAngle[iPhiAngle].push_back(IdPoint[iVertex]);
          IdDomain_PhiAngle[iPhiAngle].push_back(IdDomain[iVertex]);
          Pressure_PhiAngle[iPhiAngle].push_back(Pressure[iVertex]);
          FaceArea_PhiAngle[iPhiAngle].push_back(FaceArea[iVertex]);
          EquivArea_PhiAngle[iPhiAngle].push_back(EquivArea[iVertex]);
          TargetArea_PhiAngle[iPhiAngle].push_back(TargetArea[iVertex]);
          NearFieldWeight_PhiAngle[iPhiAngle].push_back(NearFieldWeight[iVertex]);
          Weight_PhiAngle[iPhiAngle].push_back(Weight[iVertex]);
        }
    
    /*--- Order the arrays (x Coordinate, Pressure, Point, and Domain) ---*/
    
    for (iPhiAngle = 0; iPhiAngle < PhiAngleList.size(); iPhiAngle++)
      for (iVertex = 0; iVertex < Xcoord_PhiAngle[iPhiAngle].size(); iVertex++)
        for (jVertex = 0; jVertex < Xcoord_PhiAngle[iPhiAngle].size() - 1 - iVertex; jVertex++)
          if (Xcoord_PhiAngle[iPhiAngle][jVertex] > Xcoord_PhiAngle[iPhiAngle][jVertex+1]) {
            auxXCoord = Xcoord_PhiAngle[iPhiAngle][jVertex]; Xcoord_PhiAngle[iPhiAngle][jVertex] = Xcoord_PhiAngle[iPhiAngle][jVertex+1]; Xcoord_PhiAngle[iPhiAngle][jVertex+1] = auxXCoord;
            auxYCoord = Ycoord_PhiAngle[iPhiAngle][jVertex]; Ycoord_PhiAngle[iPhiAngle][jVertex] = Ycoord_PhiAngle[iPhiAngle][jVertex+1]; Ycoord_PhiAngle[iPhiAngle][jVertex+1] = auxYCoord;
            auxZCoord = Zcoord_PhiAngle[iPhiAngle][jVertex]; Zcoord_PhiAngle[iPhiAngle][jVertex] = Zcoord_PhiAngle[iPhiAngle][jVertex+1]; Zcoord_PhiAngle[iPhiAngle][jVertex+1] = auxZCoord;
            auxPress = Pressure_PhiAngle[iPhiAngle][jVertex]; Pressure_PhiAngle[iPhiAngle][jVertex] = Pressure_PhiAngle[iPhiAngle][jVertex+1]; Pressure_PhiAngle[iPhiAngle][jVertex+1] = auxPress;
            auxArea = FaceArea_PhiAngle[iPhiAngle][jVertex]; FaceArea_PhiAngle[iPhiAngle][jVertex] = FaceArea_PhiAngle[iPhiAngle][jVertex+1]; FaceArea_PhiAngle[iPhiAngle][jVertex+1] = auxArea;
            auxPoint = IdPoint_PhiAngle[iPhiAngle][jVertex]; IdPoint_PhiAngle[iPhiAngle][jVertex] = IdPoint_PhiAngle[iPhiAngle][jVertex+1]; IdPoint_PhiAngle[iPhiAngle][jVertex+1] = auxPoint;
            auxDomain = IdDomain_PhiAngle[iPhiAngle][jVertex]; IdDomain_PhiAngle[iPhiAngle][jVertex] = IdDomain_PhiAngle[iPhiAngle][jVertex+1]; IdDomain_PhiAngle[iPhiAngle][jVertex+1] = auxDomain;
          }
    
    
    /*--- Check that all the azimuth lists have the same size ---*/
    
    unsigned short nVertex = Xcoord_PhiAngle[0].size();
    for (iPhiAngle = 0; iPhiAngle < PhiAngleList.size(); iPhiAngle++) {
      unsigned short nVertex_aux = Xcoord_PhiAngle[iPhiAngle].size();
      if (nVertex_aux != nVertex) cout <<"Be careful!!! one azimuth list is shorter than the other"<< endl;
      nVertex = min(nVertex, nVertex_aux);
    }
    
    /*--- Compute equivalent area distribution at each azimuth angle ---*/
    
    for (iPhiAngle = 0; iPhiAngle < PhiAngleList.size(); iPhiAngle++) {
      EquivArea_PhiAngle[iPhiAngle][0] = 0.0;
      for (iVertex = 1; iVertex < EquivArea_PhiAngle[iPhiAngle].size(); iVertex++) {
        EquivArea_PhiAngle[iPhiAngle][iVertex] = 0.0;
        
        Coord_i = Xcoord_PhiAngle[iPhiAngle][iVertex]*cos(AoA) - Zcoord_PhiAngle[iPhiAngle][iVertex]*sin(AoA);
        
        for (jVertex = 0; jVertex < iVertex-1; jVertex++) {
          
          Coord_j = Xcoord_PhiAngle[iPhiAngle][jVertex]*cos(AoA) - Zcoord_PhiAngle[iPhiAngle][jVertex]*sin(AoA);
          jp1Coord = Xcoord_PhiAngle[iPhiAngle][jVertex+1]*cos(AoA) - Zcoord_PhiAngle[iPhiAngle][jVertex+1]*sin(AoA);
          
          jFunction = factor*(Pressure_PhiAngle[iPhiAngle][jVertex] - Pressure_Inf)*sqrt(Coord_i-Coord_j);
          jp1Function = factor*(Pressure_PhiAngle[iPhiAngle][jVertex+1] - Pressure_Inf)*sqrt(Coord_i-jp1Coord);
          
          DeltaX = (jp1Coord-Coord_j);
          MeanFuntion = 0.5*(jp1Function + jFunction);
          EquivArea_PhiAngle[iPhiAngle][iVertex] += DeltaX * MeanFuntion;
        }
      }
    }
    
    /*--- Create a file with the equivalent area distribution at each azimuthal angle ---*/
    
    NearFieldEA_file.precision(15);
    NearFieldEA_file.open("Equivalent_Area.dat", ios::out);
    NearFieldEA_file << "TITLE = \"Equivalent Area evaluation at each azimuthal angle\"" << "\n";
    
    if (config->GetSystemMeasurements() == US)
      NearFieldEA_file << "VARIABLES = \"Height (in) at r="<< R_Plane*12.0 << " in. (cyl. coord. system)\"";
    else
      NearFieldEA_file << "VARIABLES = \"Height (m) at r="<< R_Plane << " m. (cylindrical coordinate system)\"";
    
    for (iPhiAngle = 0; iPhiAngle < PhiAngleList.size(); iPhiAngle++) {
      if (config->GetSystemMeasurements() == US)
        NearFieldEA_file << ", \"Equivalent Area (ft<sup>2</sup>), <greek>F</greek>= " << PhiAngleList[iPhiAngle] << " deg.\"";
      else
        NearFieldEA_file << ", \"Equivalent Area (m<sup>2</sup>), <greek>F</greek>= " << PhiAngleList[iPhiAngle] << " deg.\"";
    }
    
    NearFieldEA_file << "\n";
    for (iVertex = 0; iVertex < EquivArea_PhiAngle[0].size(); iVertex++) {
      
      su2double XcoordRot = Xcoord_PhiAngle[0][iVertex]*cos(AoA) - Zcoord_PhiAngle[0][iVertex]*sin(AoA);
      su2double XcoordRot_init = Xcoord_PhiAngle[0][0]*cos(AoA) - Zcoord_PhiAngle[0][0]*sin(AoA);
      
      if (config->GetSystemMeasurements() == US)
        NearFieldEA_file << scientific << (XcoordRot - XcoordRot_init) * 12.0;
      else
        NearFieldEA_file << scientific << (XcoordRot - XcoordRot_init);
      
      for (iPhiAngle = 0; iPhiAngle < PhiAngleList.size(); iPhiAngle++) {
        NearFieldEA_file << scientific << ", " << EquivArea_PhiAngle[iPhiAngle][iVertex];
      }
      
      NearFieldEA_file << "\n";
      
    }
    NearFieldEA_file.close();
    
    /*--- Read target equivalent area from the configuration file,
     this first implementation requires a complete table (same as the original
     EA table). so... no interpolation. ---*/
    
    vector<vector<su2double> > TargetArea_PhiAngle_Trans;
    TargetEA_file.open("TargetEA.dat", ios::in);
    
    if (TargetEA_file.fail()) {
      if (iExtIter == 0) { cout << "There is no Target Equivalent Area file (TargetEA.dat)!!"<< endl;
        cout << "Using default parameters (Target Equiv Area = 0.0)" << endl;
      }
      /*--- Set the table to 0 ---*/
      for (iPhiAngle = 0; iPhiAngle < PhiAngleList.size(); iPhiAngle++)
        for (iVertex = 0; iVertex < TargetArea_PhiAngle[iPhiAngle].size(); iVertex++)
          TargetArea_PhiAngle[iPhiAngle][iVertex] = 0.0;
    }
    else {
      
      /*--- skip header lines ---*/
      
      string line;
      getline(TargetEA_file, line);
      getline(TargetEA_file, line);
      
      while (TargetEA_file) {
        
        string line;
        getline(TargetEA_file, line);
        istringstream is(line);
        vector<su2double> row;
        unsigned short iter = 0;
        
        while (is.good()) {
          string token;
          getline(is, token,',');
          
          istringstream js(token);
          
          su2double data;
          js >> data;
          
          /*--- The first element in the table is the coordinate (in or m)---*/
          
          if (iter != 0) row.push_back(data);
          iter++;
          
        }
        TargetArea_PhiAngle_Trans.push_back(row);
      }
      
      for (iPhiAngle = 0; iPhiAngle < PhiAngleList.size(); iPhiAngle++)
        for (iVertex = 0; iVertex < EquivArea_PhiAngle[iPhiAngle].size(); iVertex++)
          TargetArea_PhiAngle[iPhiAngle][iVertex] = TargetArea_PhiAngle_Trans[iVertex][iPhiAngle];
      
    }
    
    /*--- Divide by the number of Phi angles in the nearfield ---*/
    
    su2double PhiFactor = 1.0/su2double(PhiAngleList.size());
    
    /*--- Evaluate the objective function ---*/
    
    InverseDesign = 0;
    for (iPhiAngle = 0; iPhiAngle < PhiAngleList.size(); iPhiAngle++)
      for (iVertex = 0; iVertex < EquivArea_PhiAngle[iPhiAngle].size(); iVertex++) {
        Weight_PhiAngle[iPhiAngle][iVertex] = 1.0;
        Coord_i = Xcoord_PhiAngle[iPhiAngle][iVertex];
        
        su2double Difference = EquivArea_PhiAngle[iPhiAngle][iVertex]-TargetArea_PhiAngle[iPhiAngle][iVertex];
        su2double percentage = fabs(Difference)*100/fabs(TargetArea_PhiAngle[iPhiAngle][iVertex]);
        
        if ((percentage < 0.1) || (Coord_i < XCoordBegin_OF) || (Coord_i > XCoordEnd_OF)) Difference = 0.0;
        
        InverseDesign += EAScaleFactor*PhiFactor*Weight_PhiAngle[iPhiAngle][iVertex]*Difference*Difference;
        
      }
    
    /*--- Evaluate the weight of the nearfield pressure (adjoint input) ---*/
    
    for (iPhiAngle = 0; iPhiAngle < PhiAngleList.size(); iPhiAngle++)
      for (iVertex = 0; iVertex < EquivArea_PhiAngle[iPhiAngle].size(); iVertex++) {
        Coord_i = Xcoord_PhiAngle[iPhiAngle][iVertex];
        NearFieldWeight_PhiAngle[iPhiAngle][iVertex] = 0.0;
        for (jVertex = iVertex; jVertex < EquivArea_PhiAngle[iPhiAngle].size(); jVertex++) {
          Coord_j = Xcoord_PhiAngle[iPhiAngle][jVertex];
          Weight_PhiAngle[iPhiAngle][iVertex] = 1.0;
          
          su2double Difference = EquivArea_PhiAngle[iPhiAngle][jVertex]-TargetArea_PhiAngle[iPhiAngle][jVertex];
          su2double percentage = fabs(Difference)*100/fabs(TargetArea_PhiAngle[iPhiAngle][jVertex]);
          
          if ((percentage < 0.1) || (Coord_j < XCoordBegin_OF) || (Coord_j > XCoordEnd_OF)) Difference = 0.0;
          
          NearFieldWeight_PhiAngle[iPhiAngle][iVertex] += EAScaleFactor*PhiFactor*Weight_PhiAngle[iPhiAngle][iVertex]*2.0*Difference*factor*sqrt(Coord_j-Coord_i);
        }
      }
    
    /*--- Write the Nearfield pressure at each Azimuthal PhiAngle ---*/
    
    EquivArea_file.precision(15);
    EquivArea_file.open("nearfield_flow.dat", ios::out);
    EquivArea_file << "TITLE = \"Equivalent Area evaluation at each azimuthal angle\"" << "\n";
    
    if (config->GetSystemMeasurements() == US)
      EquivArea_file << "VARIABLES = \"Height (in) at r="<< R_Plane*12.0 << " in. (cyl. coord. system)\",\"Equivalent Area (ft<sup>2</sup>)\",\"Target Equivalent Area (ft<sup>2</sup>)\",\"Cp\"" << "\n";
    else
      EquivArea_file << "VARIABLES = \"Height (m) at r="<< R_Plane << " m. (cylindrical coordinate system)\",\"Equivalent Area (m<sup>2</sup>)\",\"Target Equivalent Area (m<sup>2</sup>)\",\"Cp\"" << "\n";
    
    for (iPhiAngle = 0; iPhiAngle < PhiAngleList.size(); iPhiAngle++) {
      EquivArea_file << fixed << "ZONE T= \"<greek>F</greek>=" << PhiAngleList[iPhiAngle] << " deg.\"" << "\n";
      for (iVertex = 0; iVertex < Xcoord_PhiAngle[iPhiAngle].size(); iVertex++) {
        
        su2double XcoordRot = Xcoord_PhiAngle[0][iVertex]*cos(AoA) - Zcoord_PhiAngle[0][iVertex]*sin(AoA);
        su2double XcoordRot_init = Xcoord_PhiAngle[0][0]*cos(AoA) - Zcoord_PhiAngle[0][0]*sin(AoA);
        
        if (config->GetSystemMeasurements() == US)
          EquivArea_file << scientific << (XcoordRot - XcoordRot_init) * 12.0;
        else
          EquivArea_file << scientific << (XcoordRot - XcoordRot_init);
        
        EquivArea_file << scientific << ", " << EquivArea_PhiAngle[iPhiAngle][iVertex]
        << ", " << TargetArea_PhiAngle[iPhiAngle][iVertex] << ", " << (Pressure_PhiAngle[iPhiAngle][iVertex]-Pressure_Inf)/Pressure_Inf << "\n";
      }
    }
    
    EquivArea_file.close();
    
    /*--- Write Weight file for adjoint computation ---*/
    
    FuncGrad_file.precision(15);
    FuncGrad_file.open("WeightNF.dat", ios::out);
    
    FuncGrad_file << scientific << "-1.0";
    for (iPhiAngle = 0; iPhiAngle < PhiAngleList.size(); iPhiAngle++)
      FuncGrad_file << scientific << "\t" << PhiAngleList[iPhiAngle];
    FuncGrad_file << "\n";
    
    for (iVertex = 0; iVertex < NearFieldWeight_PhiAngle[0].size(); iVertex++) {
      su2double XcoordRot = Xcoord_PhiAngle[0][iVertex]*cos(AoA) - Zcoord_PhiAngle[0][iVertex]*sin(AoA);
      FuncGrad_file << scientific << XcoordRot;
      for (iPhiAngle = 0; iPhiAngle < PhiAngleList.size(); iPhiAngle++)
        FuncGrad_file << scientific << "\t" << NearFieldWeight_PhiAngle[iPhiAngle][iVertex];
      FuncGrad_file << "\n";
    }
    FuncGrad_file.close();
    
    /*--- Delete structures ---*/
    
    delete [] Xcoord; delete [] Ycoord; delete [] Zcoord;
    delete [] AzimuthalAngle; delete [] IdPoint; delete [] IdDomain;
    delete [] Pressure; delete [] FaceArea;
    delete [] EquivArea; delete [] TargetArea;
    delete [] NearFieldWeight; delete [] Weight;
    
  }
  
#ifndef HAVE_MPI
  
  /*--- Store the value of the NearField coefficient ---*/
  
  solver_container->SetTotal_CEquivArea(InverseDesign);
  
#else
  
  /*--- Send the value of the NearField coefficient to all the processors ---*/
  
  SU2_MPI::Bcast(&InverseDesign, 1, MPI_DOUBLE, MASTER_NODE, MPI_COMM_WORLD);
  
  /*--- Store the value of the NearField coefficient ---*/
  
  solver_container->SetTotal_CEquivArea(InverseDesign);
  
#endif
  
}

void COutput::SetSensitivity_Files(CGeometry **geometry, CConfig **config, unsigned short val_nZone){

  unsigned short iMarker,iDim, nDim, iVar, nMarker, nVar;
  unsigned long iVertex, iPoint, nPoint, nVertex;
  su2double *Normal, Prod, Sens = 0.0, SensDim, Area;

  unsigned short iZone;

  CSolver **solver = new CSolver*[val_nZone];

  for (iZone = 0; iZone < val_nZone; iZone++) {


    nPoint = geometry[iZone]->GetnPoint();
    nDim   = geometry[iZone]->GetnDim();
    nMarker = config[iZone]->GetnMarker_All();
    nVar = nDim + 1;

    /* --- We create a baseline solver to easily merge the sensitivity information --- */

    vector<string> fieldnames;
    fieldnames.push_back("\"Point\",");
    fieldnames.push_back("\"x\",");
    fieldnames.push_back("\"y\",");
    if (nDim == 3){
      fieldnames.push_back("\"z\",");
    }
    fieldnames.push_back("\"Sensitivity_x\",");
    fieldnames.push_back("\"Sensitivity_y\",");
    if (nDim == 3){
      fieldnames.push_back("\"Sensitivity_z\",");
    }
    fieldnames.push_back("\"Sensitivity\"");

    solver[iZone] = new CBaselineSolver(geometry[iZone], config[iZone], nVar+nDim, fieldnames);

    for (iPoint = 0; iPoint < nPoint; iPoint++){
      for (iDim = 0; iDim < nDim; iDim++){
        solver[iZone]->node[iPoint]->SetSolution(iDim, geometry[iZone]->node[iPoint]->GetCoord(iDim));
      }
      for (iVar = 0; iVar < nDim; iVar++){
        solver[iZone]->node[iPoint]->SetSolution(iVar+nDim, geometry[iZone]->GetSensitivity(iPoint, iVar));
      }
    }

    /*--- Compute the sensitivity in normal direction ---*/

    for (iMarker = 0; iMarker < nMarker; iMarker++){

      if((config[iZone]->GetMarker_All_KindBC(iMarker) == HEAT_FLUX ) ||
         (config[iZone]->GetMarker_All_KindBC(iMarker) == EULER_WALL ) ||
         (config[iZone]->GetMarker_All_KindBC(iMarker) == ISOTHERMAL )){

        nVertex = geometry[iZone]->GetnVertex(iMarker);

        for (iVertex = 0; iVertex < nVertex; iVertex++){
          iPoint = geometry[iZone]->vertex[iMarker][iVertex]->GetNode();
          Normal = geometry[iZone]->vertex[iMarker][iVertex]->GetNormal();
          Prod = 0.0;
          Area = 0.0;
          for (iDim = 0; iDim < nDim; iDim++){

            /*--- Retrieve the gradient calculated with discrete adjoint method --- */

            SensDim = geometry[iZone]->GetSensitivity(iPoint, iDim);

            /*--- Calculate scalar product for projection onto the normal vector ---*/

            Prod += Normal[iDim]*SensDim;

            Area += Normal[iDim]*Normal[iDim];
          }

          Area = sqrt(Area);

          /*--- Projection of the gradient onto the normal vector of the surface ---*/

          Sens = Prod/Area;

          solver[iZone]->node[iPoint]->SetSolution(2*nDim, Sens);

        }
      }
    }
  }

  /*--- Merge the information and write the output files ---*/

  SetBaselineResult_Files(solver,geometry, config, 0, val_nZone);

}
<<<<<<< HEAD

void COutput::SetFlowControl_Sens(CSolver ****solver_container, CConfig **config, unsigned short val_iZone){

  ofstream FlowControl_file;

  int rank = MASTER_NODE;

#ifdef HAVE_MPI
  MPI_Comm_rank(MPI_COMM_WORLD, &rank);
#endif

  unsigned short FinestMesh = config[val_iZone]->GetFinestMesh();
  unsigned short iParam, iMarker, iMarker_InletUnst, iMarker_InletUnst_Total,
      nMarker_InletUnst = config[val_iZone]->GetnMarker_InletUnst();
  string Marker_Tag;
  su2double** Buffer_Send_Sens_FlowParam = new su2double*[nMarker_InletUnst];
  su2double** Buffer_Recv_Sens_FlowParam = new su2double*[nMarker_InletUnst];

  for (iMarker_InletUnst = 0; iMarker_InletUnst < nMarker_InletUnst; iMarker_InletUnst++){
    Buffer_Send_Sens_FlowParam[iMarker_InletUnst] = new su2double[5];
    Buffer_Recv_Sens_FlowParam[iMarker_InletUnst] = new su2double[5];
    for (iParam = 0; iParam < 5 ; iParam++){
      Buffer_Send_Sens_FlowParam[iMarker_InletUnst][iParam] = 0;
    }
  }

  iMarker_InletUnst = 0;

  for (iMarker_InletUnst_Total = 0; iMarker_InletUnst_Total < nMarker_InletUnst; iMarker_InletUnst_Total++){
    for (iMarker = 0; iMarker < config[val_iZone]->GetnMarker_All(); iMarker++) {
      Marker_Tag = config[val_iZone]->GetMarker_All_TagBound(iMarker);
      if (config[val_iZone]->GetMarker_InletUnst(iMarker_InletUnst_Total) == Marker_Tag) {
        for (iParam = 0; iParam < 5 ; iParam++){
          Buffer_Send_Sens_FlowParam[iMarker_InletUnst_Total][iParam] = solver_container[val_iZone][FinestMesh][ADJFLOW_SOL]->GetTotal_Sens_FlowParam(iMarker_InletUnst, iParam);
        }
        iMarker_InletUnst++;
      }
    }

#ifdef HAVE_MPI
    SU2_MPI::Reduce(Buffer_Send_Sens_FlowParam[iMarker_InletUnst_Total], Buffer_Recv_Sens_FlowParam[iMarker_InletUnst_Total], 5, MPI_DOUBLE, MPI_SUM, MASTER_NODE, MPI_COMM_WORLD);
#else
    for (iParam = 0; iParam < 5 ; iParam++){
      Buffer_Recv_Sens_FlowParam[iMarker_InletUnst_Total ][iParam] = Buffer_Send_Sens_FlowParam[iMarker_InletUnst_Total][iParam];
    }

#endif
  }

  if (rank == MASTER_NODE){
    string Filename = "control_sens.dat";

    Filename = config[val_iZone]->GetObjFunc_Extension(Filename);

    FlowControl_file.open(Filename.c_str(), ios::out);
    FlowControl_file.precision(12);

    for (iMarker_InletUnst = 0; iMarker_InletUnst < nMarker_InletUnst; iMarker_InletUnst++){
      for (iParam = 0; iParam < 5 ; iParam++){
        FlowControl_file << std::scientific<<Buffer_Recv_Sens_FlowParam[iMarker_InletUnst][iParam] << " ";
      }
      FlowControl_file << endl;
    }
    FlowControl_file.close();
  }

  for (iMarker_InletUnst = 0; iMarker_InletUnst < nMarker_InletUnst; iMarker_InletUnst++){
    delete [] Buffer_Send_Sens_FlowParam[iMarker_InletUnst];
    delete [] Buffer_Recv_Sens_FlowParam[iMarker_InletUnst];
  }
  delete [] Buffer_Send_Sens_FlowParam;
  delete [] Buffer_Recv_Sens_FlowParam;
}

=======
>>>>>>> 8befb0f1
<|MERGE_RESOLUTION|>--- conflicted
+++ resolved
@@ -1203,11 +1203,6 @@
   
   bool Wrt_Halo = config->GetWrt_Halo();
   bool *Write_Elem = NULL, notPeriodic, notHalo, addedPeriodic, isPeriodic;
-<<<<<<< HEAD
-
-  unsigned short kind_SU2 = config->GetKind_SU2();
-=======
->>>>>>> 8befb0f1
 
   unsigned short kind_SU2 = config->GetKind_SU2();
 
@@ -3186,11 +3181,6 @@
         }
       }
     }
-<<<<<<< HEAD
-
-    /*--- Communicate the FEM elasticity stresses (2D) - New elasticity solver---*/
-=======
->>>>>>> 8befb0f1
 
     /*--- Communicate the FEM elasticity stresses (2D) - New elasticity solver---*/
     
@@ -8365,7 +8355,6 @@
   SetBaselineResult_Files(solver,geometry, config, 0, val_nZone);
 
 }
-<<<<<<< HEAD
 
 void COutput::SetFlowControl_Sens(CSolver ****solver_container, CConfig **config, unsigned short val_iZone){
 
@@ -8440,5 +8429,3 @@
   delete [] Buffer_Recv_Sens_FlowParam;
 }
 
-=======
->>>>>>> 8befb0f1
