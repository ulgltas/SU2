/*!
 * \file iteration_structure.cpp
 * \brief Main subroutines used by SU2_CFD
 * \author F. Palacios, T. Economon
 * \version 4.2.0 "Cardinal"
 *
 * SU2 Lead Developers: Dr. Francisco Palacios (Francisco.D.Palacios@boeing.com).
 *                      Dr. Thomas D. Economon (economon@stanford.edu).
 *
 * SU2 Developers: Prof. Juan J. Alonso's group at Stanford University.
 *                 Prof. Piero Colonna's group at Delft University of Technology.
 *                 Prof. Nicolas R. Gauger's group at Kaiserslautern University of Technology.
 *                 Prof. Alberto Guardone's group at Polytechnic University of Milan.
 *                 Prof. Rafael Palacios' group at Imperial College London.
 *
 * Copyright (C) 2012-2016 SU2, the open-source CFD code.
 *
 * SU2 is free software; you can redistribute it and/or
 * modify it under the terms of the GNU Lesser General Public
 * License as published by the Free Software Foundation; either
 * version 2.1 of the License, or (at your option) any later version.
 *
 * SU2 is distributed in the hope that it will be useful,
 * but WITHOUT ANY WARRANTY; without even the implied warranty of
 * MERCHANTABILITY or FITNESS FOR A PARTICULAR PURPOSE. See the GNU
 * Lesser General Public License for more details.
 *
 * You should have received a copy of the GNU Lesser General Public
 * License along with SU2. If not, see <http://www.gnu.org/licenses/>.
 */

#include "../include/iteration_structure.hpp"

CIteration::CIteration(CConfig *config) { }
CIteration::~CIteration(void) { }

void CIteration::SetGrid_Movement(CGeometry ***geometry_container, 
				  CSurfaceMovement **surface_movement,
                      		  CVolumetricMovement **grid_movement,
				  CFreeFormDefBox ***FFDBox,
                      		  CSolver ****solver_container,
				  CConfig **config_container,
                      		  unsigned short val_iZone,
				  unsigned long IntIter,
				  unsigned long ExtIter)   {

  unsigned short iDim, iMGlevel, nMGlevels = config_container[val_iZone]->GetnMGLevels();
  unsigned short Kind_Grid_Movement = config_container[val_iZone]->GetKind_GridMovement(val_iZone);
  unsigned long nIterMesh;
  unsigned long iPoint;
  bool stat_mesh = true;
  bool adjoint = config_container[val_iZone]->GetContinuous_Adjoint();
  bool time_spectral = (config_container[val_iZone]->GetUnsteady_Simulation() == TIME_SPECTRAL);

  /*--- For a time-spectral case, set "iteration number" to the zone number,
   so that the meshes are positioned correctly for each instance. ---*/
  if (time_spectral) {
    ExtIter = val_iZone;
    Kind_Grid_Movement = config_container[val_iZone]->GetKind_GridMovement(ZONE_0);
  }

  int rank = MASTER_NODE;
#ifdef HAVE_MPI
  MPI_Comm_rank(MPI_COMM_WORLD, &rank);
#endif

  /*--- Perform mesh movement depending on specified type ---*/
  switch (Kind_Grid_Movement) {

<<<<<<< HEAD
void CMeanFlowIteration::Preprocess(COutput *output,
                                    CIntegration ***integration_container,
                                    CGeometry ***geometry_container,
                                    CSolver ****solver_container,
                                    CNumerics *****numerics_container,
                                    CConfig **config_container,
                                    CSurfaceMovement **surface_movement,
                                    CVolumetricMovement **grid_movement,
                                    CFreeFormDefBox*** FFDBox,
                                    unsigned short val_iZone) {
  
  unsigned long IntIter = 0; config_container[val_iZone]->SetIntIter(IntIter);
  unsigned long ExtIter = config_container[val_iZone]->GetExtIter();

  bool fsi = config_container[val_iZone]->GetFSI_Simulation();
  bool turbomachinery = config_container[val_iZone]->GetBoolTurbomachinery();
  unsigned long FSIIter = config_container[val_iZone]->GetFSIIter();

  bool spectral_method = (config_container[val_iZone]->GetUnsteady_Simulation() == SPECTRAL_METHOD);
  
  /*--- Set the initial condition ---*/
  /*--- For FSI problems with subiterations, this must only be done in the first subiteration ---*/
  if(!( (fsi) && (FSIIter > 0) ))
	 solver_container[val_iZone][MESH_0][FLOW_SOL]->SetInitialCondition(geometry_container[val_iZone], solver_container[val_iZone], config_container[val_iZone], ExtIter);
  
  /*--- Dynamic mesh update ---*/
  
  if ((config_container[val_iZone]->GetGrid_Movement()) && (!spectral_method)) {
    SetGrid_Movement(geometry_container[val_iZone], surface_movement[val_iZone], grid_movement[val_iZone], FFDBox[val_iZone], solver_container[val_iZone], config_container[val_iZone], val_iZone, IntIter, ExtIter);
  }
    
  if ((config_container[val_iZone]->GetGrid_Movement()) && (spectral_method) && (ExtIter==0)) {
    SetGrid_Movement(geometry_container[val_iZone], surface_movement[val_iZone], grid_movement[val_iZone], FFDBox[val_iZone], solver_container[val_iZone], config_container[val_iZone], val_iZone, IntIter, ExtIter);
  }
  
  /*--- Apply a Wind Gust ---*/
  
  if (config_container[val_iZone]->GetWind_Gust()) {
    SetWind_GustField(config_container[val_iZone], geometry_container[val_iZone], solver_container[val_iZone]);
  }
  
=======
    case MOVING_WALL:

      /*--- Fixed wall velocities: set the grid velocities only one time
       before the first iteration flow solver. ---*/
>>>>>>> 7320eef9

      if (ExtIter == 0) {

        if (rank == MASTER_NODE)
          cout << endl << " Setting the moving wall velocities." << endl;

        surface_movement[val_iZone]->Moving_Walls(geometry_container[val_iZone][MESH_0],
                                       config_container[val_iZone], val_iZone, ExtIter);

        /*--- Update the grid velocities on the coarser multigrid levels after
         setting the moving wall velocities for the finest mesh. ---*/

        grid_movement[val_iZone]->UpdateMultiGrid(geometry_container[val_iZone], config_container[val_iZone]);

      }

      break;


    case ROTATING_FRAME:

      /*--- Steadily rotating frame: set the grid velocities just once
       before the first iteration flow solver. ---*/

      if (ExtIter == 0) {

        if (rank == MASTER_NODE) {
          cout << endl << " Setting rotating frame grid velocities";
          cout << " for zone " << val_iZone << "." << endl;
        }

        /*--- Set the grid velocities on all multigrid levels for a steadily
         rotating reference frame. ---*/

        for (iMGlevel = 0; iMGlevel <= nMGlevels; iMGlevel++)
          geometry_container[val_iZone][iMGlevel]->SetRotationalVelocity(config_container[val_iZone], val_iZone);

      }

      break;

    case STEADY_TRANSLATION:

      /*--- Set the translational velocity and hold the grid fixed during
       the calculation (similar to rotating frame, but there is no extra
       source term for translation). ---*/

      if (ExtIter == 0) {

        if (rank == MASTER_NODE)
          cout << endl << " Setting translational grid velocities." << endl;

        /*--- Set the translational velocity on all grid levels. ---*/

        for (iMGlevel = 0; iMGlevel <= nMGlevels; iMGlevel++)
          geometry_container[val_iZone][iMGlevel]->SetTranslationalVelocity(config_container[val_iZone]);

      }

      break;

    case RIGID_MOTION:

      if (rank == MASTER_NODE) {
        cout << endl << " Performing rigid mesh transformation." << endl;
      }

      /*--- Move each node in the volume mesh using the specified type
       of rigid mesh motion. These routines also compute analytic grid
       velocities for the fine mesh. ---*/

      grid_movement[val_iZone]->Rigid_Translation(geometry_container[val_iZone][MESH_0],
                                       config_container[val_iZone], val_iZone, ExtIter);
      grid_movement[val_iZone]->Rigid_Plunging(geometry_container[val_iZone][MESH_0],
                                    config_container[val_iZone], val_iZone, ExtIter);
      grid_movement[val_iZone]->Rigid_Pitching(geometry_container[val_iZone][MESH_0],
                                    config_container[val_iZone], val_iZone, ExtIter);
      grid_movement[val_iZone]->Rigid_Rotation(geometry_container[val_iZone][MESH_0],
                                    config_container[val_iZone], val_iZone, ExtIter);

      /*--- Update the multigrid structure after moving the finest grid,
       including computing the grid velocities on the coarser levels. ---*/

      grid_movement[val_iZone]->UpdateMultiGrid(geometry_container[val_iZone], config_container[val_iZone]);

      break;

    case DEFORMING:

      if (rank == MASTER_NODE)
        cout << endl << " Updating surface positions." << endl;

      /*--- Translating ---*/

      /*--- Compute the new node locations for moving markers ---*/

      surface_movement[val_iZone]->Surface_Translating(geometry_container[val_iZone][MESH_0],
                                            config_container[val_iZone], ExtIter, val_iZone);
      /*--- Deform the volume grid around the new boundary locations ---*/

      if (rank == MASTER_NODE)
        cout << " Deforming the volume grid." << endl;
      grid_movement[val_iZone]->SetVolume_Deformation(geometry_container[val_iZone][MESH_0],
                                           config_container[val_iZone], true);

      /*--- Plunging ---*/

      /*--- Compute the new node locations for moving markers ---*/

      surface_movement[val_iZone]->Surface_Plunging(geometry_container[val_iZone][MESH_0],
                                         config_container[val_iZone], ExtIter, val_iZone);
      /*--- Deform the volume grid around the new boundary locations ---*/

      if (rank == MASTER_NODE)
        cout << " Deforming the volume grid." << endl;
      grid_movement[val_iZone]->SetVolume_Deformation(geometry_container[val_iZone][MESH_0],
                                           config_container[val_iZone], true);

      /*--- Pitching ---*/

      /*--- Compute the new node locations for moving markers ---*/

      surface_movement[val_iZone]->Surface_Pitching(geometry_container[val_iZone][MESH_0],
                                         config_container[val_iZone], ExtIter, val_iZone);
      /*--- Deform the volume grid around the new boundary locations ---*/

      if (rank == MASTER_NODE)
        cout << " Deforming the volume grid." << endl;
      grid_movement[val_iZone]->SetVolume_Deformation(geometry_container[val_iZone][MESH_0],
                                           config_container[val_iZone], true);

      /*--- Rotating ---*/

      /*--- Compute the new node locations for moving markers ---*/

      surface_movement[val_iZone]->Surface_Rotating(geometry_container[val_iZone][MESH_0],
                                         config_container[val_iZone], ExtIter, val_iZone);
      /*--- Deform the volume grid around the new boundary locations ---*/

      if (rank == MASTER_NODE)
        cout << " Deforming the volume grid." << endl;
      grid_movement[val_iZone]->SetVolume_Deformation(geometry_container[val_iZone][MESH_0],
                                           config_container[val_iZone], true);

      /*--- Update the grid velocities on the fine mesh using finite
       differencing based on node coordinates at previous times. ---*/

      if (!adjoint) {
        if (rank == MASTER_NODE)
          cout << " Computing grid velocities by finite differencing." << endl;
        geometry_container[val_iZone][MESH_0]->SetGridVelocity(config_container[val_iZone], ExtIter);
      }

      /*--- Update the multigrid structure after moving the finest grid,
       including computing the grid velocities on the coarser levels. ---*/

      grid_movement[val_iZone]->UpdateMultiGrid(geometry_container[val_iZone], config_container[val_iZone]);

      break;

    case EXTERNAL: case EXTERNAL_ROTATION:

      /*--- Apply rigid rotation to entire grid first, if necessary ---*/

      if (Kind_Grid_Movement == EXTERNAL_ROTATION) {
        if (rank == MASTER_NODE)
          cout << " Updating node locations by rigid rotation." << endl;
        grid_movement[val_iZone]->Rigid_Rotation(geometry_container[val_iZone][MESH_0],
                                      config_container[val_iZone], val_iZone, ExtIter);
      }

      /*--- Load new surface node locations from external files ---*/

      if (rank == MASTER_NODE)
        cout << " Updating surface locations from file." << endl;
      surface_movement[val_iZone]->SetExternal_Deformation(geometry_container[val_iZone][MESH_0],
                                                config_container[val_iZone], val_iZone, ExtIter);

      /*--- Deform the volume grid around the new boundary locations ---*/

      if (rank == MASTER_NODE)
        cout << " Deforming the volume grid." << endl;
      grid_movement[val_iZone]->SetVolume_Deformation(geometry_container[val_iZone][MESH_0],
                                           config_container[val_iZone], true);

      /*--- Update the grid velocities on the fine mesh using finite
       differencing based on node coordinates at previous times. ---*/

      if (!adjoint) {
        if (rank == MASTER_NODE)
          cout << " Computing grid velocities by finite differencing." << endl;
        geometry_container[val_iZone][MESH_0]->SetGridVelocity(config_container[val_iZone], ExtIter);
      }

      /*--- Update the multigrid structure after moving the finest grid,
       including computing the grid velocities on the coarser levels. ---*/

      grid_movement[val_iZone]->UpdateMultiGrid(geometry_container[val_iZone], config_container[val_iZone]);

      break;

    case AEROELASTIC: case AEROELASTIC_RIGID_MOTION:

      /*--- Apply rigid mesh transformation to entire grid first, if necessary ---*/
      if (IntIter == 0) {
        if (Kind_Grid_Movement == AEROELASTIC_RIGID_MOTION) {

          if (rank == MASTER_NODE) {
            cout << endl << " Performing rigid mesh transformation." << endl;
          }

          /*--- Move each node in the volume mesh using the specified type
           of rigid mesh motion. These routines also compute analytic grid
           velocities for the fine mesh. ---*/

          grid_movement[val_iZone]->Rigid_Translation(geometry_container[val_iZone][MESH_0],
                                           config_container[val_iZone], val_iZone, ExtIter);
          grid_movement[val_iZone]->Rigid_Plunging(geometry_container[val_iZone][MESH_0],
                                        config_container[val_iZone], val_iZone, ExtIter);
          grid_movement[val_iZone]->Rigid_Pitching(geometry_container[val_iZone][MESH_0],
                                        config_container[val_iZone], val_iZone, ExtIter);
          grid_movement[val_iZone]->Rigid_Rotation(geometry_container[val_iZone][MESH_0],
                                        config_container[val_iZone], val_iZone, ExtIter);

          /*--- Update the multigrid structure after moving the finest grid,
           including computing the grid velocities on the coarser levels. ---*/

          grid_movement[val_iZone]->UpdateMultiGrid(geometry_container[val_iZone], config_container[val_iZone]);
        }

      }

      /*--- Use the if statement to move the grid only at selected dual time step iterations. ---*/
      else if (IntIter % config_container[val_iZone]->GetAeroelasticIter() ==0) {

        if (rank == MASTER_NODE)
          cout << endl << " Solving aeroelastic equations and updating surface positions." << endl;

        /*--- Solve the aeroelastic equations for the new node locations of the moving markers(surfaces) ---*/

        solver_container[val_iZone][MESH_0][FLOW_SOL]->Aeroelastic(surface_movement[val_iZone], geometry_container[val_iZone][MESH_0], config_container[val_iZone], ExtIter);

        /*--- Deform the volume grid around the new boundary locations ---*/

        if (rank == MASTER_NODE)
          cout << " Deforming the volume grid due to the aeroelastic movement." << endl;
        grid_movement[val_iZone]->SetVolume_Deformation(geometry_container[val_iZone][MESH_0],
                                             config_container[val_iZone], true);

        /*--- Update the grid velocities on the fine mesh using finite
         differencing based on node coordinates at previous times. ---*/

        if (rank == MASTER_NODE)
          cout << " Computing grid velocities by finite differencing." << endl;
        geometry_container[val_iZone][MESH_0]->SetGridVelocity(config_container[val_iZone], ExtIter);

        /*--- Update the multigrid structure after moving the finest grid,
         including computing the grid velocities on the coarser levels. ---*/

        grid_movement[val_iZone]->UpdateMultiGrid(geometry_container[val_iZone], config_container[val_iZone]);
      }

      break;

    case ELASTICITY:

      if (ExtIter != 0) {

        if (rank == MASTER_NODE)
          cout << " Deforming the grid using the Linear Elasticity solution." << endl;

        /*--- Update the coordinates of the grid using the linear elasticity solution. ---*/
        for (iPoint = 0; iPoint < geometry_container[val_iZone][MESH_0]->GetnPoint(); iPoint++) {

          su2double *U_time_nM1 = solver_container[val_iZone][MESH_0][FEA_SOL]->node[iPoint]->GetSolution_time_n1();
          su2double *U_time_n   = solver_container[val_iZone][MESH_0][FEA_SOL]->node[iPoint]->GetSolution_time_n();

          for (iDim = 0; iDim < geometry_container[val_iZone][MESH_0]->GetnDim(); iDim++)
            geometry_container[val_iZone][MESH_0]->node[iPoint]->AddCoord(iDim, U_time_n[iDim] - U_time_nM1[iDim]);

        }

      }

      break;

    case FLUID_STRUCTURE:

      if (rank == MASTER_NODE)
        cout << endl << "Deforming the grid for Fluid-Structure Interaction applications." << endl;

      /*--- Deform the volume grid around the new boundary locations ---*/

      if (rank == MASTER_NODE)
        cout << "Deforming the volume grid." << endl;
      grid_movement[val_iZone]->SetVolume_Deformation(geometry_container[val_iZone][MESH_0],
                                           config_container[val_iZone], true);

      nIterMesh = grid_movement[val_iZone]->Get_nIterMesh();
      stat_mesh = (nIterMesh == 0);

      if (!adjoint && !stat_mesh) {
        if (rank == MASTER_NODE)
          cout << "Computing grid velocities by finite differencing." << endl;
        geometry_container[val_iZone][MESH_0]->SetGridVelocity(config_container[val_iZone], ExtIter);
      }
      else if (stat_mesh){
          if (rank == MASTER_NODE)
            cout << "The mesh is up-to-date. Using previously stored grid velocities." << endl;
      }

      /*--- Update the multigrid structure after moving the finest grid,
       including computing the grid velocities on the coarser levels. ---*/

      grid_movement[val_iZone]->UpdateMultiGrid(geometry_container[val_iZone], config_container[val_iZone]);

      break;

    case NO_MOVEMENT: case GUST: default:

      /*--- There is no mesh motion specified for this zone. ---*/
      if (rank == MASTER_NODE)
        cout << "No mesh motion specified." << endl;

      break;
  }

}

void CIteration::Preprocess(COutput *output,
                            CIntegration ***integration_container,
                            CGeometry ***geometry_container,
                            CSolver ****solver_container,
                            CNumerics *****numerics_container,
                            CConfig **config_container,
                            CSurfaceMovement **surface_movement,
                            CVolumetricMovement **grid_movement,
                            CFreeFormDefBox*** FFDBox,
                            unsigned short val_iZone) { }
void CIteration::Iterate(COutput *output,
                         CIntegration ***integration_container,
                         CGeometry ***geometry_container,
                         CSolver ****solver_container,
                         CNumerics *****numerics_container,
                         CConfig **config_container,
                         CSurfaceMovement **surface_movement,
                         CVolumetricMovement **grid_movement,
                         CFreeFormDefBox*** FFDBox,
                         unsigned short val_iZone) { }
void CIteration::Update(COutput *output,
                        CIntegration ***integration_container,
                        CGeometry ***geometry_container,
                        CSolver ****solver_container,
                        CNumerics *****numerics_container,
                        CConfig **config_container,
                        CSurfaceMovement **surface_movement,
                        CVolumetricMovement **grid_movement,
                        CFreeFormDefBox*** FFDBox,
                        unsigned short val_iZone)      { }
void CIteration::Monitor()     { }
void CIteration::Output()      { }
void CIteration::Postprocess() { }



CMeanFlowIteration::CMeanFlowIteration(CConfig *config) : CIteration(config) { }
CMeanFlowIteration::~CMeanFlowIteration(void) { }

void CMeanFlowIteration::Preprocess(COutput *output,
                                    CIntegration ***integration_container,
                                    CGeometry ***geometry_container,
                                    CSolver ****solver_container,
                                    CNumerics *****numerics_container,
                                    CConfig **config_container,
                                    CSurfaceMovement **surface_movement,
                                    CVolumetricMovement **grid_movement,
                                    CFreeFormDefBox*** FFDBox,
                                    unsigned short val_iZone) {
  
  unsigned long IntIter = 0; config_container[val_iZone]->SetIntIter(IntIter);
  unsigned long ExtIter = config_container[val_iZone]->GetExtIter();
  
  bool fsi = config_container[val_iZone]->GetFSI_Simulation();
  bool turbomachinery = config_container[val_iZone]->GetBoolTurbomachinery();
  unsigned long FSIIter = config_container[val_iZone]->GetFSIIter();

  
  /*--- Set the initial condition for FSI problems with subiterations ---*/
  /*--- This must be done only in the first subiteration ---*/
  if( ((fsi)&&(FSIIter == 0)) )
	 solver_container[val_iZone][MESH_0][FLOW_SOL]->SetInitialCondition(geometry_container[val_iZone], solver_container[val_iZone], config_container[val_iZone], ExtIter);

  
  /*--- Apply a Wind Gust ---*/
  
  if (config_container[val_iZone]->GetWind_Gust()) {
    SetWind_GustField(config_container[val_iZone], geometry_container[val_iZone], solver_container[val_iZone]);
  }
}

void CMeanFlowIteration::Iterate(COutput *output,
                                 CIntegration ***integration_container,
                                 CGeometry ***geometry_container,
                                 CSolver ****solver_container,
                                 CNumerics *****numerics_container,
                                 CConfig **config_container,
                                 CSurfaceMovement **surface_movement,
                                 CVolumetricMovement **grid_movement,
                                 CFreeFormDefBox*** FFDBox,
                                 unsigned short val_iZone) {
  
  unsigned long IntIter = 0; config_container[val_iZone]->SetIntIter(IntIter);
  unsigned long ExtIter = config_container[val_iZone]->GetExtIter();
#ifdef HAVE_MPI
  int rank;
  MPI_Comm_rank(MPI_COMM_WORLD, &rank);
#endif
  
  /*--- Set the value of the internal iteration ---*/
  
  IntIter = ExtIter;
  if ((config_container[val_iZone]->GetUnsteady_Simulation() == DT_STEPPING_1ST) ||
      (config_container[val_iZone]->GetUnsteady_Simulation() == DT_STEPPING_2ND)) IntIter = 0;
  
  /*--- Update global parameters ---*/
  
  if ((config_container[val_iZone]->GetKind_Solver() == EULER) ||
      (config_container[val_iZone]->GetKind_Solver() == DISC_ADJ_EULER)) {
    config_container[val_iZone]->SetGlobalParam(EULER, RUNTIME_FLOW_SYS, ExtIter);
  }
  if ((config_container[val_iZone]->GetKind_Solver() == NAVIER_STOKES) ||
      (config_container[val_iZone]->GetKind_Solver() == DISC_ADJ_NAVIER_STOKES)) {
    config_container[val_iZone]->SetGlobalParam(NAVIER_STOKES, RUNTIME_FLOW_SYS, ExtIter);
  }
  if ((config_container[val_iZone]->GetKind_Solver() == RANS) ||
      (config_container[val_iZone]->GetKind_Solver() == DISC_ADJ_RANS)) {
    config_container[val_iZone]->SetGlobalParam(RANS, RUNTIME_FLOW_SYS, ExtIter);
  }
  
  /*--- Solve the Euler, Navier-Stokes or Reynolds-averaged Navier-Stokes (RANS) equations (one iteration) ---*/
  
  integration_container[val_iZone][FLOW_SOL]->MultiGrid_Iteration(geometry_container, solver_container, numerics_container,
                                                                  config_container, RUNTIME_FLOW_SYS, IntIter, val_iZone);
  
  if ((config_container[val_iZone]->GetKind_Solver() == RANS) ||
      (config_container[val_iZone]->GetKind_Solver() == DISC_ADJ_RANS)) {
    
    /*--- Solve the turbulence model ---*/
    
    config_container[val_iZone]->SetGlobalParam(RANS, RUNTIME_TURB_SYS, ExtIter);
    integration_container[val_iZone][TURB_SOL]->SingleGrid_Iteration(geometry_container, solver_container, numerics_container,
                                                                     config_container, RUNTIME_TURB_SYS, IntIter, val_iZone);
    
    /*--- Solve transition model ---*/
    
    if (config_container[val_iZone]->GetKind_Trans_Model() == LM) {
      config_container[val_iZone]->SetGlobalParam(RANS, RUNTIME_TRANS_SYS, ExtIter);
      integration_container[val_iZone][TRANS_SOL]->SingleGrid_Iteration(geometry_container, solver_container, numerics_container,
                                                                        config_container, RUNTIME_TRANS_SYS, IntIter, val_iZone);
    }
    
  }
  
  /*--- Dual time stepping strategy ---*/

   if (((config_container[val_iZone]->GetUnsteady_Simulation() == DT_STEPPING_1ST) ||
        (config_container[val_iZone]->GetUnsteady_Simulation() == DT_STEPPING_2ND)) &&
	 !config_container[val_iZone]->GetDiscrete_Adjoint()) {

    for (IntIter = 1; IntIter < config_container[val_iZone]->GetUnst_nIntIter(); IntIter++) {
      
      /*--- Write the convergence history (only screen output) ---*/
      
      output->SetConvHistory_Body(NULL, geometry_container, solver_container, config_container, integration_container, true, 0.0, val_iZone);
      
      /*--- Set the value of the internal iteration ---*/
      
      config_container[val_iZone]->SetIntIter(IntIter);
      
      /*--- Pseudo-timestepping for the Euler, Navier-Stokes or Reynolds-averaged Navier-Stokes equations ---*/
      
      if ((config_container[val_iZone]->GetKind_Solver() == EULER) ||
          (config_container[val_iZone]->GetKind_Solver() == DISC_ADJ_EULER)) {
        config_container[val_iZone]->SetGlobalParam(EULER, RUNTIME_FLOW_SYS, ExtIter);
      }
      if ((config_container[val_iZone]->GetKind_Solver() == NAVIER_STOKES) ||
          (config_container[val_iZone]->GetKind_Solver() == DISC_ADJ_NAVIER_STOKES)) {
        config_container[val_iZone]->SetGlobalParam(NAVIER_STOKES, RUNTIME_FLOW_SYS, ExtIter);
      }
      if ((config_container[val_iZone]->GetKind_Solver() == RANS) ||
          (config_container[val_iZone]->GetKind_Solver() == DISC_ADJ_RANS)) {
        config_container[val_iZone]->SetGlobalParam(RANS, RUNTIME_FLOW_SYS, ExtIter);
      }
      
      /*--- Solve the Euler, Navier-Stokes or Reynolds-averaged Navier-Stokes (RANS) equations (one iteration) ---*/
      
      integration_container[val_iZone][FLOW_SOL]->MultiGrid_Iteration(geometry_container, solver_container, numerics_container,
                                                                      config_container, RUNTIME_FLOW_SYS, IntIter, val_iZone);
      
      /*--- Pseudo-timestepping the turbulence model ---*/
      
      if ((config_container[val_iZone]->GetKind_Solver() == RANS) ||
          (config_container[val_iZone]->GetKind_Solver() == DISC_ADJ_RANS)) {
        
        /*--- Solve the turbulence model ---*/
        
        config_container[val_iZone]->SetGlobalParam(RANS, RUNTIME_TURB_SYS, ExtIter);
        integration_container[val_iZone][TURB_SOL]->SingleGrid_Iteration(geometry_container, solver_container, numerics_container,
                                                                         config_container, RUNTIME_TURB_SYS, IntIter, val_iZone);
        
        /*--- Solve transition model ---*/
        
        if (config_container[val_iZone]->GetKind_Trans_Model() == LM) {
          config_container[val_iZone]->SetGlobalParam(RANS, RUNTIME_TRANS_SYS, ExtIter);
          integration_container[val_iZone][TRANS_SOL]->SingleGrid_Iteration(geometry_container, solver_container, numerics_container,
                                                                            config_container, RUNTIME_TRANS_SYS, IntIter, val_iZone);
        }
        
      }
      
      /*--- Call Dynamic mesh update if AEROELASTIC motion was specified ---*/
      if ((config_container[val_iZone]->GetGrid_Movement()) && (config_container[val_iZone]->GetAeroelastic_Simulation())) {
        SetGrid_Movement(geometry_container, surface_movement, grid_movement, FFDBox,
                         solver_container, config_container, val_iZone, IntIter, ExtIter);
        /*--- Apply a Wind Gust ---*/
        if (config_container[val_iZone]->GetWind_Gust()) {
          if (IntIter % config_container[val_iZone]->GetAeroelasticIter() ==0)
            SetWind_GustField(config_container[val_iZone], geometry_container[val_iZone], solver_container[val_iZone]);
        }
      }
      
      if (integration_container[val_iZone][FLOW_SOL]->GetConvergence()) break;
      
    }

    output->SetConvHistory_Body(NULL, geometry_container, solver_container, config_container, integration_container, true, 0.0, val_iZone);
    
  }
  
}

void CMeanFlowIteration::Update(COutput *output,
                                CIntegration ***integration_container,
                                CGeometry ***geometry_container,
                                CSolver ****solver_container,
                                CNumerics *****numerics_container,
                                CConfig **config_container,
                                CSurfaceMovement **surface_movement,
                                CVolumetricMovement **grid_movement,
                                CFreeFormDefBox*** FFDBox,
                                unsigned short val_iZone)      {
  
  unsigned short iMesh;
  su2double Physical_dt, Physical_t;
  unsigned long ExtIter = config_container[val_iZone]->GetExtIter();

  /*--- Dual time stepping strategy ---*/
  
  if ((config_container[val_iZone]->GetUnsteady_Simulation() == DT_STEPPING_1ST) ||
      (config_container[val_iZone]->GetUnsteady_Simulation() == DT_STEPPING_2ND)) {
    
    /*--- Update dual time solver on all mesh levels ---*/
    
    for (iMesh = 0; iMesh <= config_container[val_iZone]->GetnMGLevels(); iMesh++) {
      integration_container[val_iZone][FLOW_SOL]->SetDualTime_Solver(geometry_container[val_iZone][iMesh], solver_container[val_iZone][iMesh][FLOW_SOL], config_container[val_iZone], iMesh);
      integration_container[val_iZone][FLOW_SOL]->SetConvergence(false);
    }
    
    /*--- Update dual time solver for the turbulence model ---*/
    
    if ((config_container[val_iZone]->GetKind_Solver() == RANS) ||
        (config_container[val_iZone]->GetKind_Solver() == DISC_ADJ_RANS)) {
      integration_container[val_iZone][TURB_SOL]->SetDualTime_Solver(geometry_container[val_iZone][MESH_0], solver_container[val_iZone][MESH_0][TURB_SOL], config_container[val_iZone], MESH_0);
      integration_container[val_iZone][TURB_SOL]->SetConvergence(false);
    }
    
    /*--- Update dual time solver for the transition model ---*/
    
    if (config_container[val_iZone]->GetKind_Trans_Model() == LM) {
      integration_container[val_iZone][TRANS_SOL]->SetDualTime_Solver(geometry_container[val_iZone][MESH_0], solver_container[val_iZone][MESH_0][TRANS_SOL], config_container[val_iZone], MESH_0);
      integration_container[val_iZone][TRANS_SOL]->SetConvergence(false);
    }
    
    /*--- Verify convergence criteria (based on total time) ---*/
    
    Physical_dt = config_container[val_iZone]->GetDelta_UnstTime();
    Physical_t  = (ExtIter+1)*Physical_dt;
    if (Physical_t >=  config_container[val_iZone]->GetTotal_UnstTime())
      integration_container[val_iZone][FLOW_SOL]->SetConvergence(true);
    
  }
  
}

void CMeanFlowIteration::Monitor()     { }
void CMeanFlowIteration::Output()      { }
void CMeanFlowIteration::Postprocess() { }

void CMeanFlowIteration::SetWind_GustField(CConfig *config_container, CGeometry **geometry_container, CSolver ***solver_container) {
  // The gust is imposed on the flow field via the grid velocities. This method called the Field Velocity Method is described in the
  // NASA TM–2012-217771 - Development, Verification and Use of Gust Modeling in the NASA Computational Fluid Dynamics Code FUN3D
  // the desired gust is prescribed as the negative of the grid velocity.
  
  // If a source term is included to account for the gust field, the method is described by Jones et al. as the Split Velocity Method in
  // Simulation of Airfoil Gust Responses Using Prescribed Velocities.
  // In this routine the gust derivatives needed for the source term are calculated when applicable.
  // If the gust derivatives are zero the source term is also zero.
  // The source term itself is implemented in the class CSourceWindGust
  
  int rank = MASTER_NODE;
#ifdef HAVE_MPI
  MPI_Comm_rank(MPI_COMM_WORLD, &rank);
#endif
  
  if (rank == MASTER_NODE)
    cout << endl << "Running simulation with a Wind Gust." << endl;
  unsigned short iDim, nDim = geometry_container[MESH_0]->GetnDim(); //We assume nDim = 2
  if (nDim != 2) {
    if (rank == MASTER_NODE) {
      cout << endl << "WARNING - Wind Gust capability is only verified for 2 dimensional simulations." << endl;
    }
  }
  
  /*--- Gust Parameters from config ---*/
  unsigned short Gust_Type = config_container->GetGust_Type();
  su2double xbegin = config_container->GetGust_Begin_Loc();    // Location at which the gust begins.
  su2double L = config_container->GetGust_WaveLength();        // Gust size
  su2double tbegin = config_container->GetGust_Begin_Time();   // Physical time at which the gust begins.
  su2double gust_amp = config_container->GetGust_Ampl();       // Gust amplitude
  su2double n = config_container->GetGust_Periods();           // Number of gust periods
  unsigned short GustDir = config_container->GetGust_Dir(); // Gust direction
  
  /*--- Variables needed to compute the gust ---*/
  unsigned short Kind_Grid_Movement = config_container->GetKind_GridMovement(ZONE_0);
  unsigned long iPoint;
  unsigned short iMGlevel, nMGlevel = config_container->GetnMGLevels();
  
  su2double x, y, x_gust, dgust_dx, dgust_dy, dgust_dt;
  su2double *Gust, *GridVel, *NewGridVel, *GustDer;
  
  su2double Physical_dt = config_container->GetDelta_UnstTime();
  unsigned long ExtIter = config_container->GetExtIter();
  su2double Physical_t = ExtIter*Physical_dt;
  
  su2double Uinf = solver_container[MESH_0][FLOW_SOL]->GetVelocity_Inf(0); // Assumption gust moves at infinity velocity
  
  Gust = new su2double [nDim];
  NewGridVel = new su2double [nDim];
  for (iDim = 0; iDim < nDim; iDim++) {
    Gust[iDim] = 0.0;
    NewGridVel[iDim] = 0.0;
  }
  
  GustDer = new su2double [3];
  for (unsigned short i = 0; i < 3; i++) {
    GustDer[i] = 0.0;
  }
  
  // Vortex variables
  unsigned long nVortex = 0;
  vector<su2double> x0, y0, vort_strenth, r_core; //vortex is positive in clockwise direction.
  if (Gust_Type == VORTEX) {
    InitializeVortexDistribution(nVortex, x0, y0, vort_strenth, r_core);
  }
  
  /*--- Check to make sure gust lenght is not zero or negative (vortex gust doesn't use this). ---*/
  if (L <= 0.0 && Gust_Type != VORTEX) {
    if (rank == MASTER_NODE) cout << "ERROR: The gust length needs to be positive" << endl;
#ifndef HAVE_MPI
    exit(EXIT_FAILURE);
#else
    MPI_Abort(MPI_COMM_WORLD,1);
    MPI_Finalize();
#endif
  }
  
  /*--- Loop over all multigrid levels ---*/
  
  for (iMGlevel = 0; iMGlevel <= nMGlevel; iMGlevel++) {
    
    /*--- Loop over each node in the volume mesh ---*/
    
    for (iPoint = 0; iPoint < geometry_container[iMGlevel]->GetnPoint(); iPoint++) {
      
      /*--- Reset the Grid Velocity to zero if there is no grid movement ---*/
      if (Kind_Grid_Movement == GUST) {
        for (iDim = 0; iDim < nDim; iDim++)
          geometry_container[iMGlevel]->node[iPoint]->SetGridVel(iDim, 0.0);
      }
      
      /*--- initialize the gust and derivatives to zero everywhere ---*/
      
      for (iDim = 0; iDim < nDim; iDim++) {Gust[iDim]=0.0;}
      dgust_dx = 0.0; dgust_dy = 0.0; dgust_dt = 0.0;
      
      /*--- Begin applying the gust ---*/
      
      if (Physical_t >= tbegin) {
        
        x = geometry_container[iMGlevel]->node[iPoint]->GetCoord()[0]; // x-location of the node.
        y = geometry_container[iMGlevel]->node[iPoint]->GetCoord()[1]; // y-location of the node.
        
        // Gust coordinate
        x_gust = (x - xbegin - Uinf*(Physical_t-tbegin))/L;
        
        /*--- Calculate the specified gust ---*/
        switch (Gust_Type) {
            
          case TOP_HAT:
            // Check if we are in the region where the gust is active
            if (x_gust > 0 && x_gust < n) {
              Gust[GustDir] = gust_amp;
              // Still need to put the gust derivatives. Think about this.
            }
            break;
            
          case SINE:
            // Check if we are in the region where the gust is active
            if (x_gust > 0 && x_gust < n) {
              Gust[GustDir] = gust_amp*(sin(2*PI_NUMBER*x_gust));
              
              // Gust derivatives
              //dgust_dx = gust_amp*2*PI_NUMBER*(cos(2*PI_NUMBER*x_gust))/L;
              //dgust_dy = 0;
              //dgust_dt = gust_amp*2*PI_NUMBER*(cos(2*PI_NUMBER*x_gust))*(-Uinf)/L;
            }
            break;
            
          case ONE_M_COSINE:
            // Check if we are in the region where the gust is active
            if (x_gust > 0 && x_gust < n) {
              Gust[GustDir] = gust_amp*(1-cos(2*PI_NUMBER*x_gust));
              
              // Gust derivatives
              //dgust_dx = gust_amp*2*PI_NUMBER*(sin(2*PI_NUMBER*x_gust))/L;
              //dgust_dy = 0;
              //dgust_dt = gust_amp*2*PI_NUMBER*(sin(2*PI_NUMBER*x_gust))*(-Uinf)/L;
            }
            break;
            
          case EOG:
            // Check if we are in the region where the gust is active
            if (x_gust > 0 && x_gust < n) {
              Gust[GustDir] = -0.37*gust_amp*sin(3*PI_NUMBER*x_gust)*(1-cos(2*PI_NUMBER*x_gust));
            }
            break;
            
          case VORTEX:
            
            /*--- Use vortex distribution ---*/
            // Algebraic vortex equation.
            for (unsigned long i=0; i<nVortex; i++) {
              su2double r2 = pow(x-(x0[i]+Uinf*(Physical_t-tbegin)), 2) + pow(y-y0[i], 2);
              su2double r = sqrt(r2);
              su2double v_theta = vort_strenth[i]/(2*PI_NUMBER) * r/(r2+pow(r_core[i],2));
              Gust[0] = Gust[0] + v_theta*(y-y0[i])/r;
              Gust[1] = Gust[1] - v_theta*(x-(x0[i]+Uinf*(Physical_t-tbegin)))/r;
            }
            break;
            
          case NONE: default:
            
            /*--- There is no wind gust specified. ---*/
            if (rank == MASTER_NODE) {
              cout << "No wind gust specified." << endl;
            }
            break;
            
        }
      }
      
      /*--- Set the Wind Gust, Wind Gust Derivatives and the Grid Velocities ---*/
      
      GustDer[0] = dgust_dx;
      GustDer[1] = dgust_dy;
      GustDer[2] = dgust_dt;
      
      solver_container[iMGlevel][FLOW_SOL]->node[iPoint]->SetWindGust(Gust);
      solver_container[iMGlevel][FLOW_SOL]->node[iPoint]->SetWindGustDer(GustDer);
      
      GridVel = geometry_container[iMGlevel]->node[iPoint]->GetGridVel();
      
      /*--- Store new grid velocity ---*/
      
      for (iDim = 0; iDim < nDim; iDim++) {
        NewGridVel[iDim] = GridVel[iDim] - Gust[iDim];
        geometry_container[iMGlevel]->node[iPoint]->SetGridVel(iDim, NewGridVel[iDim]);
      }
      
    }
  }
  
  delete [] Gust;
  delete [] GustDer;
  delete [] NewGridVel;
  
}

void CMeanFlowIteration::InitializeVortexDistribution(unsigned long &nVortex, vector<su2double>& x0, vector<su2double>& y0, vector<su2double>& vort_strength, vector<su2double>& r_core) {
  /*--- Read in Vortex Distribution ---*/
  std::string line;
  std::ifstream file;
  su2double x_temp, y_temp, vort_strength_temp, r_core_temp;
  file.open("vortex_distribution.txt");
  /*--- In case there is no vortex file ---*/
  if (file.fail()) {
    cout << "There is no vortex data file!!" << endl;
    cout << "Press any key to exit..." << endl;
    cin.get(); exit(EXIT_FAILURE);
  }
  
  // Ignore line containing the header
  getline(file, line);
  // Read in the information of the vortices (xloc, yloc, lambda(strength), eta(size, gradient))
  while (file.good())
  {
    getline(file, line);
    std::stringstream ss(line);
    if (line.size() != 0) { //ignore blank lines if they exist.
      ss >> x_temp;
      ss >> y_temp;
      ss >> vort_strength_temp;
      ss >> r_core_temp;
      x0.push_back(x_temp);
      y0.push_back(y_temp);
      vort_strength.push_back(vort_strength_temp);
      r_core.push_back(r_core_temp);
    }
  }
  file.close();
  // number of vortices
  nVortex = x0.size();
  
}


CWaveIteration::CWaveIteration(CConfig *config) : CIteration(config) { }
CWaveIteration::~CWaveIteration(void) { }
void CWaveIteration::Preprocess(COutput *output,
                                CIntegration ***integration_container,
                                CGeometry ***geometry_container,
                                CSolver ****solver_container,
                                CNumerics *****numerics_container,
                                CConfig **config_container,
                                CSurfaceMovement **surface_movement,
                                CVolumetricMovement **grid_movement,
                                CFreeFormDefBox*** FFDBox,
                                unsigned short val_iZone) { }
void CWaveIteration::Iterate(COutput *output,
                             CIntegration ***integration_container,
                             CGeometry ***geometry_container,
                             CSolver ****solver_container,
                             CNumerics *****numerics_container,
                             CConfig **config_container,
                             CSurfaceMovement **surface_movement,
                             CVolumetricMovement **grid_movement,
                             CFreeFormDefBox*** FFDBox,
                             unsigned short val_iZone) {
  
<<<<<<< HEAD
  unsigned short iMesh;
  bool spectral_method = (config_container[ZONE_0]->GetUnsteady_Simulation() == SPECTRAL_METHOD);
  bool dynamic_mesh = config_container[ZONE_0]->GetGrid_Movement();
  unsigned long IntIter = 0; config_container[ZONE_0]->SetIntIter(IntIter);
  unsigned long ExtIter = config_container[ZONE_0]->GetExtIter();
  
  int rank = MASTER_NODE;
#ifdef HAVE_MPI
  MPI_Comm_rank(MPI_COMM_WORLD, &rank);
#endif
  
  /*--- For the unsteady adjoint, load a new direct solution from a restart file. ---*/
  
  if (((dynamic_mesh && ExtIter == 0) || config_container[val_iZone]->GetUnsteady_Simulation()) && !spectral_method) {
    int Direct_Iter = SU2_TYPE::Int(config_container[val_iZone]->GetUnst_AdjointIter()) - SU2_TYPE::Int(ExtIter) - 1;
    if (rank == MASTER_NODE && val_iZone == ZONE_0 && config_container[val_iZone]->GetUnsteady_Simulation())
      cout << endl << " Loading flow solution from direct iteration " << Direct_Iter << "." << endl;
    solver_container[val_iZone][MESH_0][FLOW_SOL]->LoadRestart(geometry_container[val_iZone], solver_container[val_iZone], config_container[val_iZone], Direct_Iter);
  }
=======
  unsigned long IntIter = 0; config_container[ZONE_0]->SetIntIter(IntIter);
  unsigned long ExtIter = config_container[ZONE_0]->GetExtIter();
  
  /*--- Set the value of the internal iteration ---*/
  IntIter = ExtIter;
  if ((config_container[val_iZone]->GetUnsteady_Simulation() == DT_STEPPING_1ST) ||
      (config_container[val_iZone]->GetUnsteady_Simulation() == DT_STEPPING_2ND)) IntIter = 0;
>>>>>>> 7320eef9
  
  /*--- Wave equations ---*/
  config_container[val_iZone]->SetGlobalParam(WAVE_EQUATION, RUNTIME_WAVE_SYS, ExtIter);
  integration_container[val_iZone][WAVE_SOL]->SingleGrid_Iteration(geometry_container, solver_container, numerics_container,
                                                                   config_container, RUNTIME_WAVE_SYS, IntIter, val_iZone);
  
  /*--- Dual time stepping strategy ---*/
  if ((config_container[val_iZone]->GetUnsteady_Simulation() == DT_STEPPING_1ST) ||
      (config_container[val_iZone]->GetUnsteady_Simulation() == DT_STEPPING_2ND)) {
    
    for (IntIter = 1; IntIter < config_container[val_iZone]->GetUnst_nIntIter(); IntIter++) {
      output->SetConvHistory_Body(NULL, geometry_container, solver_container, config_container, integration_container, true, 0.0, val_iZone);
      config_container[val_iZone]->SetIntIter(IntIter);
      integration_container[val_iZone][WAVE_SOL]->SingleGrid_Iteration(geometry_container, solver_container, numerics_container,
                                                                       config_container, RUNTIME_WAVE_SYS, IntIter, val_iZone);
      if (integration_container[val_iZone][WAVE_SOL]->GetConvergence()) break;
    }
    
  }
  
}
void CWaveIteration::Update(COutput *output,
                            CIntegration ***integration_container,
                            CGeometry ***geometry_container,
                            CSolver ****solver_container,
                            CNumerics *****numerics_container,
                            CConfig **config_container,
                            CSurfaceMovement **surface_movement,
                            CVolumetricMovement **grid_movement,
                            CFreeFormDefBox*** FFDBox,
                            unsigned short val_iZone)      {
  
  unsigned short iMesh;
  su2double Physical_dt, Physical_t;
  unsigned long ExtIter = config_container[ZONE_0]->GetExtIter();
  
  /*--- Dual time stepping strategy ---*/
  if ((config_container[val_iZone]->GetUnsteady_Simulation() == DT_STEPPING_1ST) ||
      (config_container[val_iZone]->GetUnsteady_Simulation() == DT_STEPPING_2ND)) {
    
    /*--- Update dual time solver ---*/
    for (iMesh = 0; iMesh <= config_container[val_iZone]->GetnMGLevels(); iMesh++) {
      integration_container[val_iZone][WAVE_SOL]->SetDualTime_Solver(geometry_container[val_iZone][iMesh], solver_container[val_iZone][iMesh][WAVE_SOL], config_container[val_iZone], iMesh);
      integration_container[val_iZone][WAVE_SOL]->SetConvergence(false);
    }
    
    Physical_dt = config_container[val_iZone]->GetDelta_UnstTime(); Physical_t  = (ExtIter+1)*Physical_dt;
    if (Physical_t >=  config_container[val_iZone]->GetTotal_UnstTime()) integration_container[val_iZone][WAVE_SOL]->SetConvergence(true);
  }
}

void CWaveIteration::Monitor()     { }
void CWaveIteration::Output()      { }
void CWaveIteration::Postprocess() { }


CHeatIteration::CHeatIteration(CConfig *config) : CIteration(config) { }
CHeatIteration::~CHeatIteration(void) { }
void CHeatIteration::Preprocess(COutput *output,
                                CIntegration ***integration_container,
                                CGeometry ***geometry_container,
                                CSolver ****solver_container,
                                CNumerics *****numerics_container,
                                CConfig **config_container,
                                CSurfaceMovement **surface_movement,
                                CVolumetricMovement **grid_movement,
                                CFreeFormDefBox*** FFDBox,
                                unsigned short val_iZone) { }
void CHeatIteration::Iterate(COutput *output,
                             CIntegration ***integration_container,
                             CGeometry ***geometry_container,
                             CSolver ****solver_container,
                             CNumerics *****numerics_container,
                             CConfig **config_container,
                             CSurfaceMovement **surface_movement,
                             CVolumetricMovement **grid_movement,
                             CFreeFormDefBox*** FFDBox,
                             unsigned short val_iZone){
  
  unsigned long IntIter = 0; config_container[ZONE_0]->SetIntIter(IntIter);
  unsigned long ExtIter = config_container[ZONE_0]->GetExtIter();
  
  /*--- Set the value of the internal iteration ---*/
  IntIter = ExtIter;
  if ((config_container[val_iZone]->GetUnsteady_Simulation() == DT_STEPPING_1ST) ||
      (config_container[val_iZone]->GetUnsteady_Simulation() == DT_STEPPING_2ND)) IntIter = 0;
  
  /*--- Heat equation ---*/
  config_container[val_iZone]->SetGlobalParam(HEAT_EQUATION, RUNTIME_HEAT_SYS, ExtIter);
  integration_container[val_iZone][HEAT_SOL]->SingleGrid_Iteration(geometry_container, solver_container, numerics_container,
                                                                   config_container, RUNTIME_HEAT_SYS, IntIter, val_iZone);
  
  /*--- Dual time stepping strategy ---*/
  if ((config_container[val_iZone]->GetUnsteady_Simulation() == DT_STEPPING_1ST) ||
      (config_container[val_iZone]->GetUnsteady_Simulation() == DT_STEPPING_2ND)) {
    
    for (IntIter = 1; IntIter < config_container[val_iZone]->GetUnst_nIntIter(); IntIter++) {
      output->SetConvHistory_Body(NULL, geometry_container, solver_container, config_container, integration_container, true, 0.0, val_iZone);
      config_container[val_iZone]->SetIntIter(IntIter);
      integration_container[val_iZone][HEAT_SOL]->SingleGrid_Iteration(geometry_container, solver_container, numerics_container,
                                                                       config_container, RUNTIME_HEAT_SYS, IntIter, val_iZone);
      if (integration_container[val_iZone][HEAT_SOL]->GetConvergence()) break;
    }
  }
}

void CHeatIteration::Update(COutput *output,
                            CIntegration ***integration_container,
                            CGeometry ***geometry_container,
                            CSolver ****solver_container,
                            CNumerics *****numerics_container,
                            CConfig **config_container,
                            CSurfaceMovement **surface_movement,
                            CVolumetricMovement **grid_movement,
                            CFreeFormDefBox*** FFDBox,
                            unsigned short val_iZone)      {
  
  unsigned short iMesh;
  su2double Physical_dt, Physical_t;
  unsigned long ExtIter = config_container[ZONE_0]->GetExtIter();
  
  /*--- Dual time stepping strategy ---*/
  if ((config_container[val_iZone]->GetUnsteady_Simulation() == DT_STEPPING_1ST) ||
      (config_container[val_iZone]->GetUnsteady_Simulation() == DT_STEPPING_2ND)) {
    
    /*--- Update dual time solver ---*/
    for (iMesh = 0; iMesh <= config_container[val_iZone]->GetnMGLevels(); iMesh++) {
      integration_container[val_iZone][HEAT_SOL]->SetDualTime_Solver(geometry_container[val_iZone][iMesh], solver_container[val_iZone][iMesh][HEAT_SOL], config_container[val_iZone], iMesh);
      integration_container[val_iZone][HEAT_SOL]->SetConvergence(false);
    }
    
    Physical_dt = config_container[val_iZone]->GetDelta_UnstTime(); Physical_t  = (ExtIter+1)*Physical_dt;
    if (Physical_t >=  config_container[val_iZone]->GetTotal_UnstTime()) integration_container[val_iZone][HEAT_SOL]->SetConvergence(true);
  }
}
void CHeatIteration::Monitor()     { }
void CHeatIteration::Output()      { }
void CHeatIteration::Postprocess() { }


CPoissonIteration::CPoissonIteration(CConfig *config) : CIteration(config) { }
CPoissonIteration::~CPoissonIteration(void) { }
void CPoissonIteration::Preprocess(COutput *output,
                                   CIntegration ***integration_container,
                                   CGeometry ***geometry_container,
                                   CSolver ****solver_container,
                                   CNumerics *****numerics_container,
                                   CConfig **config_container,
                                   CSurfaceMovement **surface_movement,
                                   CVolumetricMovement **grid_movement,
                                   CFreeFormDefBox*** FFDBox,
                                   unsigned short val_iZone) { }
void CPoissonIteration::Iterate(COutput *output,
                                CIntegration ***integration_container,
                                CGeometry ***geometry_container,
                                CSolver ****solver_container,
                                CNumerics *****numerics_container,
                                CConfig **config_container,
                                CSurfaceMovement **surface_movement,
                                CVolumetricMovement **grid_movement,
                                CFreeFormDefBox*** FFDBox,
                                unsigned short val_iZone) {
  
  unsigned long IntIter = 0; config_container[ZONE_0]->SetIntIter(IntIter);
  unsigned long ExtIter = config_container[ZONE_0]->GetExtIter();
  
  /*--- Set the value of the internal iteration ---*/
  IntIter = ExtIter;
  if ((config_container[val_iZone]->GetUnsteady_Simulation() == DT_STEPPING_1ST) ||
      (config_container[val_iZone]->GetUnsteady_Simulation() == DT_STEPPING_2ND)) IntIter = 0;
  
  /*--- Poisson equation ---*/
  config_container[val_iZone]->SetGlobalParam(POISSON_EQUATION, RUNTIME_POISSON_SYS, ExtIter);
  integration_container[val_iZone][POISSON_SOL]->SingleGrid_Iteration(geometry_container, solver_container, numerics_container,
                                                                      config_container, RUNTIME_POISSON_SYS, IntIter, val_iZone);
  
  
}
void CPoissonIteration::Update(COutput *output,
                               CIntegration ***integration_container,
                               CGeometry ***geometry_container,
                               CSolver ****solver_container,
                               CNumerics *****numerics_container,
                               CConfig **config_container,
                               CSurfaceMovement **surface_movement,
                               CVolumetricMovement **grid_movement,
                               CFreeFormDefBox*** FFDBox,
                               unsigned short val_iZone)      { }
void CPoissonIteration::Monitor()     { }
void CPoissonIteration::Output()      { }
void CPoissonIteration::Postprocess() { }


CFEM_StructuralAnalysis::CFEM_StructuralAnalysis(CConfig *config) : CIteration(config) { }
CFEM_StructuralAnalysis::~CFEM_StructuralAnalysis(void) { }
void CFEM_StructuralAnalysis::Preprocess() { }
void CFEM_StructuralAnalysis::Iterate(COutput *output,
                         	 	  CIntegration ***integration_container,
                         	 	  CGeometry ***geometry_container,
                         	 	  CSolver ****solver_container,
                         	 	  CNumerics *****numerics_container,
                         	 	  CConfig **config_container,
                         	 	  CSurfaceMovement **surface_movement,
                         	 	  CVolumetricMovement **grid_movement,
                         	 	  CFreeFormDefBox*** FFDBox,
                                  unsigned short val_iZone
                         	 	  ) {

	int rank = MASTER_NODE;
#ifdef HAVE_MPI
	MPI_Comm_rank(MPI_COMM_WORLD, &rank);
#endif

	su2double loadIncrement;
	unsigned long IntIter = 0; config_container[val_iZone]->SetIntIter(IntIter);
	unsigned long ExtIter = config_container[val_iZone]->GetExtIter();

	bool fsi = config_container[val_iZone]->GetFSI_Simulation();

	unsigned long iIncrement;
	unsigned long nIncrements = config_container[val_iZone]->GetNumberIncrements();

	bool nonlinear = (config_container[val_iZone]->GetGeometricConditions() == LARGE_DEFORMATIONS);	// Geometrically non-linear problems
	bool linear = (config_container[val_iZone]->GetGeometricConditions() == SMALL_DEFORMATIONS);	// Geometrically non-linear problems

	bool initial_calc = config_container[val_iZone]->GetExtIter() == 0;				// Checks if it is the first calculation.
	bool first_iter = config_container[val_iZone]->GetIntIter() == 0;				// Checks if it is the first iteration
	bool restart = config_container[val_iZone]->GetRestart();												// Restart analysis
	bool initial_calc_restart = (SU2_TYPE::Int(config_container[val_iZone]->GetExtIter()) == config_container[val_iZone]->GetDyn_RestartIter()); // Initial calculation for restart

	su2double CurrentTime = config_container[val_iZone]->GetCurrent_DynTime();
	su2double Static_Time = config_container[val_iZone]->GetStatic_Time();

	bool statTime = (CurrentTime <= Static_Time);

	bool incremental_load = config_container[val_iZone]->GetIncrementalLoad();							// If an incremental load is applied

	/*--- This is to prevent problems when running a linear solver ---*/
	if (!nonlinear) incremental_load = false;

	/*--- Set the convergence monitor to false, to prevent the solver to stop in intermediate FSI subiterations ---*/
	integration_container[val_iZone][FEA_SOL]->SetConvergence(false);

	if (linear){

		/*--- Set the value of the internal iteration ---*/

		IntIter = ExtIter;

		/*--- FEA equations ---*/

		config_container[val_iZone]->SetGlobalParam(FEM_ELASTICITY, RUNTIME_FEA_SYS, ExtIter);

		/*--- Run the iteration ---*/

		integration_container[val_iZone][FEA_SOL]->Structural_Iteration(geometry_container, solver_container, numerics_container,
				config_container, RUNTIME_FEA_SYS, IntIter, val_iZone);

	}
	/*--- If the structure is held static and the solver is nonlinear, we don't need to solve for static time, but we need to compute Mass Matrix and Integration constants ---*/
	else if ((nonlinear) && ((!statTime) || (!fsi))){

		/*--- THIS IS THE DIRECT APPROACH (NO INCREMENTAL LOAD APPLIED) ---*/

		if (!incremental_load){

			/*--- Set the value of the internal iteration ---*/

			IntIter = 0;

			/*--- FEA equations ---*/

			config_container[val_iZone]->SetGlobalParam(FEM_ELASTICITY, RUNTIME_FEA_SYS, ExtIter);

			/*--- Run the iteration ---*/

			integration_container[val_iZone][FEA_SOL]->Structural_Iteration(geometry_container, solver_container, numerics_container,
					config_container, RUNTIME_FEA_SYS, IntIter, val_iZone);


			/*----------------- If the solver is non-linear, we need to subiterate using a Newton-Raphson approach ----------------------*/

			for (IntIter = 1; IntIter < config_container[val_iZone]->GetDyn_nIntIter(); IntIter++){

				/*--- Write the convergence history (only screen output) ---*/

				output->SetConvHistory_Body(NULL, geometry_container, solver_container, config_container, integration_container, true, 0.0, val_iZone);

				config_container[val_iZone]->SetIntIter(IntIter);

				integration_container[val_iZone][FEA_SOL]->Structural_Iteration(geometry_container, solver_container, numerics_container,
						config_container, RUNTIME_FEA_SYS, IntIter, val_iZone);

				if (integration_container[val_iZone][FEA_SOL]->GetConvergence()) break;

			}

		}
		/*--- The incremental load is only used in nonlinear cases ---*/
		else if (incremental_load){

			/*--- Set the initial condition: store the current solution as Solution_Old ---*/

			solver_container[val_iZone][MESH_0][FEA_SOL]->SetInitialCondition(geometry_container[val_iZone], solver_container[val_iZone], config_container[val_iZone], ExtIter);

			/*--- The load increment is 1.0 ---*/
			loadIncrement = 1.0;
			solver_container[val_iZone][MESH_0][FEA_SOL]->SetLoad_Increment(loadIncrement);

			/*--- Set the value of the internal iteration ---*/

			IntIter = 0;

			/*--- FEA equations ---*/

			config_container[val_iZone]->SetGlobalParam(FEM_ELASTICITY, RUNTIME_FEA_SYS, ExtIter);

			/*--- Run the first iteration ---*/

			integration_container[val_iZone][FEA_SOL]->Structural_Iteration(geometry_container, solver_container, numerics_container,
					config_container, RUNTIME_FEA_SYS, IntIter, val_iZone);


			/*--- Write the convergence history (only screen output) ---*/

			output->SetConvHistory_Body(NULL, geometry_container, solver_container, config_container, integration_container, true, 0.0, val_iZone);

			/*--- Run the second iteration ---*/

			IntIter = 1;

			config_container[val_iZone]->SetIntIter(IntIter);

			integration_container[val_iZone][FEA_SOL]->Structural_Iteration(geometry_container, solver_container, numerics_container,
					config_container, RUNTIME_FEA_SYS, IntIter, val_iZone);


			bool meetCriteria;
			su2double Residual_UTOL, Residual_RTOL, Residual_ETOL;
			su2double Criteria_UTOL, Criteria_RTOL, Criteria_ETOL;

			Criteria_UTOL = config_container[val_iZone]->GetIncLoad_Criteria(0);
			Criteria_RTOL = config_container[val_iZone]->GetIncLoad_Criteria(1);
			Criteria_ETOL = config_container[val_iZone]->GetIncLoad_Criteria(2);

			Residual_UTOL = log10(solver_container[val_iZone][MESH_0][FEA_SOL]->GetRes_FEM(0));
			Residual_RTOL = log10(solver_container[val_iZone][MESH_0][FEA_SOL]->GetRes_FEM(1));
			Residual_ETOL = log10(solver_container[val_iZone][MESH_0][FEA_SOL]->GetRes_FEM(2));

			meetCriteria = ( ( Residual_UTOL <  Criteria_UTOL ) &&
					( Residual_RTOL <  Criteria_RTOL ) &&
					( Residual_ETOL <  Criteria_ETOL ) );

			/*--- If the criteria is met and the load is not "too big", do the regular calculation ---*/
			if (meetCriteria){

				for (IntIter = 2; IntIter < config_container[val_iZone]->GetDyn_nIntIter(); IntIter++){

					/*--- Write the convergence history (only screen output) ---*/

					output->SetConvHistory_Body(NULL, geometry_container, solver_container, config_container, integration_container, true, 0.0, val_iZone);

					config_container[val_iZone]->SetIntIter(IntIter);

					integration_container[val_iZone][FEA_SOL]->Structural_Iteration(geometry_container, solver_container, numerics_container,
							config_container, RUNTIME_FEA_SYS, IntIter, val_iZone);

					if (integration_container[val_iZone][FEA_SOL]->GetConvergence()) break;

				}

			}

			/*--- If the criteria is not met, a whole set of subiterations for the different loads must be done ---*/

			else {

				/*--- Here we have to restart the solution to the original one of the iteration ---*/
				/*--- Retrieve the Solution_Old as the current solution before subiterating ---*/

				solver_container[val_iZone][MESH_0][FEA_SOL]->ResetInitialCondition(geometry_container[val_iZone], solver_container[val_iZone], config_container[val_iZone], ExtIter);

				/*--- For the number of increments ---*/
				for (iIncrement = 0; iIncrement < nIncrements; iIncrement++){

					loadIncrement = (iIncrement + 1.0) * (1.0 / nIncrements);

					/*--- Set the load increment and the initial condition, and output the parameters of UTOL, RTOL, ETOL for the previous iteration ---*/

					/*--- Set the convergence monitor to false, to force se solver to converge every subiteration ---*/
					integration_container[val_iZone][FEA_SOL]->SetConvergence(false);

					output->SetConvHistory_Body(NULL, geometry_container, solver_container, config_container, integration_container, true, 0.0, val_iZone);

					/*--- FEA equations ---*/

					config_container[val_iZone]->SetGlobalParam(FEM_ELASTICITY, RUNTIME_FEA_SYS, ExtIter);


					solver_container[val_iZone][MESH_0][FEA_SOL]->SetLoad_Increment(loadIncrement);

					if (rank == MASTER_NODE){
						cout << endl;
						cout << "-- Incremental load: increment " << iIncrement + 1 << " ------------------------------------------" << endl;
					}

					/*--- Set the value of the internal iteration ---*/
					IntIter = 0;
					config_container[val_iZone]->SetIntIter(IntIter);

					/*--- FEA equations ---*/

					config_container[val_iZone]->SetGlobalParam(FEM_ELASTICITY, RUNTIME_FEA_SYS, ExtIter);

					/*--- Run the iteration ---*/

					integration_container[val_iZone][FEA_SOL]->Structural_Iteration(geometry_container, solver_container, numerics_container,
							config_container, RUNTIME_FEA_SYS, IntIter, val_iZone);


					/*----------------- If the solver is non-linear, we need to subiterate using a Newton-Raphson approach ----------------------*/

					for (IntIter = 1; IntIter < config_container[val_iZone]->GetDyn_nIntIter(); IntIter++){

						/*--- Write the convergence history (only screen output) ---*/

						output->SetConvHistory_Body(NULL, geometry_container, solver_container, config_container, integration_container, true, 0.0, val_iZone);

						config_container[val_iZone]->SetIntIter(IntIter);

						integration_container[val_iZone][FEA_SOL]->Structural_Iteration(geometry_container, solver_container, numerics_container,
								config_container, RUNTIME_FEA_SYS, IntIter, val_iZone);

						if (integration_container[val_iZone][FEA_SOL]->GetConvergence()) break;

					}

				}

			}

		}


	}
	else if (
			(nonlinear && statTime) &&
			((first_iter && initial_calc) || (restart && initial_calc_restart))
	){

		/*--- We need to do the preprocessing to compute the Mass Matrix and integration constants ---*/
		solver_container[val_iZone][MESH_0][FEA_SOL]->Preprocessing(geometry_container[val_iZone][MESH_0], solver_container[val_iZone][MESH_0],
				config_container[val_iZone], numerics_container[val_iZone][MESH_0][FEA_SOL], MESH_0, 0, RUNTIME_FEA_SYS, false);

	}

}

void CFEM_StructuralAnalysis::Update(COutput *output,
	 	  CIntegration ***integration_container,
	 	  CGeometry ***geometry_container,
	 	  CSolver ****solver_container,
	 	  CNumerics *****numerics_container,
	 	  CConfig **config_container,
	 	  CSurfaceMovement **surface_movement,
	 	  CVolumetricMovement **grid_movement,
	 	  CFreeFormDefBox*** FFDBox,
	 	  unsigned short val_iZone){

	su2double Physical_dt, Physical_t;
  	unsigned long ExtIter = config_container[val_iZone]->GetExtIter();
	bool dynamic = (config_container[val_iZone]->GetDynamic_Analysis() == DYNAMIC);					// Dynamic problems

	/*----------------- Compute averaged nodal stress and reactions ------------------------*/

	solver_container[val_iZone][MESH_0][FEA_SOL]->Compute_NodalStress(geometry_container[val_iZone][MESH_0], solver_container[val_iZone][MESH_0], numerics_container[val_iZone][MESH_0][FEA_SOL], config_container[val_iZone]);

	/*----------------- Update structural solver ----------------------*/

	if (dynamic){
		integration_container[val_iZone][FEA_SOL]->SetFEM_StructuralSolver(geometry_container[val_iZone][MESH_0], solver_container[val_iZone][MESH_0], config_container[val_iZone], MESH_0);
		integration_container[val_iZone][FEA_SOL]->SetConvergence(false);

	    /*--- Verify convergence criteria (based on total time) ---*/

		Physical_dt = config_container[val_iZone]->GetDelta_DynTime();
		Physical_t  = (ExtIter+1)*Physical_dt;
		if (Physical_t >=  config_container[val_iZone]->GetTotal_DynTime())
			integration_container[val_iZone][FEA_SOL]->SetConvergence(true);
	}

}
void CFEM_StructuralAnalysis::Monitor()     { }
void CFEM_StructuralAnalysis::Output()      { }
void CFEM_StructuralAnalysis::Postprocess() { }


CAdjMeanFlowIteration::CAdjMeanFlowIteration(CConfig *config) : CIteration(config) { }
CAdjMeanFlowIteration::~CAdjMeanFlowIteration(void) { }
void CAdjMeanFlowIteration::Preprocess(COutput *output,
                                       CIntegration ***integration_container,
                                       CGeometry ***geometry_container,
                                       CSolver ****solver_container,
                                       CNumerics *****numerics_container,
                                       CConfig **config_container,
                                       CSurfaceMovement **surface_movement,
                                       CVolumetricMovement **grid_movement,
                                       CFreeFormDefBox*** FFDBox,
                                       unsigned short val_iZone) {
  
  unsigned short iMesh;
  bool time_spectral = (config_container[ZONE_0]->GetUnsteady_Simulation() == TIME_SPECTRAL);
  bool dynamic_mesh = config_container[ZONE_0]->GetGrid_Movement();
  unsigned long IntIter = 0; config_container[ZONE_0]->SetIntIter(IntIter);
  unsigned long ExtIter = config_container[ZONE_0]->GetExtIter();
  
  int rank = MASTER_NODE;
#ifdef HAVE_MPI
  MPI_Comm_rank(MPI_COMM_WORLD, &rank);
#endif
  
  /*--- For the unsteady adjoint, load a new direct solution from a restart file. ---*/
  
  if (((dynamic_mesh && ExtIter == 0) || config_container[val_iZone]->GetUnsteady_Simulation()) && !time_spectral) {
    int Direct_Iter = SU2_TYPE::Int(config_container[val_iZone]->GetUnst_AdjointIter()) - SU2_TYPE::Int(ExtIter) - 1;
    if (rank == MASTER_NODE && val_iZone == ZONE_0 && config_container[val_iZone]->GetUnsteady_Simulation())
      cout << endl << " Loading flow solution from direct iteration " << Direct_Iter << "." << endl;
    solver_container[val_iZone][MESH_0][FLOW_SOL]->LoadRestart(geometry_container[val_iZone], solver_container[val_iZone], config_container[val_iZone], Direct_Iter);
  }
  
  /*--- Continuous adjoint Euler, Navier-Stokes or Reynolds-averaged Navier-Stokes (RANS) equations ---*/
  
  if ((ExtIter == 0) || config_container[val_iZone]->GetUnsteady_Simulation()) {
    
    if (config_container[val_iZone]->GetKind_Solver() == ADJ_EULER)
      config_container[val_iZone]->SetGlobalParam(ADJ_EULER, RUNTIME_FLOW_SYS, ExtIter);
    if (config_container[val_iZone]->GetKind_Solver() == ADJ_NAVIER_STOKES)
      config_container[val_iZone]->SetGlobalParam(ADJ_NAVIER_STOKES, RUNTIME_FLOW_SYS, ExtIter);
    if (config_container[val_iZone]->GetKind_Solver() == ADJ_RANS)
      config_container[val_iZone]->SetGlobalParam(ADJ_RANS, RUNTIME_FLOW_SYS, ExtIter);
    
    /*--- Solve the Euler, Navier-Stokes or Reynolds-averaged Navier-Stokes (RANS) equations (one iteration) ---*/
    
    if (rank == MASTER_NODE && val_iZone == ZONE_0)
      cout << "Begin direct solver to store flow data (single iteration)." << endl;
    
    if (rank == MASTER_NODE && val_iZone == ZONE_0)
      cout << "Compute residuals to check the convergence of the direct problem." << endl;
    
    integration_container[val_iZone][FLOW_SOL]->MultiGrid_Iteration(geometry_container, solver_container, numerics_container,
                                                                    config_container, RUNTIME_FLOW_SYS, 0, val_iZone);
    
    if (config_container[val_iZone]->GetKind_Solver() == ADJ_RANS) {
      
      /*--- Solve the turbulence model ---*/
      
      config_container[val_iZone]->SetGlobalParam(ADJ_RANS, RUNTIME_TURB_SYS, ExtIter);
      integration_container[val_iZone][TURB_SOL]->SingleGrid_Iteration(geometry_container, solver_container, numerics_container,
                                                                       config_container, RUNTIME_TURB_SYS, IntIter, val_iZone);
      
      /*--- Solve transition model ---*/
      
      if (config_container[val_iZone]->GetKind_Trans_Model() == LM) {
        config_container[val_iZone]->SetGlobalParam(RANS, RUNTIME_TRANS_SYS, ExtIter);
        integration_container[val_iZone][TRANS_SOL]->SingleGrid_Iteration(geometry_container, solver_container, numerics_container,
                                                                          config_container, RUNTIME_TRANS_SYS, IntIter, val_iZone);
      }
      
    }
    
    /*--- Output the residual (visualization purpouses to identify if
     the direct solution is converged)---*/
    if (rank == MASTER_NODE && val_iZone == ZONE_0)
      cout << "log10[Maximum residual]: " << log10(solver_container[val_iZone][MESH_0][FLOW_SOL]->GetRes_Max(0))
      <<", located at point "<< solver_container[val_iZone][MESH_0][FLOW_SOL]->GetPoint_Max(0) << "." << endl;
    
    /*--- Compute gradients of the flow variables, this is necessary for sensitivity computation,
     note that in the direct Euler problem we are not computing the gradients of the primitive variables ---*/
    
    if (config_container[val_iZone]->GetKind_Gradient_Method() == GREEN_GAUSS)
      solver_container[val_iZone][MESH_0][FLOW_SOL]->SetPrimitive_Gradient_GG(geometry_container[val_iZone][MESH_0], config_container[val_iZone]);
    if (config_container[val_iZone]->GetKind_Gradient_Method() == WEIGHTED_LEAST_SQUARES)
      solver_container[val_iZone][MESH_0][FLOW_SOL]->SetPrimitive_Gradient_LS(geometry_container[val_iZone][MESH_0], config_container[val_iZone]);
    
    /*--- Set contribution from cost function for boundary conditions ---*/
    
    for (iMesh = 0; iMesh <= config_container[val_iZone]->GetnMGLevels(); iMesh++) {
      
      /*--- Set the value of the non-dimensional coefficients in the coarse levels, using the fine level solution ---*/
      
      solver_container[val_iZone][iMesh][FLOW_SOL]->SetTotal_CDrag(solver_container[val_iZone][MESH_0][FLOW_SOL]->GetTotal_CDrag());
      solver_container[val_iZone][iMesh][FLOW_SOL]->SetTotal_CLift(solver_container[val_iZone][MESH_0][FLOW_SOL]->GetTotal_CLift());
      solver_container[val_iZone][iMesh][FLOW_SOL]->SetTotal_CT(solver_container[val_iZone][MESH_0][FLOW_SOL]->GetTotal_CT());
      solver_container[val_iZone][iMesh][FLOW_SOL]->SetTotal_CQ(solver_container[val_iZone][MESH_0][FLOW_SOL]->GetTotal_CQ());
      
      /*--- Compute the adjoint boundary condition on Euler walls ---*/
      
      solver_container[val_iZone][iMesh][ADJFLOW_SOL]->SetForceProj_Vector(geometry_container[val_iZone][iMesh], solver_container[val_iZone][iMesh], config_container[val_iZone]);
      
      /*--- Set the internal boundary condition on nearfield surfaces ---*/
      
      if ((config_container[val_iZone]->GetKind_ObjFunc() == EQUIVALENT_AREA) ||
          (config_container[val_iZone]->GetKind_ObjFunc() == NEARFIELD_PRESSURE))
        solver_container[val_iZone][iMesh][ADJFLOW_SOL]->SetIntBoundary_Jump(geometry_container[val_iZone][iMesh], solver_container[val_iZone][iMesh], config_container[val_iZone]);
      
    }
    
    if (rank == MASTER_NODE && val_iZone == ZONE_0)
      cout << "End direct solver, begin adjoint problem." << endl;
    
  }
  
}
void CAdjMeanFlowIteration::Iterate(COutput *output,
                                    CIntegration ***integration_container,
                                    CGeometry ***geometry_container,
                                    CSolver ****solver_container,
                                    CNumerics *****numerics_container,
                                    CConfig **config_container,
                                    CSurfaceMovement **surface_movement,
                                    CVolumetricMovement **grid_movement,
                                    CFreeFormDefBox*** FFDBox,
                                    unsigned short val_iZone) {
  
  unsigned long IntIter = 0; config_container[ZONE_0]->SetIntIter(IntIter);
  unsigned long ExtIter = config_container[ZONE_0]->GetExtIter();
  
  /*--- Set the value of the internal iteration ---*/
  
  IntIter = ExtIter;
  if ((config_container[val_iZone]->GetUnsteady_Simulation() == DT_STEPPING_1ST) ||
      (config_container[val_iZone]->GetUnsteady_Simulation() == DT_STEPPING_2ND)) {
    IntIter = 0;
  }
  
  if (config_container[val_iZone]->GetKind_Solver() == ADJ_EULER)
    config_container[val_iZone]->SetGlobalParam(ADJ_EULER, RUNTIME_ADJFLOW_SYS, ExtIter);
  if (config_container[val_iZone]->GetKind_Solver() == ADJ_NAVIER_STOKES)
    config_container[val_iZone]->SetGlobalParam(ADJ_NAVIER_STOKES, RUNTIME_ADJFLOW_SYS, ExtIter);
  if (config_container[val_iZone]->GetKind_Solver() == ADJ_RANS)
    config_container[val_iZone]->SetGlobalParam(ADJ_RANS, RUNTIME_ADJFLOW_SYS, ExtIter);
  
  /*--- Iteration of the flow adjoint problem ---*/
  
  integration_container[val_iZone][ADJFLOW_SOL]->MultiGrid_Iteration(geometry_container, solver_container, numerics_container,
                                                                     config_container, RUNTIME_ADJFLOW_SYS, IntIter, val_iZone);
  
  /*--- Iteration of the turbulence model adjoint ---*/
  
  if ((config_container[val_iZone]->GetKind_Solver() == ADJ_RANS) && (!config_container[val_iZone]->GetFrozen_Visc())) {
    
    /*--- Adjoint turbulence model solution ---*/
    
    config_container[val_iZone]->SetGlobalParam(ADJ_RANS, RUNTIME_ADJTURB_SYS, ExtIter);
    integration_container[val_iZone][ADJTURB_SOL]->SingleGrid_Iteration(geometry_container, solver_container, numerics_container,
                                                                        config_container, RUNTIME_ADJTURB_SYS, IntIter, val_iZone);
    
  }
  
  /*--- Dual time stepping strategy ---*/
  
  if ((config_container[val_iZone]->GetUnsteady_Simulation() == DT_STEPPING_1ST) ||
      (config_container[val_iZone]->GetUnsteady_Simulation() == DT_STEPPING_2ND)) {
    
    for (IntIter = 1; IntIter < config_container[val_iZone]->GetUnst_nIntIter(); IntIter++) {
      
      /*--- Write the convergence history (only screen output) ---*/
      
      output->SetConvHistory_Body(NULL, geometry_container, solver_container, config_container, integration_container, true, 0.0, val_iZone);
      
      /*--- Set the value of the internal iteration ---*/
      
      config_container[val_iZone]->SetIntIter(IntIter);
      
      /*--- All zones must be advanced and coupled with each pseudo timestep ---*/
      
      integration_container[val_iZone][ADJFLOW_SOL]->MultiGrid_Iteration(geometry_container, solver_container, numerics_container,
                                                                         config_container, RUNTIME_ADJFLOW_SYS, IntIter, val_iZone);
      
      /*--- Check to see if the convergence criteria has been met ---*/
      
      if (integration_container[val_iZone][ADJFLOW_SOL]->GetConvergence()) break;
    }
    
  }
  
}
void CAdjMeanFlowIteration::Update(COutput *output,
                                   CIntegration ***integration_container,
                                   CGeometry ***geometry_container,
                                   CSolver ****solver_container,
                                   CNumerics *****numerics_container,
                                   CConfig **config_container,
                                   CSurfaceMovement **surface_movement,
                                   CVolumetricMovement **grid_movement,
                                   CFreeFormDefBox*** FFDBox,
                                   unsigned short val_iZone)      {
  
  su2double Physical_dt, Physical_t;
  unsigned short iMesh;
  unsigned long ExtIter = config_container[ZONE_0]->GetExtIter();
  
  /*--- Dual time stepping strategy ---*/
  
  if ((config_container[val_iZone]->GetUnsteady_Simulation() == DT_STEPPING_1ST) ||
      (config_container[val_iZone]->GetUnsteady_Simulation() == DT_STEPPING_2ND)) {
    
    /*--- Update dual time solver ---*/
    
    for (iMesh = 0; iMesh <= config_container[val_iZone]->GetnMGLevels(); iMesh++) {
      integration_container[val_iZone][ADJFLOW_SOL]->SetDualTime_Solver(geometry_container[val_iZone][iMesh], solver_container[val_iZone][iMesh][ADJFLOW_SOL], config_container[val_iZone], iMesh);
      integration_container[val_iZone][ADJFLOW_SOL]->SetConvergence(false);
    }
    
    Physical_dt = config_container[val_iZone]->GetDelta_UnstTime(); Physical_t  = (ExtIter+1)*Physical_dt;
    if (Physical_t >=  config_container[val_iZone]->GetTotal_UnstTime()) integration_container[val_iZone][ADJFLOW_SOL]->SetConvergence(true);
    
  }
}

void CAdjMeanFlowIteration::Monitor()     { }
void CAdjMeanFlowIteration::Output()      { }
void CAdjMeanFlowIteration::Postprocess() { }

CDiscAdjMeanFlowIteration::CDiscAdjMeanFlowIteration(CConfig *config) : CIteration(config){

	turbulent = ( config->GetKind_Solver() == DISC_ADJ_RANS);
}

<<<<<<< HEAD
void CDiscAdjMeanFlowIteration::Update(COutput *output,
                                       CIntegration ***integration_container,
                                       CGeometry ***geometry_container,
                                       CSolver ****solver_container,
                                       CNumerics *****numerics_container,
                                       CConfig **config_container,
                                       CSurfaceMovement **surface_movement,
                                       CVolumetricMovement **grid_movement,
                                       CFreeFormDefBox*** FFDBox,
                                       unsigned short val_iZone)      { }
void CDiscAdjMeanFlowIteration::Monitor()     { }
void CDiscAdjMeanFlowIteration::Output()      { }
void CDiscAdjMeanFlowIteration::Postprocess() { }


void FEM_StructuralIteration(COutput *output, CIntegration ***integration_container, CGeometry ***geometry_container,
                  	  	  	  	 CSolver ****solver_container, CNumerics *****numerics_container, CConfig **config_container,
                  	  	  	  	 CSurfaceMovement **surface_movement, CVolumetricMovement **grid_movement, CFreeFormDefBox*** FFDBox) {

	su2double Physical_dt, Physical_t;
	su2double loadIncrement;
	unsigned short iZone;
	unsigned short nZone = geometry_container[ZONE_0][MESH_0]->GetnZone();
	unsigned long IntIter = 0; config_container[ZONE_0]->SetIntIter(IntIter);
  	unsigned long ExtIter = config_container[ZONE_0]->GetExtIter();

  	unsigned long iIncrement;
  	unsigned long nIncrements = config_container[ZONE_0]->GetNumberIncrements();

	bool dynamic = (config_container[ZONE_0]->GetDynamic_Analysis() == DYNAMIC);					// Dynamic problems
	bool nonlinear = (config_container[ZONE_0]->GetGeometricConditions() == LARGE_DEFORMATIONS);	// Geometrically non-linear problems

	bool incremental_load = config_container[ZONE_0]->GetIncrementalLoad();							// If an incremental load is applied
=======
CDiscAdjMeanFlowIteration::~CDiscAdjMeanFlowIteration(void) { }
void CDiscAdjMeanFlowIteration::Preprocess(COutput *output,
                                           CIntegration ***integration_container,
                                           CGeometry ***geometry_container,
                                           CSolver ****solver_container,
                                           CNumerics *****numerics_container,
                                           CConfig **config_container,
                                           CSurfaceMovement **surface_movement,
                                           CVolumetricMovement **grid_movement,
                                           CFreeFormDefBox*** FFDBox,
                                           unsigned short val_iZone) {
>>>>>>> 7320eef9

  unsigned short Kind_Solver = config_container[ZONE_0]->GetKind_Solver();  
  unsigned long IntIter = 0, iPoint;
  config_container[ZONE_0]->SetIntIter(IntIter);
  unsigned short ExtIter = config_container[val_iZone]->GetExtIter();
  bool dual_time_1st = (config_container[val_iZone]->GetUnsteady_Simulation() == DT_STEPPING_1ST);
  bool dual_time_2nd = (config_container[val_iZone]->GetUnsteady_Simulation() == DT_STEPPING_2ND);
  bool dual_time = (dual_time_1st || dual_time_2nd);
  unsigned short iMesh;
  int Direct_Iter;

  int rank = MASTER_NODE;
#ifdef HAVE_MPI
  MPI_Comm_rank(MPI_COMM_WORLD, &rank);
#endif

  /*--- For the unsteady adjoint, load direct solutions from restart files. ---*/

  if (config_container[val_iZone]->GetUnsteady_Simulation()) {

    Direct_Iter = SU2_TYPE::Int(config_container[val_iZone]->GetUnst_AdjointIter()) - SU2_TYPE::Int(ExtIter) - 2;

    /*--- For dual-time stepping we want to load the already converged solution at timestep n ---*/

    if (dual_time){
      Direct_Iter += 1;
    }

    if (dual_time_2nd){

      /*--- Load solution at timestep n-2 ---*/

      LoadUnsteady_Solution(geometry_container, solver_container,config_container, val_iZone, Direct_Iter-2);

      /*--- Push solution back to correct array ---*/

      for (iMesh=0; iMesh<=config_container[val_iZone]->GetnMGLevels();iMesh++){
        for(iPoint=0; iPoint<geometry_container[val_iZone][iMesh]->GetnPoint();iPoint++){
          solver_container[val_iZone][iMesh][FLOW_SOL]->node[iPoint]->Set_Solution_time_n();
          solver_container[val_iZone][iMesh][FLOW_SOL]->node[iPoint]->Set_Solution_time_n1();
          if (turbulent){
            solver_container[val_iZone][iMesh][TURB_SOL]->node[iPoint]->Set_Solution_time_n();
            solver_container[val_iZone][iMesh][TURB_SOL]->node[iPoint]->Set_Solution_time_n1();
          }
        }
      }
    }
    if (dual_time){

      /*--- Load solution at timestep n-1 ---*/

      LoadUnsteady_Solution(geometry_container, solver_container,config_container, val_iZone, Direct_Iter-1);

      /*--- Push solution back to correct array ---*/

      for (iMesh=0; iMesh<=config_container[val_iZone]->GetnMGLevels();iMesh++){
        for(iPoint=0; iPoint<geometry_container[val_iZone][iMesh]->GetnPoint();iPoint++){
          solver_container[val_iZone][iMesh][FLOW_SOL]->node[iPoint]->Set_Solution_time_n();
          if (turbulent){
            solver_container[val_iZone][iMesh][TURB_SOL]->node[iPoint]->Set_Solution_time_n();
          }
        }
      }
    }

    /*--- Load solution timestep n ---*/

    LoadUnsteady_Solution(geometry_container, solver_container,config_container, val_iZone, Direct_Iter);


    /*--- Store flow solution also in the adjoint solver in order to be able to reset it later ---*/

    for (iPoint = 0; iPoint < geometry_container[val_iZone][MESH_0]->GetnPoint(); iPoint++){
      solver_container[val_iZone][MESH_0][ADJFLOW_SOL]->node[iPoint]->SetSolution_Direct(solver_container[val_iZone][MESH_0][FLOW_SOL]->node[iPoint]->GetSolution());
    }
    if (turbulent){
      for (iPoint = 0; iPoint < geometry_container[val_iZone][MESH_0]->GetnPoint(); iPoint++){
        solver_container[val_iZone][MESH_0][ADJTURB_SOL]->node[iPoint]->SetSolution_Direct(solver_container[val_iZone][MESH_0][TURB_SOL]->node[iPoint]->GetSolution());
      }
    }
  }

  solver_container[val_iZone][MESH_0][ADJFLOW_SOL]->Preprocessing(geometry_container[val_iZone][MESH_0], solver_container[val_iZone][MESH_0],  config_container[val_iZone] , MESH_0, 0, RUNTIME_ADJFLOW_SYS, false);
  if (turbulent){
    solver_container[val_iZone][MESH_0][ADJTURB_SOL]->Preprocessing(geometry_container[val_iZone][MESH_0], solver_container[val_iZone][MESH_0],  config_container[val_iZone] , MESH_0, 0, RUNTIME_ADJTURB_SYS, false);
  }

    /*--- Prepare for recording ---*/

  if ((Kind_Solver == DISC_ADJ_NAVIER_STOKES) || (Kind_Solver == DISC_ADJ_RANS) || (Kind_Solver == DISC_ADJ_EULER)) {
    for (iMesh = 0; iMesh <= config_container[val_iZone]->GetnMGLevels(); iMesh++){
      solver_container[val_iZone][iMesh][ADJFLOW_SOL]->SetRecording(geometry_container[val_iZone][MESH_0], config_container[val_iZone]);
    }
  }
  if ((Kind_Solver == DISC_ADJ_RANS)) {
    solver_container[val_iZone][MESH_0][ADJTURB_SOL]->SetRecording(geometry_container[val_iZone][MESH_0], config_container[val_iZone]);
  }
}



void CDiscAdjMeanFlowIteration::LoadUnsteady_Solution(CGeometry ***geometry_container,
                                           CSolver ****solver_container,
                                           CConfig **config_container,
                                           unsigned short val_iZone, int val_DirectIter) {
  unsigned short iMesh;

  int rank = MASTER_NODE;
#ifdef HAVE_MPI
  MPI_Comm_rank(MPI_COMM_WORLD, &rank);
#endif

  if (val_DirectIter >= 0){
    if (rank == MASTER_NODE && val_iZone == ZONE_0)
      cout << " Loading flow solution from direct iteration " << val_DirectIter  << "." << endl;
    solver_container[val_iZone][MESH_0][FLOW_SOL]->LoadRestart(geometry_container[val_iZone], solver_container[val_iZone], config_container[val_iZone], val_DirectIter);
    solver_container[val_iZone][MESH_0][FLOW_SOL]->Preprocessing(geometry_container[val_iZone][MESH_0],solver_container[val_iZone][MESH_0], config_container[val_iZone], MESH_0, val_DirectIter, RUNTIME_FLOW_SYS, false);
    if (turbulent){
      solver_container[val_iZone][MESH_0][TURB_SOL]->LoadRestart(geometry_container[val_iZone], solver_container[val_iZone], config_container[val_iZone], val_DirectIter);
      solver_container[val_iZone][MESH_0][TURB_SOL]->Postprocessing(geometry_container[val_iZone][MESH_0],solver_container[val_iZone][MESH_0], config_container[val_iZone], MESH_0);
    }
  } else {
    /*--- If there is no solution file we set the freestream condition ---*/
    if (rank == MASTER_NODE && val_iZone == ZONE_0)
      cout << " Setting freestream conditions at direct iteration " << val_DirectIter << "." << endl;
    for (iMesh=0; iMesh<=config_container[val_iZone]->GetnMGLevels();iMesh++){
      solver_container[val_iZone][iMesh][FLOW_SOL]->SetFreeStream_Solution(config_container[val_iZone]);
      solver_container[val_iZone][iMesh][FLOW_SOL]->Preprocessing(geometry_container[val_iZone][iMesh],solver_container[val_iZone][iMesh], config_container[val_iZone], iMesh, val_DirectIter, RUNTIME_FLOW_SYS, false);
      if (turbulent){
        solver_container[val_iZone][iMesh][TURB_SOL]->SetFreeStream_Solution(config_container[val_iZone]);
        solver_container[val_iZone][iMesh][TURB_SOL]->Postprocessing(geometry_container[val_iZone][iMesh],solver_container[val_iZone][iMesh], config_container[val_iZone], iMesh);
      }
    }
  }
}


void CDiscAdjMeanFlowIteration::Iterate(COutput *output,
                                        CIntegration ***integration_container,
                                        CGeometry ***geometry_container,
                                        CSolver ****solver_container,
                                        CNumerics *****numerics_container,
                                        CConfig **config_container,
                                        CSurfaceMovement **surface_movement,
                                        CVolumetricMovement **volume_grid_movement,
                                        CFreeFormDefBox*** FFDBox,
                                        unsigned short val_iZone) {

  unsigned long ExtIter = config_container[val_iZone]->GetExtIter();
  unsigned short Kind_Solver = config_container[val_iZone]->GetKind_Solver();


  /*--- Extract the adjoints of the conservative input variables and store them for the next iteration ---*/

  if ((Kind_Solver == DISC_ADJ_NAVIER_STOKES) || (Kind_Solver == DISC_ADJ_RANS) || (Kind_Solver == DISC_ADJ_EULER)) {

    solver_container[val_iZone][MESH_0][ADJFLOW_SOL]->ExtractAdjoint_Solution(geometry_container[val_iZone][MESH_0],
                                                                            config_container[val_iZone]);

    /*--- Set the convergence criteria (only residual possible) ---*/

    integration_container[val_iZone][ADJFLOW_SOL]->Convergence_Monitoring(geometry_container[val_iZone][MESH_0],config_container[val_iZone],
                                                                          ExtIter,log10(solver_container[val_iZone][MESH_0][ADJFLOW_SOL]->GetRes_RMS(0)), MESH_0);

  }
  if ((Kind_Solver == DISC_ADJ_RANS)) {

    solver_container[val_iZone][MESH_0][ADJTURB_SOL]->ExtractAdjoint_Solution(geometry_container[val_iZone][MESH_0],
                                                                              config_container[val_iZone]);
  }

}


void CDiscAdjMeanFlowIteration::InitializeAdjoint(CSolver ****solver_container, CGeometry ***geometry_container, CConfig **config_container, unsigned short iZone){

  unsigned short Kind_Solver = config_container[iZone]->GetKind_Solver();

  /*--- Initialize the adjoint of the objective function (typically with 1.0) ---*/

  solver_container[iZone][MESH_0][ADJFLOW_SOL]->SetAdj_ObjFunc(geometry_container[iZone][MESH_0], config_container[iZone]);

  /*--- Initialize the adjoints the conservative variables ---*/

  if ((Kind_Solver == DISC_ADJ_NAVIER_STOKES) || (Kind_Solver == DISC_ADJ_RANS) || (Kind_Solver == DISC_ADJ_EULER)) {

    solver_container[iZone][MESH_0][ADJFLOW_SOL]->SetAdjoint_Output(geometry_container[iZone][MESH_0],
                                                                  config_container[iZone]);
  }

  if ((Kind_Solver == DISC_ADJ_RANS)) {
    solver_container[iZone][MESH_0][ADJTURB_SOL]->SetAdjoint_Output(geometry_container[iZone][MESH_0],
                                                                    config_container[iZone]);
  }
}


void CDiscAdjMeanFlowIteration::RegisterInput(CSolver ****solver_container, CGeometry ***geometry_container, CConfig **config_container, unsigned short iZone, unsigned short kind_recording){

  unsigned short Kind_Solver = config_container[iZone]->GetKind_Solver();

  if (kind_recording == SOLUTION || kind_recording == COMBINED){

    /*--- Register flow and turbulent variables as input ---*/

    if ((Kind_Solver == DISC_ADJ_NAVIER_STOKES) || (Kind_Solver == DISC_ADJ_RANS) || (Kind_Solver == DISC_ADJ_EULER)) {
      solver_container[iZone][MESH_0][FLOW_SOL]->RegisterSolution(geometry_container[iZone][MESH_0], config_container[iZone]);
    }

    if ((Kind_Solver == DISC_ADJ_RANS)) {
      solver_container[iZone][MESH_0][TURB_SOL]->RegisterSolution(geometry_container[iZone][MESH_0], config_container[iZone]);
    }
  }
  if (kind_recording == GEOMETRY){

    /*--- Register node coordinates as input ---*/

    geometry_container[iZone][MESH_0]->RegisterCoordinates(config_container[iZone]);

  }

}

void CDiscAdjMeanFlowIteration::SetDependencies(CSolver ****solver_container, CGeometry ***geometry_container, CConfig **config_container, unsigned short iZone, unsigned short kind_recording){

  unsigned short Kind_Solver = config_container[iZone]->GetKind_Solver();

  if ((kind_recording == GEOMETRY) || (kind_recording == NONE)){

    /*--- Update geometry to get the influence on other geometry variables (normals, volume etc) ---*/

    geometry_container[iZone][MESH_0]->UpdateGeometry(geometry_container[iZone], config_container[iZone]);

  }

  /*--- Compute coupling between flow and turbulent equations ---*/

   if ((Kind_Solver == DISC_ADJ_RANS)){
    solver_container[iZone][MESH_0][FLOW_SOL]->Preprocessing(geometry_container[iZone][MESH_0],solver_container[iZone][MESH_0], config_container[iZone], MESH_0, NO_RK_ITER, RUNTIME_FLOW_SYS, true);
    solver_container[iZone][MESH_0][TURB_SOL]->Postprocessing(geometry_container[iZone][MESH_0],solver_container[iZone][MESH_0], config_container[iZone], MESH_0);
  }

}

void CDiscAdjMeanFlowIteration::RegisterOutput(CSolver ****solver_container, CGeometry ***geometry_container, CConfig **config_container, unsigned short iZone){

  unsigned short Kind_Solver = config_container[iZone]->GetKind_Solver();

  if ((Kind_Solver == DISC_ADJ_NAVIER_STOKES) || (Kind_Solver == DISC_ADJ_RANS) || (Kind_Solver == DISC_ADJ_EULER)) {

    /*--- Register objective function as output of the iteration ---*/

    solver_container[iZone][MESH_0][ADJFLOW_SOL]->RegisterObj_Func(config_container[iZone]);

    /*--- Register conservative variables as output of the iteration ---*/

    solver_container[iZone][MESH_0][FLOW_SOL]->RegisterOutput(geometry_container[iZone][MESH_0],config_container[iZone]);

  }
  if ((Kind_Solver == DISC_ADJ_RANS)){
    solver_container[iZone][MESH_0][TURB_SOL]->RegisterOutput(geometry_container[iZone][MESH_0],
                                                                 config_container[iZone]);
  }
}

void CDiscAdjMeanFlowIteration::Update(COutput *output,
                                       CIntegration ***integration_container,
                                       CGeometry ***geometry_container,
                                       CSolver ****solver_container,
                                       CNumerics *****numerics_container,
                                       CConfig **config_container,
                                       CSurfaceMovement **surface_movement,
                                       CVolumetricMovement **grid_movement,
                                       CFreeFormDefBox*** FFDBox,
                                       unsigned short val_iZone)      { }
void CDiscAdjMeanFlowIteration::Monitor()     { }
void CDiscAdjMeanFlowIteration::Output()      { }
void CDiscAdjMeanFlowIteration::Postprocess() { }

void FEM_StructuralIteration(COutput *output, CIntegration ***integration_container, CGeometry ***geometry_container,
                  	  	  	  	 CSolver ****solver_container, CNumerics *****numerics_container, CConfig **config_container,
                  	  	  	  	 CSurfaceMovement **surface_movement, CVolumetricMovement **grid_movement, CFreeFormDefBox*** FFDBox) {

	su2double Physical_dt, Physical_t;
	su2double loadIncrement;
	unsigned short iZone;
	unsigned short nZone = geometry_container[ZONE_0][MESH_0]->GetnZone();
	unsigned long IntIter = 0; config_container[ZONE_0]->SetIntIter(IntIter);
  	unsigned long ExtIter = config_container[ZONE_0]->GetExtIter();

<<<<<<< HEAD
}

void SetGrid_Movement(CGeometry **geometry_container, CSurfaceMovement *surface_movement,
                      CVolumetricMovement *grid_movement, CFreeFormDefBox **FFDBox,
                      CSolver ***solver_container, CConfig *config_container,
                      unsigned short iZone, unsigned long IntIter, unsigned long ExtIter)   {
  
  unsigned short iDim, iMGlevel, nMGlevels = config_container->GetnMGLevels();
  unsigned short Kind_Grid_Movement = config_container->GetKind_GridMovement(iZone);
  unsigned long nIterMesh;
  unsigned long iPoint;
  bool stat_mesh = true;
  bool adjoint = config_container->GetContinuous_Adjoint();
  bool spectral_method = (config_container->GetUnsteady_Simulation() == SPECTRAL_METHOD);
  bool turbomachinery = config_container->GetBoolTurbomachinery();

  
  /*--- For a time-spectral case, set "iteration number" to the zone number,
   so that the meshes are positioned correctly for each instance. ---*/
  if (spectral_method) {
    ExtIter = iZone;
    Kind_Grid_Movement = config_container->GetKind_GridMovement(ZONE_0);
  }
  
  int rank = MASTER_NODE;
=======
  	unsigned long iIncrement;
  	unsigned long nIncrements = config_container[ZONE_0]->GetNumberIncrements();

	bool dynamic = (config_container[ZONE_0]->GetDynamic_Analysis() == DYNAMIC);					// Dynamic problems
	bool nonlinear = (config_container[ZONE_0]->GetGeometricConditions() == LARGE_DEFORMATIONS);	// Geometrically non-linear problems

	bool incremental_load = config_container[ZONE_0]->GetIncrementalLoad();							// If an incremental load is applied

	/*--- This is to prevent problems when running a linear solver ---*/
	if (!nonlinear) incremental_load = false;

	int rank = MASTER_NODE;
>>>>>>> 7320eef9
#ifdef HAVE_MPI
	MPI_Comm_rank(MPI_COMM_WORLD, &rank);
#endif
<<<<<<< HEAD
  
  /*--- Perform mesh movement depending on specified type ---*/
  switch (Kind_Grid_Movement) {

      
    case MOVING_WALL:
      
      /*--- Fixed wall velocities: set the grid velocities only one time
       before the first iteration flow solver. ---*/
      
      if (ExtIter == 0) {
        
        if (rank == MASTER_NODE)
          cout << endl << " Setting the moving wall velocities." << endl;
        
        surface_movement->Moving_Walls(geometry_container[MESH_0],
                                       config_container, iZone, ExtIter);
        
        /*--- Update the grid velocities on the coarser multigrid levels after
         setting the moving wall velocities for the finest mesh. ---*/
        
        grid_movement->UpdateMultiGrid(geometry_container, config_container);
        
      }
      
      break;
      
      
    case ROTATING_FRAME:
      
      /*--- Steadily rotating frame: set the grid velocities just once
       before the first iteration flow solver. ---*/
      
      if (ExtIter == 0 && !turbomachinery) {
        
        if (rank == MASTER_NODE) {
          cout << endl << " Setting rotating frame grid velocities";
          cout << " for zone " << iZone << "." << endl;
        }
        
        /*--- Set the grid velocities on all multigrid levels for a steadily
         rotating reference frame. ---*/
        
        for (iMGlevel = 0; iMGlevel <= nMGlevels; iMGlevel++)
          geometry_container[iMGlevel]->SetRotationalVelocity(config_container, iZone);
        
      }
      
      break;
          
    case STEADY_TRANSLATION:
      
      /*--- Set the translational velocity and hold the grid fixed during
       the calculation (similar to rotating frame, but there is no extra
       source term for translation). ---*/
      
      if (ExtIter == 0) {
        
        if (rank == MASTER_NODE)
          cout << endl << " Setting translational grid velocities." << endl;

        /*--- Set the translational velocity on all grid levels. ---*/
        
        for (iMGlevel = 0; iMGlevel <= nMGlevels; iMGlevel++)
          geometry_container[iMGlevel]->SetTranslationalVelocity(config_container);
        
      }
      
      break;
      
    case RIGID_MOTION:
      
      if (rank == MASTER_NODE) {
        cout << endl << " Performing rigid mesh transformation." << endl;
      }
      
      /*--- Move each node in the volume mesh using the specified type
       of rigid mesh motion. These routines also compute analytic grid
       velocities for the fine mesh. ---*/
      
      grid_movement->Rigid_Translation(geometry_container[MESH_0],
                                       config_container, iZone, ExtIter);
      grid_movement->Rigid_Plunging(geometry_container[MESH_0],
                                    config_container, iZone, ExtIter);
      grid_movement->Rigid_Pitching(geometry_container[MESH_0],
                                    config_container, iZone, ExtIter);
      grid_movement->Rigid_Rotation(geometry_container[MESH_0],
                                    config_container, iZone, ExtIter);
      
      /*--- Update the multigrid structure after moving the finest grid,
       including computing the grid velocities on the coarser levels. ---*/
      
      grid_movement->UpdateMultiGrid(geometry_container, config_container);
      
      break;
      
    case DEFORMING:
      
      if (rank == MASTER_NODE)
        cout << endl << " Updating surface positions." << endl;
      
      /*--- Translating ---*/
      
      /*--- Compute the new node locations for moving markers ---*/
      surface_movement->Surface_Translating(geometry_container[MESH_0],
                                            config_container, ExtIter, iZone);

      /*--- Deform the volume grid around the new boundary locations ---*/
      
      if (rank == MASTER_NODE)
        cout << " Deforming the volume grid." << endl;
      grid_movement->SetVolume_Deformation(geometry_container[MESH_0],
                                           config_container, true);
      
      /*--- Plunging ---*/
      
      /*--- Compute the new node locations for moving markers ---*/
      
      surface_movement->Surface_Plunging(geometry_container[MESH_0],
                                         config_container, ExtIter, iZone);
      /*--- Deform the volume grid around the new boundary locations ---*/
      
      if (rank == MASTER_NODE)
        cout << " Deforming the volume grid." << endl;
      grid_movement->SetVolume_Deformation(geometry_container[MESH_0],
                                           config_container, true);
      
      /*--- Pitching ---*/
      
      /*--- Compute the new node locations for moving markers ---*/
      
      surface_movement->Surface_Pitching(geometry_container[MESH_0],
                                         config_container, ExtIter, iZone);
      /*--- Deform the volume grid around the new boundary locations ---*/
      
      if (rank == MASTER_NODE)
        cout << " Deforming the volume grid." << endl;
      grid_movement->SetVolume_Deformation(geometry_container[MESH_0],
                                           config_container, true);
      
      /*--- Rotating ---*/
      
      /*--- Compute the new node locations for moving markers ---*/
      
      surface_movement->Surface_Rotating(geometry_container[MESH_0],
                                         config_container, ExtIter, iZone);
      /*--- Deform the volume grid around the new boundary locations ---*/
      
      if (rank == MASTER_NODE)
        cout << " Deforming the volume grid." << endl;
      grid_movement->SetVolume_Deformation(geometry_container[MESH_0],
                                           config_container, true);
      
      /*--- Update the grid velocities on the fine mesh using finite
       differencing based on node coordinates at previous times. ---*/
      
      if (!adjoint) {
        if (rank == MASTER_NODE)
          cout << " Computing grid velocities by finite differencing." << endl;
        geometry_container[MESH_0]->SetGridVelocity(config_container, ExtIter);
      }
      
      /*--- Update the multigrid structure after moving the finest grid,
       including computing the grid velocities on the coarser levels. ---*/
      
      grid_movement->UpdateMultiGrid(geometry_container, config_container);
      
      break;
      
    case EXTERNAL: case EXTERNAL_ROTATION:
      
      /*--- Apply rigid rotation to entire grid first, if necessary ---*/
      
      if (Kind_Grid_Movement == EXTERNAL_ROTATION) {
        if (rank == MASTER_NODE)
          cout << " Updating node locations by rigid rotation." << endl;
        grid_movement->Rigid_Rotation(geometry_container[MESH_0],
                                      config_container, iZone, ExtIter);
      }
      
      /*--- Load new surface node locations from external files ---*/
      
      if (rank == MASTER_NODE)
        cout << " Updating surface locations from file." << endl;
      surface_movement->SetExternal_Deformation(geometry_container[MESH_0],
                                                config_container, iZone, ExtIter);
      
      /*--- Deform the volume grid around the new boundary locations ---*/
      
      if (rank == MASTER_NODE)
        cout << " Deforming the volume grid." << endl;
      grid_movement->SetVolume_Deformation(geometry_container[MESH_0],
                                           config_container, true);
      
      /*--- Update the grid velocities on the fine mesh using finite
       differencing based on node coordinates at previous times. ---*/
      
      if (!adjoint) {
        if (rank == MASTER_NODE)
          cout << " Computing grid velocities by finite differencing." << endl;
        geometry_container[MESH_0]->SetGridVelocity(config_container, ExtIter);
      }
      
      /*--- Update the multigrid structure after moving the finest grid,
       including computing the grid velocities on the coarser levels. ---*/
      
      grid_movement->UpdateMultiGrid(geometry_container, config_container);
      
      break;
      
    case AEROELASTIC: case AEROELASTIC_RIGID_MOTION:
      
      /*--- Apply rigid mesh transformation to entire grid first, if necessary ---*/
      if (IntIter == 0) {
        if (Kind_Grid_Movement == AEROELASTIC_RIGID_MOTION) {
          
          if (rank == MASTER_NODE) {
            cout << endl << " Performing rigid mesh transformation." << endl;
          }
          
          /*--- Move each node in the volume mesh using the specified type
           of rigid mesh motion. These routines also compute analytic grid
           velocities for the fine mesh. ---*/
          
          grid_movement->Rigid_Translation(geometry_container[MESH_0],
                                           config_container, iZone, ExtIter);
          grid_movement->Rigid_Plunging(geometry_container[MESH_0],
                                        config_container, iZone, ExtIter);
          grid_movement->Rigid_Pitching(geometry_container[MESH_0],
                                        config_container, iZone, ExtIter);
          grid_movement->Rigid_Rotation(geometry_container[MESH_0],
                                        config_container, iZone, ExtIter);
          
          /*--- Update the multigrid structure after moving the finest grid,
           including computing the grid velocities on the coarser levels. ---*/
          
          grid_movement->UpdateMultiGrid(geometry_container, config_container);
        }
        
      }
      
      /*--- Use the if statement to move the grid only at selected dual time step iterations. ---*/
      else if (IntIter % config_container->GetAeroelasticIter() ==0) {
        if (rank == MASTER_NODE)
          cout << endl << " Solving aeroelastic equations and updating surface positions." << endl;
        
        /*--- Solve the aeroelastic equations for the new node locations of the moving markers(surfaces) ---*/
        
        solver_container[MESH_0][FLOW_SOL]->Aeroelastic(surface_movement, geometry_container[MESH_0], config_container, ExtIter);
        
        /*--- Deform the volume grid around the new boundary locations ---*/
        
        if (rank == MASTER_NODE)
          cout << " Deforming the volume grid due to the aeroelastic movement." << endl;
        grid_movement->SetVolume_Deformation(geometry_container[MESH_0],
                                             config_container, true);
        
        /*--- Update the grid velocities on the fine mesh using finite
         differencing based on node coordinates at previous times. ---*/
        
        if (rank == MASTER_NODE)
          cout << " Computing grid velocities by finite differencing." << endl;
        geometry_container[MESH_0]->SetGridVelocity(config_container, ExtIter);
        
        /*--- Update the multigrid structure after moving the finest grid,
         including computing the grid velocities on the coarser levels. ---*/
        
        grid_movement->UpdateMultiGrid(geometry_container, config_container);
      }
      
      break;
      
    case ELASTICITY:
      
      if (ExtIter != 0) {
        
        if (rank == MASTER_NODE)
          cout << " Deforming the grid using the Linear Elasticity solution." << endl;
        
        /*--- Update the coordinates of the grid using the linear elasticity solution. ---*/
        for (iPoint = 0; iPoint < geometry_container[MESH_0]->GetnPoint(); iPoint++) {
          
          su2double *U_time_nM1 = solver_container[MESH_0][FEA_SOL]->node[iPoint]->GetSolution_time_n1();
          su2double *U_time_n   = solver_container[MESH_0][FEA_SOL]->node[iPoint]->GetSolution_time_n();
          
          for (iDim = 0; iDim < geometry_container[MESH_0]->GetnDim(); iDim++)
            geometry_container[MESH_0]->node[iPoint]->AddCoord(iDim, U_time_n[iDim] - U_time_nM1[iDim]);
          
        }
        
      }
      
      break;
      
    case FLUID_STRUCTURE:
=======
>>>>>>> 7320eef9


	/*--- THIS IS THE DIRECT APPROACH (NO INCREMENTAL LOAD APPLIED) ---*/

	if (!incremental_load){

		/*--- Set the initial condition ---*/

//		for (iZone = 0; iZone < nZone; iZone++)
//			solver_container[iZone][MESH_0][FEA_SOL]->SetInitialCondition(geometry_container[iZone], solver_container[iZone], config_container[iZone], ExtIter);

		for (iZone = 0; iZone < nZone; iZone++) {

			/*--- Set the value of the internal iteration ---*/

			IntIter = ExtIter;
			if (nonlinear) IntIter = 0;

			/*--- FEA equations ---*/

			config_container[iZone]->SetGlobalParam(FEM_ELASTICITY, RUNTIME_FEA_SYS, ExtIter);

			/*--- Run the iteration ---*/

			integration_container[iZone][FEA_SOL]->Structural_Iteration(geometry_container, solver_container, numerics_container,
	                                                                		config_container, RUNTIME_FEA_SYS, IntIter, iZone);



		}

		/*----------------- If the solver is non-linear, we need to subiterate using a Newton-Raphson approach ----------------------*/

		if (nonlinear){
			for (IntIter = 1; IntIter < config_container[ZONE_0]->GetDyn_nIntIter(); IntIter++){

				for (iZone = 0; iZone < nZone; iZone++) {

					/*--- Write the convergence history (only screen output) ---*/

					output->SetConvHistory_Body(NULL, geometry_container, solver_container, config_container, integration_container, true, 0.0, ZONE_0);

					config_container[iZone]->SetIntIter(IntIter);

					integration_container[iZone][FEA_SOL]->Structural_Iteration(geometry_container, solver_container, numerics_container,
			                                                                		config_container, RUNTIME_FEA_SYS, IntIter, iZone);

				}

				if (integration_container[ZONE_0][FEA_SOL]->GetConvergence()) break;

			}

		}

	}
	/*--- The incremental load is only used in nonlinear cases ---*/
	else if (incremental_load){

		/*--- Set the initial condition: store the current solution as Solution_Old ---*/

		for (iZone = 0; iZone < nZone; iZone++)
			solver_container[iZone][MESH_0][FEA_SOL]->SetInitialCondition(geometry_container[iZone], solver_container[iZone], config_container[iZone], ExtIter);

		for (iZone = 0; iZone < nZone; iZone++) {

				/*--- The load increment is 1.0 ---*/
				loadIncrement = 1.0;
				solver_container[iZone][MESH_0][FEA_SOL]->SetLoad_Increment(loadIncrement);

				/*--- Set the value of the internal iteration ---*/

				IntIter = 0;

				/*--- FEA equations ---*/

				config_container[iZone]->SetGlobalParam(FEM_ELASTICITY, RUNTIME_FEA_SYS, ExtIter);

				/*--- Run the first iteration ---*/

				integration_container[iZone][FEA_SOL]->Structural_Iteration(geometry_container, solver_container, numerics_container,
		                                                                		config_container, RUNTIME_FEA_SYS, IntIter, iZone);


				/*--- Write the convergence history (only screen output) ---*/

				output->SetConvHistory_Body(NULL, geometry_container, solver_container, config_container, integration_container, true, 0.0, ZONE_0);

				/*--- Run the second iteration ---*/

				IntIter = 1;

				config_container[iZone]->SetIntIter(IntIter);

				integration_container[iZone][FEA_SOL]->Structural_Iteration(geometry_container, solver_container, numerics_container,
		                                                                		config_container, RUNTIME_FEA_SYS, IntIter, iZone);

		}

		bool meetCriteria;
		su2double Residual_UTOL, Residual_RTOL, Residual_ETOL;
		su2double Criteria_UTOL, Criteria_RTOL, Criteria_ETOL;

		Criteria_UTOL = config_container[ZONE_0]->GetIncLoad_Criteria(0);
		Criteria_RTOL = config_container[ZONE_0]->GetIncLoad_Criteria(1);
		Criteria_ETOL = config_container[ZONE_0]->GetIncLoad_Criteria(2);

		Residual_UTOL = log10(solver_container[ZONE_0][MESH_0][FEA_SOL]->GetRes_FEM(0));
		Residual_RTOL = log10(solver_container[ZONE_0][MESH_0][FEA_SOL]->GetRes_FEM(1));
		Residual_ETOL = log10(solver_container[ZONE_0][MESH_0][FEA_SOL]->GetRes_FEM(2));

		meetCriteria = ( ( Residual_UTOL <  Criteria_UTOL ) &&
				 	 	 ( Residual_RTOL <  Criteria_RTOL ) &&
						 ( Residual_ETOL <  Criteria_ETOL ) );

		/*--- If the criteria is met and the load is not "too big", do the regular calculation ---*/
		if (meetCriteria){

			for (IntIter = 2; IntIter < config_container[ZONE_0]->GetDyn_nIntIter(); IntIter++){

				for (iZone = 0; iZone < nZone; iZone++) {

				/*--- Write the convergence history (only screen output) ---*/

				output->SetConvHistory_Body(NULL, geometry_container, solver_container, config_container, integration_container, true, 0.0, ZONE_0);

				config_container[iZone]->SetIntIter(IntIter);

				integration_container[iZone][FEA_SOL]->Structural_Iteration(geometry_container, solver_container, numerics_container,
																				config_container, RUNTIME_FEA_SYS, IntIter, iZone);

				}

				if (integration_container[ZONE_0][FEA_SOL]->GetConvergence()) break;

			}

		}

		/*--- If the criteria is not met, a whole set of subiterations for the different loads must be done ---*/

		else {

			/*--- Here we have to restart the solution to the original one of the iteration ---*/
			/*--- Retrieve the Solution_Old as the current solution before subiterating ---*/

			for (iZone = 0; iZone < nZone; iZone++)
				solver_container[iZone][MESH_0][FEA_SOL]->ResetInitialCondition(geometry_container[iZone], solver_container[iZone], config_container[iZone], ExtIter);

			/*--- For the number of increments ---*/
			for (iIncrement = 0; iIncrement < nIncrements; iIncrement++){

				loadIncrement = (iIncrement + 1.0) * (1.0 / nIncrements);

				/*--- Set the load increment and the initial condition, and output the parameters of UTOL, RTOL, ETOL for the previous iteration ---*/

				for (iZone = 0; iZone < nZone; iZone++){

					/*--- Set the convergence monitor to false, to force se solver to converge every subiteration ---*/
					integration_container[iZone][FEA_SOL]->SetConvergence(false);

					output->SetConvHistory_Body(NULL, geometry_container, solver_container, config_container, integration_container, true, 0.0, ZONE_0);

					/*--- FEA equations ---*/

					config_container[iZone]->SetGlobalParam(FEM_ELASTICITY, RUNTIME_FEA_SYS, ExtIter);


					solver_container[iZone][MESH_0][FEA_SOL]->SetLoad_Increment(loadIncrement);
				}

				if (rank == MASTER_NODE){
					cout << endl;
					cout << "-- Incremental load: increment " << iIncrement + 1 << " ------------------------------------------" << endl;
				}

				for (iZone = 0; iZone < nZone; iZone++) {

					/*--- Set the value of the internal iteration ---*/
					IntIter = 0;
					config_container[iZone]->SetIntIter(IntIter);

					/*--- FEA equations ---*/

					config_container[iZone]->SetGlobalParam(FEM_ELASTICITY, RUNTIME_FEA_SYS, ExtIter);

					/*--- Run the iteration ---*/

					integration_container[iZone][FEA_SOL]->Structural_Iteration(geometry_container, solver_container, numerics_container,
			                                                                		config_container, RUNTIME_FEA_SYS, IntIter, iZone);



				}

				/*----------------- If the solver is non-linear, we need to subiterate using a Newton-Raphson approach ----------------------*/

				for (IntIter = 1; IntIter < config_container[ZONE_0]->GetDyn_nIntIter(); IntIter++){

					for (iZone = 0; iZone < nZone; iZone++) {

						/*--- Write the convergence history (only screen output) ---*/

						output->SetConvHistory_Body(NULL, geometry_container, solver_container, config_container, integration_container, true, 0.0, ZONE_0);

						config_container[iZone]->SetIntIter(IntIter);

						integration_container[iZone][FEA_SOL]->Structural_Iteration(geometry_container, solver_container, numerics_container,
					                                                                		config_container, RUNTIME_FEA_SYS, IntIter, iZone);

					}

					if (integration_container[ZONE_0][FEA_SOL]->GetConvergence()) break;

				}

			}

		}

	}



	/*----------------- Compute averaged nodal stress and reactions ------------------------*/

	for (iZone = 0; iZone < nZone; iZone++)
		solver_container[iZone][MESH_0][FEA_SOL]->Compute_NodalStress(geometry_container[iZone][MESH_0], solver_container[iZone][MESH_0], numerics_container[iZone][MESH_0][FEA_SOL], config_container[iZone]);

	/*----------------- Update structural solver ----------------------*/

	if (dynamic){
		for (iZone = 0; iZone < nZone; iZone++) {
			integration_container[iZone][FEA_SOL]->SetFEM_StructuralSolver(geometry_container[iZone][MESH_0], solver_container[iZone][MESH_0], config_container[iZone], MESH_0);
			integration_container[iZone][FEA_SOL]->SetConvergence(false);
		}

	    /*--- Verify convergence criteria (based on total time) ---*/

		Physical_dt = config_container[ZONE_0]->GetDelta_DynTime();
		Physical_t  = (ExtIter+1)*Physical_dt;
		if (Physical_t >=  config_container[ZONE_0]->GetTotal_DynTime())
			integration_container[ZONE_0][FEA_SOL]->SetConvergence(true);
	}


}<|MERGE_RESOLUTION|>--- conflicted
+++ resolved
@@ -67,54 +67,11 @@
   /*--- Perform mesh movement depending on specified type ---*/
   switch (Kind_Grid_Movement) {
 
-<<<<<<< HEAD
-void CMeanFlowIteration::Preprocess(COutput *output,
-                                    CIntegration ***integration_container,
-                                    CGeometry ***geometry_container,
-                                    CSolver ****solver_container,
-                                    CNumerics *****numerics_container,
-                                    CConfig **config_container,
-                                    CSurfaceMovement **surface_movement,
-                                    CVolumetricMovement **grid_movement,
-                                    CFreeFormDefBox*** FFDBox,
-                                    unsigned short val_iZone) {
-  
-  unsigned long IntIter = 0; config_container[val_iZone]->SetIntIter(IntIter);
-  unsigned long ExtIter = config_container[val_iZone]->GetExtIter();
-
-  bool fsi = config_container[val_iZone]->GetFSI_Simulation();
-  bool turbomachinery = config_container[val_iZone]->GetBoolTurbomachinery();
-  unsigned long FSIIter = config_container[val_iZone]->GetFSIIter();
-
-  bool spectral_method = (config_container[val_iZone]->GetUnsteady_Simulation() == SPECTRAL_METHOD);
-  
-  /*--- Set the initial condition ---*/
-  /*--- For FSI problems with subiterations, this must only be done in the first subiteration ---*/
-  if(!( (fsi) && (FSIIter > 0) ))
-	 solver_container[val_iZone][MESH_0][FLOW_SOL]->SetInitialCondition(geometry_container[val_iZone], solver_container[val_iZone], config_container[val_iZone], ExtIter);
-  
-  /*--- Dynamic mesh update ---*/
-  
-  if ((config_container[val_iZone]->GetGrid_Movement()) && (!spectral_method)) {
-    SetGrid_Movement(geometry_container[val_iZone], surface_movement[val_iZone], grid_movement[val_iZone], FFDBox[val_iZone], solver_container[val_iZone], config_container[val_iZone], val_iZone, IntIter, ExtIter);
-  }
-    
-  if ((config_container[val_iZone]->GetGrid_Movement()) && (spectral_method) && (ExtIter==0)) {
-    SetGrid_Movement(geometry_container[val_iZone], surface_movement[val_iZone], grid_movement[val_iZone], FFDBox[val_iZone], solver_container[val_iZone], config_container[val_iZone], val_iZone, IntIter, ExtIter);
-  }
-  
-  /*--- Apply a Wind Gust ---*/
-  
-  if (config_container[val_iZone]->GetWind_Gust()) {
-    SetWind_GustField(config_container[val_iZone], geometry_container[val_iZone], solver_container[val_iZone]);
-  }
-  
-=======
+
     case MOVING_WALL:
 
       /*--- Fixed wall velocities: set the grid velocities only one time
        before the first iteration flow solver. ---*/
->>>>>>> 7320eef9
 
       if (ExtIter == 0) {
 
@@ -974,27 +931,6 @@
                              CFreeFormDefBox*** FFDBox,
                              unsigned short val_iZone) {
   
-<<<<<<< HEAD
-  unsigned short iMesh;
-  bool spectral_method = (config_container[ZONE_0]->GetUnsteady_Simulation() == SPECTRAL_METHOD);
-  bool dynamic_mesh = config_container[ZONE_0]->GetGrid_Movement();
-  unsigned long IntIter = 0; config_container[ZONE_0]->SetIntIter(IntIter);
-  unsigned long ExtIter = config_container[ZONE_0]->GetExtIter();
-  
-  int rank = MASTER_NODE;
-#ifdef HAVE_MPI
-  MPI_Comm_rank(MPI_COMM_WORLD, &rank);
-#endif
-  
-  /*--- For the unsteady adjoint, load a new direct solution from a restart file. ---*/
-  
-  if (((dynamic_mesh && ExtIter == 0) || config_container[val_iZone]->GetUnsteady_Simulation()) && !spectral_method) {
-    int Direct_Iter = SU2_TYPE::Int(config_container[val_iZone]->GetUnst_AdjointIter()) - SU2_TYPE::Int(ExtIter) - 1;
-    if (rank == MASTER_NODE && val_iZone == ZONE_0 && config_container[val_iZone]->GetUnsteady_Simulation())
-      cout << endl << " Loading flow solution from direct iteration " << Direct_Iter << "." << endl;
-    solver_container[val_iZone][MESH_0][FLOW_SOL]->LoadRestart(geometry_container[val_iZone], solver_container[val_iZone], config_container[val_iZone], Direct_Iter);
-  }
-=======
   unsigned long IntIter = 0; config_container[ZONE_0]->SetIntIter(IntIter);
   unsigned long ExtIter = config_container[ZONE_0]->GetExtIter();
   
@@ -1002,7 +938,6 @@
   IntIter = ExtIter;
   if ((config_container[val_iZone]->GetUnsteady_Simulation() == DT_STEPPING_1ST) ||
       (config_container[val_iZone]->GetUnsteady_Simulation() == DT_STEPPING_2ND)) IntIter = 0;
->>>>>>> 7320eef9
   
   /*--- Wave equations ---*/
   config_container[val_iZone]->SetGlobalParam(WAVE_EQUATION, RUNTIME_WAVE_SYS, ExtIter);
@@ -1732,7 +1667,283 @@
 	turbulent = ( config->GetKind_Solver() == DISC_ADJ_RANS);
 }
 
-<<<<<<< HEAD
+CDiscAdjMeanFlowIteration::~CDiscAdjMeanFlowIteration(void) { }
+
+void CDiscAdjMeanFlowIteration::Preprocess(COutput *output,
+                                           CIntegration ***integration_container,
+                                           CGeometry ***geometry_container,
+                                           CSolver ****solver_container,
+                                           CNumerics *****numerics_container,
+                                           CConfig **config_container,
+                                           CSurfaceMovement **surface_movement,
+                                           CVolumetricMovement **grid_movement,
+                                           CFreeFormDefBox*** FFDBox,
+                                           unsigned short val_iZone) {
+
+  unsigned short Kind_Solver = config_container[ZONE_0]->GetKind_Solver();  
+  unsigned long IntIter = 0, iPoint;
+  config_container[ZONE_0]->SetIntIter(IntIter);
+  unsigned short ExtIter = config_container[val_iZone]->GetExtIter();
+  bool dual_time_1st = (config_container[val_iZone]->GetUnsteady_Simulation() == DT_STEPPING_1ST);
+  bool dual_time_2nd = (config_container[val_iZone]->GetUnsteady_Simulation() == DT_STEPPING_2ND);
+  bool dual_time = (dual_time_1st || dual_time_2nd);
+  unsigned short iMesh;
+  int Direct_Iter;
+
+  int rank = MASTER_NODE;
+#ifdef HAVE_MPI
+  MPI_Comm_rank(MPI_COMM_WORLD, &rank);
+#endif
+
+  /*--- For the unsteady adjoint, load direct solutions from restart files. ---*/
+
+  if (config_container[val_iZone]->GetUnsteady_Simulation()) {
+
+    Direct_Iter = SU2_TYPE::Int(config_container[val_iZone]->GetUnst_AdjointIter()) - SU2_TYPE::Int(ExtIter) - 2;
+
+    /*--- For dual-time stepping we want to load the already converged solution at timestep n ---*/
+
+    if (dual_time){
+      Direct_Iter += 1;
+    }
+
+    if (dual_time_2nd){
+
+      /*--- Load solution at timestep n-2 ---*/
+
+      LoadUnsteady_Solution(geometry_container, solver_container,config_container, val_iZone, Direct_Iter-2);
+
+      /*--- Push solution back to correct array ---*/
+
+      for (iMesh=0; iMesh<=config_container[val_iZone]->GetnMGLevels();iMesh++){
+        for(iPoint=0; iPoint<geometry_container[val_iZone][iMesh]->GetnPoint();iPoint++){
+          solver_container[val_iZone][iMesh][FLOW_SOL]->node[iPoint]->Set_Solution_time_n();
+          solver_container[val_iZone][iMesh][FLOW_SOL]->node[iPoint]->Set_Solution_time_n1();
+          if (turbulent){
+            solver_container[val_iZone][iMesh][TURB_SOL]->node[iPoint]->Set_Solution_time_n();
+            solver_container[val_iZone][iMesh][TURB_SOL]->node[iPoint]->Set_Solution_time_n1();
+          }
+        }
+      }
+    }
+    if (dual_time){
+
+      /*--- Load solution at timestep n-1 ---*/
+
+      LoadUnsteady_Solution(geometry_container, solver_container,config_container, val_iZone, Direct_Iter-1);
+
+      /*--- Push solution back to correct array ---*/
+
+      for (iMesh=0; iMesh<=config_container[val_iZone]->GetnMGLevels();iMesh++){
+        for(iPoint=0; iPoint<geometry_container[val_iZone][iMesh]->GetnPoint();iPoint++){
+          solver_container[val_iZone][iMesh][FLOW_SOL]->node[iPoint]->Set_Solution_time_n();
+          if (turbulent){
+            solver_container[val_iZone][iMesh][TURB_SOL]->node[iPoint]->Set_Solution_time_n();
+          }
+        }
+      }
+    }
+
+    /*--- Load solution timestep n ---*/
+
+    LoadUnsteady_Solution(geometry_container, solver_container,config_container, val_iZone, Direct_Iter);
+
+
+    /*--- Store flow solution also in the adjoint solver in order to be able to reset it later ---*/
+
+    for (iPoint = 0; iPoint < geometry_container[val_iZone][MESH_0]->GetnPoint(); iPoint++){
+      solver_container[val_iZone][MESH_0][ADJFLOW_SOL]->node[iPoint]->SetSolution_Direct(solver_container[val_iZone][MESH_0][FLOW_SOL]->node[iPoint]->GetSolution());
+    }
+    if (turbulent){
+      for (iPoint = 0; iPoint < geometry_container[val_iZone][MESH_0]->GetnPoint(); iPoint++){
+        solver_container[val_iZone][MESH_0][ADJTURB_SOL]->node[iPoint]->SetSolution_Direct(solver_container[val_iZone][MESH_0][TURB_SOL]->node[iPoint]->GetSolution());
+      }
+    }
+  }
+
+  solver_container[val_iZone][MESH_0][ADJFLOW_SOL]->Preprocessing(geometry_container[val_iZone][MESH_0], solver_container[val_iZone][MESH_0],  config_container[val_iZone] , MESH_0, 0, RUNTIME_ADJFLOW_SYS, false);
+  if (turbulent){
+    solver_container[val_iZone][MESH_0][ADJTURB_SOL]->Preprocessing(geometry_container[val_iZone][MESH_0], solver_container[val_iZone][MESH_0],  config_container[val_iZone] , MESH_0, 0, RUNTIME_ADJTURB_SYS, false);
+  }
+
+    /*--- Prepare for recording ---*/
+
+  if ((Kind_Solver == DISC_ADJ_NAVIER_STOKES) || (Kind_Solver == DISC_ADJ_RANS) || (Kind_Solver == DISC_ADJ_EULER)) {
+    for (iMesh = 0; iMesh <= config_container[val_iZone]->GetnMGLevels(); iMesh++){
+      solver_container[val_iZone][iMesh][ADJFLOW_SOL]->SetRecording(geometry_container[val_iZone][MESH_0], config_container[val_iZone]);
+    }
+  }
+  if ((Kind_Solver == DISC_ADJ_RANS)) {
+    solver_container[val_iZone][MESH_0][ADJTURB_SOL]->SetRecording(geometry_container[val_iZone][MESH_0], config_container[val_iZone]);
+  }
+}
+
+
+
+void CDiscAdjMeanFlowIteration::LoadUnsteady_Solution(CGeometry ***geometry_container,
+                                           CSolver ****solver_container,
+                                           CConfig **config_container,
+                                           unsigned short val_iZone, int val_DirectIter) {
+  unsigned short iMesh;
+
+  int rank = MASTER_NODE;
+#ifdef HAVE_MPI
+  MPI_Comm_rank(MPI_COMM_WORLD, &rank);
+#endif
+
+  if (val_DirectIter >= 0){
+    if (rank == MASTER_NODE && val_iZone == ZONE_0)
+      cout << " Loading flow solution from direct iteration " << val_DirectIter  << "." << endl;
+    solver_container[val_iZone][MESH_0][FLOW_SOL]->LoadRestart(geometry_container[val_iZone], solver_container[val_iZone], config_container[val_iZone], val_DirectIter);
+    solver_container[val_iZone][MESH_0][FLOW_SOL]->Preprocessing(geometry_container[val_iZone][MESH_0],solver_container[val_iZone][MESH_0], config_container[val_iZone], MESH_0, val_DirectIter, RUNTIME_FLOW_SYS, false);
+    if (turbulent){
+      solver_container[val_iZone][MESH_0][TURB_SOL]->LoadRestart(geometry_container[val_iZone], solver_container[val_iZone], config_container[val_iZone], val_DirectIter);
+      solver_container[val_iZone][MESH_0][TURB_SOL]->Postprocessing(geometry_container[val_iZone][MESH_0],solver_container[val_iZone][MESH_0], config_container[val_iZone], MESH_0);
+    }
+  } else {
+    /*--- If there is no solution file we set the freestream condition ---*/
+    if (rank == MASTER_NODE && val_iZone == ZONE_0)
+      cout << " Setting freestream conditions at direct iteration " << val_DirectIter << "." << endl;
+    for (iMesh=0; iMesh<=config_container[val_iZone]->GetnMGLevels();iMesh++){
+      solver_container[val_iZone][iMesh][FLOW_SOL]->SetFreeStream_Solution(config_container[val_iZone]);
+      solver_container[val_iZone][iMesh][FLOW_SOL]->Preprocessing(geometry_container[val_iZone][iMesh],solver_container[val_iZone][iMesh], config_container[val_iZone], iMesh, val_DirectIter, RUNTIME_FLOW_SYS, false);
+      if (turbulent){
+        solver_container[val_iZone][iMesh][TURB_SOL]->SetFreeStream_Solution(config_container[val_iZone]);
+        solver_container[val_iZone][iMesh][TURB_SOL]->Postprocessing(geometry_container[val_iZone][iMesh],solver_container[val_iZone][iMesh], config_container[val_iZone], iMesh);
+      }
+    }
+  }
+}
+
+
+void CDiscAdjMeanFlowIteration::Iterate(COutput *output,
+                                        CIntegration ***integration_container,
+                                        CGeometry ***geometry_container,
+                                        CSolver ****solver_container,
+                                        CNumerics *****numerics_container,
+                                        CConfig **config_container,
+                                        CSurfaceMovement **surface_movement,
+                                        CVolumetricMovement **volume_grid_movement,
+                                        CFreeFormDefBox*** FFDBox,
+                                        unsigned short val_iZone) {
+
+  unsigned long ExtIter = config_container[val_iZone]->GetExtIter();
+  unsigned short Kind_Solver = config_container[val_iZone]->GetKind_Solver();
+
+
+  /*--- Extract the adjoints of the conservative input variables and store them for the next iteration ---*/
+
+  if ((Kind_Solver == DISC_ADJ_NAVIER_STOKES) || (Kind_Solver == DISC_ADJ_RANS) || (Kind_Solver == DISC_ADJ_EULER)) {
+
+    solver_container[val_iZone][MESH_0][ADJFLOW_SOL]->ExtractAdjoint_Solution(geometry_container[val_iZone][MESH_0],
+                                                                            config_container[val_iZone]);
+
+    /*--- Set the convergence criteria (only residual possible) ---*/
+
+    integration_container[val_iZone][ADJFLOW_SOL]->Convergence_Monitoring(geometry_container[val_iZone][MESH_0],config_container[val_iZone],
+                                                                          ExtIter,log10(solver_container[val_iZone][MESH_0][ADJFLOW_SOL]->GetRes_RMS(0)), MESH_0);
+
+  }
+  if ((Kind_Solver == DISC_ADJ_RANS)) {
+
+    solver_container[val_iZone][MESH_0][ADJTURB_SOL]->ExtractAdjoint_Solution(geometry_container[val_iZone][MESH_0],
+                                                                              config_container[val_iZone]);
+  }
+
+}
+
+
+void CDiscAdjMeanFlowIteration::InitializeAdjoint(CSolver ****solver_container, CGeometry ***geometry_container, CConfig **config_container, unsigned short iZone){
+
+  unsigned short Kind_Solver = config_container[iZone]->GetKind_Solver();
+
+  /*--- Initialize the adjoint of the objective function (typically with 1.0) ---*/
+
+  solver_container[iZone][MESH_0][ADJFLOW_SOL]->SetAdj_ObjFunc(geometry_container[iZone][MESH_0], config_container[iZone]);
+
+  /*--- Initialize the adjoints the conservative variables ---*/
+
+  if ((Kind_Solver == DISC_ADJ_NAVIER_STOKES) || (Kind_Solver == DISC_ADJ_RANS) || (Kind_Solver == DISC_ADJ_EULER)) {
+
+    solver_container[iZone][MESH_0][ADJFLOW_SOL]->SetAdjoint_Output(geometry_container[iZone][MESH_0],
+                                                                  config_container[iZone]);
+  }
+
+  if ((Kind_Solver == DISC_ADJ_RANS)) {
+    solver_container[iZone][MESH_0][ADJTURB_SOL]->SetAdjoint_Output(geometry_container[iZone][MESH_0],
+                                                                    config_container[iZone]);
+  }
+}
+
+
+void CDiscAdjMeanFlowIteration::RegisterInput(CSolver ****solver_container, CGeometry ***geometry_container, CConfig **config_container, unsigned short iZone, unsigned short kind_recording){
+
+  unsigned short Kind_Solver = config_container[iZone]->GetKind_Solver();
+
+  if (kind_recording == SOLUTION || kind_recording == COMBINED){
+
+    /*--- Register flow and turbulent variables as input ---*/
+
+    if ((Kind_Solver == DISC_ADJ_NAVIER_STOKES) || (Kind_Solver == DISC_ADJ_RANS) || (Kind_Solver == DISC_ADJ_EULER)) {
+      solver_container[iZone][MESH_0][FLOW_SOL]->RegisterSolution(geometry_container[iZone][MESH_0], config_container[iZone]);
+    }
+
+    if ((Kind_Solver == DISC_ADJ_RANS)) {
+      solver_container[iZone][MESH_0][TURB_SOL]->RegisterSolution(geometry_container[iZone][MESH_0], config_container[iZone]);
+    }
+  }
+  if (kind_recording == GEOMETRY){
+
+    /*--- Register node coordinates as input ---*/
+
+    geometry_container[iZone][MESH_0]->RegisterCoordinates(config_container[iZone]);
+
+  }
+
+}
+
+void CDiscAdjMeanFlowIteration::SetDependencies(CSolver ****solver_container, CGeometry ***geometry_container, CConfig **config_container, unsigned short iZone, unsigned short kind_recording){
+
+  unsigned short Kind_Solver = config_container[iZone]->GetKind_Solver();
+
+  if ((kind_recording == GEOMETRY) || (kind_recording == NONE)){
+
+    /*--- Update geometry to get the influence on other geometry variables (normals, volume etc) ---*/
+
+    geometry_container[iZone][MESH_0]->UpdateGeometry(geometry_container[iZone], config_container[iZone]);
+
+  }
+
+  /*--- Compute coupling between flow and turbulent equations ---*/
+
+   if ((Kind_Solver == DISC_ADJ_RANS)){
+    solver_container[iZone][MESH_0][FLOW_SOL]->Preprocessing(geometry_container[iZone][MESH_0],solver_container[iZone][MESH_0], config_container[iZone], MESH_0, NO_RK_ITER, RUNTIME_FLOW_SYS, true);
+    solver_container[iZone][MESH_0][TURB_SOL]->Postprocessing(geometry_container[iZone][MESH_0],solver_container[iZone][MESH_0], config_container[iZone], MESH_0);
+  }
+
+}
+
+void CDiscAdjMeanFlowIteration::RegisterOutput(CSolver ****solver_container, CGeometry ***geometry_container, CConfig **config_container, unsigned short iZone){
+
+  unsigned short Kind_Solver = config_container[iZone]->GetKind_Solver();
+
+  if ((Kind_Solver == DISC_ADJ_NAVIER_STOKES) || (Kind_Solver == DISC_ADJ_RANS) || (Kind_Solver == DISC_ADJ_EULER)) {
+
+    /*--- Register objective function as output of the iteration ---*/
+
+    solver_container[iZone][MESH_0][ADJFLOW_SOL]->RegisterObj_Func(config_container[iZone]);
+
+    /*--- Register conservative variables as output of the iteration ---*/
+
+    solver_container[iZone][MESH_0][FLOW_SOL]->RegisterOutput(geometry_container[iZone][MESH_0],config_container[iZone]);
+
+  }
+  if ((Kind_Solver == DISC_ADJ_RANS)){
+    solver_container[iZone][MESH_0][TURB_SOL]->RegisterOutput(geometry_container[iZone][MESH_0],
+                                                                 config_container[iZone]);
+  }
+}
+
 void CDiscAdjMeanFlowIteration::Update(COutput *output,
                                        CIntegration ***integration_container,
                                        CGeometry ***geometry_container,
@@ -1747,7 +1958,6 @@
 void CDiscAdjMeanFlowIteration::Output()      { }
 void CDiscAdjMeanFlowIteration::Postprocess() { }
 
-
 void FEM_StructuralIteration(COutput *output, CIntegration ***integration_container, CGeometry ***geometry_container,
                   	  	  	  	 CSolver ****solver_container, CNumerics *****numerics_container, CConfig **config_container,
                   	  	  	  	 CSurfaceMovement **surface_movement, CVolumetricMovement **grid_movement, CFreeFormDefBox*** FFDBox) {
@@ -1766,650 +1976,15 @@
 	bool nonlinear = (config_container[ZONE_0]->GetGeometricConditions() == LARGE_DEFORMATIONS);	// Geometrically non-linear problems
 
 	bool incremental_load = config_container[ZONE_0]->GetIncrementalLoad();							// If an incremental load is applied
-=======
-CDiscAdjMeanFlowIteration::~CDiscAdjMeanFlowIteration(void) { }
-void CDiscAdjMeanFlowIteration::Preprocess(COutput *output,
-                                           CIntegration ***integration_container,
-                                           CGeometry ***geometry_container,
-                                           CSolver ****solver_container,
-                                           CNumerics *****numerics_container,
-                                           CConfig **config_container,
-                                           CSurfaceMovement **surface_movement,
-                                           CVolumetricMovement **grid_movement,
-                                           CFreeFormDefBox*** FFDBox,
-                                           unsigned short val_iZone) {
->>>>>>> 7320eef9
-
-  unsigned short Kind_Solver = config_container[ZONE_0]->GetKind_Solver();  
-  unsigned long IntIter = 0, iPoint;
-  config_container[ZONE_0]->SetIntIter(IntIter);
-  unsigned short ExtIter = config_container[val_iZone]->GetExtIter();
-  bool dual_time_1st = (config_container[val_iZone]->GetUnsteady_Simulation() == DT_STEPPING_1ST);
-  bool dual_time_2nd = (config_container[val_iZone]->GetUnsteady_Simulation() == DT_STEPPING_2ND);
-  bool dual_time = (dual_time_1st || dual_time_2nd);
-  unsigned short iMesh;
-  int Direct_Iter;
-
-  int rank = MASTER_NODE;
-#ifdef HAVE_MPI
-  MPI_Comm_rank(MPI_COMM_WORLD, &rank);
-#endif
-
-  /*--- For the unsteady adjoint, load direct solutions from restart files. ---*/
-
-  if (config_container[val_iZone]->GetUnsteady_Simulation()) {
-
-    Direct_Iter = SU2_TYPE::Int(config_container[val_iZone]->GetUnst_AdjointIter()) - SU2_TYPE::Int(ExtIter) - 2;
-
-    /*--- For dual-time stepping we want to load the already converged solution at timestep n ---*/
-
-    if (dual_time){
-      Direct_Iter += 1;
-    }
-
-    if (dual_time_2nd){
-
-      /*--- Load solution at timestep n-2 ---*/
-
-      LoadUnsteady_Solution(geometry_container, solver_container,config_container, val_iZone, Direct_Iter-2);
-
-      /*--- Push solution back to correct array ---*/
-
-      for (iMesh=0; iMesh<=config_container[val_iZone]->GetnMGLevels();iMesh++){
-        for(iPoint=0; iPoint<geometry_container[val_iZone][iMesh]->GetnPoint();iPoint++){
-          solver_container[val_iZone][iMesh][FLOW_SOL]->node[iPoint]->Set_Solution_time_n();
-          solver_container[val_iZone][iMesh][FLOW_SOL]->node[iPoint]->Set_Solution_time_n1();
-          if (turbulent){
-            solver_container[val_iZone][iMesh][TURB_SOL]->node[iPoint]->Set_Solution_time_n();
-            solver_container[val_iZone][iMesh][TURB_SOL]->node[iPoint]->Set_Solution_time_n1();
-          }
-        }
-      }
-    }
-    if (dual_time){
-
-      /*--- Load solution at timestep n-1 ---*/
-
-      LoadUnsteady_Solution(geometry_container, solver_container,config_container, val_iZone, Direct_Iter-1);
-
-      /*--- Push solution back to correct array ---*/
-
-      for (iMesh=0; iMesh<=config_container[val_iZone]->GetnMGLevels();iMesh++){
-        for(iPoint=0; iPoint<geometry_container[val_iZone][iMesh]->GetnPoint();iPoint++){
-          solver_container[val_iZone][iMesh][FLOW_SOL]->node[iPoint]->Set_Solution_time_n();
-          if (turbulent){
-            solver_container[val_iZone][iMesh][TURB_SOL]->node[iPoint]->Set_Solution_time_n();
-          }
-        }
-      }
-    }
-
-    /*--- Load solution timestep n ---*/
-
-    LoadUnsteady_Solution(geometry_container, solver_container,config_container, val_iZone, Direct_Iter);
-
-
-    /*--- Store flow solution also in the adjoint solver in order to be able to reset it later ---*/
-
-    for (iPoint = 0; iPoint < geometry_container[val_iZone][MESH_0]->GetnPoint(); iPoint++){
-      solver_container[val_iZone][MESH_0][ADJFLOW_SOL]->node[iPoint]->SetSolution_Direct(solver_container[val_iZone][MESH_0][FLOW_SOL]->node[iPoint]->GetSolution());
-    }
-    if (turbulent){
-      for (iPoint = 0; iPoint < geometry_container[val_iZone][MESH_0]->GetnPoint(); iPoint++){
-        solver_container[val_iZone][MESH_0][ADJTURB_SOL]->node[iPoint]->SetSolution_Direct(solver_container[val_iZone][MESH_0][TURB_SOL]->node[iPoint]->GetSolution());
-      }
-    }
-  }
-
-  solver_container[val_iZone][MESH_0][ADJFLOW_SOL]->Preprocessing(geometry_container[val_iZone][MESH_0], solver_container[val_iZone][MESH_0],  config_container[val_iZone] , MESH_0, 0, RUNTIME_ADJFLOW_SYS, false);
-  if (turbulent){
-    solver_container[val_iZone][MESH_0][ADJTURB_SOL]->Preprocessing(geometry_container[val_iZone][MESH_0], solver_container[val_iZone][MESH_0],  config_container[val_iZone] , MESH_0, 0, RUNTIME_ADJTURB_SYS, false);
-  }
-
-    /*--- Prepare for recording ---*/
-
-  if ((Kind_Solver == DISC_ADJ_NAVIER_STOKES) || (Kind_Solver == DISC_ADJ_RANS) || (Kind_Solver == DISC_ADJ_EULER)) {
-    for (iMesh = 0; iMesh <= config_container[val_iZone]->GetnMGLevels(); iMesh++){
-      solver_container[val_iZone][iMesh][ADJFLOW_SOL]->SetRecording(geometry_container[val_iZone][MESH_0], config_container[val_iZone]);
-    }
-  }
-  if ((Kind_Solver == DISC_ADJ_RANS)) {
-    solver_container[val_iZone][MESH_0][ADJTURB_SOL]->SetRecording(geometry_container[val_iZone][MESH_0], config_container[val_iZone]);
-  }
-}
-
-
-
-void CDiscAdjMeanFlowIteration::LoadUnsteady_Solution(CGeometry ***geometry_container,
-                                           CSolver ****solver_container,
-                                           CConfig **config_container,
-                                           unsigned short val_iZone, int val_DirectIter) {
-  unsigned short iMesh;
-
-  int rank = MASTER_NODE;
-#ifdef HAVE_MPI
-  MPI_Comm_rank(MPI_COMM_WORLD, &rank);
-#endif
-
-  if (val_DirectIter >= 0){
-    if (rank == MASTER_NODE && val_iZone == ZONE_0)
-      cout << " Loading flow solution from direct iteration " << val_DirectIter  << "." << endl;
-    solver_container[val_iZone][MESH_0][FLOW_SOL]->LoadRestart(geometry_container[val_iZone], solver_container[val_iZone], config_container[val_iZone], val_DirectIter);
-    solver_container[val_iZone][MESH_0][FLOW_SOL]->Preprocessing(geometry_container[val_iZone][MESH_0],solver_container[val_iZone][MESH_0], config_container[val_iZone], MESH_0, val_DirectIter, RUNTIME_FLOW_SYS, false);
-    if (turbulent){
-      solver_container[val_iZone][MESH_0][TURB_SOL]->LoadRestart(geometry_container[val_iZone], solver_container[val_iZone], config_container[val_iZone], val_DirectIter);
-      solver_container[val_iZone][MESH_0][TURB_SOL]->Postprocessing(geometry_container[val_iZone][MESH_0],solver_container[val_iZone][MESH_0], config_container[val_iZone], MESH_0);
-    }
-  } else {
-    /*--- If there is no solution file we set the freestream condition ---*/
-    if (rank == MASTER_NODE && val_iZone == ZONE_0)
-      cout << " Setting freestream conditions at direct iteration " << val_DirectIter << "." << endl;
-    for (iMesh=0; iMesh<=config_container[val_iZone]->GetnMGLevels();iMesh++){
-      solver_container[val_iZone][iMesh][FLOW_SOL]->SetFreeStream_Solution(config_container[val_iZone]);
-      solver_container[val_iZone][iMesh][FLOW_SOL]->Preprocessing(geometry_container[val_iZone][iMesh],solver_container[val_iZone][iMesh], config_container[val_iZone], iMesh, val_DirectIter, RUNTIME_FLOW_SYS, false);
-      if (turbulent){
-        solver_container[val_iZone][iMesh][TURB_SOL]->SetFreeStream_Solution(config_container[val_iZone]);
-        solver_container[val_iZone][iMesh][TURB_SOL]->Postprocessing(geometry_container[val_iZone][iMesh],solver_container[val_iZone][iMesh], config_container[val_iZone], iMesh);
-      }
-    }
-  }
-}
-
-
-void CDiscAdjMeanFlowIteration::Iterate(COutput *output,
-                                        CIntegration ***integration_container,
-                                        CGeometry ***geometry_container,
-                                        CSolver ****solver_container,
-                                        CNumerics *****numerics_container,
-                                        CConfig **config_container,
-                                        CSurfaceMovement **surface_movement,
-                                        CVolumetricMovement **volume_grid_movement,
-                                        CFreeFormDefBox*** FFDBox,
-                                        unsigned short val_iZone) {
-
-  unsigned long ExtIter = config_container[val_iZone]->GetExtIter();
-  unsigned short Kind_Solver = config_container[val_iZone]->GetKind_Solver();
-
-
-  /*--- Extract the adjoints of the conservative input variables and store them for the next iteration ---*/
-
-  if ((Kind_Solver == DISC_ADJ_NAVIER_STOKES) || (Kind_Solver == DISC_ADJ_RANS) || (Kind_Solver == DISC_ADJ_EULER)) {
-
-    solver_container[val_iZone][MESH_0][ADJFLOW_SOL]->ExtractAdjoint_Solution(geometry_container[val_iZone][MESH_0],
-                                                                            config_container[val_iZone]);
-
-    /*--- Set the convergence criteria (only residual possible) ---*/
-
-    integration_container[val_iZone][ADJFLOW_SOL]->Convergence_Monitoring(geometry_container[val_iZone][MESH_0],config_container[val_iZone],
-                                                                          ExtIter,log10(solver_container[val_iZone][MESH_0][ADJFLOW_SOL]->GetRes_RMS(0)), MESH_0);
-
-  }
-  if ((Kind_Solver == DISC_ADJ_RANS)) {
-
-    solver_container[val_iZone][MESH_0][ADJTURB_SOL]->ExtractAdjoint_Solution(geometry_container[val_iZone][MESH_0],
-                                                                              config_container[val_iZone]);
-  }
-
-}
-
-
-void CDiscAdjMeanFlowIteration::InitializeAdjoint(CSolver ****solver_container, CGeometry ***geometry_container, CConfig **config_container, unsigned short iZone){
-
-  unsigned short Kind_Solver = config_container[iZone]->GetKind_Solver();
-
-  /*--- Initialize the adjoint of the objective function (typically with 1.0) ---*/
-
-  solver_container[iZone][MESH_0][ADJFLOW_SOL]->SetAdj_ObjFunc(geometry_container[iZone][MESH_0], config_container[iZone]);
-
-  /*--- Initialize the adjoints the conservative variables ---*/
-
-  if ((Kind_Solver == DISC_ADJ_NAVIER_STOKES) || (Kind_Solver == DISC_ADJ_RANS) || (Kind_Solver == DISC_ADJ_EULER)) {
-
-    solver_container[iZone][MESH_0][ADJFLOW_SOL]->SetAdjoint_Output(geometry_container[iZone][MESH_0],
-                                                                  config_container[iZone]);
-  }
-
-  if ((Kind_Solver == DISC_ADJ_RANS)) {
-    solver_container[iZone][MESH_0][ADJTURB_SOL]->SetAdjoint_Output(geometry_container[iZone][MESH_0],
-                                                                    config_container[iZone]);
-  }
-}
-
-
-void CDiscAdjMeanFlowIteration::RegisterInput(CSolver ****solver_container, CGeometry ***geometry_container, CConfig **config_container, unsigned short iZone, unsigned short kind_recording){
-
-  unsigned short Kind_Solver = config_container[iZone]->GetKind_Solver();
-
-  if (kind_recording == SOLUTION || kind_recording == COMBINED){
-
-    /*--- Register flow and turbulent variables as input ---*/
-
-    if ((Kind_Solver == DISC_ADJ_NAVIER_STOKES) || (Kind_Solver == DISC_ADJ_RANS) || (Kind_Solver == DISC_ADJ_EULER)) {
-      solver_container[iZone][MESH_0][FLOW_SOL]->RegisterSolution(geometry_container[iZone][MESH_0], config_container[iZone]);
-    }
-
-    if ((Kind_Solver == DISC_ADJ_RANS)) {
-      solver_container[iZone][MESH_0][TURB_SOL]->RegisterSolution(geometry_container[iZone][MESH_0], config_container[iZone]);
-    }
-  }
-  if (kind_recording == GEOMETRY){
-
-    /*--- Register node coordinates as input ---*/
-
-    geometry_container[iZone][MESH_0]->RegisterCoordinates(config_container[iZone]);
-
-  }
-
-}
-
-void CDiscAdjMeanFlowIteration::SetDependencies(CSolver ****solver_container, CGeometry ***geometry_container, CConfig **config_container, unsigned short iZone, unsigned short kind_recording){
-
-  unsigned short Kind_Solver = config_container[iZone]->GetKind_Solver();
-
-  if ((kind_recording == GEOMETRY) || (kind_recording == NONE)){
-
-    /*--- Update geometry to get the influence on other geometry variables (normals, volume etc) ---*/
-
-    geometry_container[iZone][MESH_0]->UpdateGeometry(geometry_container[iZone], config_container[iZone]);
-
-  }
-
-  /*--- Compute coupling between flow and turbulent equations ---*/
-
-   if ((Kind_Solver == DISC_ADJ_RANS)){
-    solver_container[iZone][MESH_0][FLOW_SOL]->Preprocessing(geometry_container[iZone][MESH_0],solver_container[iZone][MESH_0], config_container[iZone], MESH_0, NO_RK_ITER, RUNTIME_FLOW_SYS, true);
-    solver_container[iZone][MESH_0][TURB_SOL]->Postprocessing(geometry_container[iZone][MESH_0],solver_container[iZone][MESH_0], config_container[iZone], MESH_0);
-  }
-
-}
-
-void CDiscAdjMeanFlowIteration::RegisterOutput(CSolver ****solver_container, CGeometry ***geometry_container, CConfig **config_container, unsigned short iZone){
-
-  unsigned short Kind_Solver = config_container[iZone]->GetKind_Solver();
-
-  if ((Kind_Solver == DISC_ADJ_NAVIER_STOKES) || (Kind_Solver == DISC_ADJ_RANS) || (Kind_Solver == DISC_ADJ_EULER)) {
-
-    /*--- Register objective function as output of the iteration ---*/
-
-    solver_container[iZone][MESH_0][ADJFLOW_SOL]->RegisterObj_Func(config_container[iZone]);
-
-    /*--- Register conservative variables as output of the iteration ---*/
-
-    solver_container[iZone][MESH_0][FLOW_SOL]->RegisterOutput(geometry_container[iZone][MESH_0],config_container[iZone]);
-
-  }
-  if ((Kind_Solver == DISC_ADJ_RANS)){
-    solver_container[iZone][MESH_0][TURB_SOL]->RegisterOutput(geometry_container[iZone][MESH_0],
-                                                                 config_container[iZone]);
-  }
-}
-
-void CDiscAdjMeanFlowIteration::Update(COutput *output,
-                                       CIntegration ***integration_container,
-                                       CGeometry ***geometry_container,
-                                       CSolver ****solver_container,
-                                       CNumerics *****numerics_container,
-                                       CConfig **config_container,
-                                       CSurfaceMovement **surface_movement,
-                                       CVolumetricMovement **grid_movement,
-                                       CFreeFormDefBox*** FFDBox,
-                                       unsigned short val_iZone)      { }
-void CDiscAdjMeanFlowIteration::Monitor()     { }
-void CDiscAdjMeanFlowIteration::Output()      { }
-void CDiscAdjMeanFlowIteration::Postprocess() { }
-
-void FEM_StructuralIteration(COutput *output, CIntegration ***integration_container, CGeometry ***geometry_container,
-                  	  	  	  	 CSolver ****solver_container, CNumerics *****numerics_container, CConfig **config_container,
-                  	  	  	  	 CSurfaceMovement **surface_movement, CVolumetricMovement **grid_movement, CFreeFormDefBox*** FFDBox) {
-
-	su2double Physical_dt, Physical_t;
-	su2double loadIncrement;
-	unsigned short iZone;
-	unsigned short nZone = geometry_container[ZONE_0][MESH_0]->GetnZone();
-	unsigned long IntIter = 0; config_container[ZONE_0]->SetIntIter(IntIter);
-  	unsigned long ExtIter = config_container[ZONE_0]->GetExtIter();
-
-<<<<<<< HEAD
-}
-
-void SetGrid_Movement(CGeometry **geometry_container, CSurfaceMovement *surface_movement,
-                      CVolumetricMovement *grid_movement, CFreeFormDefBox **FFDBox,
-                      CSolver ***solver_container, CConfig *config_container,
-                      unsigned short iZone, unsigned long IntIter, unsigned long ExtIter)   {
-  
-  unsigned short iDim, iMGlevel, nMGlevels = config_container->GetnMGLevels();
-  unsigned short Kind_Grid_Movement = config_container->GetKind_GridMovement(iZone);
-  unsigned long nIterMesh;
-  unsigned long iPoint;
-  bool stat_mesh = true;
-  bool adjoint = config_container->GetContinuous_Adjoint();
-  bool spectral_method = (config_container->GetUnsteady_Simulation() == SPECTRAL_METHOD);
-  bool turbomachinery = config_container->GetBoolTurbomachinery();
-
-  
-  /*--- For a time-spectral case, set "iteration number" to the zone number,
-   so that the meshes are positioned correctly for each instance. ---*/
-  if (spectral_method) {
-    ExtIter = iZone;
-    Kind_Grid_Movement = config_container->GetKind_GridMovement(ZONE_0);
-  }
-  
-  int rank = MASTER_NODE;
-=======
-  	unsigned long iIncrement;
-  	unsigned long nIncrements = config_container[ZONE_0]->GetNumberIncrements();
-
-	bool dynamic = (config_container[ZONE_0]->GetDynamic_Analysis() == DYNAMIC);					// Dynamic problems
-	bool nonlinear = (config_container[ZONE_0]->GetGeometricConditions() == LARGE_DEFORMATIONS);	// Geometrically non-linear problems
-
-	bool incremental_load = config_container[ZONE_0]->GetIncrementalLoad();							// If an incremental load is applied
 
 	/*--- This is to prevent problems when running a linear solver ---*/
 	if (!nonlinear) incremental_load = false;
 
 	int rank = MASTER_NODE;
->>>>>>> 7320eef9
 #ifdef HAVE_MPI
 	MPI_Comm_rank(MPI_COMM_WORLD, &rank);
 #endif
-<<<<<<< HEAD
-  
-  /*--- Perform mesh movement depending on specified type ---*/
-  switch (Kind_Grid_Movement) {
-
-      
-    case MOVING_WALL:
-      
-      /*--- Fixed wall velocities: set the grid velocities only one time
-       before the first iteration flow solver. ---*/
-      
-      if (ExtIter == 0) {
-        
-        if (rank == MASTER_NODE)
-          cout << endl << " Setting the moving wall velocities." << endl;
-        
-        surface_movement->Moving_Walls(geometry_container[MESH_0],
-                                       config_container, iZone, ExtIter);
-        
-        /*--- Update the grid velocities on the coarser multigrid levels after
-         setting the moving wall velocities for the finest mesh. ---*/
-        
-        grid_movement->UpdateMultiGrid(geometry_container, config_container);
-        
-      }
-      
-      break;
-      
-      
-    case ROTATING_FRAME:
-      
-      /*--- Steadily rotating frame: set the grid velocities just once
-       before the first iteration flow solver. ---*/
-      
-      if (ExtIter == 0 && !turbomachinery) {
-        
-        if (rank == MASTER_NODE) {
-          cout << endl << " Setting rotating frame grid velocities";
-          cout << " for zone " << iZone << "." << endl;
-        }
-        
-        /*--- Set the grid velocities on all multigrid levels for a steadily
-         rotating reference frame. ---*/
-        
-        for (iMGlevel = 0; iMGlevel <= nMGlevels; iMGlevel++)
-          geometry_container[iMGlevel]->SetRotationalVelocity(config_container, iZone);
-        
-      }
-      
-      break;
-          
-    case STEADY_TRANSLATION:
-      
-      /*--- Set the translational velocity and hold the grid fixed during
-       the calculation (similar to rotating frame, but there is no extra
-       source term for translation). ---*/
-      
-      if (ExtIter == 0) {
-        
-        if (rank == MASTER_NODE)
-          cout << endl << " Setting translational grid velocities." << endl;
-
-        /*--- Set the translational velocity on all grid levels. ---*/
-        
-        for (iMGlevel = 0; iMGlevel <= nMGlevels; iMGlevel++)
-          geometry_container[iMGlevel]->SetTranslationalVelocity(config_container);
-        
-      }
-      
-      break;
-      
-    case RIGID_MOTION:
-      
-      if (rank == MASTER_NODE) {
-        cout << endl << " Performing rigid mesh transformation." << endl;
-      }
-      
-      /*--- Move each node in the volume mesh using the specified type
-       of rigid mesh motion. These routines also compute analytic grid
-       velocities for the fine mesh. ---*/
-      
-      grid_movement->Rigid_Translation(geometry_container[MESH_0],
-                                       config_container, iZone, ExtIter);
-      grid_movement->Rigid_Plunging(geometry_container[MESH_0],
-                                    config_container, iZone, ExtIter);
-      grid_movement->Rigid_Pitching(geometry_container[MESH_0],
-                                    config_container, iZone, ExtIter);
-      grid_movement->Rigid_Rotation(geometry_container[MESH_0],
-                                    config_container, iZone, ExtIter);
-      
-      /*--- Update the multigrid structure after moving the finest grid,
-       including computing the grid velocities on the coarser levels. ---*/
-      
-      grid_movement->UpdateMultiGrid(geometry_container, config_container);
-      
-      break;
-      
-    case DEFORMING:
-      
-      if (rank == MASTER_NODE)
-        cout << endl << " Updating surface positions." << endl;
-      
-      /*--- Translating ---*/
-      
-      /*--- Compute the new node locations for moving markers ---*/
-      surface_movement->Surface_Translating(geometry_container[MESH_0],
-                                            config_container, ExtIter, iZone);
-
-      /*--- Deform the volume grid around the new boundary locations ---*/
-      
-      if (rank == MASTER_NODE)
-        cout << " Deforming the volume grid." << endl;
-      grid_movement->SetVolume_Deformation(geometry_container[MESH_0],
-                                           config_container, true);
-      
-      /*--- Plunging ---*/
-      
-      /*--- Compute the new node locations for moving markers ---*/
-      
-      surface_movement->Surface_Plunging(geometry_container[MESH_0],
-                                         config_container, ExtIter, iZone);
-      /*--- Deform the volume grid around the new boundary locations ---*/
-      
-      if (rank == MASTER_NODE)
-        cout << " Deforming the volume grid." << endl;
-      grid_movement->SetVolume_Deformation(geometry_container[MESH_0],
-                                           config_container, true);
-      
-      /*--- Pitching ---*/
-      
-      /*--- Compute the new node locations for moving markers ---*/
-      
-      surface_movement->Surface_Pitching(geometry_container[MESH_0],
-                                         config_container, ExtIter, iZone);
-      /*--- Deform the volume grid around the new boundary locations ---*/
-      
-      if (rank == MASTER_NODE)
-        cout << " Deforming the volume grid." << endl;
-      grid_movement->SetVolume_Deformation(geometry_container[MESH_0],
-                                           config_container, true);
-      
-      /*--- Rotating ---*/
-      
-      /*--- Compute the new node locations for moving markers ---*/
-      
-      surface_movement->Surface_Rotating(geometry_container[MESH_0],
-                                         config_container, ExtIter, iZone);
-      /*--- Deform the volume grid around the new boundary locations ---*/
-      
-      if (rank == MASTER_NODE)
-        cout << " Deforming the volume grid." << endl;
-      grid_movement->SetVolume_Deformation(geometry_container[MESH_0],
-                                           config_container, true);
-      
-      /*--- Update the grid velocities on the fine mesh using finite
-       differencing based on node coordinates at previous times. ---*/
-      
-      if (!adjoint) {
-        if (rank == MASTER_NODE)
-          cout << " Computing grid velocities by finite differencing." << endl;
-        geometry_container[MESH_0]->SetGridVelocity(config_container, ExtIter);
-      }
-      
-      /*--- Update the multigrid structure after moving the finest grid,
-       including computing the grid velocities on the coarser levels. ---*/
-      
-      grid_movement->UpdateMultiGrid(geometry_container, config_container);
-      
-      break;
-      
-    case EXTERNAL: case EXTERNAL_ROTATION:
-      
-      /*--- Apply rigid rotation to entire grid first, if necessary ---*/
-      
-      if (Kind_Grid_Movement == EXTERNAL_ROTATION) {
-        if (rank == MASTER_NODE)
-          cout << " Updating node locations by rigid rotation." << endl;
-        grid_movement->Rigid_Rotation(geometry_container[MESH_0],
-                                      config_container, iZone, ExtIter);
-      }
-      
-      /*--- Load new surface node locations from external files ---*/
-      
-      if (rank == MASTER_NODE)
-        cout << " Updating surface locations from file." << endl;
-      surface_movement->SetExternal_Deformation(geometry_container[MESH_0],
-                                                config_container, iZone, ExtIter);
-      
-      /*--- Deform the volume grid around the new boundary locations ---*/
-      
-      if (rank == MASTER_NODE)
-        cout << " Deforming the volume grid." << endl;
-      grid_movement->SetVolume_Deformation(geometry_container[MESH_0],
-                                           config_container, true);
-      
-      /*--- Update the grid velocities on the fine mesh using finite
-       differencing based on node coordinates at previous times. ---*/
-      
-      if (!adjoint) {
-        if (rank == MASTER_NODE)
-          cout << " Computing grid velocities by finite differencing." << endl;
-        geometry_container[MESH_0]->SetGridVelocity(config_container, ExtIter);
-      }
-      
-      /*--- Update the multigrid structure after moving the finest grid,
-       including computing the grid velocities on the coarser levels. ---*/
-      
-      grid_movement->UpdateMultiGrid(geometry_container, config_container);
-      
-      break;
-      
-    case AEROELASTIC: case AEROELASTIC_RIGID_MOTION:
-      
-      /*--- Apply rigid mesh transformation to entire grid first, if necessary ---*/
-      if (IntIter == 0) {
-        if (Kind_Grid_Movement == AEROELASTIC_RIGID_MOTION) {
-          
-          if (rank == MASTER_NODE) {
-            cout << endl << " Performing rigid mesh transformation." << endl;
-          }
-          
-          /*--- Move each node in the volume mesh using the specified type
-           of rigid mesh motion. These routines also compute analytic grid
-           velocities for the fine mesh. ---*/
-          
-          grid_movement->Rigid_Translation(geometry_container[MESH_0],
-                                           config_container, iZone, ExtIter);
-          grid_movement->Rigid_Plunging(geometry_container[MESH_0],
-                                        config_container, iZone, ExtIter);
-          grid_movement->Rigid_Pitching(geometry_container[MESH_0],
-                                        config_container, iZone, ExtIter);
-          grid_movement->Rigid_Rotation(geometry_container[MESH_0],
-                                        config_container, iZone, ExtIter);
-          
-          /*--- Update the multigrid structure after moving the finest grid,
-           including computing the grid velocities on the coarser levels. ---*/
-          
-          grid_movement->UpdateMultiGrid(geometry_container, config_container);
-        }
-        
-      }
-      
-      /*--- Use the if statement to move the grid only at selected dual time step iterations. ---*/
-      else if (IntIter % config_container->GetAeroelasticIter() ==0) {
-        if (rank == MASTER_NODE)
-          cout << endl << " Solving aeroelastic equations and updating surface positions." << endl;
-        
-        /*--- Solve the aeroelastic equations for the new node locations of the moving markers(surfaces) ---*/
-        
-        solver_container[MESH_0][FLOW_SOL]->Aeroelastic(surface_movement, geometry_container[MESH_0], config_container, ExtIter);
-        
-        /*--- Deform the volume grid around the new boundary locations ---*/
-        
-        if (rank == MASTER_NODE)
-          cout << " Deforming the volume grid due to the aeroelastic movement." << endl;
-        grid_movement->SetVolume_Deformation(geometry_container[MESH_0],
-                                             config_container, true);
-        
-        /*--- Update the grid velocities on the fine mesh using finite
-         differencing based on node coordinates at previous times. ---*/
-        
-        if (rank == MASTER_NODE)
-          cout << " Computing grid velocities by finite differencing." << endl;
-        geometry_container[MESH_0]->SetGridVelocity(config_container, ExtIter);
-        
-        /*--- Update the multigrid structure after moving the finest grid,
-         including computing the grid velocities on the coarser levels. ---*/
-        
-        grid_movement->UpdateMultiGrid(geometry_container, config_container);
-      }
-      
-      break;
-      
-    case ELASTICITY:
-      
-      if (ExtIter != 0) {
-        
-        if (rank == MASTER_NODE)
-          cout << " Deforming the grid using the Linear Elasticity solution." << endl;
-        
-        /*--- Update the coordinates of the grid using the linear elasticity solution. ---*/
-        for (iPoint = 0; iPoint < geometry_container[MESH_0]->GetnPoint(); iPoint++) {
-          
-          su2double *U_time_nM1 = solver_container[MESH_0][FEA_SOL]->node[iPoint]->GetSolution_time_n1();
-          su2double *U_time_n   = solver_container[MESH_0][FEA_SOL]->node[iPoint]->GetSolution_time_n();
-          
-          for (iDim = 0; iDim < geometry_container[MESH_0]->GetnDim(); iDim++)
-            geometry_container[MESH_0]->node[iPoint]->AddCoord(iDim, U_time_n[iDim] - U_time_nM1[iDim]);
-          
-        }
-        
-      }
-      
-      break;
-      
-    case FLUID_STRUCTURE:
-=======
->>>>>>> 7320eef9
+
 
 
 	/*--- THIS IS THE DIRECT APPROACH (NO INCREMENTAL LOAD APPLIED) ---*/
