/*!
 * \file iteration_structure.cpp
 * \brief Main subroutines used by SU2_CFD
 * \author F. Palacios, T. Economon
 * \version 6.2.0 "Falcon"
 *
 * The current SU2 release has been coordinated by the
 * SU2 International Developers Society <www.su2devsociety.org>
 * with selected contributions from the open-source community.
 *
 * The main research teams contributing to the current release are:
 *  - Prof. Juan J. Alonso's group at Stanford University.
 *  - Prof. Piero Colonna's group at Delft University of Technology.
 *  - Prof. Nicolas R. Gauger's group at Kaiserslautern University of Technology.
 *  - Prof. Alberto Guardone's group at Polytechnic University of Milan.
 *  - Prof. Rafael Palacios' group at Imperial College London.
 *  - Prof. Vincent Terrapon's group at the University of Liege.
 *  - Prof. Edwin van der Weide's group at the University of Twente.
 *  - Lab. of New Concepts in Aeronautics at Tech. Institute of Aeronautics.
 *
 * Copyright 2012-2019, Francisco D. Palacios, Thomas D. Economon,
 *                      Tim Albring, and the SU2 contributors.
 *
 * SU2 is free software; you can redistribute it and/or
 * modify it under the terms of the GNU Lesser General Public
 * License as published by the Free Software Foundation; either
 * version 2.1 of the License, or (at your option) any later version.
 *
 * SU2 is distributed in the hope that it will be useful,
 * but WITHOUT ANY WARRANTY; without even the implied warranty of
 * MERCHANTABILITY or FITNESS FOR A PARTICULAR PURPOSE. See the GNU
 * Lesser General Public License for more details.
 *
 * You should have received a copy of the GNU Lesser General Public
 * License along with SU2. If not, see <http://www.gnu.org/licenses/>.
 */

#include "../include/iteration_structure.hpp"

CIteration::CIteration(CConfig *config) {
  rank = SU2_MPI::GetRank();
  size = SU2_MPI::GetSize();

  nInst = config->GetnTimeInstances();
  nZone = config->GetnZone();

  multizone = config->GetMultizone_Problem();
  singlezone = !(config->GetMultizone_Problem());

}

CIteration::~CIteration(void) { }

void CIteration::SetGrid_Movement(CGeometry ****geometry_container,
          CSurfaceMovement **surface_movement,
          CVolumetricMovement ***grid_movement,
          CFreeFormDefBox ***FFDBox,
          CSolver *****solver_container,
          CConfig **config_container,
          unsigned short val_iZone,
          unsigned short val_iInst,
          unsigned long IntIter,
          unsigned long ExtIter)   {

  unsigned short iDim;
  unsigned short Kind_Grid_Movement = config_container[val_iZone]->GetKind_GridMovement();
  unsigned long nIterMesh;
  unsigned long iPoint;
  bool stat_mesh = true;
  bool adjoint = config_container[val_iZone]->GetContinuous_Adjoint();
  bool harmonic_balance = (config_container[val_iZone]->GetUnsteady_Simulation() == HARMONIC_BALANCE);
  bool discrete_adjoint = config_container[val_iZone]->GetDiscrete_Adjoint();

  /*--- Only write to screen if this option is enabled ---*/
  bool Screen_Output = config_container[val_iZone]->GetDeform_Output();

  /*--- For a harmonic balance case, set "iteration number" to the zone number,
   so that the meshes are positioned correctly for each instance. ---*/
  if (harmonic_balance) {
    ExtIter = val_iInst;
    Kind_Grid_Movement = config_container[val_iZone]->GetKind_GridMovement();
  }

  /*--- Perform mesh movement depending on specified type ---*/
  switch (Kind_Grid_Movement) {

  case RIGID_MOTION:

      if (rank == MASTER_NODE) {
        cout << endl << " Performing rigid mesh transformation." << endl;
      }

      /*--- Move each node in the volume mesh using the specified type
       of rigid mesh motion. These routines also compute analytic grid
       velocities for the fine mesh. ---*/

      grid_movement[val_iZone][val_iInst]->Rigid_Translation(geometry_container[val_iZone][val_iInst][MESH_0],
                                       config_container[val_iZone], val_iZone, ExtIter);
      grid_movement[val_iZone][val_iInst]->Rigid_Plunging(geometry_container[val_iZone][val_iInst][MESH_0],
                                    config_container[val_iZone], val_iZone, ExtIter);
      grid_movement[val_iZone][val_iInst]->Rigid_Pitching(geometry_container[val_iZone][val_iInst][MESH_0],
                                    config_container[val_iZone], val_iZone, ExtIter);
      grid_movement[val_iZone][val_iInst]->Rigid_Rotation(geometry_container[val_iZone][val_iInst][MESH_0],
                                    config_container[val_iZone], val_iZone, ExtIter);

      /*--- Update the multigrid structure after moving the finest grid,
       including computing the grid velocities on the coarser levels. ---*/

      grid_movement[val_iZone][val_iInst]->UpdateMultiGrid(geometry_container[val_iZone][val_iInst], config_container[val_iZone]);

      break;


    case ELASTICITY:

      if (ExtIter != 0) {

        if (rank == MASTER_NODE)
          cout << " Deforming the grid using the Linear Elasticity solution." << endl;

        /*--- Update the coordinates of the grid using the linear elasticity solution. ---*/
        for (iPoint = 0; iPoint < geometry_container[val_iZone][val_iInst][MESH_0]->GetnPoint(); iPoint++) {

          su2double *U_time_nM1 = solver_container[val_iZone][val_iInst][MESH_0][FEA_SOL]->node[iPoint]->GetSolution_time_n1();
          su2double *U_time_n   = solver_container[val_iZone][val_iInst][MESH_0][FEA_SOL]->node[iPoint]->GetSolution_time_n();

          for (iDim = 0; iDim < geometry_container[val_iZone][val_iInst][MESH_0]->GetnDim(); iDim++)
            geometry_container[val_iZone][val_iInst][MESH_0]->node[iPoint]->AddCoord(iDim, U_time_n[iDim] - U_time_nM1[iDim]);

<<<<<<< HEAD
        }

      }

      break;

 	/*--- Already initialized in the static mesh movement routine at driver level. ---*/ 
    case STEADY_TRANSLATION: case ROTATING_FRAME:
      break;

  }
  
  if (config_container[val_iZone]->GetSurface_Movement(DEFORMING)){
    if (rank == MASTER_NODE)
      cout << endl << " Updating surface positions." << endl;
    
    /*--- Translating ---*/
    
    /*--- Compute the new node locations for moving markers ---*/
    
    surface_movement[val_iZone]->Surface_Translating(geometry_container[val_iZone][val_iInst][MESH_0],
                                                     config_container[val_iZone], ExtIter, val_iZone);
    /*--- Deform the volume grid around the new boundary locations ---*/
    
    if (rank == MASTER_NODE)
      cout << " Deforming the volume grid." << endl;
    grid_movement[val_iZone][val_iInst]->SetVolume_Deformation(geometry_container[val_iZone][val_iInst][MESH_0],
                                                               config_container[val_iZone], true);
    
    /*--- Plunging ---*/
    
    /*--- Compute the new node locations for moving markers ---*/
    
    surface_movement[val_iZone]->Surface_Plunging(geometry_container[val_iZone][val_iInst][MESH_0],
                                                  config_container[val_iZone], ExtIter, val_iZone);
    /*--- Deform the volume grid around the new boundary locations ---*/
    
    if (rank == MASTER_NODE)
      cout << " Deforming the volume grid." << endl;
    grid_movement[val_iZone][val_iInst]->SetVolume_Deformation(geometry_container[val_iZone][val_iInst][MESH_0],
                                                               config_container[val_iZone], true);
    
    /*--- Pitching ---*/
    
    /*--- Compute the new node locations for moving markers ---*/
    
    surface_movement[val_iZone]->Surface_Pitching(geometry_container[val_iZone][val_iInst][MESH_0],
                                                  config_container[val_iZone], ExtIter, val_iZone);
    /*--- Deform the volume grid around the new boundary locations ---*/
    
    if (rank == MASTER_NODE)
      cout << " Deforming the volume grid." << endl;
    grid_movement[val_iZone][val_iInst]->SetVolume_Deformation(geometry_container[val_iZone][val_iInst][MESH_0],
                                                               config_container[val_iZone], true);
    
    /*--- Rotating ---*/
    
    /*--- Compute the new node locations for moving markers ---*/
    
    surface_movement[val_iZone]->Surface_Rotating(geometry_container[val_iZone][val_iInst][MESH_0],
                                                  config_container[val_iZone], ExtIter, val_iZone);
    /*--- Deform the volume grid around the new boundary locations ---*/
    
    if (rank == MASTER_NODE)
      cout << " Deforming the volume grid." << endl;
    grid_movement[val_iZone][val_iInst]->SetVolume_Deformation(geometry_container[val_iZone][val_iInst][MESH_0],
                                                               config_container[val_iZone], true);
    
    /*--- Update the grid velocities on the fine mesh using finite
           differencing based on node coordinates at previous times. ---*/
    
    if (!adjoint) {
      if (rank == MASTER_NODE)
        cout << " Computing grid velocities by finite differencing." << endl;
      geometry_container[val_iZone][val_iInst][MESH_0]->SetGridVelocity(config_container[val_iZone], ExtIter);
    }
    
    /*--- Update the multigrid structure after moving the finest grid,
           including computing the grid velocities on the coarser levels. ---*/
    
    grid_movement[val_iZone][val_iInst]->UpdateMultiGrid(geometry_container[val_iZone][val_iInst], config_container[val_iZone]);
    
  }
  
  if (config_container[val_iZone]->GetSurface_Movement(AEROELASTIC) 
      || config_container[val_iZone]->GetSurface_Movement(AEROELASTIC_RIGID_MOTION)){
    
    /*--- Apply rigid mesh transformation to entire grid first, if necessary ---*/
    if (IntIter == 0) {
      if (Kind_Grid_Movement == AEROELASTIC_RIGID_MOTION) {
        
        if (rank == MASTER_NODE) {
          cout << endl << " Performing rigid mesh transformation." << endl;
        }
        
        /*--- Move each node in the volume mesh using the specified type
         of rigid mesh motion. These routines also compute analytic grid
         velocities for the fine mesh. ---*/
        
        grid_movement[val_iZone][val_iInst]->Rigid_Translation(geometry_container[val_iZone][val_iInst][MESH_0],
                                                               config_container[val_iZone], val_iZone, ExtIter);
        grid_movement[val_iZone][val_iInst]->Rigid_Plunging(geometry_container[val_iZone][val_iInst][MESH_0],
                                                            config_container[val_iZone], val_iZone, ExtIter);
        grid_movement[val_iZone][val_iInst]->Rigid_Pitching(geometry_container[val_iZone][val_iInst][MESH_0],
                                                            config_container[val_iZone], val_iZone, ExtIter);
        grid_movement[val_iZone][val_iInst]->Rigid_Rotation(geometry_container[val_iZone][val_iInst][MESH_0],
                                                            config_container[val_iZone], val_iZone, ExtIter);
        
        /*--- Update the multigrid structure after moving the finest grid,
         including computing the grid velocities on the coarser levels. ---*/
        
        grid_movement[val_iZone][val_iInst]->UpdateMultiGrid(geometry_container[val_iZone][val_iInst], config_container[val_iZone]);
      }
      
    }
    
    /*--- Use the if statement to move the grid only at selected dual time step iterations. ---*/
    else if (IntIter % config_container[val_iZone]->GetAeroelasticIter() == 0) {
      
      if (rank == MASTER_NODE)
        cout << endl << " Solving aeroelastic equations and updating surface positions." << endl;
      
      /*--- Solve the aeroelastic equations for the new node locations of the moving markers(surfaces) ---*/
      
      solver_container[val_iZone][val_iInst][MESH_0][FLOW_SOL]->Aeroelastic(surface_movement[val_iZone], geometry_container[val_iZone][val_iInst][MESH_0], config_container[val_iZone], ExtIter);
      
      /*--- Deform the volume grid around the new boundary locations ---*/
      
      if (rank == MASTER_NODE)
        cout << " Deforming the volume grid due to the aeroelastic movement." << endl;
      grid_movement[val_iZone][val_iInst]->SetVolume_Deformation(geometry_container[val_iZone][val_iInst][MESH_0],
                                                                 config_container[val_iZone], true);
      
      /*--- Update the grid velocities on the fine mesh using finite
       differencing based on node coordinates at previous times. ---*/
      
      if (rank == MASTER_NODE)
        cout << " Computing grid velocities by finite differencing." << endl;
      geometry_container[val_iZone][val_iInst][MESH_0]->SetGridVelocity(config_container[val_iZone], ExtIter);
      
      /*--- Update the multigrid structure after moving the finest grid,
       including computing the grid velocities on the coarser levels. ---*/
      
      grid_movement[val_iZone][val_iInst]->UpdateMultiGrid(geometry_container[val_iZone][val_iInst], config_container[val_iZone]);
    }
  }
=======
        }

      }

      break;

 	/*--- Already initialized in the static mesh movement routine at driver level. ---*/ 
    case STEADY_TRANSLATION: case ROTATING_FRAME:
      break;

  }
  
  if (config_container[val_iZone]->GetSurface_Movement(DEFORMING)){
      if (rank == MASTER_NODE)
        cout << endl << " Updating surface positions." << endl;

      /*--- Translating ---*/

      /*--- Compute the new node locations for moving markers ---*/

      surface_movement[val_iZone]->Surface_Translating(geometry_container[val_iZone][val_iInst][MESH_0],
                                            config_container[val_iZone], ExtIter, val_iZone);
      /*--- Deform the volume grid around the new boundary locations ---*/

      if (rank == MASTER_NODE)
        cout << " Deforming the volume grid." << endl;
      grid_movement[val_iZone][val_iInst]->SetVolume_Deformation(geometry_container[val_iZone][val_iInst][MESH_0],
                                           config_container[val_iZone], true);

      /*--- Plunging ---*/

      /*--- Compute the new node locations for moving markers ---*/

      surface_movement[val_iZone]->Surface_Plunging(geometry_container[val_iZone][val_iInst][MESH_0],
                                         config_container[val_iZone], ExtIter, val_iZone);
      /*--- Deform the volume grid around the new boundary locations ---*/

      if (rank == MASTER_NODE)
        cout << " Deforming the volume grid." << endl;
      grid_movement[val_iZone][val_iInst]->SetVolume_Deformation(geometry_container[val_iZone][val_iInst][MESH_0],
                                           config_container[val_iZone], true);

      /*--- Pitching ---*/

      /*--- Compute the new node locations for moving markers ---*/

      surface_movement[val_iZone]->Surface_Pitching(geometry_container[val_iZone][val_iInst][MESH_0],
                                         config_container[val_iZone], ExtIter, val_iZone);
      /*--- Deform the volume grid around the new boundary locations ---*/

      if (rank == MASTER_NODE)
        cout << " Deforming the volume grid." << endl;
      grid_movement[val_iZone][val_iInst]->SetVolume_Deformation(geometry_container[val_iZone][val_iInst][MESH_0],
                                           config_container[val_iZone], true);

      /*--- Rotating ---*/

      /*--- Compute the new node locations for moving markers ---*/

      surface_movement[val_iZone]->Surface_Rotating(geometry_container[val_iZone][val_iInst][MESH_0],
                                         config_container[val_iZone], ExtIter, val_iZone);
      /*--- Deform the volume grid around the new boundary locations ---*/

      if (rank == MASTER_NODE)
        cout << " Deforming the volume grid." << endl;
      grid_movement[val_iZone][val_iInst]->SetVolume_Deformation(geometry_container[val_iZone][val_iInst][MESH_0],
                                           config_container[val_iZone], true);

      /*--- Update the grid velocities on the fine mesh using finite
       differencing based on node coordinates at previous times. ---*/

      if (!adjoint) {
        if (rank == MASTER_NODE)
          cout << " Computing grid velocities by finite differencing." << endl;
        geometry_container[val_iZone][val_iInst][MESH_0]->SetGridVelocity(config_container[val_iZone], ExtIter);
      }

      /*--- Update the multigrid structure after moving the finest grid,
       including computing the grid velocities on the coarser levels. ---*/

      grid_movement[val_iZone][val_iInst]->UpdateMultiGrid(geometry_container[val_iZone][val_iInst], config_container[val_iZone]);

      }

  if (config_container[val_iZone]->GetSurface_Movement(AEROELASTIC) 
      || config_container[val_iZone]->GetSurface_Movement(AEROELASTIC_RIGID_MOTION)){

      /*--- Apply rigid mesh transformation to entire grid first, if necessary ---*/
      if (IntIter == 0) {
        if (Kind_Grid_Movement == AEROELASTIC_RIGID_MOTION) {

          if (rank == MASTER_NODE) {
            cout << endl << " Performing rigid mesh transformation." << endl;
          }

          /*--- Move each node in the volume mesh using the specified type
           of rigid mesh motion. These routines also compute analytic grid
           velocities for the fine mesh. ---*/

          grid_movement[val_iZone][val_iInst]->Rigid_Translation(geometry_container[val_iZone][val_iInst][MESH_0],
                                           config_container[val_iZone], val_iZone, ExtIter);
          grid_movement[val_iZone][val_iInst]->Rigid_Plunging(geometry_container[val_iZone][val_iInst][MESH_0],
                                        config_container[val_iZone], val_iZone, ExtIter);
          grid_movement[val_iZone][val_iInst]->Rigid_Pitching(geometry_container[val_iZone][val_iInst][MESH_0],
                                        config_container[val_iZone], val_iZone, ExtIter);
          grid_movement[val_iZone][val_iInst]->Rigid_Rotation(geometry_container[val_iZone][val_iInst][MESH_0],
                                        config_container[val_iZone], val_iZone, ExtIter);

          /*--- Update the multigrid structure after moving the finest grid,
           including computing the grid velocities on the coarser levels. ---*/

          grid_movement[val_iZone][val_iInst]->UpdateMultiGrid(geometry_container[val_iZone][val_iInst], config_container[val_iZone]);
        }

      }

      /*--- Use the if statement to move the grid only at selected dual time step iterations. ---*/
      else if (IntIter % config_container[val_iZone]->GetAeroelasticIter() == 0) {

        if (rank == MASTER_NODE)
          cout << endl << " Solving aeroelastic equations and updating surface positions." << endl;

        /*--- Solve the aeroelastic equations for the new node locations of the moving markers(surfaces) ---*/

        solver_container[val_iZone][val_iInst][MESH_0][FLOW_SOL]->Aeroelastic(surface_movement[val_iZone], geometry_container[val_iZone][val_iInst][MESH_0], config_container[val_iZone], ExtIter);

        /*--- Deform the volume grid around the new boundary locations ---*/

        if (rank == MASTER_NODE)
          cout << " Deforming the volume grid due to the aeroelastic movement." << endl;
        grid_movement[val_iZone][val_iInst]->SetVolume_Deformation(geometry_container[val_iZone][val_iInst][MESH_0],
                                             config_container[val_iZone], true);

        /*--- Update the grid velocities on the fine mesh using finite
         differencing based on node coordinates at previous times. ---*/

        if (rank == MASTER_NODE)
          cout << " Computing grid velocities by finite differencing." << endl;
        geometry_container[val_iZone][val_iInst][MESH_0]->SetGridVelocity(config_container[val_iZone], ExtIter);

        /*--- Update the multigrid structure after moving the finest grid,
         including computing the grid velocities on the coarser levels. ---*/

        grid_movement[val_iZone][val_iInst]->UpdateMultiGrid(geometry_container[val_iZone][val_iInst], config_container[val_iZone]);
      }
        }
>>>>>>> 62e6edb8
  if (config_container[val_iZone]->GetSurface_Movement(FLUID_STRUCTURE)){
      if (rank == MASTER_NODE && Screen_Output)
        cout << endl << "Deforming the grid for Fluid-Structure Interaction applications." << endl;

      /*--- Deform the volume grid around the new boundary locations ---*/

      if (rank == MASTER_NODE && Screen_Output)
        cout << "Deforming the volume grid." << endl;
<<<<<<< HEAD
      grid_movement[val_iZone][val_iInst]->SetVolume_Deformation_Elas(geometry_container[val_iZone][val_iInst][MESH_0],
                                           config_container[val_iZone], true, Screen_Output, true);
=======
      grid_movement[val_iZone][val_iInst]->SetVolume_Deformation(geometry_container[val_iZone][val_iInst][MESH_0],
                                           config_container[val_iZone], true, false);
>>>>>>> 62e6edb8

      nIterMesh = grid_movement[val_iZone][val_iInst]->Get_nIterMesh();
      stat_mesh = (nIterMesh == 0);

      if (!adjoint && !stat_mesh) {
        if (rank == MASTER_NODE && Screen_Output)
          cout << "Computing grid velocities by finite differencing." << endl;
        geometry_container[val_iZone][val_iInst][MESH_0]->SetGridVelocity(config_container[val_iZone], ExtIter);
      }
      else if (stat_mesh) {
          if (rank == MASTER_NODE && Screen_Output)
            cout << "The mesh is up-to-date. Using previously stored grid velocities." << endl;
      }

      /*--- Update the multigrid structure after moving the finest grid,
       including computing the grid velocities on the coarser levels. ---*/

      grid_movement[val_iZone][val_iInst]->UpdateMultiGrid(geometry_container[val_iZone][val_iInst], config_container[val_iZone]);
<<<<<<< HEAD
    
  }
  if (config_container[val_iZone]->GetSurface_Movement(FLUID_STRUCTURE_STATIC)){
    
    if ((rank == MASTER_NODE) && (!discrete_adjoint) && Screen_Output)
      cout << endl << "Deforming the grid for static Fluid-Structure Interaction applications." << endl;
    
    /*--- Deform the volume grid around the new boundary locations ---*/
    
    if ((rank == MASTER_NODE) && (!discrete_adjoint)&& Screen_Output)
      cout << "Deforming the volume grid." << endl;
    
    grid_movement[val_iZone][val_iInst]->SetVolume_Deformation_Elas(geometry_container[val_iZone][val_iInst][MESH_0],
                                                                    config_container[val_iZone], true, Screen_Output, false);
    
    if ((rank == MASTER_NODE) && (!discrete_adjoint)&& Screen_Output)
      cout << "There is no grid velocity." << endl;
    
    /*--- Update the multigrid structure after moving the finest grid,
       including computing the grid velocities on the coarser levels. ---*/
    
    grid_movement[val_iZone][val_iInst]->UpdateMultiGrid(geometry_container[val_iZone][val_iInst], config_container[val_iZone]);
    
  }
  if (config_container[val_iZone]->GetSurface_Movement(EXTERNAL) || config_container[val_iZone]->GetSurface_Movement(EXTERNAL_ROTATION)){
    /*--- Apply rigid rotation to entire grid first, if necessary ---*/
    
    if (Kind_Grid_Movement == EXTERNAL_ROTATION) {
      if (rank == MASTER_NODE)
        cout << " Updating node locations by rigid rotation." << endl;
      grid_movement[val_iZone][val_iInst]->Rigid_Rotation(geometry_container[val_iZone][val_iInst][MESH_0],
                                                          config_container[val_iZone], val_iZone, ExtIter);
    }
    
    /*--- Load new surface node locations from external files ---*/
    
    if (rank == MASTER_NODE)
      cout << " Updating surface locations from file." << endl;
    surface_movement[val_iZone]->SetExternal_Deformation(geometry_container[val_iZone][val_iInst][MESH_0],
                                                         config_container[val_iZone], val_iZone, ExtIter);
    
=======

  }
  if (config_container[val_iZone]->GetSurface_Movement(FLUID_STRUCTURE_STATIC)){

    if ((rank == MASTER_NODE) && (!discrete_adjoint) && Screen_Output)
        cout << endl << "Deforming the grid for static Fluid-Structure Interaction applications." << endl;

      /*--- Deform the volume grid around the new boundary locations ---*/

    if ((rank == MASTER_NODE) && (!discrete_adjoint)&& Screen_Output)
        cout << "Deforming the volume grid." << endl;

      grid_movement[val_iZone][val_iInst]->SetVolume_Deformation(geometry_container[val_iZone][val_iInst][MESH_0],
                                                                    config_container[val_iZone], true, false);

    if ((rank == MASTER_NODE) && (!discrete_adjoint)&& Screen_Output)
        cout << "There is no grid velocity." << endl;

      /*--- Update the multigrid structure after moving the finest grid,
       including computing the grid velocities on the coarser levels. ---*/

      grid_movement[val_iZone][val_iInst]->UpdateMultiGrid(geometry_container[val_iZone][val_iInst], config_container[val_iZone]);

  }
  if (config_container[val_iZone]->GetSurface_Movement(EXTERNAL) || config_container[val_iZone]->GetSurface_Movement(EXTERNAL_ROTATION)){
    /*--- Apply rigid rotation to entire grid first, if necessary ---*/

    if (Kind_Grid_Movement == EXTERNAL_ROTATION) {
      if (rank == MASTER_NODE)
        cout << " Updating node locations by rigid rotation." << endl;
      grid_movement[val_iZone][val_iInst]->Rigid_Rotation(geometry_container[val_iZone][val_iInst][MESH_0],
                                                          config_container[val_iZone], val_iZone, ExtIter);
    }

    /*--- Load new surface node locations from external files ---*/
    
      if (rank == MASTER_NODE)
      cout << " Updating surface locations from file." << endl;
    surface_movement[val_iZone]->SetExternal_Deformation(geometry_container[val_iZone][val_iInst][MESH_0],
                                                         config_container[val_iZone], val_iZone, ExtIter);

>>>>>>> 62e6edb8
    /*--- Deform the volume grid around the new boundary locations ---*/
    
    if (rank == MASTER_NODE)
      cout << " Deforming the volume grid." << endl;
    grid_movement[val_iZone][val_iInst]->SetVolume_Deformation(geometry_container[val_iZone][val_iInst][MESH_0],
                                                               config_container[val_iZone], true);
    
    /*--- Update the grid velocities on the fine mesh using finite
       differencing based on node coordinates at previous times. ---*/
    
    if (!adjoint) {
      if (rank == MASTER_NODE)
        cout << " Computing grid velocities by finite differencing." << endl;
      geometry_container[val_iZone][val_iInst][MESH_0]->SetGridVelocity(config_container[val_iZone], ExtIter);
<<<<<<< HEAD
    }
    
    /*--- Update the multigrid structure after moving the finest grid,
       including computing the grid velocities on the coarser levels. ---*/
    
    grid_movement[val_iZone][val_iInst]->UpdateMultiGrid(geometry_container[val_iZone][val_iInst], config_container[val_iZone]);
     
  }
 }
=======
  }

    /*--- Update the multigrid structure after moving the finest grid,
       including computing the grid velocities on the coarser levels. ---*/
    
    grid_movement[val_iZone][val_iInst]->UpdateMultiGrid(geometry_container[val_iZone][val_iInst], config_container[val_iZone]);
     
  }
}
>>>>>>> 62e6edb8

void CIteration::Preprocess(COutput *output,
                            CIntegration ****integration_container,
                            CGeometry ****geometry_container,
                            CSolver *****solver_container,
                            CNumerics ******numerics_container,
                            CConfig **config_container,
                            CSurfaceMovement **surface_movement,
                            CVolumetricMovement ***grid_movement,
                            CFreeFormDefBox*** FFDBox,
                            unsigned short val_iZone,
                            unsigned short val_iInst) { }
void CIteration::Iterate(COutput *output,
                         CIntegration ****integration_container,
                         CGeometry ****geometry_container,
                         CSolver *****solver_container,
                         CNumerics ******numerics_container,
                         CConfig **config_container,
                         CSurfaceMovement **surface_movement,
                         CVolumetricMovement ***grid_movement,
                         CFreeFormDefBox*** FFDBox,
                         unsigned short val_iZone,
                         unsigned short val_iInst) { }
void CIteration::Solve(COutput *output,
                         CIntegration ****integration_container,
                         CGeometry ****geometry_container,
                         CSolver *****solver_container,
                         CNumerics ******numerics_container,
                         CConfig **config_container,
                         CSurfaceMovement **surface_movement,
                         CVolumetricMovement ***grid_movement,
                         CFreeFormDefBox*** FFDBox,
                         unsigned short val_iZone,
                         unsigned short val_iInst) { }
void CIteration::Update(COutput *output,
                        CIntegration ****integration_container,
                        CGeometry ****geometry_container,
                        CSolver *****solver_container,
                        CNumerics ******numerics_container,
                        CConfig **config_container,
                        CSurfaceMovement **surface_movement,
                        CVolumetricMovement ***grid_movement,
                        CFreeFormDefBox*** FFDBox,
                        unsigned short val_iZone,
                        unsigned short val_iInst)      { }
void CIteration::Predictor(COutput *output,
                        CIntegration ****integration_container,
                        CGeometry ****geometry_container,
                        CSolver *****solver_container,
                        CNumerics ******numerics_container,
                        CConfig **config_container,
                        CSurfaceMovement **surface_movement,
                        CVolumetricMovement ***grid_movement,
                        CFreeFormDefBox*** FFDBox,
                        unsigned short val_iZone,
                        unsigned short val_iInst)      { }
void CIteration::Relaxation(COutput *output,
                        CIntegration ****integration_container,
                        CGeometry ****geometry_container,
                        CSolver *****solver_container,
                        CNumerics ******numerics_container,
                        CConfig **config_container,
                        CSurfaceMovement **surface_movement,
                        CVolumetricMovement ***grid_movement,
                        CFreeFormDefBox*** FFDBox,
                        unsigned short val_iZone,
                        unsigned short val_iInst)      { }
bool CIteration::Monitor(COutput *output,
    CIntegration ****integration_container,
    CGeometry ****geometry_container,
    CSolver *****solver_container,
    CNumerics ******numerics_container,
    CConfig **config_container,
    CSurfaceMovement **surface_movement,
    CVolumetricMovement ***grid_movement,
    CFreeFormDefBox*** FFDBox,
    unsigned short val_iZone,
    unsigned short val_iInst)     { return false; }
void CIteration::Output(COutput *output,
    CGeometry ****geometry_container,
    CSolver *****solver_container,
    CConfig **config_container,
    unsigned long Iter,
    bool StopCalc,
    unsigned short val_iZone,
    unsigned short val_iInst)      {

  
  bool output_files = false;
  
  unsigned short RestartFormat = SU2_RESTART_ASCII;
  unsigned short OutputFormat = config_container[val_iZone]->GetOutput_FileFormat();
  
  bool Wrt_Surf = config_container[val_iZone]->GetWrt_Srf_Sol();
  bool Wrt_Vol  = config_container[val_iZone]->GetWrt_Vol_Sol();
  bool Wrt_CSV  = config_container[val_iZone]->GetWrt_Csv_Sol();
  
  if (config_container[val_iZone]->GetWrt_Binary_Restart()){
    RestartFormat = SU2_RESTART_BINARY;
  }
  
  /*--- Determine whether a solution needs to be written
   after the current iteration ---*/

  if ( 

      /*--- Fixed CL problem ---*/

      ((config_container[val_iZone]->GetFixed_CL_Mode()) &&
       (config_container[val_iZone]->GetnExtIter()-config_container[val_iZone]->GetIter_dCL_dAlpha() - 1 == Iter)) ||

      /*--- Steady problems ---*/

      ((Iter % config_container[val_iZone]->GetWrt_Sol_Freq() == 0) && (Iter != 0) &&
       ((config_container[val_iZone]->GetUnsteady_Simulation() == STEADY) ||
        (config_container[val_iZone]->GetUnsteady_Simulation() == HARMONIC_BALANCE) ||
        (config_container[val_iZone]->GetUnsteady_Simulation() == ROTATIONAL_FRAME))) ||

      /*--- No inlet profile file found. Print template. ---*/

      (config_container[val_iZone]->GetWrt_InletFile())

      ) {

    output_files = true;

  }

  /*--- Determine whether a solution doesn't need to be written
   after the current iteration ---*/

  if (config_container[val_iZone]->GetFixed_CL_Mode()) {
    if (config_container[val_iZone]->GetnExtIter()-config_container[val_iZone]->GetIter_dCL_dAlpha() - 1 < Iter) output_files = false;
    if (config_container[val_iZone]->GetnExtIter() - 1 == Iter) output_files = true;
  }

  /*--- write the solution ---*/

  if (output_files) {

    if (rank == MASTER_NODE) cout << endl << "-------------------------- File Output Summary --------------------------";

    /*--- Execute the routine for writing restart, volume solution,
     surface solution, and surface comma-separated value files. ---*/

      config_container[val_iZone]->SetiInst(val_iInst);
      
      output->Load_Data(geometry_container[val_iZone][val_iInst][MESH_0], config_container[val_iZone], solver_container[val_iZone][val_iInst][MESH_0]);
      
      /*--- Write restart files ---*/
      
      output->SetVolume_Output(geometry_container[val_iZone][val_iInst][MESH_0], config_container[val_iZone], RestartFormat);
      
      /*--- Write visualization files ---*/
      
      if (Wrt_Vol)
        output->SetVolume_Output(geometry_container[val_iZone][val_iInst][MESH_0], config_container[val_iZone], OutputFormat);
      if (Wrt_Surf)
        output->SetSurface_Output(geometry_container[val_iZone][val_iInst][MESH_0], config_container[val_iZone], OutputFormat);
      if (Wrt_CSV)
        output->SetSurface_Output(geometry_container[val_iZone][val_iInst][MESH_0], config_container[val_iZone], CSV);    
      
      output->DeallocateData_Parallel();      
    
    /*--- Execute the routine for writing special output. ---*/
    //output->SetSpecial_Output(solver_container, geometry_container, config_container, Iter, nZone);

    if (rank == MASTER_NODE) cout << "-------------------------------------------------------------------------" << endl << endl;

  }

}
void CIteration::Postprocess(COutput *output,
                             CIntegration ****integration_container,
                             CGeometry ****geometry_container,
                             CSolver *****solver_container,
                             CNumerics ******numerics_container,
                             CConfig **config_container,
                             CSurfaceMovement **surface_movement,
                             CVolumetricMovement ***grid_movement,
                             CFreeFormDefBox*** FFDBox,
                             unsigned short val_iZone,
                             unsigned short val_iInst) { }



CFluidIteration::CFluidIteration(CConfig *config) : CIteration(config) { }
CFluidIteration::~CFluidIteration(void) { }

void CFluidIteration::Preprocess(COutput *output,
                                    CIntegration ****integration_container,
                                    CGeometry ****geometry_container,
                                    CSolver *****solver_container,
                                    CNumerics ******numerics_container,
                                    CConfig **config_container,
                                    CSurfaceMovement **surface_movement,
                                    CVolumetricMovement ***grid_movement,
                                    CFreeFormDefBox*** FFDBox,
                                    unsigned short val_iZone,
                                    unsigned short val_iInst) {
  
  unsigned long IntIter = 0; config_container[val_iZone]->SetIntIter(IntIter);
  unsigned long ExtIter = config_container[val_iZone]->GetExtIter();
  
  bool fsi = config_container[val_iZone]->GetFSI_Simulation();
  unsigned long OuterIter = config_container[val_iZone]->GetOuterIter();

  
  /*--- Set the initial condition for FSI problems with subiterations ---*/
  /*--- This is done only in the first block subiteration.---*/
  /*--- From then on, the solver reuses the partially converged solution obtained in the previous subiteration ---*/
  if( fsi  && ( OuterIter == 0 ) ){
    solver_container[val_iZone][val_iInst][MESH_0][FLOW_SOL]->SetInitialCondition(geometry_container[val_iZone][val_iInst], solver_container[val_iZone][val_iInst], config_container[val_iZone], ExtIter);
  }
  
  /*--- Apply a Wind Gust ---*/
  
  if (config_container[val_iZone]->GetWind_Gust()) {
    SetWind_GustField(config_container[val_iZone], geometry_container[val_iZone][val_iInst], solver_container[val_iZone][val_iInst]);
  }

  /*--- Evaluate the new CFL number (adaptive). ---*/
  if ((config_container[val_iZone]->GetCFL_Adapt() == YES) && ( OuterIter != 0 ) ) {
    output->SetCFL_Number(solver_container, config_container, val_iZone);
  }

}

void CFluidIteration::Iterate(COutput *output,
                                 CIntegration ****integration_container,
                                 CGeometry ****geometry_container,
                                 CSolver *****solver_container,
                                 CNumerics ******numerics_container,
                                 CConfig **config_container,
                                 CSurfaceMovement **surface_movement,
                                 CVolumetricMovement ***grid_movement,
                                 CFreeFormDefBox*** FFDBox,
                                 unsigned short val_iZone,
                                 unsigned short val_iInst) {
  unsigned long IntIter, ExtIter;
  
  bool unsteady = (config_container[val_iZone]->GetUnsteady_Simulation() == DT_STEPPING_1ST) || (config_container[val_iZone]->GetUnsteady_Simulation() == DT_STEPPING_2ND);
  bool frozen_visc = (config_container[val_iZone]->GetContinuous_Adjoint() && config_container[val_iZone]->GetFrozen_Visc_Cont()) ||
                     (config_container[val_iZone]->GetDiscrete_Adjoint() && config_container[val_iZone]->GetFrozen_Visc_Disc());
  ExtIter = config_container[val_iZone]->GetExtIter();
  
  /* --- Setting up iteration values depending on if this is a
   steady or an unsteady simulaiton */
  
  if ( !unsteady ) IntIter = ExtIter;
  else IntIter = config_container[val_iZone]->GetIntIter();
  
  /*--- Update global parameters ---*/
  
  switch( config_container[val_iZone]->GetKind_Solver() ) {
      
    case EULER: case DISC_ADJ_EULER:
      config_container[val_iZone]->SetGlobalParam(EULER, RUNTIME_FLOW_SYS, ExtIter); break;
      
    case NAVIER_STOKES: case DISC_ADJ_NAVIER_STOKES:
      config_container[val_iZone]->SetGlobalParam(NAVIER_STOKES, RUNTIME_FLOW_SYS, ExtIter); break;
      
    case RANS: case DISC_ADJ_RANS:
      config_container[val_iZone]->SetGlobalParam(RANS, RUNTIME_FLOW_SYS, ExtIter); break;
      
  }
  

  /*--- Solve the Euler, Navier-Stokes or Reynolds-averaged Navier-Stokes (RANS) equations (one iteration) ---*/
  
  integration_container[val_iZone][val_iInst][FLOW_SOL]->MultiGrid_Iteration(geometry_container, solver_container, numerics_container,
                                                                  config_container, RUNTIME_FLOW_SYS, IntIter, val_iZone, val_iInst);
  
  if ((config_container[val_iZone]->GetKind_Solver() == RANS) ||
      ((config_container[val_iZone]->GetKind_Solver() == DISC_ADJ_RANS) && !frozen_visc)) {
    
    /*--- Solve the turbulence model ---*/
    
    config_container[val_iZone]->SetGlobalParam(RANS, RUNTIME_TURB_SYS, ExtIter);
    integration_container[val_iZone][val_iInst][TURB_SOL]->SingleGrid_Iteration(geometry_container, solver_container, numerics_container,
                                                                     config_container, RUNTIME_TURB_SYS, IntIter, val_iZone, val_iInst);
    
    /*--- Solve transition model ---*/
    
    if (config_container[val_iZone]->GetKind_Trans_Model() == LM) {
      config_container[val_iZone]->SetGlobalParam(RANS, RUNTIME_TRANS_SYS, ExtIter);
      integration_container[val_iZone][val_iInst][TRANS_SOL]->SingleGrid_Iteration(geometry_container, solver_container, numerics_container,
                                                                        config_container, RUNTIME_TRANS_SYS, IntIter, val_iZone, val_iInst);
    }
    
  }

  if (config_container[val_iZone]->GetWeakly_Coupled_Heat()){
    config_container[val_iZone]->SetGlobalParam(RANS, RUNTIME_HEAT_SYS, ExtIter);
    integration_container[val_iZone][val_iInst][HEAT_SOL]->SingleGrid_Iteration(geometry_container, solver_container, numerics_container,
                                                                     config_container, RUNTIME_HEAT_SYS, IntIter, val_iZone, val_iInst);
  }
  
  /*--- Call Dynamic mesh update if AEROELASTIC motion was specified ---*/
  
  if ((config_container[val_iZone]->GetGrid_Movement()) && (config_container[val_iZone]->GetAeroelastic_Simulation()) && unsteady) {
      
    SetGrid_Movement(geometry_container, surface_movement, grid_movement, FFDBox, solver_container, config_container, val_iZone, val_iInst, IntIter, ExtIter);
    
    /*--- Apply a Wind Gust ---*/
    
    if (config_container[val_iZone]->GetWind_Gust()) {
      if (IntIter % config_container[val_iZone]->GetAeroelasticIter() == 0 && IntIter != 0)
        SetWind_GustField(config_container[val_iZone], geometry_container[val_iZone][val_iInst], solver_container[val_iZone][val_iInst]);
    }
    
  }
  
  /*--- Write the convergence history ---*/

  if ( unsteady && !config_container[val_iZone]->GetDiscrete_Adjoint() && (!config_container[val_iZone]->GetMultizone_Problem() && !config_container[val_iZone]->GetSinglezone_Driver())) {
    
    output->GetLegacyOutput()->SetConvHistory_Body(NULL, geometry_container, solver_container, config_container, integration_container, true, 0.0, val_iZone, val_iInst);
    
  }
  
}

void CFluidIteration::Update(COutput *output,
                                CIntegration ****integration_container,
                                CGeometry ****geometry_container,
                                CSolver *****solver_container,
                                CNumerics ******numerics_container,
                                CConfig **config_container,
                                CSurfaceMovement **surface_movement,
                                CVolumetricMovement ***grid_movement,
                                CFreeFormDefBox*** FFDBox,
                                unsigned short val_iZone,
                                unsigned short val_iInst)      {
  
  unsigned short iMesh;
  su2double Physical_dt, Physical_t;
  unsigned long ExtIter = config_container[val_iZone]->GetExtIter();

  /*--- Dual time stepping strategy ---*/
  
  if ((config_container[val_iZone]->GetUnsteady_Simulation() == DT_STEPPING_1ST) ||
      (config_container[val_iZone]->GetUnsteady_Simulation() == DT_STEPPING_2ND)) {
    
    /*--- Update dual time solver on all mesh levels ---*/
    
    for (iMesh = 0; iMesh <= config_container[val_iZone]->GetnMGLevels(); iMesh++) {
      integration_container[val_iZone][val_iInst][FLOW_SOL]->SetDualTime_Solver(geometry_container[val_iZone][val_iInst][iMesh], solver_container[val_iZone][val_iInst][iMesh][FLOW_SOL], config_container[val_iZone], iMesh);
      integration_container[val_iZone][val_iInst][FLOW_SOL]->SetConvergence(false);
    }
    
    /*--- Update dual time solver for the turbulence model ---*/
    
    if ((config_container[val_iZone]->GetKind_Solver() == RANS) ||
        (config_container[val_iZone]->GetKind_Solver() == DISC_ADJ_RANS)) {
      integration_container[val_iZone][val_iInst][TURB_SOL]->SetDualTime_Solver(geometry_container[val_iZone][val_iInst][MESH_0], solver_container[val_iZone][val_iInst][MESH_0][TURB_SOL], config_container[val_iZone], MESH_0);
      integration_container[val_iZone][val_iInst][TURB_SOL]->SetConvergence(false);
    }
    
    /*--- Update dual time solver for the transition model ---*/
    
    if (config_container[val_iZone]->GetKind_Trans_Model() == LM) {
      integration_container[val_iZone][val_iInst][TRANS_SOL]->SetDualTime_Solver(geometry_container[val_iZone][val_iInst][MESH_0], solver_container[val_iZone][val_iInst][MESH_0][TRANS_SOL], config_container[val_iZone], MESH_0);
      integration_container[val_iZone][val_iInst][TRANS_SOL]->SetConvergence(false);
    }
    
    /*--- Verify convergence criteria (based on total time) ---*/
    
    Physical_dt = config_container[val_iZone]->GetDelta_UnstTime();
    Physical_t  = (ExtIter+1)*Physical_dt;
    if (Physical_t >=  config_container[val_iZone]->GetTotal_UnstTime())
      integration_container[val_iZone][val_iInst][FLOW_SOL]->SetConvergence(true);
    
  }
  
}

bool CFluidIteration::Monitor(COutput *output,
    CIntegration ****integration_container,
    CGeometry ****geometry_container,
    CSolver *****solver_container,
    CNumerics ******numerics_container,
    CConfig **config_container,
    CSurfaceMovement **surface_movement,
    CVolumetricMovement ***grid_movement,
    CFreeFormDefBox*** FFDBox,
    unsigned short val_iZone,
    unsigned short val_iInst)     {

  bool StopCalc = false;
  
#ifndef HAVE_MPI
  StopTime = su2double(clock())/su2double(CLOCKS_PER_SEC);
#else
  StopTime = MPI_Wtime();
#endif
  UsedTime = StopTime - StartTime;


  if (config_container[val_iZone]->GetMultizone_Problem() || config_container[val_iZone]->GetSinglezone_Driver()){
    output->SetHistory_Output(geometry_container[val_iZone][INST_0][MESH_0],
                              solver_container[val_iZone][INST_0][MESH_0],
                              config_container[val_iZone],
                              config_container[val_iZone]->GetTimeIter(),
                              config_container[val_iZone]->GetOuterIter(),
                              config_container[val_iZone]->GetInnerIter());
  }
  
  if (config_container[val_iZone]->GetCFL_Adapt() == YES) {
      if (!(config_container[val_iZone]->GetMultizone_Problem())) // This needs to be changed everywhere in the code, in a future PR
        output->SetCFL_Number(solver_container, config_container, val_iZone);
  }

  /*--- If convergence was reached --*/
  StopCalc =  output->GetConvergence();

  return StopCalc;


}
void CFluidIteration::Postprocess(COutput *output,
                                  CIntegration ****integration_container,
                                  CGeometry ****geometry_container,
                                  CSolver *****solver_container,
                                  CNumerics ******numerics_container,
                                  CConfig **config_container,
                                  CSurfaceMovement **surface_movement,
                                  CVolumetricMovement ***grid_movement,
                                  CFreeFormDefBox*** FFDBox,
                                  unsigned short val_iZone,
                                  unsigned short val_iInst) {

  /*--- Temporary: enable only for single-zone driver. This should be removed eventually when generalized. ---*/

  if(config_container[val_iZone]->GetSinglezone_Driver()){

    if (config_container[val_iZone]->GetKind_Solver() == DISC_ADJ_EULER ||
        config_container[val_iZone]->GetKind_Solver() == DISC_ADJ_NAVIER_STOKES ||
        config_container[val_iZone]->GetKind_Solver() == DISC_ADJ_RANS){

      /*--- Read the target pressure ---*/

<<<<<<< HEAD
//      if (config_container[val_iZone]->GetInvDesign_Cp() == YES)
//        output->SetCp_InverseDesign(solver_container[val_iZone][val_iInst][MESH_0][FLOW_SOL],geometry_container[val_iZone][val_iInst][MESH_0], config_container[val_iZone], config_container[val_iZone]->GetExtIter());

//      /*--- Read the target heat flux ---*/

//      if (config_container[val_iZone]->GetInvDesign_HeatFlux() == YES)
//        output->SetHeatFlux_InverseDesign(solver_container[val_iZone][val_iInst][MESH_0][FLOW_SOL],geometry_container[val_iZone][val_iInst][MESH_0], config_container[val_iZone], config_container[val_iZone]->GetExtIter());
=======
      if (config_container[val_iZone]->GetInvDesign_Cp() == YES)
        output->SetCp_InverseDesign(solver_container[val_iZone][val_iInst][MESH_0][FLOW_SOL],geometry_container[val_iZone][val_iInst][MESH_0], config_container[val_iZone], config_container[val_iZone]->GetExtIter());

      /*--- Read the target heat flux ---*/

      if (config_container[val_iZone]->GetInvDesign_HeatFlux() == YES)
        output->SetHeatFlux_InverseDesign(solver_container[val_iZone][val_iInst][MESH_0][FLOW_SOL],geometry_container[val_iZone][val_iInst][MESH_0], config_container[val_iZone], config_container[val_iZone]->GetExtIter());
>>>>>>> 62e6edb8

    }

  }


}

void CFluidIteration::Solve(COutput *output,
                                 CIntegration ****integration_container,
                                 CGeometry ****geometry_container,
                                 CSolver *****solver_container,
                                 CNumerics ******numerics_container,
                                 CConfig **config_container,
                                 CSurfaceMovement **surface_movement,
                                 CVolumetricMovement ***grid_movement,
                                 CFreeFormDefBox*** FFDBox,
                                 unsigned short val_iZone,
                                 unsigned short val_iInst) {

  /*--- Boolean to determine if we are running a static or dynamic case ---*/
  bool steady = (config_container[val_iZone]->GetUnsteady_Simulation() == STEADY);
  bool unsteady = !steady;

  unsigned long Inner_Iter, nInner_Iter = config_container[val_iZone]->GetnInner_Iter();
  bool StopCalc = false;

  /*--- Synchronization point before a single solver iteration. Compute the
   wall clock time required. ---*/

#ifndef HAVE_MPI
  StartTime = su2double(clock())/su2double(CLOCKS_PER_SEC);
#else
  StartTime = MPI_Wtime();
#endif

  /*--- If the problem is multizone, the block iterates on the number of internal iterations ---*/
  /*--- If the problem is single zone, the block iterates on the number of iterations (pseudo-time)---*/
  if (multizone || unsteady)
    nInner_Iter = config_container[val_iZone]->GetnInner_Iter();
  else
    nInner_Iter = config_container[val_iZone]->GetnIter();

  /*--- Preprocess the solver ---*/
  Preprocess(output, integration_container, geometry_container,
      solver_container, numerics_container, config_container,
      surface_movement, grid_movement, FFDBox, val_iZone, INST_0);

    /*--- For steady-state flow simulations, we need to loop over ExtIter for the number of time steps ---*/
    /*--- However, ExtIter is the number of FSI iterations, so nIntIter is used in this case ---*/

    for (Inner_Iter = 0; Inner_Iter < nInner_Iter; Inner_Iter++){

      config_container[val_iZone]->SetInnerIter(Inner_Iter);

      /*--- For steady-state flow simulations, we need to loop over ExtIter for the number of time steps ---*/
      if (steady) config_container[val_iZone]->SetExtIter(Inner_Iter);
      /*--- For unsteady flow simulations, we need to loop over IntIter for the number of time steps ---*/
      if (unsteady) config_container[val_iZone]->SetIntIter(Inner_Iter);
      /*--- If only one internal iteration is required, the ExtIter/IntIter is the OuterIter of the block structure ---*/
      if (nInner_Iter == 1) {
        if (steady) config_container[val_iZone]->SetExtIter(config_container[val_iZone]->GetOuterIter());
        if (unsteady) config_container[val_iZone]->SetIntIter(config_container[val_iZone]->GetOuterIter());
      }

      /*--- Run a single iteration of the solver ---*/
      Iterate(output, integration_container, geometry_container,
          solver_container, numerics_container, config_container,
          surface_movement, grid_movement, FFDBox, val_iZone, INST_0);

      /*--- Monitor the pseudo-time ---*/
      StopCalc = Monitor(output, integration_container, geometry_container,
                         solver_container, numerics_container, config_container,
                         surface_movement, grid_movement, FFDBox, val_iZone, INST_0);

      /*--- Output files at intermediate time positions if the problem is single zone ---*/

      if (singlezone) Output(output, geometry_container, solver_container, config_container,
                             config_container[val_iZone]->GetInnerIter(), StopCalc, val_iZone, val_iInst);
      

      /*--- If the iteration has converged, break the loop ---*/
      if (StopCalc) break;

    }

    if (multizone){
      
      Output(output, geometry_container, solver_container, config_container,
             config_container[val_iZone]->GetOuterIter(), StopCalc, val_iZone, val_iInst);
      
      /*--- Set the fluid convergence to false (to make sure outer subiterations converge) ---*/
      
      integration_container[val_iZone][INST_0][FLOW_SOL]->SetConvergence(false);
    }
}

void CFluidIteration::SetWind_GustField(CConfig *config_container, CGeometry **geometry_container, CSolver ***solver_container) {
  // The gust is imposed on the flow field via the grid velocities. This method called the Field Velocity Method is described in the
  // NASA TM–2012-217771 - Development, Verification and Use of Gust Modeling in the NASA Computational Fluid Dynamics Code FUN3D
  // the desired gust is prescribed as the negative of the grid velocity.
  
  // If a source term is included to account for the gust field, the method is described by Jones et al. as the Split Velocity Method in
  // Simulation of Airfoil Gust Responses Using Prescribed Velocities.
  // In this routine the gust derivatives needed for the source term are calculated when applicable.
  // If the gust derivatives are zero the source term is also zero.
  // The source term itself is implemented in the class CSourceWindGust
  
  if (rank == MASTER_NODE)
    cout << endl << "Running simulation with a Wind Gust." << endl;
  unsigned short iDim, nDim = geometry_container[MESH_0]->GetnDim(); //We assume nDim = 2
  if (nDim != 2) {
    if (rank == MASTER_NODE) {
      cout << endl << "WARNING - Wind Gust capability is only verified for 2 dimensional simulations." << endl;
    }
  }
  
  /*--- Gust Parameters from config ---*/
  unsigned short Gust_Type = config_container->GetGust_Type();
  su2double xbegin = config_container->GetGust_Begin_Loc();    // Location at which the gust begins.
  su2double L = config_container->GetGust_WaveLength();        // Gust size
  su2double tbegin = config_container->GetGust_Begin_Time();   // Physical time at which the gust begins.
  su2double gust_amp = config_container->GetGust_Ampl();       // Gust amplitude
  su2double n = config_container->GetGust_Periods();           // Number of gust periods
  unsigned short GustDir = config_container->GetGust_Dir(); // Gust direction
  
  /*--- Variables needed to compute the gust ---*/
  unsigned short Kind_Grid_Movement = config_container->GetKind_GridMovement();
  unsigned long iPoint;
  unsigned short iMGlevel, nMGlevel = config_container->GetnMGLevels();
  
  su2double x, y, x_gust, dgust_dx, dgust_dy, dgust_dt;
  su2double *Gust, *GridVel, *NewGridVel, *GustDer;
  
  su2double Physical_dt = config_container->GetDelta_UnstTime();
  unsigned long ExtIter = config_container->GetExtIter();
  su2double Physical_t = ExtIter*Physical_dt;
  
  su2double Uinf = solver_container[MESH_0][FLOW_SOL]->GetVelocity_Inf(0); // Assumption gust moves at infinity velocity
  
  Gust = new su2double [nDim];
  NewGridVel = new su2double [nDim];
  for (iDim = 0; iDim < nDim; iDim++) {
    Gust[iDim] = 0.0;
    NewGridVel[iDim] = 0.0;
  }
  
  GustDer = new su2double [3];
  for (unsigned short i = 0; i < 3; i++) {
    GustDer[i] = 0.0;
  }
  
  // Vortex variables
  unsigned long nVortex = 0;
  vector<su2double> x0, y0, vort_strenth, r_core; //vortex is positive in clockwise direction.
  if (Gust_Type == VORTEX) {
    InitializeVortexDistribution(nVortex, x0, y0, vort_strenth, r_core);
  }
  
  /*--- Check to make sure gust lenght is not zero or negative (vortex gust doesn't use this). ---*/
  if (L <= 0.0 && Gust_Type != VORTEX) {
    SU2_MPI::Error("The gust length needs to be positive", CURRENT_FUNCTION);
  }
  
  /*--- Loop over all multigrid levels ---*/
  
  for (iMGlevel = 0; iMGlevel <= nMGlevel; iMGlevel++) {
    
    /*--- Loop over each node in the volume mesh ---*/
    
    for (iPoint = 0; iPoint < geometry_container[iMGlevel]->GetnPoint(); iPoint++) {
      
      /*--- Reset the Grid Velocity to zero if there is no grid movement ---*/
      if (Kind_Grid_Movement == GUST) {
        for (iDim = 0; iDim < nDim; iDim++)
          geometry_container[iMGlevel]->node[iPoint]->SetGridVel(iDim, 0.0);
      }
      
      /*--- initialize the gust and derivatives to zero everywhere ---*/
      
      for (iDim = 0; iDim < nDim; iDim++) {Gust[iDim]=0.0;}
      dgust_dx = 0.0; dgust_dy = 0.0; dgust_dt = 0.0;
      
      /*--- Begin applying the gust ---*/
      
      if (Physical_t >= tbegin) {
        
        x = geometry_container[iMGlevel]->node[iPoint]->GetCoord()[0]; // x-location of the node.
        y = geometry_container[iMGlevel]->node[iPoint]->GetCoord()[1]; // y-location of the node.
        
        // Gust coordinate
        x_gust = (x - xbegin - Uinf*(Physical_t-tbegin))/L;
        
        /*--- Calculate the specified gust ---*/
        switch (Gust_Type) {
            
          case TOP_HAT:
            // Check if we are in the region where the gust is active
            if (x_gust > 0 && x_gust < n) {
              Gust[GustDir] = gust_amp;
              // Still need to put the gust derivatives. Think about this.
            }
            break;
            
          case SINE:
            // Check if we are in the region where the gust is active
            if (x_gust > 0 && x_gust < n) {
              Gust[GustDir] = gust_amp*(sin(2*PI_NUMBER*x_gust));
              
              // Gust derivatives
              //dgust_dx = gust_amp*2*PI_NUMBER*(cos(2*PI_NUMBER*x_gust))/L;
              //dgust_dy = 0;
              //dgust_dt = gust_amp*2*PI_NUMBER*(cos(2*PI_NUMBER*x_gust))*(-Uinf)/L;
            }
            break;
            
          case ONE_M_COSINE:
            // Check if we are in the region where the gust is active
            if (x_gust > 0 && x_gust < n) {
              Gust[GustDir] = gust_amp*(1-cos(2*PI_NUMBER*x_gust));
              
              // Gust derivatives
              //dgust_dx = gust_amp*2*PI_NUMBER*(sin(2*PI_NUMBER*x_gust))/L;
              //dgust_dy = 0;
              //dgust_dt = gust_amp*2*PI_NUMBER*(sin(2*PI_NUMBER*x_gust))*(-Uinf)/L;
            }
            break;
            
          case EOG:
            // Check if we are in the region where the gust is active
            if (x_gust > 0 && x_gust < n) {
              Gust[GustDir] = -0.37*gust_amp*sin(3*PI_NUMBER*x_gust)*(1-cos(2*PI_NUMBER*x_gust));
            }
            break;
            
          case VORTEX:
            
            /*--- Use vortex distribution ---*/
            // Algebraic vortex equation.
            for (unsigned long i=0; i<nVortex; i++) {
              su2double r2 = pow(x-(x0[i]+Uinf*(Physical_t-tbegin)), 2) + pow(y-y0[i], 2);
              su2double r = sqrt(r2);
              su2double v_theta = vort_strenth[i]/(2*PI_NUMBER) * r/(r2+pow(r_core[i],2));
              Gust[0] = Gust[0] + v_theta*(y-y0[i])/r;
              Gust[1] = Gust[1] - v_theta*(x-(x0[i]+Uinf*(Physical_t-tbegin)))/r;
            }
            break;
            
          case NONE: default:
            
            /*--- There is no wind gust specified. ---*/
            if (rank == MASTER_NODE) {
              cout << "No wind gust specified." << endl;
            }
            break;
            
        }
      }
      
      /*--- Set the Wind Gust, Wind Gust Derivatives and the Grid Velocities ---*/
      
      GustDer[0] = dgust_dx;
      GustDer[1] = dgust_dy;
      GustDer[2] = dgust_dt;
      
      solver_container[iMGlevel][FLOW_SOL]->node[iPoint]->SetWindGust(Gust);
      solver_container[iMGlevel][FLOW_SOL]->node[iPoint]->SetWindGustDer(GustDer);
      
      GridVel = geometry_container[iMGlevel]->node[iPoint]->GetGridVel();
      
      /*--- Store new grid velocity ---*/
      
      for (iDim = 0; iDim < nDim; iDim++) {
        NewGridVel[iDim] = GridVel[iDim] - Gust[iDim];
        geometry_container[iMGlevel]->node[iPoint]->SetGridVel(iDim, NewGridVel[iDim]);
      }
      
    }
  }
  
  delete [] Gust;
  delete [] GustDer;
  delete [] NewGridVel;
  
}

void CFluidIteration::InitializeVortexDistribution(unsigned long &nVortex, vector<su2double>& x0, vector<su2double>& y0, vector<su2double>& vort_strength, vector<su2double>& r_core) {
  /*--- Read in Vortex Distribution ---*/
  std::string line;
  std::ifstream file;
  su2double x_temp, y_temp, vort_strength_temp, r_core_temp;
  file.open("vortex_distribution.txt");
  /*--- In case there is no vortex file ---*/
  if (file.fail()) {
    SU2_MPI::Error("There is no vortex data file!!", CURRENT_FUNCTION);
  }
  
  // Ignore line containing the header
  getline(file, line);
  // Read in the information of the vortices (xloc, yloc, lambda(strength), eta(size, gradient))
  while (file.good())
  {
    getline(file, line);
    std::stringstream ss(line);
    if (line.size() != 0) { //ignore blank lines if they exist.
      ss >> x_temp;
      ss >> y_temp;
      ss >> vort_strength_temp;
      ss >> r_core_temp;
      x0.push_back(x_temp);
      y0.push_back(y_temp);
      vort_strength.push_back(vort_strength_temp);
      r_core.push_back(r_core_temp);
    }
  }
  file.close();
  // number of vortices
  nVortex = x0.size();
  
}


CTurboIteration::CTurboIteration(CConfig *config) : CFluidIteration(config) { }
CTurboIteration::~CTurboIteration(void) { }
void CTurboIteration::Preprocess(COutput *output,
                                    CIntegration ****integration_container,
                                    CGeometry ****geometry_container,
                                    CSolver *****solver_container,
                                    CNumerics ******numerics_container,
                                    CConfig **config_container,
                                    CSurfaceMovement **surface_movement,
                                    CVolumetricMovement ***grid_movement,
                                    CFreeFormDefBox*** FFDBox,
                                    unsigned short val_iZone,
                                    unsigned short val_iInst) {

  /*--- Average quantities at the inflow and outflow boundaries ---*/ 
  solver_container[val_iZone][val_iInst][MESH_0][FLOW_SOL]->TurboAverageProcess(solver_container[val_iZone][val_iInst][MESH_0], geometry_container[val_iZone][val_iInst][MESH_0],config_container[val_iZone],INFLOW);
  solver_container[val_iZone][val_iInst][MESH_0][FLOW_SOL]->TurboAverageProcess(solver_container[val_iZone][val_iInst][MESH_0], geometry_container[val_iZone][val_iInst][MESH_0],config_container[val_iZone],OUTFLOW);

}

void CTurboIteration::Postprocess( COutput *output,
                                   CIntegration ****integration_container,
                                   CGeometry ****geometry_container,
                                   CSolver *****solver_container,
                                   CNumerics ******numerics_container,
                                   CConfig **config_container,
                                   CSurfaceMovement **surface_movement,
                                   CVolumetricMovement ***grid_movement,
                                   CFreeFormDefBox*** FFDBox,
                                   unsigned short val_iZone,
                                   unsigned short val_iInst) {

  /*--- Average quantities at the inflow and outflow boundaries ---*/
  solver_container[val_iZone][val_iInst][MESH_0][FLOW_SOL]->TurboAverageProcess(solver_container[val_iZone][val_iInst][MESH_0], geometry_container[val_iZone][val_iInst][MESH_0],config_container[val_iZone],INFLOW);
  solver_container[val_iZone][val_iInst][MESH_0][FLOW_SOL]->TurboAverageProcess(solver_container[val_iZone][val_iInst][MESH_0], geometry_container[val_iZone][val_iInst][MESH_0],config_container[val_iZone],OUTFLOW);
  
  /*--- Gather Inflow and Outflow quantities on the Master Node to compute performance ---*/
  solver_container[val_iZone][val_iInst][MESH_0][FLOW_SOL]->GatherInOutAverageValues(config_container[val_iZone], geometry_container[val_iZone][val_iInst][MESH_0]);


  /*--- Compute turboperformance for single-zone adjoint cases. ---*/
  if (config_container[val_iZone]->GetSinglezone_Driver() && config_container[val_iZone]->GetDiscrete_Adjoint())
<<<<<<< HEAD
    output->GetLegacyOutput()->ComputeTurboPerformance(solver_container[val_iZone][val_iInst][MESH_0][FLOW_SOL], geometry_container[val_iZone][val_iInst][MESH_0], config_container[val_iZone]);
=======
    output->ComputeTurboPerformance(solver_container[val_iZone][val_iInst][MESH_0][FLOW_SOL], geometry_container[val_iZone][val_iInst][MESH_0], config_container[val_iZone]);
>>>>>>> 62e6edb8

}

CFEMFluidIteration::CFEMFluidIteration(CConfig *config) : CFluidIteration(config) { }
CFEMFluidIteration::~CFEMFluidIteration(void) { }

void CFEMFluidIteration::Preprocess(COutput *output,
                                    CIntegration ****integration_container,
                                    CGeometry ****geometry_container,
                                    CSolver *****solver_container,
                                    CNumerics ******numerics_container,
                                    CConfig **config_container,
                                    CSurfaceMovement **surface_movement,
                                    CVolumetricMovement ***grid_movement,
                                    CFreeFormDefBox*** FFDBox,
                                    unsigned short val_iZone,
                                    unsigned short val_iInst) {
  
  unsigned long IntIter = 0; config_container[ZONE_0]->SetIntIter(IntIter);
  unsigned long ExtIter = config_container[ZONE_0]->GetExtIter();
  const bool restart = (config_container[ZONE_0]->GetRestart() ||
                        config_container[ZONE_0]->GetRestart_Flow());
  
  /*--- Set the initial condition if this is not a restart. ---*/
  if (ExtIter == 0 && !restart)
    solver_container[val_iZone][val_iInst][MESH_0][FLOW_SOL]->SetInitialCondition(geometry_container[val_iZone][val_iInst],
                                                                       solver_container[val_iZone][val_iInst],
                                                                       config_container[val_iZone],
                                                                       ExtIter);
  
}

void CFEMFluidIteration::Iterate(COutput *output,
                                 CIntegration ****integration_container,
                                 CGeometry ****geometry_container,
                                 CSolver *****solver_container,
                                 CNumerics ******numerics_container,
                                 CConfig **config_container,
                                 CSurfaceMovement **surface_movement,
                                 CVolumetricMovement ***grid_movement,
                                 CFreeFormDefBox*** FFDBox,
                                 unsigned short val_iZone,
                                 unsigned short val_iInst) {
  
  unsigned long IntIter = 0; config_container[ZONE_0]->SetIntIter(IntIter);
  unsigned long ExtIter = config_container[ZONE_0]->GetExtIter();
  
  /*--- Update global parameters ---*/
  
  if (config_container[val_iZone]->GetKind_Solver() == FEM_EULER || config_container[val_iZone]->GetKind_Solver() == DISC_ADJ_FEM_EULER)
    config_container[val_iZone]->SetGlobalParam(FEM_EULER, RUNTIME_FLOW_SYS, ExtIter);
  
  if (config_container[val_iZone]->GetKind_Solver() == FEM_NAVIER_STOKES || config_container[val_iZone]->GetKind_Solver() == DISC_ADJ_FEM_NS)
    config_container[val_iZone]->SetGlobalParam(FEM_NAVIER_STOKES, RUNTIME_FLOW_SYS, ExtIter);
  
  if (config_container[val_iZone]->GetKind_Solver() == FEM_RANS || config_container[val_iZone]->GetKind_Solver() == DISC_ADJ_FEM_RANS)
    config_container[val_iZone]->SetGlobalParam(FEM_RANS, RUNTIME_FLOW_SYS, ExtIter);
  
  if (config_container[val_iZone]->GetKind_Solver() == FEM_LES)
    config_container[val_iZone]->SetGlobalParam(FEM_LES, RUNTIME_FLOW_SYS, ExtIter);
  
  /*--- Solve the Euler, Navier-Stokes, RANS or LES equations (one iteration) ---*/
  
  integration_container[val_iZone][val_iInst][FLOW_SOL]->SingleGrid_Iteration(geometry_container,
                                                                              solver_container,
                                                                              numerics_container,
                                                                              config_container,
                                                                              RUNTIME_FLOW_SYS,
                                                                              IntIter, val_iZone,
                                                                              val_iInst);
}

void CFEMFluidIteration::Update(COutput *output,
                                CIntegration ****integration_container,
                                CGeometry ****geometry_container,
                                CSolver *****solver_container,
                                CNumerics ******numerics_container,
                                CConfig **config_container,
                                CSurfaceMovement **surface_movement,
                                CVolumetricMovement ***grid_movement,
                                CFreeFormDefBox*** FFDBox,
                                unsigned short val_iZone,
                                unsigned short val_iInst)      { }

void CFEMFluidIteration::Postprocess(COutput *output,
                 CIntegration ****integration_container,
                 CGeometry ****geometry_container,
                 CSolver *****solver_container,
                 CNumerics ******numerics_container,
                 CConfig **config_container,
                 CSurfaceMovement **surface_movement,
                 CVolumetricMovement ***grid_movement,
                 CFreeFormDefBox*** FFDBox,
                 unsigned short val_iZone,
                 unsigned short val_iInst){}

CHeatIteration::CHeatIteration(CConfig *config) : CIteration(config) { }

CHeatIteration::~CHeatIteration(void) { }

void CHeatIteration::Preprocess(COutput *output,
                                CIntegration ****integration_container,
                                CGeometry ****geometry_container,
                                CSolver *****solver_container,
                                CNumerics ******numerics_container,
                                CConfig **config_container,
                                CSurfaceMovement **surface_movement,
                                CVolumetricMovement ***grid_movement,
                                CFreeFormDefBox*** FFDBox,
                                unsigned short val_iZone,
                                unsigned short val_iInst) {

  unsigned long OuterIter = config_container[val_iZone]->GetOuterIter();

  /*--- Evaluate the new CFL number (adaptive). ---*/
  if ((config_container[val_iZone]->GetCFL_Adapt() == YES) && ( OuterIter != 0 ) ) {
    output->SetCFL_Number(solver_container, config_container, val_iZone);
  }

}

void CHeatIteration::Iterate(COutput *output,
                             CIntegration ****integration_container,
                             CGeometry ****geometry_container,
                             CSolver *****solver_container,
                             CNumerics ******numerics_container,
                             CConfig **config_container,
                             CSurfaceMovement **surface_movement,
                             CVolumetricMovement ***grid_movement,
                             CFreeFormDefBox*** FFDBox,
                             unsigned short val_iZone,
                             unsigned short val_iInst) {

  unsigned long IntIter, ExtIter;
  bool unsteady = (config_container[val_iZone]->GetUnsteady_Simulation() == DT_STEPPING_1ST) || (config_container[val_iZone]->GetUnsteady_Simulation() == DT_STEPPING_2ND);
  
  ExtIter = config_container[val_iZone]->GetExtIter();
  
  /* --- Setting up iteration values depending on if this is a
   steady or an unsteady simulaiton */

  if ( !unsteady ) IntIter = ExtIter;
  else IntIter = config_container[val_iZone]->GetIntIter();
  
  /*--- Update global parameters ---*/

  config_container[val_iZone]->SetGlobalParam(HEAT_EQUATION_FVM, RUNTIME_HEAT_SYS, ExtIter);

  integration_container[val_iZone][val_iInst][HEAT_SOL]->SingleGrid_Iteration(geometry_container, solver_container, numerics_container,
                                                                   config_container, RUNTIME_HEAT_SYS, IntIter, val_iZone, val_iInst);
  
  /*--- Write the convergence history ---*/

  if ( unsteady && !config_container[val_iZone]->GetDiscrete_Adjoint() && (!config_container[val_iZone]->GetMultizone_Problem() && !config_container[val_iZone]->GetSinglezone_Driver())) {

    output->GetLegacyOutput()->SetConvHistory_Body(NULL, geometry_container, solver_container, config_container, integration_container, true, 0.0, val_iZone, val_iInst);
  }
}

void CHeatIteration::Update(COutput *output,
                            CIntegration ****integration_container,
                            CGeometry ****geometry_container,
                            CSolver *****solver_container,
                            CNumerics ******numerics_container,
                            CConfig **config_container,
                            CSurfaceMovement **surface_movement,
                            CVolumetricMovement ***grid_movement,
                            CFreeFormDefBox*** FFDBox,
                            unsigned short val_iZone,
                            unsigned short val_iInst)      {
  
  unsigned short iMesh;
  su2double Physical_dt, Physical_t;
  unsigned long ExtIter = config_container[ZONE_0]->GetExtIter();
  
  /*--- Dual time stepping strategy ---*/
  if ((config_container[val_iZone]->GetUnsteady_Simulation() == DT_STEPPING_1ST) ||
      (config_container[val_iZone]->GetUnsteady_Simulation() == DT_STEPPING_2ND)) {
    
    /*--- Update dual time solver ---*/
    for (iMesh = 0; iMesh <= config_container[val_iZone]->GetnMGLevels(); iMesh++) {
      integration_container[val_iZone][val_iInst][HEAT_SOL]->SetDualTime_Solver(geometry_container[val_iZone][val_iInst][iMesh], solver_container[val_iZone][val_iInst][iMesh][HEAT_SOL], config_container[val_iZone], iMesh);
      integration_container[val_iZone][val_iInst][HEAT_SOL]->SetConvergence(false);
    }
    
    Physical_dt = config_container[val_iZone]->GetDelta_UnstTime();
    Physical_t  = (ExtIter+1)*Physical_dt;
    if (Physical_t >=  config_container[val_iZone]->GetTotal_UnstTime())
      integration_container[val_iZone][val_iInst][HEAT_SOL]->SetConvergence(true);
  }
}
bool CHeatIteration::Monitor(COutput *output,
    CIntegration ****integration_container,
    CGeometry ****geometry_container,
    CSolver *****solver_container,
    CNumerics ******numerics_container,
    CConfig **config_container,
    CSurfaceMovement **surface_movement,
    CVolumetricMovement ***grid_movement,
    CFreeFormDefBox*** FFDBox,
    unsigned short val_iZone,
    unsigned short val_iInst)     { return false; }
void CHeatIteration::Postprocess(COutput *output,
                                 CIntegration ****integration_container,
                                 CGeometry ****geometry_container,
                                 CSolver *****solver_container,
                                 CNumerics ******numerics_container,
                                 CConfig **config_container,
                                 CSurfaceMovement **surface_movement,
                                 CVolumetricMovement ***grid_movement,
                                 CFreeFormDefBox*** FFDBox,
                                 unsigned short val_iZone,
                                 unsigned short val_iInst) { }

void CHeatIteration::Solve(COutput *output,
                             CIntegration ****integration_container,
                             CGeometry ****geometry_container,
                             CSolver *****solver_container,
                             CNumerics ******numerics_container,
                             CConfig **config_container,
                             CSurfaceMovement **surface_movement,
                             CVolumetricMovement ***grid_movement,
                             CFreeFormDefBox*** FFDBox,
                             unsigned short val_iZone,
                             unsigned short val_iInst) {

  /*--- Boolean to determine if we are running a steady or unsteady case ---*/
  bool steady = (config_container[val_iZone]->GetUnsteady_Simulation() == STEADY);
  bool unsteady = ((config_container[val_iZone]->GetUnsteady_Simulation() == DT_STEPPING_1ST) || (config_container[val_iZone]->GetUnsteady_Simulation() == DT_STEPPING_2ND));

  unsigned short Inner_Iter, nInner_Iter = config_container[val_iZone]->GetnInner_Iter();
  bool StopCalc = false;

  /*--- Preprocess the solver ---*/
  Preprocess(output, integration_container, geometry_container,
      solver_container, numerics_container, config_container,
      surface_movement, grid_movement, FFDBox, val_iZone, INST_0);

  /*--- For steady-state flow simulations, we need to loop over ExtIter for the number of time steps ---*/
  /*--- However, ExtIter is the number of FSI iterations, so nIntIter is used in this case ---*/

  for (Inner_Iter = 0; Inner_Iter < nInner_Iter; Inner_Iter++){
		
    config_container[val_iZone]->SetInnerIter(Inner_Iter);

    /*--- For steady-state flow simulations, we need to loop over ExtIter for the number of time steps ---*/
    if (steady) config_container[val_iZone]->SetExtIter(Inner_Iter);
    /*--- For unsteady flow simulations, we need to loop over IntIter for the number of time steps ---*/
    if (unsteady) config_container[val_iZone]->SetIntIter(Inner_Iter);
    /*--- If only one internal iteration is required, the ExtIter/IntIter is the OuterIter of the block structure ---*/
    if (nInner_Iter == 1) {
      if (steady) config_container[val_iZone]->SetExtIter(config_container[val_iZone]->GetOuterIter());
      if (unsteady) config_container[val_iZone]->SetIntIter(config_container[val_iZone]->GetOuterIter());
    }

    Iterate(output, integration_container, geometry_container,
        solver_container, numerics_container, config_container,
        surface_movement, grid_movement, FFDBox, val_iZone, INST_0);

    if (config_container[val_iZone]->GetMultizone_Problem() || config_container[val_iZone]->GetSinglezone_Driver()){
      output->SetHistory_Output(geometry_container[val_iZone][INST_0][MESH_0], solver_container[val_iZone][INST_0][MESH_0], config_container[val_iZone], config_container[val_iZone]->GetTimeIter(), config_container[val_iZone]->GetOuterIter(), Inner_Iter);
    }
    
    /*--- Output files at intermediate time positions if the problem is single zone ---*/

    if (singlezone) Output(output, geometry_container, solver_container, config_container,
                           config_container[val_iZone]->GetInnerIter(), StopCalc, val_iZone, val_iInst);
    
    /*--- If convergence was reached in every zone --*/
    StopCalc = integration_container[val_iZone][INST_0][HEAT_SOL]->GetConvergence();
    if (StopCalc) break;

  }

  if (multizone){
    
    Output(output, geometry_container, solver_container, config_container,
           config_container[val_iZone]->GetOuterIter(), StopCalc, val_iZone, val_iInst);
    
    /*--- Set the fluid convergence to false (to make sure outer subiterations converge) ---*/
    
    integration_container[val_iZone][INST_0][HEAT_SOL]->SetConvergence(false);
  }
  
  //output->SetConvHistory_Body(NULL, geometry_container, solver_container, config_container, integration_container, true, 0.0, val_iZone, INST_0);

}

CFEAIteration::CFEAIteration(CConfig *config) : CIteration(config) { }
CFEAIteration::~CFEAIteration(void) { }
void CFEAIteration::Preprocess() { }
void CFEAIteration::Iterate(COutput *output,
                                CIntegration ****integration_container,
                                CGeometry ****geometry_container,
                                CSolver *****solver_container,
                                CNumerics ******numerics_container,
                                CConfig **config_container,
                                CSurfaceMovement **surface_movement,
                                CVolumetricMovement ***grid_movement,
                                CFreeFormDefBox*** FFDBox,
                                unsigned short val_iZone,
                                unsigned short val_iInst
                                ) {

  su2double loadIncrement;
  unsigned long IntIter = 0; config_container[val_iZone]->SetIntIter(IntIter);
  unsigned long ExtIter = config_container[val_iZone]->GetExtIter();

  unsigned long iIncrement;
  unsigned long nIncrements = config_container[val_iZone]->GetNumberIncrements();

  bool nonlinear = (config_container[val_iZone]->GetGeometricConditions() == LARGE_DEFORMATIONS);  // Geometrically non-linear problems
  bool linear = (config_container[val_iZone]->GetGeometricConditions() == SMALL_DEFORMATIONS);  // Geometrically non-linear problems

  bool disc_adj_fem = false;
  if (config_container[val_iZone]->GetKind_Solver() == DISC_ADJ_FEM) disc_adj_fem = true;

  bool incremental_load = config_container[val_iZone]->GetIncrementalLoad();              // If an incremental load is applied

  ofstream ConvHist_file;

  /*--- This is to prevent problems when running a linear solver ---*/
  if (!nonlinear) incremental_load = false;

  /*--- Set the convergence monitor to false, to prevent the solver to stop in intermediate FSI subiterations ---*/
  integration_container[val_iZone][val_iInst][FEA_SOL]->SetConvergence(false);

  if (linear) {

    /*--- Set the value of the internal iteration ---*/

    IntIter = ExtIter;

    /*--- FEA equations ---*/

    config_container[val_iZone]->SetGlobalParam(FEM_ELASTICITY, RUNTIME_FEA_SYS, ExtIter);

    /*--- Run the iteration ---*/

    integration_container[val_iZone][val_iInst][FEA_SOL]->Structural_Iteration(geometry_container, solver_container, numerics_container,
        config_container, RUNTIME_FEA_SYS, IntIter, val_iZone, val_iInst);

  }
  /*--- If the structure is held static and the solver is nonlinear, we don't need to solve for static time, but we need to compute Mass Matrix and Integration constants ---*/
  else if (nonlinear) {

    /*--- THIS IS THE DIRECT APPROACH (NO INCREMENTAL LOAD APPLIED) ---*/

    if (!incremental_load) {

      /*--- Set the value of the internal iteration ---*/

      IntIter = 0;       
      config_container[val_iZone]->SetInnerIter(IntIter);
      config_container[val_iZone]->SetIntIter(IntIter);

      /*--- FEA equations ---*/

      config_container[val_iZone]->SetGlobalParam(FEM_ELASTICITY, RUNTIME_FEA_SYS, ExtIter);

      /*--- Run the iteration ---*/

      integration_container[val_iZone][val_iInst][FEA_SOL]->Structural_Iteration(geometry_container, solver_container, numerics_container,
          config_container, RUNTIME_FEA_SYS, IntIter, val_iZone, val_iInst);


      /*----------------- If the solver is non-linear, we need to subiterate using a Newton-Raphson approach ----------------------*/

      for (IntIter = 1; IntIter < config_container[val_iZone]->GetDyn_nIntIter(); IntIter++) {

        /*--- Limits to only one structural iteration for the discrete adjoint FEM problem ---*/
        if (disc_adj_fem) break;

        /*--- Write the convergence history (first, compute Von Mises stress) ---*/
        solver_container[val_iZone][val_iInst][MESH_0][FEA_SOL]->Compute_NodalStress(geometry_container[val_iZone][val_iInst][MESH_0], solver_container[val_iZone][val_iInst][MESH_0], numerics_container[val_iZone][val_iInst][MESH_0][FEA_SOL], config_container[val_iZone]);
        output->SetHistory_Output(geometry_container[val_iZone][INST_0][MESH_0], solver_container[val_iZone][INST_0][MESH_0], config_container[val_iZone], config_container[val_iZone]->GetTimeIter(), config_container[val_iZone]->GetOuterIter(), IntIter);

        config_container[val_iZone]->SetInnerIter(IntIter);
        config_container[val_iZone]->SetIntIter(IntIter);

        integration_container[val_iZone][val_iInst][FEA_SOL]->Structural_Iteration(geometry_container, solver_container, numerics_container,
            config_container, RUNTIME_FEA_SYS, IntIter, val_iZone, val_iInst);

        if (integration_container[val_iZone][val_iInst][FEA_SOL]->GetConvergence()) break;

      }

    }
    /*--- The incremental load is only used in nonlinear cases ---*/
    else if (incremental_load) {

      /*--- Set the initial condition: store the current solution as Solution_Old ---*/

      solver_container[val_iZone][val_iInst][MESH_0][FEA_SOL]->SetInitialCondition(geometry_container[val_iZone][val_iInst], solver_container[val_iZone][val_iInst], config_container[val_iZone], ExtIter);

      /*--- The load increment is 1.0 ---*/
      loadIncrement = 1.0;
      solver_container[val_iZone][val_iInst][MESH_0][FEA_SOL]->SetLoad_Increment(loadIncrement);
      solver_container[val_iZone][val_iInst][MESH_0][FEA_SOL]->SetForceCoeff(loadIncrement);

      /*--- Set the value of the internal iteration ---*/

      IntIter = 0;

      /*--- FEA equations ---*/

      config_container[val_iZone]->SetGlobalParam(FEM_ELASTICITY, RUNTIME_FEA_SYS, ExtIter);

      /*--- Write the convergence history headers ---*/

      if (!disc_adj_fem) output->SetHistory_Output(geometry_container[val_iZone][INST_0][MESH_0], solver_container[val_iZone][INST_0][MESH_0], config_container[val_iZone], config_container[val_iZone]->GetTimeIter(), config_container[val_iZone]->GetOuterIter(), IntIter);


      /*--- Run the first iteration ---*/

      integration_container[val_iZone][val_iInst][FEA_SOL]->Structural_Iteration(geometry_container, solver_container, numerics_container,
          config_container, RUNTIME_FEA_SYS, IntIter, val_iZone, val_iInst);


      /*--- Write the convergence history (first, compute Von Mises stress) ---*/
      solver_container[val_iZone][val_iInst][MESH_0][FEA_SOL]->Compute_NodalStress(geometry_container[val_iZone][val_iInst][MESH_0], solver_container[val_iZone][val_iInst][MESH_0], numerics_container[val_iZone][val_iInst][MESH_0][FEA_SOL], config_container[val_iZone]);
      output->SetHistory_Output(geometry_container[val_iZone][INST_0][MESH_0], solver_container[val_iZone][INST_0][MESH_0], config_container[val_iZone], config_container[val_iZone]->GetTimeIter(), config_container[val_iZone]->GetOuterIter(), IntIter);

      /*--- Run the second iteration ---*/

      IntIter = 1;

      config_container[val_iZone]->SetIntIter(IntIter);

      integration_container[val_iZone][val_iInst][FEA_SOL]->Structural_Iteration(geometry_container, solver_container, numerics_container,
          config_container, RUNTIME_FEA_SYS, IntIter, val_iZone, val_iInst);

      /*--- Write the convergence history (first, compute Von Mises stress) ---*/
      solver_container[val_iZone][val_iInst][MESH_0][FEA_SOL]->Compute_NodalStress(geometry_container[val_iZone][val_iInst][MESH_0], solver_container[val_iZone][val_iInst][MESH_0], numerics_container[val_iZone][val_iInst][MESH_0][FEA_SOL], config_container[val_iZone]);
      output->SetHistory_Output(geometry_container[val_iZone][INST_0][MESH_0], solver_container[val_iZone][INST_0][MESH_0], config_container[val_iZone], config_container[val_iZone]->GetTimeIter(), config_container[val_iZone]->GetOuterIter(), IntIter);


      bool meetCriteria;
      su2double Residual_UTOL, Residual_RTOL, Residual_ETOL;
      su2double Criteria_UTOL, Criteria_RTOL, Criteria_ETOL;

      Criteria_UTOL = config_container[val_iZone]->GetIncLoad_Criteria(0);
      Criteria_RTOL = config_container[val_iZone]->GetIncLoad_Criteria(1);
      Criteria_ETOL = config_container[val_iZone]->GetIncLoad_Criteria(2);

      Residual_UTOL = log10(solver_container[val_iZone][val_iInst][MESH_0][FEA_SOL]->GetRes_FEM(0));
      Residual_RTOL = log10(solver_container[val_iZone][val_iInst][MESH_0][FEA_SOL]->GetRes_FEM(1));
      Residual_ETOL = log10(solver_container[val_iZone][val_iInst][MESH_0][FEA_SOL]->GetRes_FEM(2));

      meetCriteria = ( ( Residual_UTOL <  Criteria_UTOL ) &&
          ( Residual_RTOL <  Criteria_RTOL ) &&
          ( Residual_ETOL <  Criteria_ETOL ) );

      /*--- If the criteria is met and the load is not "too big", do the regular calculation ---*/
      if (meetCriteria) {

        for (IntIter = 2; IntIter < config_container[val_iZone]->GetDyn_nIntIter(); IntIter++) {

          /*--- Write the convergence history (first, compute Von Mises stress) ---*/
          solver_container[val_iZone][val_iInst][MESH_0][FEA_SOL]->Compute_NodalStress(geometry_container[val_iZone][val_iInst][MESH_0], solver_container[val_iZone][val_iInst][MESH_0], numerics_container[val_iZone][val_iInst][MESH_0][FEA_SOL], config_container[val_iZone]);
          output->SetHistory_Output(geometry_container[val_iZone][INST_0][MESH_0], solver_container[val_iZone][INST_0][MESH_0], config_container[val_iZone], config_container[val_iZone]->GetTimeIter(), config_container[val_iZone]->GetOuterIter(), IntIter);

          config_container[val_iZone]->SetIntIter(IntIter);

          integration_container[val_iZone][val_iInst][FEA_SOL]->Structural_Iteration(geometry_container, solver_container, numerics_container,
              config_container, RUNTIME_FEA_SYS, IntIter, val_iZone, val_iInst);

          if (integration_container[val_iZone][val_iInst][FEA_SOL]->GetConvergence()) break;

        }

      }

      /*--- If the criteria is not met, a whole set of subiterations for the different loads must be done ---*/

      else {

        /*--- Here we have to restart the solution to the original one of the iteration ---*/
        /*--- Retrieve the Solution_Old as the current solution before subiterating ---*/

        solver_container[val_iZone][val_iInst][MESH_0][FEA_SOL]->ResetInitialCondition(geometry_container[val_iZone][val_iInst], solver_container[val_iZone][val_iInst], config_container[val_iZone], ExtIter);

        /*--- For the number of increments ---*/
        for (iIncrement = 0; iIncrement < nIncrements; iIncrement++) {

          loadIncrement = (iIncrement + 1.0) * (1.0 / nIncrements);

          /*--- Set the load increment and the initial condition, and output the parameters of UTOL, RTOL, ETOL for the previous iteration ---*/

          /*--- Set the convergence monitor to false, to force se solver to converge every subiteration ---*/
          integration_container[val_iZone][val_iInst][FEA_SOL]->SetConvergence(false);


          /*--- FEA equations ---*/

          config_container[val_iZone]->SetGlobalParam(FEM_ELASTICITY, RUNTIME_FEA_SYS, ExtIter);


          solver_container[val_iZone][val_iInst][MESH_0][FEA_SOL]->SetLoad_Increment(loadIncrement);

          if (rank == MASTER_NODE) {
            cout << endl;
            cout << "-- Incremental load: increment " << iIncrement + 1 << " ----------------------------------------" << endl;
          }

          /*--- Set the value of the internal iteration ---*/
          IntIter = 0;
          config_container[val_iZone]->SetIntIter(IntIter);

          /*--- FEA equations ---*/

          config_container[val_iZone]->SetGlobalParam(FEM_ELASTICITY, RUNTIME_FEA_SYS, ExtIter);

          /*--- Run the iteration ---*/

          integration_container[val_iZone][val_iInst][FEA_SOL]->Structural_Iteration(geometry_container, solver_container, numerics_container,
              config_container, RUNTIME_FEA_SYS, IntIter, val_iZone, val_iInst);


          /*----------------- If the solver is non-linear, we need to subiterate using a Newton-Raphson approach ----------------------*/

          for (IntIter = 1; IntIter < config_container[val_iZone]->GetDyn_nIntIter(); IntIter++) {

            /*--- Write the convergence history (first, compute Von Mises stress) ---*/
            solver_container[val_iZone][val_iInst][MESH_0][FEA_SOL]->Compute_NodalStress(geometry_container[val_iZone][val_iInst][MESH_0], solver_container[val_iZone][val_iInst][MESH_0], numerics_container[val_iZone][val_iInst][MESH_0][FEA_SOL], config_container[val_iZone]);
            output->SetHistory_Output(geometry_container[val_iZone][INST_0][MESH_0], solver_container[val_iZone][INST_0][MESH_0], config_container[val_iZone], config_container[val_iZone]->GetTimeIter(), config_container[val_iZone]->GetOuterIter(), IntIter);

            config_container[val_iZone]->SetIntIter(IntIter);

            integration_container[val_iZone][val_iInst][FEA_SOL]->Structural_Iteration(geometry_container, solver_container, numerics_container,
                config_container, RUNTIME_FEA_SYS, IntIter, val_iZone, val_iInst);

            if (integration_container[val_iZone][val_iInst][FEA_SOL]->GetConvergence()) break;

          }

          /*--- Write history for intermediate steps ---*/
          if (iIncrement < nIncrements - 1){
            /*--- Write the convergence history (first, compute Von Mises stress) ---*/
            solver_container[val_iZone][val_iInst][MESH_0][FEA_SOL]->Compute_NodalStress(geometry_container[val_iZone][val_iInst][MESH_0], solver_container[val_iZone][val_iInst][MESH_0], numerics_container[val_iZone][val_iInst][MESH_0][FEA_SOL], config_container[val_iZone]);
            output->SetHistory_Output(geometry_container[val_iZone][INST_0][MESH_0], solver_container[val_iZone][INST_0][MESH_0], config_container[val_iZone], config_container[val_iZone]->GetTimeIter(), config_container[val_iZone]->GetOuterIter(), IntIter);
          }

        }

      }

    }


  }


  /*--- Finally, we need to compute the objective function, in case that we are running a discrete adjoint solver... ---*/

  switch (config_container[val_iZone]->GetKind_ObjFunc()){
    case REFERENCE_GEOMETRY:
      if ((config_container[val_iZone]->GetDV_FEA() == YOUNG_MODULUS) || (config_container[val_iZone]->GetDV_FEA() == DENSITY_VAL)){
        solver_container[val_iZone][val_iInst][MESH_0][FEA_SOL]->Stiffness_Penalty(geometry_container[val_iZone][val_iInst][MESH_0],solver_container[val_iZone][val_iInst][MESH_0],
          numerics_container[val_iZone][val_iInst][MESH_0][FEA_SOL], config_container[val_iZone]);
      }
      solver_container[val_iZone][val_iInst][MESH_0][FEA_SOL]->Compute_OFRefGeom(geometry_container[val_iZone][val_iInst][MESH_0],solver_container[val_iZone][val_iInst][MESH_0], config_container[val_iZone]);
      break;
    case REFERENCE_NODE:
      if ((config_container[val_iZone]->GetDV_FEA() == YOUNG_MODULUS) || (config_container[val_iZone]->GetDV_FEA() == DENSITY_VAL)){
        solver_container[val_iZone][val_iInst][MESH_0][FEA_SOL]->Stiffness_Penalty(geometry_container[val_iZone][val_iInst][MESH_0],solver_container[val_iZone][val_iInst][MESH_0],
          numerics_container[val_iZone][val_iInst][MESH_0][FEA_SOL], config_container[val_iZone]);
      }
      solver_container[val_iZone][val_iInst][MESH_0][FEA_SOL]->Compute_OFRefNode(geometry_container[val_iZone][val_iInst][MESH_0],solver_container[val_iZone][val_iInst][MESH_0], config_container[val_iZone]);
      break;
    case VOLUME_FRACTION:
      solver_container[val_iZone][val_iInst][MESH_0][FEA_SOL]->Compute_OFVolFrac(geometry_container[val_iZone][val_iInst][MESH_0],solver_container[val_iZone][val_iInst][MESH_0], config_container[val_iZone]);
      break;
  }

}

void CFEAIteration::Update(COutput *output,
       CIntegration ****integration_container,
       CGeometry ****geometry_container,
       CSolver *****solver_container,
       CNumerics ******numerics_container,
       CConfig **config_container,
       CSurfaceMovement **surface_movement,
       CVolumetricMovement ***grid_movement,
       CFreeFormDefBox*** FFDBox,
       unsigned short val_iZone,
       unsigned short val_iInst) {

  su2double Physical_dt, Physical_t;
    unsigned long ExtIter = config_container[val_iZone]->GetExtIter();
  bool dynamic = (config_container[val_iZone]->GetDynamic_Analysis() == DYNAMIC);          // Dynamic problems
  bool static_fem = (config_container[val_iZone]->GetDynamic_Analysis() == STATIC);         // Static problems
  bool fsi = config_container[val_iZone]->GetFSI_Simulation();         // Fluid-Structure Interaction problems


  /*----------------- Compute averaged nodal stress and reactions ------------------------*/

  solver_container[val_iZone][val_iInst][MESH_0][FEA_SOL]->Compute_NodalStress(geometry_container[val_iZone][val_iInst][MESH_0], solver_container[val_iZone][val_iInst][MESH_0], numerics_container[val_iZone][val_iInst][MESH_0][FEA_SOL], config_container[val_iZone]);

  /*----------------- Update structural solver ----------------------*/

  if (dynamic) {
    integration_container[val_iZone][val_iInst][FEA_SOL]->SetFEM_StructuralSolver(geometry_container[val_iZone][val_iInst][MESH_0], solver_container[val_iZone][val_iInst][MESH_0], config_container[val_iZone], MESH_0);
    integration_container[val_iZone][val_iInst][FEA_SOL]->SetConvergence(false);

      /*--- Verify convergence criteria (based on total time) ---*/

    Physical_dt = config_container[val_iZone]->GetDelta_DynTime();
    Physical_t  = (ExtIter+1)*Physical_dt;
    if (Physical_t >=  config_container[val_iZone]->GetTotal_DynTime())
      integration_container[val_iZone][val_iInst][FEA_SOL]->SetConvergence(true);
    } else if ( static_fem && fsi) {

    /*--- For FSI problems, output the relaxed result, which is the one transferred into the fluid domain (for restart purposes) ---*/
    switch (config_container[val_iZone]->GetKind_TimeIntScheme_FEA()) {
    case (NEWMARK_IMPLICIT):
        solver_container[val_iZone][val_iInst][MESH_0][FEA_SOL]->ImplicitNewmark_Relaxation(geometry_container[val_iZone][val_iInst][MESH_0], solver_container[val_iZone][val_iInst][MESH_0], config_container[val_iZone]);
    break;

    }
  }

}

void CFEAIteration::Predictor(COutput *output,
                        CIntegration ****integration_container,
                        CGeometry ****geometry_container,
                        CSolver *****solver_container,
                        CNumerics ******numerics_container,
                        CConfig **config_container,
                        CSurfaceMovement **surface_movement,
                        CVolumetricMovement ***grid_movement,
                        CFreeFormDefBox*** FFDBox,
                        unsigned short val_iZone,
                        unsigned short val_iInst)      {

  /*--- Predict displacements ---*/

  solver_container[val_iZone][val_iInst][MESH_0][FEA_SOL]->PredictStruct_Displacement(geometry_container[val_iZone][val_iInst], config_container[val_iZone],
      solver_container[val_iZone][val_iInst]);

  /*--- For parallel simulations we need to communicate the predicted solution before updating the fluid mesh ---*/
  
  solver_container[val_iZone][val_iInst][MESH_0][FEA_SOL]->InitiateComms(geometry_container[val_iZone][val_iInst][MESH_0], config_container[val_iZone], SOLUTION_PRED);
  solver_container[val_iZone][val_iInst][MESH_0][FEA_SOL]->CompleteComms(geometry_container[val_iZone][val_iInst][MESH_0], config_container[val_iZone], SOLUTION_PRED);

}
void CFEAIteration::Relaxation(COutput *output,
                        CIntegration ****integration_container,
                        CGeometry ****geometry_container,
                        CSolver *****solver_container,
                        CNumerics ******numerics_container,
                        CConfig **config_container,
                        CSurfaceMovement **surface_movement,
                        CVolumetricMovement ***grid_movement,
                        CFreeFormDefBox*** FFDBox,
                        unsigned short val_iZone,
                        unsigned short val_iInst)      {

  unsigned long OuterIter = config_container[val_iZone]->GetOuterIter();

  /*-------------------- Aitken's relaxation ------------------------*/

  /*------------------- Compute the coefficient ---------------------*/

  solver_container[val_iZone][INST_0][MESH_0][FEA_SOL]->ComputeAitken_Coefficient(geometry_container[val_iZone][INST_0], config_container[val_iZone],
      solver_container[val_iZone][INST_0], OuterIter);

  /*----------------- Set the relaxation parameter ------------------*/

  solver_container[val_iZone][INST_0][MESH_0][FEA_SOL]->SetAitken_Relaxation(geometry_container[val_iZone][INST_0], config_container[val_iZone],
      solver_container[val_iZone][INST_0]);

  /*----------------- Communicate the predicted solution and the old one ------------------*/

  solver_container[val_iZone][INST_0][MESH_0][FEA_SOL]->InitiateComms(geometry_container[val_iZone][INST_0][MESH_0], config_container[val_iZone], SOLUTION_PRED_OLD);
  solver_container[val_iZone][INST_0][MESH_0][FEA_SOL]->CompleteComms(geometry_container[val_iZone][INST_0][MESH_0], config_container[val_iZone], SOLUTION_PRED_OLD);

}

bool CFEAIteration::Monitor(COutput *output,
    CIntegration ****integration_container,
    CGeometry ****geometry_container,
    CSolver *****solver_container,
    CNumerics ******numerics_container,
    CConfig **config_container,
    CSurfaceMovement **surface_movement,
    CVolumetricMovement ***grid_movement,
    CFreeFormDefBox*** FFDBox,
    unsigned short val_iZone,
    unsigned short val_iInst)     {

  bool StopCalc = false;

#ifndef HAVE_MPI
  StopTime = su2double(clock())/su2double(CLOCKS_PER_SEC);
#else
  StopTime = MPI_Wtime();
#endif
  UsedTime = StopTime - StartTime;

  /*--- If convergence was reached --*/
  StopCalc = integration_container[val_iZone][INST_0][FEA_SOL]->GetConvergence();

  solver_container[val_iZone][val_iInst][MESH_0][FEA_SOL]->Compute_NodalStress(geometry_container[val_iZone][val_iInst][MESH_0], solver_container[val_iZone][val_iInst][MESH_0], numerics_container[val_iZone][val_iInst][MESH_0][FEA_SOL], config_container[val_iZone]);

  if (config_container[val_iZone]->GetMultizone_Problem() || config_container[val_iZone]->GetSinglezone_Driver()){
    output->SetHistory_Output(geometry_container[val_iZone][INST_0][MESH_0], solver_container[val_iZone][INST_0][MESH_0], config_container[val_iZone], config_container[val_iZone]->GetTimeIter(), config_container[val_iZone]->GetOuterIter(), config_container[val_iZone]->GetInnerIter());
  }

  return StopCalc;

}

void CFEAIteration::Postprocess(COutput *output,
                                          CIntegration ****integration_container,
                                          CGeometry ****geometry_container,
                                          CSolver *****solver_container,
                                          CNumerics ******numerics_container,
                                          CConfig **config_container,
                                          CSurfaceMovement **surface_movement,
                                          CVolumetricMovement ***grid_movement,
                                          CFreeFormDefBox*** FFDBox,
                                          unsigned short val_iZone,
                                          unsigned short val_iInst) { }

void CFEAIteration::Solve(COutput *output,
                                CIntegration ****integration_container,
                                CGeometry ****geometry_container,
                                CSolver *****solver_container,
                                CNumerics ******numerics_container,
                                CConfig **config_container,
                                CSurfaceMovement **surface_movement,
                                CVolumetricMovement ***grid_movement,
                                CFreeFormDefBox*** FFDBox,
                                unsigned short val_iZone,
                                unsigned short val_iInst
                                ) {

  /*------------------ Structural subiteration ----------------------*/
  Iterate(output, integration_container, geometry_container,
      solver_container, numerics_container, config_container,
      surface_movement, grid_movement, FFDBox, val_iZone, INST_0);

  Monitor(output, integration_container, geometry_container,
                        solver_container, numerics_container, config_container,
                        surface_movement, grid_movement, FFDBox, val_iZone, INST_0);

  /*--- Write the convergence history for the structure (only screen output) ---*/
//  if (multizone) output->SetConvHistory_Body(geometry_container, solver_container, config_container, integration_container, false, 0.0, val_iZone, INST_0);

  /*--- Set the structural convergence to false (to make sure outer subiterations converge) ---*/
  integration_container[val_iZone][INST_0][FEA_SOL]->SetConvergence(false);

}

CAdjFluidIteration::CAdjFluidIteration(CConfig *config) : CFluidIteration(config) { }
CAdjFluidIteration::~CAdjFluidIteration(void) { }
void CAdjFluidIteration::Preprocess(COutput *output,
                                       CIntegration ****integration_container,
                                       CGeometry ****geometry_container,
                                       CSolver *****solver_container,
                                       CNumerics ******numerics_container,
                                       CConfig **config_container,
                                       CSurfaceMovement **surface_movement,
                                       CVolumetricMovement ***grid_movement,
                                       CFreeFormDefBox*** FFDBox,
                                       unsigned short val_iZone,
                                       unsigned short val_iInst) {
  
  unsigned short iMesh;
  bool harmonic_balance = (config_container[ZONE_0]->GetUnsteady_Simulation() == HARMONIC_BALANCE);
  bool dynamic_mesh = config_container[ZONE_0]->GetGrid_Movement();
  unsigned long IntIter = 0; config_container[ZONE_0]->SetIntIter(IntIter);
  unsigned long ExtIter = config_container[ZONE_0]->GetExtIter();

  /*--- For the unsteady adjoint, load a new direct solution from a restart file. ---*/
  
  if (((dynamic_mesh && ExtIter == 0) || config_container[val_iZone]->GetUnsteady_Simulation()) && !harmonic_balance) {
    int Direct_Iter = SU2_TYPE::Int(config_container[val_iZone]->GetUnst_AdjointIter()) - SU2_TYPE::Int(ExtIter) - 1;
    if (rank == MASTER_NODE && val_iZone == ZONE_0 && config_container[val_iZone]->GetUnsteady_Simulation())
      cout << endl << " Loading flow solution from direct iteration " << Direct_Iter << "." << endl;
    solver_container[val_iZone][val_iInst][MESH_0][FLOW_SOL]->LoadRestart(geometry_container[val_iZone][val_iInst], solver_container[val_iZone][val_iInst], config_container[val_iZone], Direct_Iter, true);
  }
  
  /*--- Continuous adjoint Euler, Navier-Stokes or Reynolds-averaged Navier-Stokes (RANS) equations ---*/
  
  if ((ExtIter == 0) || config_container[val_iZone]->GetUnsteady_Simulation()) {
    
    if (config_container[val_iZone]->GetKind_Solver() == ADJ_EULER)
      config_container[val_iZone]->SetGlobalParam(ADJ_EULER, RUNTIME_FLOW_SYS, ExtIter);
    if (config_container[val_iZone]->GetKind_Solver() == ADJ_NAVIER_STOKES)
      config_container[val_iZone]->SetGlobalParam(ADJ_NAVIER_STOKES, RUNTIME_FLOW_SYS, ExtIter);
    if (config_container[val_iZone]->GetKind_Solver() == ADJ_RANS)
      config_container[val_iZone]->SetGlobalParam(ADJ_RANS, RUNTIME_FLOW_SYS, ExtIter);
    
    /*--- Solve the Euler, Navier-Stokes or Reynolds-averaged Navier-Stokes (RANS) equations (one iteration) ---*/
    
    if (rank == MASTER_NODE && val_iZone == ZONE_0)
      cout << "Begin direct solver to store flow data (single iteration)." << endl;
    
    if (rank == MASTER_NODE && val_iZone == ZONE_0)
      cout << "Compute residuals to check the convergence of the direct problem." << endl;
    
    integration_container[val_iZone][val_iInst][FLOW_SOL]->MultiGrid_Iteration(geometry_container, solver_container, numerics_container,
                                                                    config_container, RUNTIME_FLOW_SYS, 0, val_iZone, val_iInst);
    
    if (config_container[val_iZone]->GetKind_Solver() == ADJ_RANS) {
      
      /*--- Solve the turbulence model ---*/
      
      config_container[val_iZone]->SetGlobalParam(ADJ_RANS, RUNTIME_TURB_SYS, ExtIter);
      integration_container[val_iZone][val_iInst][TURB_SOL]->SingleGrid_Iteration(geometry_container, solver_container, numerics_container,
                                                                       config_container, RUNTIME_TURB_SYS, IntIter, val_iZone, val_iInst);
      
      /*--- Solve transition model ---*/
      
      if (config_container[val_iZone]->GetKind_Trans_Model() == LM) {
        config_container[val_iZone]->SetGlobalParam(RANS, RUNTIME_TRANS_SYS, ExtIter);
        integration_container[val_iZone][val_iInst][TRANS_SOL]->SingleGrid_Iteration(geometry_container, solver_container, numerics_container,
                                                                          config_container, RUNTIME_TRANS_SYS, IntIter, val_iZone, val_iInst);
      }
      
    }
    
    /*--- Output the residual (visualization purpouses to identify if
     the direct solution is converged)---*/
    if (rank == MASTER_NODE && val_iZone == ZONE_0)
      cout << "log10[Maximum residual]: " << log10(solver_container[val_iZone][val_iInst][MESH_0][FLOW_SOL]->GetRes_Max(0))
      <<", located at point "<< solver_container[val_iZone][val_iInst][MESH_0][FLOW_SOL]->GetPoint_Max(0) << "." << endl;
    
    /*--- Compute gradients of the flow variables, this is necessary for sensitivity computation,
     note that in the direct Euler problem we are not computing the gradients of the primitive variables ---*/
    
    if (config_container[val_iZone]->GetKind_Gradient_Method() == GREEN_GAUSS)
      solver_container[val_iZone][val_iInst][MESH_0][FLOW_SOL]->SetPrimitive_Gradient_GG(geometry_container[val_iZone][val_iInst][MESH_0], config_container[val_iZone]);
    if (config_container[val_iZone]->GetKind_Gradient_Method() == WEIGHTED_LEAST_SQUARES)
      solver_container[val_iZone][val_iInst][MESH_0][FLOW_SOL]->SetPrimitive_Gradient_LS(geometry_container[val_iZone][val_iInst][MESH_0], config_container[val_iZone]);
    
    /*--- Set contribution from cost function for boundary conditions ---*/
    
    for (iMesh = 0; iMesh <= config_container[val_iZone]->GetnMGLevels(); iMesh++) {
      
      /*--- Set the value of the non-dimensional coefficients in the coarse levels, using the fine level solution ---*/
      
      solver_container[val_iZone][val_iInst][iMesh][FLOW_SOL]->SetTotal_CD(solver_container[val_iZone][val_iInst][MESH_0][FLOW_SOL]->GetTotal_CD());
      solver_container[val_iZone][val_iInst][iMesh][FLOW_SOL]->SetTotal_CL(solver_container[val_iZone][val_iInst][MESH_0][FLOW_SOL]->GetTotal_CL());
      solver_container[val_iZone][val_iInst][iMesh][FLOW_SOL]->SetTotal_CT(solver_container[val_iZone][val_iInst][MESH_0][FLOW_SOL]->GetTotal_CT());
      solver_container[val_iZone][val_iInst][iMesh][FLOW_SOL]->SetTotal_CQ(solver_container[val_iZone][val_iInst][MESH_0][FLOW_SOL]->GetTotal_CQ());
      
      /*--- Compute the adjoint boundary condition on Euler walls ---*/
      
      solver_container[val_iZone][val_iInst][iMesh][ADJFLOW_SOL]->SetForceProj_Vector(geometry_container[val_iZone][val_iInst][iMesh], solver_container[val_iZone][val_iInst][iMesh], config_container[val_iZone]);
      
      /*--- Set the internal boundary condition on nearfield surfaces ---*/
      
      if ((config_container[val_iZone]->GetKind_ObjFunc() == EQUIVALENT_AREA) ||
          (config_container[val_iZone]->GetKind_ObjFunc() == NEARFIELD_PRESSURE))
        solver_container[val_iZone][val_iInst][iMesh][ADJFLOW_SOL]->SetIntBoundary_Jump(geometry_container[val_iZone][val_iInst][iMesh], solver_container[val_iZone][val_iInst][iMesh], config_container[val_iZone]);
      
    }
    
    if (rank == MASTER_NODE && val_iZone == ZONE_0)
      cout << "End direct solver, begin adjoint problem." << endl;
    
  }
  
}
void CAdjFluidIteration::Iterate(COutput *output,
                                    CIntegration ****integration_container,
                                    CGeometry ****geometry_container,
                                    CSolver *****solver_container,
                                    CNumerics ******numerics_container,
                                    CConfig **config_container,
                                    CSurfaceMovement **surface_movement,
                                    CVolumetricMovement ***grid_movement,
                                    CFreeFormDefBox*** FFDBox,
                                    unsigned short val_iZone,
                                    unsigned short val_iInst) {
  
  unsigned long IntIter = 0; config_container[ZONE_0]->SetIntIter(IntIter);
  unsigned long ExtIter = config_container[ZONE_0]->GetExtIter();
  bool unsteady = (config_container[val_iZone]->GetUnsteady_Simulation() == DT_STEPPING_1ST) || (config_container[val_iZone]->GetUnsteady_Simulation() == DT_STEPPING_2ND);
  
  /*--- Set the value of the internal iteration ---*/
  
  ExtIter = config_container[val_iZone]->GetExtIter();
  
  /* --- Setting up iteration values depending on if this is a 
  steady or an unsteady simulaiton */

  if ( !unsteady ) 
    IntIter = ExtIter;
  else
    IntIter = config_container[val_iZone]->GetIntIter();
    
    
  switch( config_container[val_iZone]->GetKind_Solver() ) {

  case ADJ_EULER:
    config_container[val_iZone]->SetGlobalParam(ADJ_EULER, RUNTIME_ADJFLOW_SYS, ExtIter); break;

  case ADJ_NAVIER_STOKES:
    config_container[val_iZone]->SetGlobalParam(ADJ_NAVIER_STOKES, RUNTIME_ADJFLOW_SYS, ExtIter); break;

  case ADJ_RANS:
    config_container[val_iZone]->SetGlobalParam(ADJ_RANS, RUNTIME_ADJFLOW_SYS, ExtIter); break;          
  }
    
  /*--- Iteration of the flow adjoint problem ---*/
  
  integration_container[val_iZone][val_iInst][ADJFLOW_SOL]->MultiGrid_Iteration(geometry_container, solver_container, numerics_container,
                                                                     config_container, RUNTIME_ADJFLOW_SYS, IntIter, val_iZone, val_iInst);
  
  /*--- Iteration of the turbulence model adjoint ---*/
  
  if ((config_container[val_iZone]->GetKind_Solver() == ADJ_RANS) && (!config_container[val_iZone]->GetFrozen_Visc_Cont())) {
    
    /*--- Adjoint turbulence model solution ---*/
    
    config_container[val_iZone]->SetGlobalParam(ADJ_RANS, RUNTIME_ADJTURB_SYS, ExtIter);
    integration_container[val_iZone][val_iInst][ADJTURB_SOL]->SingleGrid_Iteration(geometry_container, solver_container, numerics_container,
                                                                        config_container, RUNTIME_ADJTURB_SYS, IntIter, val_iZone, val_iInst);
    
  }
  
}
void CAdjFluidIteration::Update(COutput *output,
                                   CIntegration ****integration_container,
                                   CGeometry ****geometry_container,
                                   CSolver *****solver_container,
                                   CNumerics ******numerics_container,
                                   CConfig **config_container,
                                   CSurfaceMovement **surface_movement,
                                   CVolumetricMovement ***grid_movement,
                                   CFreeFormDefBox*** FFDBox,
                                   unsigned short val_iZone,
                                   unsigned short val_iInst)      {
  
  su2double Physical_dt, Physical_t;
  unsigned short iMesh;
  unsigned long ExtIter = config_container[ZONE_0]->GetExtIter();
  
  /*--- Dual time stepping strategy ---*/
  
  if ((config_container[val_iZone]->GetUnsteady_Simulation() == DT_STEPPING_1ST) ||
      (config_container[val_iZone]->GetUnsteady_Simulation() == DT_STEPPING_2ND)) {
    
    /*--- Update dual time solver ---*/
    
    for (iMesh = 0; iMesh <= config_container[val_iZone]->GetnMGLevels(); iMesh++) {
      integration_container[val_iZone][val_iInst][ADJFLOW_SOL]->SetDualTime_Solver(geometry_container[val_iZone][val_iInst][iMesh], solver_container[val_iZone][val_iInst][iMesh][ADJFLOW_SOL], config_container[val_iZone], iMesh);
      integration_container[val_iZone][val_iInst][ADJFLOW_SOL]->SetConvergence(false);
    }
    
    Physical_dt = config_container[val_iZone]->GetDelta_UnstTime(); Physical_t  = (ExtIter+1)*Physical_dt;
    if (Physical_t >=  config_container[val_iZone]->GetTotal_UnstTime()) integration_container[val_iZone][val_iInst][ADJFLOW_SOL]->SetConvergence(true);
    
  }
}


CDiscAdjFluidIteration::CDiscAdjFluidIteration(CConfig *config) : CIteration(config) {
  
  turbulent = ( config->GetKind_Solver() == DISC_ADJ_RANS);
  
}

CDiscAdjFluidIteration::~CDiscAdjFluidIteration(void) { }

void CDiscAdjFluidIteration::Preprocess(COutput *output,
                                           CIntegration ****integration_container,
                                           CGeometry ****geometry_container,
                                           CSolver *****solver_container,
                                           CNumerics ******numerics_container,
                                           CConfig **config_container,
                                           CSurfaceMovement **surface_movement,
                                           CVolumetricMovement ***grid_movement,
                                           CFreeFormDefBox*** FFDBox,
                                           unsigned short val_iZone,
                                           unsigned short val_iInst) {

#ifndef HAVE_MPI
  StartTime = su2double(clock())/su2double(CLOCKS_PER_SEC);
#else
  StartTime = MPI_Wtime();
#endif

  unsigned long IntIter = 0, iPoint;
  config_container[ZONE_0]->SetIntIter(IntIter);
  unsigned short ExtIter = config_container[val_iZone]->GetExtIter();
  bool dual_time_1st = (config_container[val_iZone]->GetUnsteady_Simulation() == DT_STEPPING_1ST);
  bool dual_time_2nd = (config_container[val_iZone]->GetUnsteady_Simulation() == DT_STEPPING_2ND);
  bool dual_time = (dual_time_1st || dual_time_2nd);
  unsigned short iMesh;
  int Direct_Iter;
  bool heat = config_container[val_iZone]->GetWeakly_Coupled_Heat();

<<<<<<< HEAD
//  /*--- Read the target pressure for inverse design. ---------------------------------------------*/
//  if (config_container[val_iZone]->GetInvDesign_Cp() == YES)
//    output->SetCp_InverseDesign(solver_container[val_iZone][val_iInst][MESH_0][FLOW_SOL], geometry_container[val_iZone][val_iInst][MESH_0], config_container[val_iZone], ExtIter);

//  /*--- Read the target heat flux ----------------------------------------------------------------*/
//  if (config_container[ZONE_0]->GetInvDesign_HeatFlux() == YES)
//    output->SetHeatFlux_InverseDesign(solver_container[val_iZone][val_iInst][MESH_0][FLOW_SOL], geometry_container[val_iZone][val_iInst][MESH_0], config_container[val_iZone], ExtIter);
=======
  /*--- Read the target pressure for inverse design. ---------------------------------------------*/
  if (config_container[val_iZone]->GetInvDesign_Cp() == YES)
    output->SetCp_InverseDesign(solver_container[val_iZone][val_iInst][MESH_0][FLOW_SOL], geometry_container[val_iZone][val_iInst][MESH_0], config_container[val_iZone], ExtIter);

  /*--- Read the target heat flux ----------------------------------------------------------------*/
  if (config_container[ZONE_0]->GetInvDesign_HeatFlux() == YES)
    output->SetHeatFlux_InverseDesign(solver_container[val_iZone][val_iInst][MESH_0][FLOW_SOL], geometry_container[val_iZone][val_iInst][MESH_0], config_container[val_iZone], ExtIter);
>>>>>>> 62e6edb8

  /*--- For the unsteady adjoint, load direct solutions from restart files. ---*/

  if (config_container[val_iZone]->GetUnsteady_Simulation()) {

    Direct_Iter = SU2_TYPE::Int(config_container[val_iZone]->GetUnst_AdjointIter()) - SU2_TYPE::Int(ExtIter) - 2;

    /*--- For dual-time stepping we want to load the already converged solution at timestep n ---*/

    if (dual_time) {
      Direct_Iter += 1;
    }

    if (ExtIter == 0){

      if (dual_time_2nd) {

        /*--- Load solution at timestep n-2 ---*/

        LoadUnsteady_Solution(geometry_container, solver_container,config_container, val_iZone, val_iInst, Direct_Iter-2);

        /*--- Push solution back to correct array ---*/

        for (iMesh=0; iMesh<=config_container[val_iZone]->GetnMGLevels();iMesh++) {
          for(iPoint=0; iPoint<geometry_container[val_iZone][val_iInst][iMesh]->GetnPoint();iPoint++) {
            solver_container[val_iZone][val_iInst][iMesh][FLOW_SOL]->node[iPoint]->Set_Solution_time_n();
            solver_container[val_iZone][val_iInst][iMesh][FLOW_SOL]->node[iPoint]->Set_Solution_time_n1();
            if (turbulent) {
              solver_container[val_iZone][val_iInst][iMesh][TURB_SOL]->node[iPoint]->Set_Solution_time_n();
              solver_container[val_iZone][val_iInst][iMesh][TURB_SOL]->node[iPoint]->Set_Solution_time_n1();
            }
            if (heat) {
              solver_container[val_iZone][val_iInst][iMesh][HEAT_SOL]->node[iPoint]->Set_Solution_time_n();
              solver_container[val_iZone][val_iInst][iMesh][HEAT_SOL]->node[iPoint]->Set_Solution_time_n1();
            }
          }
        }
      }
      if (dual_time) {

        /*--- Load solution at timestep n-1 ---*/

        LoadUnsteady_Solution(geometry_container, solver_container,config_container, val_iZone, val_iInst, Direct_Iter-1);

        /*--- Push solution back to correct array ---*/

        for (iMesh=0; iMesh<=config_container[val_iZone]->GetnMGLevels();iMesh++) {
          for(iPoint=0; iPoint<geometry_container[val_iZone][val_iInst][iMesh]->GetnPoint();iPoint++) {
            solver_container[val_iZone][val_iInst][iMesh][FLOW_SOL]->node[iPoint]->Set_Solution_time_n();
            if (turbulent) {
              solver_container[val_iZone][val_iInst][iMesh][TURB_SOL]->node[iPoint]->Set_Solution_time_n();
            }
            if (heat) {
              solver_container[val_iZone][val_iInst][iMesh][HEAT_SOL]->node[iPoint]->Set_Solution_time_n();
            }
          }
        }
      }

      /*--- Load solution timestep n ---*/

      LoadUnsteady_Solution(geometry_container, solver_container,config_container, val_iInst, val_iZone, Direct_Iter);

    }


    if ((ExtIter > 0) && dual_time){

      /*--- Load solution timestep n-1 | n-2 for DualTimestepping 1st | 2nd order ---*/
      if (dual_time_1st){
        LoadUnsteady_Solution(geometry_container, solver_container,config_container, val_iInst, val_iZone, Direct_Iter - 1);
      } else {
        LoadUnsteady_Solution(geometry_container, solver_container,config_container, val_iInst, val_iZone, Direct_Iter - 2);
      }
  

      /*--- Temporarily store the loaded solution in the Solution_Old array ---*/

      for (iMesh=0; iMesh<=config_container[val_iZone]->GetnMGLevels();iMesh++) {
        for(iPoint=0; iPoint<geometry_container[val_iZone][val_iInst][iMesh]->GetnPoint();iPoint++) {
           solver_container[val_iZone][val_iInst][iMesh][FLOW_SOL]->node[iPoint]->Set_OldSolution();
           if (turbulent){
             solver_container[val_iZone][val_iInst][iMesh][TURB_SOL]->node[iPoint]->Set_OldSolution();
           }
           if (heat){
             solver_container[val_iZone][val_iInst][iMesh][HEAT_SOL]->node[iPoint]->Set_OldSolution();
           }
        }
      }

      /*--- Set Solution at timestep n to solution at n-1 ---*/

      for (iMesh=0; iMesh<=config_container[val_iZone]->GetnMGLevels();iMesh++) {
        for(iPoint=0; iPoint<geometry_container[val_iZone][val_iInst][iMesh]->GetnPoint();iPoint++) {
          solver_container[val_iZone][val_iInst][iMesh][FLOW_SOL]->node[iPoint]->SetSolution(solver_container[val_iZone][val_iInst][iMesh][FLOW_SOL]->node[iPoint]->GetSolution_time_n());
          if (turbulent) {
            solver_container[val_iZone][val_iInst][iMesh][TURB_SOL]->node[iPoint]->SetSolution(solver_container[val_iZone][val_iInst][iMesh][TURB_SOL]->node[iPoint]->GetSolution_time_n());
          }
          if (heat) {
            solver_container[val_iZone][val_iInst][iMesh][HEAT_SOL]->node[iPoint]->SetSolution(solver_container[val_iZone][val_iInst][iMesh][HEAT_SOL]->node[iPoint]->GetSolution_time_n());
          }
        }
      }
      if (dual_time_1st){
      /*--- Set Solution at timestep n-1 to the previously loaded solution ---*/
        for (iMesh=0; iMesh<=config_container[val_iZone]->GetnMGLevels();iMesh++) {
          for(iPoint=0; iPoint<geometry_container[val_iZone][val_iInst][iMesh]->GetnPoint();iPoint++) {
            solver_container[val_iZone][val_iInst][iMesh][FLOW_SOL]->node[iPoint]->Set_Solution_time_n(solver_container[val_iZone][val_iInst][iMesh][FLOW_SOL]->node[iPoint]->GetSolution_Old());
            if (turbulent) {
              solver_container[val_iZone][val_iInst][iMesh][TURB_SOL]->node[iPoint]->Set_Solution_time_n(solver_container[val_iZone][val_iInst][iMesh][TURB_SOL]->node[iPoint]->GetSolution_Old());
            }
            if (heat) {
              solver_container[val_iZone][val_iInst][iMesh][HEAT_SOL]->node[iPoint]->Set_Solution_time_n(solver_container[val_iZone][val_iInst][iMesh][HEAT_SOL]->node[iPoint]->GetSolution_Old());
            }
          }
        }
      }
      if (dual_time_2nd){
        /*--- Set Solution at timestep n-1 to solution at n-2 ---*/
        for (iMesh=0; iMesh<=config_container[val_iZone]->GetnMGLevels();iMesh++) {
          for(iPoint=0; iPoint<geometry_container[val_iZone][val_iInst][iMesh]->GetnPoint();iPoint++) {
            solver_container[val_iZone][val_iInst][iMesh][FLOW_SOL]->node[iPoint]->Set_Solution_time_n(solver_container[val_iZone][val_iInst][iMesh][FLOW_SOL]->node[iPoint]->GetSolution_time_n1());
            if (turbulent) {
              solver_container[val_iZone][val_iInst][iMesh][TURB_SOL]->node[iPoint]->Set_Solution_time_n(solver_container[val_iZone][val_iInst][iMesh][TURB_SOL]->node[iPoint]->GetSolution_time_n1());
            }
            if (heat) {
              solver_container[val_iZone][val_iInst][iMesh][HEAT_SOL]->node[iPoint]->Set_Solution_time_n(solver_container[val_iZone][val_iInst][iMesh][HEAT_SOL]->node[iPoint]->GetSolution_time_n1());
            }
          }
        }
        /*--- Set Solution at timestep n-2 to the previously loaded solution ---*/
        for (iMesh=0; iMesh<=config_container[val_iZone]->GetnMGLevels();iMesh++) {
          for(iPoint=0; iPoint<geometry_container[val_iZone][val_iInst][iMesh]->GetnPoint();iPoint++) {
            solver_container[val_iZone][val_iInst][iMesh][FLOW_SOL]->node[iPoint]->Set_Solution_time_n1(solver_container[val_iZone][val_iInst][iMesh][FLOW_SOL]->node[iPoint]->GetSolution_Old());
            if (turbulent) {
              solver_container[val_iZone][val_iInst][iMesh][TURB_SOL]->node[iPoint]->Set_Solution_time_n1(solver_container[val_iZone][val_iInst][iMesh][TURB_SOL]->node[iPoint]->GetSolution_Old());
            }
            if (heat) {
              solver_container[val_iZone][val_iInst][iMesh][HEAT_SOL]->node[iPoint]->Set_Solution_time_n1(solver_container[val_iZone][val_iInst][iMesh][HEAT_SOL]->node[iPoint]->GetSolution_Old());
            }
          }
        }
      }
    }
  }

  /*--- Store flow solution also in the adjoint solver in order to be able to reset it later ---*/

  if (ExtIter == 0 || dual_time) {
    for (iMesh=0; iMesh<=config_container[val_iZone]->GetnMGLevels();iMesh++) {
      for (iPoint = 0; iPoint < geometry_container[val_iZone][val_iInst][iMesh]->GetnPoint(); iPoint++) {
        solver_container[val_iZone][val_iInst][iMesh][ADJFLOW_SOL]->node[iPoint]->SetSolution_Direct(solver_container[val_iZone][val_iInst][iMesh][FLOW_SOL]->node[iPoint]->GetSolution());
      }
    }
    if (turbulent && !config_container[val_iZone]->GetFrozen_Visc_Disc()) {
      for (iPoint = 0; iPoint < geometry_container[val_iZone][val_iInst][MESH_0]->GetnPoint(); iPoint++) {
        solver_container[val_iZone][val_iInst][MESH_0][ADJTURB_SOL]->node[iPoint]->SetSolution_Direct(solver_container[val_iZone][val_iInst][MESH_0][TURB_SOL]->node[iPoint]->GetSolution());
      }
    }
    if (heat) {
      for (iPoint = 0; iPoint < geometry_container[val_iZone][val_iInst][MESH_0]->GetnPoint(); iPoint++) {
        solver_container[val_iZone][val_iInst][MESH_0][ADJHEAT_SOL]->node[iPoint]->SetSolution_Direct(solver_container[val_iZone][val_iInst][MESH_0][HEAT_SOL]->node[iPoint]->GetSolution());
      }
    }
  }

  solver_container[val_iZone][val_iInst][MESH_0][ADJFLOW_SOL]->Preprocessing(geometry_container[val_iZone][val_iInst][MESH_0], solver_container[val_iZone][val_iInst][MESH_0],  config_container[val_iZone] , MESH_0, 0, RUNTIME_ADJFLOW_SYS, false);
  if (turbulent && !config_container[val_iZone]->GetFrozen_Visc_Disc()){
    solver_container[val_iZone][val_iInst][MESH_0][ADJTURB_SOL]->Preprocessing(geometry_container[val_iZone][val_iInst][MESH_0], solver_container[val_iZone][val_iInst][MESH_0],  config_container[val_iZone] , MESH_0, 0, RUNTIME_ADJTURB_SYS, false);
  }
  if (heat) {
    solver_container[val_iZone][val_iInst][MESH_0][ADJHEAT_SOL]->Preprocessing(geometry_container[val_iZone][val_iInst][MESH_0], solver_container[val_iZone][val_iInst][MESH_0],  config_container[val_iZone] , MESH_0, 0, RUNTIME_ADJHEAT_SYS, false);
  }
}



void CDiscAdjFluidIteration::LoadUnsteady_Solution(CGeometry ****geometry_container,
                                           CSolver *****solver_container,
                                           CConfig **config_container,
                                           unsigned short val_iZone,
                                           unsigned short val_iInst, 
                                           int val_DirectIter) {
  unsigned short iMesh;
  bool heat = config_container[val_iZone]->GetWeakly_Coupled_Heat();

  if (val_DirectIter >= 0) {
    if (rank == MASTER_NODE && val_iZone == ZONE_0)
      cout << " Loading flow solution from direct iteration " << val_DirectIter  << "." << endl;
    solver_container[val_iZone][val_iInst][MESH_0][FLOW_SOL]->LoadRestart(geometry_container[val_iZone][val_iInst], solver_container[val_iZone][val_iInst], config_container[val_iZone], val_DirectIter, true);
    if (turbulent) {
      solver_container[val_iZone][val_iInst][MESH_0][TURB_SOL]->LoadRestart(geometry_container[val_iZone][val_iInst], solver_container[val_iZone][val_iInst], config_container[val_iZone], val_DirectIter, false);
    }
    if (heat) {
      solver_container[val_iZone][val_iInst][MESH_0][HEAT_SOL]->LoadRestart(geometry_container[val_iZone][val_iInst], solver_container[val_iZone][val_iInst], config_container[val_iZone], val_DirectIter, false);
    }
  } else {
    /*--- If there is no solution file we set the freestream condition ---*/
    if (rank == MASTER_NODE && val_iZone == ZONE_0)
      cout << " Setting freestream conditions at direct iteration " << val_DirectIter << "." << endl;
    for (iMesh=0; iMesh<=config_container[val_iZone]->GetnMGLevels();iMesh++) {
      solver_container[val_iZone][val_iInst][iMesh][FLOW_SOL]->SetFreeStream_Solution(config_container[val_iZone]);
      solver_container[val_iZone][val_iInst][iMesh][FLOW_SOL]->Preprocessing(geometry_container[val_iZone][val_iInst][iMesh],solver_container[val_iZone][val_iInst][iMesh], config_container[val_iZone], iMesh, val_DirectIter, RUNTIME_FLOW_SYS, false);
      if (turbulent) {
        solver_container[val_iZone][val_iInst][iMesh][TURB_SOL]->SetFreeStream_Solution(config_container[val_iZone]);
        solver_container[val_iZone][val_iInst][iMesh][TURB_SOL]->Postprocessing(geometry_container[val_iZone][val_iInst][iMesh],solver_container[val_iZone][val_iInst][iMesh], config_container[val_iZone], iMesh);
      }
      if (heat) {
        solver_container[val_iZone][val_iInst][iMesh][HEAT_SOL]->SetFreeStream_Solution(config_container[val_iZone]);
        solver_container[val_iZone][val_iInst][iMesh][HEAT_SOL]->Postprocessing(geometry_container[val_iZone][val_iInst][iMesh],solver_container[val_iZone][val_iInst][iMesh], config_container[val_iZone], iMesh);
      }
    }
  }
}


void CDiscAdjFluidIteration::Iterate(COutput *output,
                                        CIntegration ****integration_container,
                                        CGeometry ****geometry_container,
                                        CSolver *****solver_container,
                                        CNumerics ******numerics_container,
                                        CConfig **config_container,
                                        CSurfaceMovement **surface_movement,
                                        CVolumetricMovement ***volume_grid_movement,
                                        CFreeFormDefBox*** FFDBox,
                                        unsigned short val_iZone,
                                        unsigned short val_iInst) {
  
  unsigned long ExtIter = config_container[val_iZone]->GetExtIter();
  unsigned short Kind_Solver = config_container[val_iZone]->GetKind_Solver();
  unsigned long IntIter = 0;
  bool unsteady = config_container[val_iZone]->GetUnsteady_Simulation() != STEADY;
  bool frozen_visc = config_container[val_iZone]->GetFrozen_Visc_Disc();
  bool heat = config_container[val_iZone]->GetWeakly_Coupled_Heat();

  if (!unsteady)
    IntIter = ExtIter;
  else {
    IntIter = config_container[val_iZone]->GetIntIter();
  }

  /*--- Extract the adjoints of the conservative input variables and store them for the next iteration ---*/

  if ((Kind_Solver == DISC_ADJ_NAVIER_STOKES) || (Kind_Solver == DISC_ADJ_RANS) || (Kind_Solver == DISC_ADJ_EULER)) {

    solver_container[val_iZone][val_iInst][MESH_0][ADJFLOW_SOL]->ExtractAdjoint_Solution(geometry_container[val_iZone][val_iInst][MESH_0], config_container[val_iZone]);

    solver_container[val_iZone][val_iInst][MESH_0][ADJFLOW_SOL]->ExtractAdjoint_Variables(geometry_container[val_iZone][val_iInst][MESH_0], config_container[val_iZone]);

    /*--- Set the convergence criteria (only residual possible) ---*/

    integration_container[val_iZone][val_iInst][ADJFLOW_SOL]->Convergence_Monitoring(geometry_container[val_iZone][val_iInst][MESH_0], config_container[val_iZone],
                                                                          IntIter, log10(solver_container[val_iZone][val_iInst][MESH_0][ADJFLOW_SOL]->GetRes_RMS(0)), MESH_0);

    }
  if (turbulent && !frozen_visc) {

    solver_container[val_iZone][val_iInst][MESH_0][ADJTURB_SOL]->ExtractAdjoint_Solution(geometry_container[val_iZone][val_iInst][MESH_0],
                                                                              config_container[val_iZone]);
  }
  if (heat) {

    solver_container[val_iZone][val_iInst][MESH_0][ADJHEAT_SOL]->ExtractAdjoint_Solution(geometry_container[val_iZone][val_iInst][MESH_0],
                                                                              config_container[val_iZone]);
  }
}
  
    
void CDiscAdjFluidIteration::InitializeAdjoint(CSolver *****solver_container, CGeometry ****geometry_container, CConfig **config_container, unsigned short iZone, unsigned short iInst){

  unsigned short Kind_Solver = config_container[iZone]->GetKind_Solver();
  bool frozen_visc = config_container[iZone]->GetFrozen_Visc_Disc();
  bool heat = config_container[iZone]->GetWeakly_Coupled_Heat();

  /*--- Initialize the adjoint of the objective function (typically with 1.0) ---*/
  
  solver_container[iZone][iInst][MESH_0][ADJFLOW_SOL]->SetAdj_ObjFunc(geometry_container[iZone][iInst][MESH_0], config_container[iZone]);

  /*--- Initialize the adjoints the conservative variables ---*/

  if ((Kind_Solver == DISC_ADJ_NAVIER_STOKES) || (Kind_Solver == DISC_ADJ_RANS) || (Kind_Solver == DISC_ADJ_EULER)) {

    solver_container[iZone][iInst][MESH_0][ADJFLOW_SOL]->SetAdjoint_Output(geometry_container[iZone][iInst][MESH_0],
                                                                  config_container[iZone]);
  }

  if (turbulent && !frozen_visc) {
    solver_container[iZone][iInst][MESH_0][ADJTURB_SOL]->SetAdjoint_Output(geometry_container[iZone][iInst][MESH_0],
        config_container[iZone]);
  }

  if (heat) {
    solver_container[iZone][iInst][MESH_0][ADJHEAT_SOL]->SetAdjoint_Output(geometry_container[iZone][iInst][MESH_0],
        config_container[iZone]);
  }
}


void CDiscAdjFluidIteration::RegisterInput(CSolver *****solver_container, CGeometry ****geometry_container, CConfig **config_container, unsigned short iZone, unsigned short iInst, unsigned short kind_recording){

  unsigned short Kind_Solver = config_container[iZone]->GetKind_Solver();
  bool frozen_visc = config_container[iZone]->GetFrozen_Visc_Disc();
  bool heat = config_container[iZone]->GetWeakly_Coupled_Heat();

  if (kind_recording == FLOW_CONS_VARS || kind_recording == COMBINED){
    
    /*--- Register flow and turbulent variables as input ---*/
    
    if ((Kind_Solver == DISC_ADJ_NAVIER_STOKES) || (Kind_Solver == DISC_ADJ_RANS) || (Kind_Solver == DISC_ADJ_EULER)) {

      solver_container[iZone][iInst][MESH_0][ADJFLOW_SOL]->RegisterSolution(geometry_container[iZone][iInst][MESH_0], config_container[iZone]);

      solver_container[iZone][iInst][MESH_0][ADJFLOW_SOL]->RegisterVariables(geometry_container[iZone][iInst][MESH_0], config_container[iZone]);
    }
    
    if (turbulent && !frozen_visc) {
      solver_container[iZone][iInst][MESH_0][ADJTURB_SOL]->RegisterSolution(geometry_container[iZone][iInst][MESH_0], config_container[iZone]);
    }
    if (heat) {
      solver_container[iZone][iInst][MESH_0][ADJHEAT_SOL]->RegisterSolution(geometry_container[iZone][iInst][MESH_0], config_container[iZone]);
    }
  }
  if (kind_recording == MESH_COORDS){
    
    /*--- Register node coordinates as input ---*/
    
    geometry_container[iZone][iInst][MESH_0]->RegisterCoordinates(config_container[iZone]);
    
  }

  if (kind_recording == FLOW_CROSS_TERM){

    /*--- Register flow and turbulent variables as input ---*/

    solver_container[iZone][iInst][MESH_0][ADJFLOW_SOL]->RegisterSolution(geometry_container[iZone][iInst][MESH_0], config_container[iZone]);

    if (turbulent && !frozen_visc){
      solver_container[iZone][iInst][MESH_0][ADJTURB_SOL]->RegisterSolution(geometry_container[iZone][iInst][MESH_0], config_container[iZone]);
    }
  }

  if (kind_recording == GEOMETRY_CROSS_TERM){

    /*--- Register node coordinates as input ---*/

    geometry_container[iZone][iInst][MESH_0]->RegisterCoordinates(config_container[iZone]);

  }

}

void CDiscAdjFluidIteration::SetRecording(CSolver *****solver_container,
                                          CGeometry ****geometry_container,
                                          CConfig **config_container,
                                          unsigned short val_iZone,
                                          unsigned short val_iInst,
                                          unsigned short kind_recording) {

  unsigned short iMesh;

  /*--- Prepare for recording by resetting the solution to the initial converged solution ---*/

  solver_container[val_iZone][val_iInst][MESH_0][ADJFEA_SOL]->SetRecording(geometry_container[val_iZone][val_iInst][MESH_0], config_container[val_iZone]);

  for (iMesh = 0; iMesh <= config_container[val_iZone]->GetnMGLevels(); iMesh++){
    solver_container[val_iZone][val_iInst][iMesh][ADJFLOW_SOL]->SetRecording(geometry_container[val_iZone][val_iInst][iMesh], config_container[val_iZone]);
  }
  if (config_container[val_iZone]->GetKind_Solver() == DISC_ADJ_RANS && !config_container[val_iZone]->GetFrozen_Visc_Disc()) {
    solver_container[val_iZone][val_iInst][MESH_0][ADJTURB_SOL]->SetRecording(geometry_container[val_iZone][val_iInst][MESH_0], config_container[val_iZone]);
  }
  if (config_container[val_iZone]->GetWeakly_Coupled_Heat()) {
    solver_container[val_iZone][val_iInst][MESH_0][ADJHEAT_SOL]->SetRecording(geometry_container[val_iZone][val_iInst][MESH_0], config_container[val_iZone]);
  }


}

<<<<<<< HEAD
void CDiscAdjFluidIteration::SetDependencies(CSolver *****solver_container, CGeometry ****geometry_container, CNumerics ******numerics_container, CConfig **config_container, unsigned short iZone, unsigned short iInst, unsigned short kind_recording){
=======
void CDiscAdjFluidIteration::SetDependencies(CSolver *****solver_container,
                                             CGeometry ****geometry_container,
                                             CNumerics ******numerics_container,
                                             CConfig **config_container,
                                             unsigned short iZone,
                                             unsigned short iInst,
                                             unsigned short kind_recording){
>>>>>>> 62e6edb8

  bool frozen_visc = config_container[iZone]->GetFrozen_Visc_Disc();
  bool heat = config_container[iZone]->GetWeakly_Coupled_Heat();
  if ((kind_recording == MESH_COORDS) || (kind_recording == NONE)  ||
      (kind_recording == GEOMETRY_CROSS_TERM) || (kind_recording == ALL_VARIABLES)){

    /*--- Update geometry to get the influence on other geometry variables (normals, volume etc) ---*/

    geometry_container[iZone][iInst][MESH_0]->UpdateGeometry(geometry_container[iZone][iInst], config_container[iZone]);

  }

  /*--- Compute coupling between flow and turbulent equations ---*/

  solver_container[iZone][iInst][MESH_0][FLOW_SOL]->InitiateComms(geometry_container[iZone][iInst][MESH_0], config_container[iZone], SOLUTION);
  solver_container[iZone][iInst][MESH_0][FLOW_SOL]->CompleteComms(geometry_container[iZone][iInst][MESH_0], config_container[iZone], SOLUTION);

  if (turbulent && !frozen_visc){
    solver_container[iZone][iInst][MESH_0][FLOW_SOL]->Preprocessing(geometry_container[iZone][iInst][MESH_0],solver_container[iZone][iInst][MESH_0], config_container[iZone], MESH_0, NO_RK_ITER, RUNTIME_FLOW_SYS, true);
    solver_container[iZone][iInst][MESH_0][TURB_SOL]->Postprocessing(geometry_container[iZone][iInst][MESH_0],solver_container[iZone][iInst][MESH_0], config_container[iZone], MESH_0);
    solver_container[iZone][iInst][MESH_0][TURB_SOL]->InitiateComms(geometry_container[iZone][iInst][MESH_0], config_container[iZone], SOLUTION);
    solver_container[iZone][iInst][MESH_0][TURB_SOL]->CompleteComms(geometry_container[iZone][iInst][MESH_0], config_container[iZone], SOLUTION);

  }

  if (heat){
    solver_container[iZone][iInst][MESH_0][HEAT_SOL]->Set_Heatflux_Areas(geometry_container[iZone][iInst][MESH_0], config_container[iZone]);
    solver_container[iZone][iInst][MESH_0][HEAT_SOL]->Preprocessing(geometry_container[iZone][iInst][MESH_0],solver_container[iZone][iInst][MESH_0], config_container[iZone], MESH_0, NO_RK_ITER, RUNTIME_HEAT_SYS, true);
    solver_container[iZone][iInst][MESH_0][HEAT_SOL]->Postprocessing(geometry_container[iZone][iInst][MESH_0],solver_container[iZone][iInst][MESH_0], config_container[iZone], MESH_0);
    solver_container[iZone][iInst][MESH_0][HEAT_SOL]->InitiateComms(geometry_container[iZone][iInst][MESH_0], config_container[iZone], SOLUTION);
    solver_container[iZone][iInst][MESH_0][HEAT_SOL]->CompleteComms(geometry_container[iZone][iInst][MESH_0], config_container[iZone], SOLUTION);
  }
}

void CDiscAdjFluidIteration::RegisterOutput(CSolver *****solver_container, CGeometry ****geometry_container, CConfig **config_container, COutput* output, unsigned short iZone, unsigned short iInst){
  
  unsigned short Kind_Solver = config_container[iZone]->GetKind_Solver();
  bool frozen_visc = config_container[iZone]->GetFrozen_Visc_Disc();
  bool heat = config_container[iZone]->GetWeakly_Coupled_Heat();

  if ((Kind_Solver == DISC_ADJ_NAVIER_STOKES) || (Kind_Solver == DISC_ADJ_RANS) || (Kind_Solver == DISC_ADJ_EULER)) {
  
  /*--- Register conservative variables as output of the iteration ---*/
  
    solver_container[iZone][iInst][MESH_0][FLOW_SOL]->RegisterOutput(geometry_container[iZone][iInst][MESH_0],config_container[iZone]);
  
  }
  if (turbulent && !frozen_visc){
    solver_container[iZone][iInst][MESH_0][TURB_SOL]->RegisterOutput(geometry_container[iZone][iInst][MESH_0],
                                                                 config_container[iZone]);
  }
  if (heat){
    solver_container[iZone][iInst][MESH_0][HEAT_SOL]->RegisterOutput(geometry_container[iZone][iInst][MESH_0],
                                                                 config_container[iZone]);
  }
}

void CDiscAdjFluidIteration::InitializeAdjoint_CrossTerm(CSolver *****solver_container, CGeometry ****geometry_container, CConfig **config_container, unsigned short iZone, unsigned short iInst){

  unsigned short Kind_Solver = config_container[iZone]->GetKind_Solver();
  bool frozen_visc = config_container[iZone]->GetFrozen_Visc_Disc();

  /*--- Initialize the adjoint of the objective function (typically with 1.0) ---*/

  solver_container[iZone][iInst][MESH_0][ADJFLOW_SOL]->SetAdj_ObjFunc(geometry_container[iZone][iInst][MESH_0], config_container[iZone]);

  /*--- Initialize the adjoints the conservative variables ---*/

 if ((Kind_Solver == DISC_ADJ_NAVIER_STOKES) || (Kind_Solver == DISC_ADJ_RANS) || (Kind_Solver == DISC_ADJ_EULER)) {

  solver_container[iZone][iInst][MESH_0][ADJFLOW_SOL]->SetAdjoint_Output(geometry_container[iZone][iInst][MESH_0],
                                                                  config_container[iZone]);
}

  if (turbulent && !frozen_visc) {
    solver_container[iZone][iInst][MESH_0][ADJTURB_SOL]->SetAdjoint_Output(geometry_container[iZone][iInst][MESH_0],
                                                                    config_container[iZone]);
  }
}


void CDiscAdjFluidIteration::Update(COutput *output,
                                       CIntegration ****integration_container,
                                       CGeometry ****geometry_container,
                                       CSolver *****solver_container,
                                       CNumerics ******numerics_container,
                                       CConfig **config_container,
                                       CSurfaceMovement **surface_movement,
                                       CVolumetricMovement ***grid_movement,
                                       CFreeFormDefBox*** FFDBox,
                                       unsigned short val_iZone,
                                       unsigned short val_iInst)      {

  unsigned short iMesh;

  /*--- Dual time stepping strategy ---*/

  if ((config_container[val_iZone]->GetUnsteady_Simulation() == DT_STEPPING_1ST) ||
      (config_container[val_iZone]->GetUnsteady_Simulation() == DT_STEPPING_2ND)) {

    for (iMesh = 0; iMesh <= config_container[val_iZone]->GetnMGLevels(); iMesh++) {
      integration_container[val_iZone][val_iInst][ADJFLOW_SOL]->SetConvergence(false);
    }
  }
}
bool CDiscAdjFluidIteration::Monitor(COutput *output,
    CIntegration ****integration_container,
    CGeometry ****geometry_container,
    CSolver *****solver_container,
    CNumerics ******numerics_container,
    CConfig **config_container,
    CSurfaceMovement **surface_movement,
    CVolumetricMovement ***grid_movement,
    CFreeFormDefBox*** FFDBox,
    unsigned short val_iZone,
    unsigned short val_iInst)     {

  bool StopCalc = false;
  bool steady = (config_container[val_iZone]->GetUnsteady_Simulation() == STEADY);
  bool output_history = false;

#ifndef HAVE_MPI
  StopTime = su2double(clock())/su2double(CLOCKS_PER_SEC);
#else
  StopTime = MPI_Wtime();
#endif
  UsedTime = StopTime - StartTime;

  /*--- If convergence was reached --*/
  StopCalc = integration_container[val_iZone][INST_0][ADJFLOW_SOL]->GetConvergence();

  /*--- Write the convergence history for the fluid (only screen output) ---*/

  /*--- The logic is right now case dependent ----*/
  /*--- This needs to be generalized when the new output structure comes ---*/
  output_history = (steady && !(multizone && (config_container[val_iZone]->GetnInner_Iter()==1)));

<<<<<<< HEAD
  if (output_history) output->SetHistory_Output(geometry_container[ZONE_0][INST_0][MESH_0], 
                                                solver_container[ZONE_0][INST_0][MESH_0], 
                                                config_container[ZONE_0], 
                                                config_container[ZONE_0]->GetTimeIter(),
                                                config_container[ZONE_0]->GetOuterIter(), 
                                                config_container[ZONE_0]->GetInnerIter());
=======
  if (output_history) output->SetConvHistory_Body(NULL, geometry_container, solver_container, config_container, integration_container, false, UsedTime, val_iZone, INST_0);
>>>>>>> 62e6edb8

  return StopCalc;

}
void CDiscAdjFluidIteration::Postprocess(COutput *output,
                                         CIntegration ****integration_container,
                                         CGeometry ****geometry_container,
                                         CSolver *****solver_container,
                                         CNumerics ******numerics_container,
                                         CConfig **config_container,
                                         CSurfaceMovement **surface_movement,
                                         CVolumetricMovement ***grid_movement,
                                         CFreeFormDefBox*** FFDBox,
                                         unsigned short val_iZone,
                                         unsigned short val_iInst) { }


CDiscAdjFEAIteration::CDiscAdjFEAIteration(CConfig *config) : CIteration(config), CurrentRecording(NONE){

  fem_iteration = new CFEAIteration(config);

  // TEMPORARY output only for standalone structural problems
  if ((!config->GetFSI_Simulation()) && (rank == MASTER_NODE)){

    bool de_effects = config->GetDE_Effects();
    unsigned short iVar;

    /*--- Header of the temporary output file ---*/
    ofstream myfile_res;
    myfile_res.open ("Results_Reverse_Adjoint.txt");

    myfile_res << "Obj_Func" << " ";
    for (iVar = 0; iVar < config->GetnElasticityMod(); iVar++)
        myfile_res << "Sens_E_" << iVar << "\t";

    for (iVar = 0; iVar < config->GetnPoissonRatio(); iVar++)
      myfile_res << "Sens_Nu_" << iVar << "\t";

    if (config->GetDynamic_Analysis() == DYNAMIC){
        for (iVar = 0; iVar < config->GetnMaterialDensity(); iVar++)
          myfile_res << "Sens_Rho_" << iVar << "\t";
    }

    if (de_effects){
        for (iVar = 0; iVar < config->GetnElectric_Field(); iVar++)
          myfile_res << "Sens_EField_" << iVar << "\t";
    }

    myfile_res << endl;

    myfile_res.close();
  }

}

CDiscAdjFEAIteration::~CDiscAdjFEAIteration(void) { }
void CDiscAdjFEAIteration::Preprocess(COutput *output,
                                           CIntegration ****integration_container,
                                           CGeometry ****geometry_container,
                                           CSolver *****solver_container,
                                           CNumerics ******numerics_container,
                                           CConfig **config_container,
                                           CSurfaceMovement **surface_movement,
                                           CVolumetricMovement ***grid_movement,
                                           CFreeFormDefBox*** FFDBox,
                                           unsigned short val_iZone,
                                           unsigned short val_iInst) {

  unsigned long IntIter = 0, iPoint;
  config_container[ZONE_0]->SetIntIter(IntIter);
  unsigned short ExtIter = config_container[val_iZone]->GetExtIter();
  bool dynamic = (config_container[val_iZone]->GetDynamic_Analysis() == DYNAMIC);

  int Direct_Iter;

  /*--- For the dynamic adjoint, load direct solutions from restart files. ---*/

  if (dynamic) {

    Direct_Iter = SU2_TYPE::Int(config_container[val_iZone]->GetUnst_AdjointIter()) - SU2_TYPE::Int(ExtIter) - 1;

    /*--- We want to load the already converged solution at timesteps n and n-1 ---*/

    /*--- Load solution at timestep n-1 ---*/

    LoadDynamic_Solution(geometry_container, solver_container,config_container, val_iZone, val_iInst, Direct_Iter-1);

    /*--- Push solution back to correct array ---*/

    for(iPoint=0; iPoint<geometry_container[val_iZone][val_iInst][MESH_0]->GetnPoint();iPoint++){
      solver_container[val_iZone][val_iInst][MESH_0][FEA_SOL]->node[iPoint]->SetSolution_time_n();
    }

    /*--- Push solution back to correct array ---*/

    for(iPoint=0; iPoint<geometry_container[val_iZone][val_iInst][MESH_0]->GetnPoint();iPoint++){
      solver_container[val_iZone][val_iInst][MESH_0][FEA_SOL]->node[iPoint]->SetSolution_Accel_time_n();
    }

    /*--- Push solution back to correct array ---*/

    for(iPoint=0; iPoint<geometry_container[val_iZone][val_iInst][MESH_0]->GetnPoint();iPoint++){
      solver_container[val_iZone][val_iInst][MESH_0][FEA_SOL]->node[iPoint]->SetSolution_Vel_time_n();
    }

    /*--- Load solution timestep n ---*/

    LoadDynamic_Solution(geometry_container, solver_container,config_container, val_iZone, val_iInst, Direct_Iter);

    /*--- Store FEA solution also in the adjoint solver in order to be able to reset it later ---*/

    for (iPoint = 0; iPoint < geometry_container[val_iZone][val_iInst][MESH_0]->GetnPoint(); iPoint++){
      solver_container[val_iZone][val_iInst][MESH_0][ADJFEA_SOL]->node[iPoint]->SetSolution_Direct(solver_container[val_iZone][val_iInst][MESH_0][FEA_SOL]->node[iPoint]->GetSolution());
    }

    for (iPoint = 0; iPoint < geometry_container[val_iZone][val_iInst][MESH_0]->GetnPoint(); iPoint++){
      solver_container[val_iZone][val_iInst][MESH_0][ADJFEA_SOL]->node[iPoint]->SetSolution_Accel_Direct(solver_container[val_iZone][val_iInst][MESH_0][FEA_SOL]->node[iPoint]->GetSolution_Accel());
    }

    for (iPoint = 0; iPoint < geometry_container[val_iZone][val_iInst][MESH_0]->GetnPoint(); iPoint++){
      solver_container[val_iZone][val_iInst][MESH_0][ADJFEA_SOL]->node[iPoint]->SetSolution_Vel_Direct(solver_container[val_iZone][val_iInst][MESH_0][FEA_SOL]->node[iPoint]->GetSolution_Vel());
    }

  }
  else{
    /*--- Store FEA solution also in the adjoint solver in order to be able to reset it later ---*/

    for (iPoint = 0; iPoint < geometry_container[val_iZone][val_iInst][MESH_0]->GetnPoint(); iPoint++){
      solver_container[val_iZone][val_iInst][MESH_0][ADJFEA_SOL]->node[iPoint]->SetSolution_Direct(solver_container[val_iZone][val_iInst][MESH_0][FEA_SOL]->node[iPoint]->GetSolution());
    }

  }

  solver_container[val_iZone][val_iInst][MESH_0][ADJFEA_SOL]->Preprocessing(geometry_container[val_iZone][val_iInst][MESH_0], solver_container[val_iZone][val_iInst][MESH_0],  config_container[val_iZone] , MESH_0, 0, RUNTIME_ADJFEA_SYS, false);

}



void CDiscAdjFEAIteration::LoadDynamic_Solution(CGeometry ****geometry_container,
                                               CSolver *****solver_container,
                                               CConfig **config_container,
                                               unsigned short val_iZone,
                                               unsigned short val_iInst, 
                                               int val_DirectIter) {
  unsigned short iVar;
  unsigned long iPoint;
  bool update_geo = false;  //TODO: check

  if (val_DirectIter >= 0){
    if (rank == MASTER_NODE && val_iZone == ZONE_0)
      cout << " Loading FEA solution from direct iteration " << val_DirectIter  << "." << endl;
    solver_container[val_iZone][val_iInst][MESH_0][FEA_SOL]->LoadRestart(geometry_container[val_iZone][val_iInst], solver_container[val_iZone][val_iInst], config_container[val_iZone], val_DirectIter, update_geo);
  } else {
    /*--- If there is no solution file we set the freestream condition ---*/
    if (rank == MASTER_NODE && val_iZone == ZONE_0)
      cout << " Setting static conditions at direct iteration " << val_DirectIter << "." << endl;
    /*--- Push solution back to correct array ---*/
    for(iPoint=0; iPoint < geometry_container[val_iZone][val_iInst][MESH_0]->GetnPoint();iPoint++){
      for (iVar = 0; iVar < solver_container[val_iZone][val_iInst][MESH_0][FEA_SOL]->GetnVar(); iVar++){
        solver_container[val_iZone][val_iInst][MESH_0][FEA_SOL]->node[iPoint]->SetSolution(iVar, 0.0);
        solver_container[val_iZone][val_iInst][MESH_0][FEA_SOL]->node[iPoint]->SetSolution_Accel(iVar, 0.0);
        solver_container[val_iZone][val_iInst][MESH_0][FEA_SOL]->node[iPoint]->SetSolution_Vel(iVar, 0.0);
      }
    }
  }
}


void CDiscAdjFEAIteration::Iterate(COutput *output,
                                        CIntegration ****integration_container,
                                        CGeometry ****geometry_container,
                                        CSolver *****solver_container,
                                        CNumerics ******numerics_container,
                                        CConfig **config_container,
                                        CSurfaceMovement **surface_movement,
                                        CVolumetricMovement ***volume_grid_movement,
                                        CFreeFormDefBox*** FFDBox,
                                        unsigned short val_iZone,
                                        unsigned short val_iInst) {


  bool dynamic = (config_container[val_iZone]->GetDynamic_Analysis() == DYNAMIC);

<<<<<<< HEAD
=======
  unsigned long nIntIter = config_container[val_iZone]->GetnIter();
>>>>>>> 62e6edb8
  unsigned long IntIter  = config_container[val_iZone]->GetIntIter();

  /*--- Extract the adjoints of the conservative input variables and store them for the next iteration ---*/

  solver_container[val_iZone][val_iInst][MESH_0][ADJFEA_SOL]->ExtractAdjoint_Solution(geometry_container[val_iZone][val_iInst][MESH_0],
                                                                                      config_container[val_iZone]);

  solver_container[val_iZone][val_iInst][MESH_0][ADJFEA_SOL]->ExtractAdjoint_Variables(geometry_container[val_iZone][val_iInst][MESH_0],
                                                                                       config_container[val_iZone]);

  /*--- Set the convergence criteria (only residual possible) ---*/

  integration_container[val_iZone][val_iInst][ADJFEA_SOL]->Convergence_Monitoring(geometry_container[val_iZone][val_iInst][MESH_0],config_container[val_iZone],
                                                                                  IntIter,log10(solver_container[val_iZone][val_iInst][MESH_0][ADJFLOW_SOL]->GetRes_RMS(0)), MESH_0);

<<<<<<< HEAD
=======
  /*--- Write the convergence history (only screen output) ---*/
>>>>>>> 62e6edb8

  if(IntIter != nIntIter-1)
    output->SetConvHistory_Body(NULL, geometry_container, solver_container, config_container, integration_container, true, 0.0, val_iZone, val_iInst);

  if (dynamic){
    integration_container[val_iZone][val_iInst][ADJFEA_SOL]->SetConvergence(false);
  }

}

void CDiscAdjFEAIteration::SetRecording(COutput *output,
                                             CIntegration ****integration_container,
                                             CGeometry ****geometry_container,
                                             CSolver *****solver_container,
                                             CNumerics ******numerics_container,
                                             CConfig **config_container,
                                             CSurfaceMovement **surface_movement,
                                             CVolumetricMovement ***grid_movement,
                                             CFreeFormDefBox*** FFDBox,
                                             unsigned short val_iZone,
                                             unsigned short val_iInst,
                                             unsigned short kind_recording)      {

  unsigned long IntIter = config_container[ZONE_0]->GetIntIter();
  unsigned long ExtIter = config_container[val_iZone]->GetExtIter(), DirectExtIter;
  bool dynamic = (config_container[val_iZone]->GetDynamic_Analysis() == DYNAMIC);

  DirectExtIter = 0;
  if (dynamic){
    DirectExtIter = SU2_TYPE::Int(config_container[val_iZone]->GetUnst_AdjointIter()) - SU2_TYPE::Int(ExtIter) - 1;
  }

  /*--- Reset the tape ---*/

  AD::Reset();

  /*--- We only need to reset the indices if the current recording is different from the recording we want to have ---*/

  if (CurrentRecording != kind_recording && (CurrentRecording != NONE) ){

    solver_container[val_iZone][val_iInst][MESH_0][ADJFEA_SOL]->SetRecording(geometry_container[val_iZone][val_iInst][MESH_0], config_container[val_iZone]);

    /*--- Clear indices of coupling variables ---*/

    SetDependencies(solver_container, geometry_container, numerics_container, config_container, val_iZone, val_iInst, ALL_VARIABLES);

    /*--- Run one iteration while tape is passive - this clears all indices ---*/

    fem_iteration->Iterate(output,integration_container,geometry_container,solver_container,numerics_container,
                                config_container,surface_movement,grid_movement,FFDBox,val_iZone, val_iInst);

  }

  /*--- Prepare for recording ---*/

  solver_container[val_iZone][val_iInst][MESH_0][ADJFEA_SOL]->SetRecording(geometry_container[val_iZone][val_iInst][MESH_0], config_container[val_iZone]);

  /*--- Start the recording of all operations ---*/

  AD::StartRecording();

  /*--- Register FEA variables ---*/

  RegisterInput(solver_container, geometry_container, config_container, val_iZone, val_iInst, kind_recording);

  /*--- Compute coupling or update the geometry ---*/

  SetDependencies(solver_container, geometry_container, numerics_container, config_container, val_iZone, val_iInst, kind_recording);

  /*--- Set the correct direct iteration number ---*/

  if (dynamic){
    config_container[val_iZone]->SetExtIter(DirectExtIter);
  }

  /*--- Run the direct iteration ---*/

  fem_iteration->Iterate(output,integration_container,geometry_container,solver_container,numerics_container,
                              config_container,surface_movement,grid_movement,FFDBox, val_iZone, val_iInst);

  config_container[val_iZone]->SetExtIter(ExtIter);

  /*--- Register structural variables and objective function as output ---*/

  RegisterOutput(solver_container, geometry_container, config_container, val_iZone, val_iInst);

  /*--- Stop the recording ---*/

  AD::StopRecording();

  /*--- Set the recording status ---*/

  CurrentRecording = kind_recording;

  /* --- Reset the number of the internal iterations---*/

  config_container[ZONE_0]->SetIntIter(IntIter);

}


void CDiscAdjFEAIteration::SetRecording(CSolver *****solver_container,
                                        CGeometry ****geometry_container,
                                        CConfig **config_container,
                                        unsigned short val_iZone,
                                        unsigned short val_iInst,
                                        unsigned short kind_recording) {

  /*--- Prepare for recording by resetting the solution to the initial converged solution ---*/

  solver_container[val_iZone][val_iInst][MESH_0][ADJFEA_SOL]->SetRecording(geometry_container[val_iZone][val_iInst][MESH_0], config_container[val_iZone]);

}

void CDiscAdjFEAIteration::RegisterInput(CSolver *****solver_container, CGeometry ****geometry_container, CConfig **config_container, unsigned short iZone, unsigned short iInst, unsigned short kind_recording){

  /*--- Register structural displacements as input ---*/

  solver_container[iZone][iInst][MESH_0][ADJFEA_SOL]->RegisterSolution(geometry_container[iZone][iInst][MESH_0], config_container[iZone]);

  /*--- Register variables as input ---*/

  solver_container[iZone][iInst][MESH_0][ADJFEA_SOL]->RegisterVariables(geometry_container[iZone][iInst][MESH_0], config_container[iZone]);

  /*--- Both need to be registered regardless of kind_recording for structural shape derivatives to work properly.
        Otherwise, the code simply diverges as the FEM_CROSS_TERM_GEOMETRY breaks! (no idea why) for this term we register but do not extract! ---*/
}

void CDiscAdjFEAIteration::SetDependencies(CSolver *****solver_container, CGeometry ****geometry_container, CNumerics ******numerics_container, CConfig **config_container, unsigned short iZone, unsigned short iInst, unsigned short kind_recording){

  unsigned short iVar;
  unsigned short iMPROP = config_container[iZone]->GetnElasticityMod();
  
  /*--- Some numerics are only instanciated under these conditions ---*/
  bool element_based = (config_container[iZone]->GetGeometricConditions() == LARGE_DEFORMATIONS) &&
                        solver_container[iZone][iInst][MESH_0][FEA_SOL]->IsElementBased(),
       de_effects    = (config_container[iZone]->GetGeometricConditions() == LARGE_DEFORMATIONS) &&
                        config_container[iZone]->GetDE_Effects();

  for (iVar = 0; iVar < iMPROP; iVar++){

      /*--- Add dependencies for E and Nu ---*/

      numerics_container[iZone][iInst][MESH_0][FEA_SOL][FEA_TERM]->SetMaterial_Properties(iVar,
                                                                                   solver_container[iZone][iInst][MESH_0][ADJFEA_SOL]->GetVal_Young(iVar),
                                                                                   solver_container[iZone][iInst][MESH_0][ADJFEA_SOL]->GetVal_Poisson(iVar));

      /*--- Add dependencies for Rho and Rho_DL ---*/

      numerics_container[iZone][iInst][MESH_0][FEA_SOL][FEA_TERM]->SetMaterial_Density(iVar,
                                                                                solver_container[iZone][iInst][MESH_0][ADJFEA_SOL]->GetVal_Rho(iVar),
                                                                                solver_container[iZone][iInst][MESH_0][ADJFEA_SOL]->GetVal_Rho_DL(iVar));

      /*--- Add dependencies for element-based simulations. ---*/

      if (element_based){

          /*--- Neo Hookean Compressible ---*/
          numerics_container[iZone][iInst][MESH_0][FEA_SOL][MAT_NHCOMP]->SetMaterial_Properties(iVar,
                                                                                       solver_container[iZone][iInst][MESH_0][ADJFEA_SOL]->GetVal_Young(iVar),
                                                                                       solver_container[iZone][iInst][MESH_0][ADJFEA_SOL]->GetVal_Poisson(iVar));
          numerics_container[iZone][iInst][MESH_0][FEA_SOL][MAT_NHCOMP]->SetMaterial_Density(iVar,
                                                                                    solver_container[iZone][iInst][MESH_0][ADJFEA_SOL]->GetVal_Rho(iVar),
                                                                                    solver_container[iZone][iInst][MESH_0][ADJFEA_SOL]->GetVal_Rho_DL(iVar));

          /*--- Ideal DE ---*/
          numerics_container[iZone][iInst][MESH_0][FEA_SOL][MAT_IDEALDE]->SetMaterial_Properties(iVar,
                                                                                       solver_container[iZone][iInst][MESH_0][ADJFEA_SOL]->GetVal_Young(iVar),
                                                                                       solver_container[iZone][iInst][MESH_0][ADJFEA_SOL]->GetVal_Poisson(iVar));
          numerics_container[iZone][iInst][MESH_0][FEA_SOL][MAT_IDEALDE]->SetMaterial_Density(iVar,
                                                                                    solver_container[iZone][iInst][MESH_0][ADJFEA_SOL]->GetVal_Rho(iVar),
                                                                                    solver_container[iZone][iInst][MESH_0][ADJFEA_SOL]->GetVal_Rho_DL(iVar));

          /*--- Knowles ---*/
          numerics_container[iZone][iInst][MESH_0][FEA_SOL][MAT_KNOWLES]->SetMaterial_Properties(iVar,
                                                                                       solver_container[iZone][iInst][MESH_0][ADJFEA_SOL]->GetVal_Young(iVar),
                                                                                       solver_container[iZone][iInst][MESH_0][ADJFEA_SOL]->GetVal_Poisson(iVar));
          numerics_container[iZone][iInst][MESH_0][FEA_SOL][MAT_KNOWLES]->SetMaterial_Density(iVar,
                                                                                    solver_container[iZone][iInst][MESH_0][ADJFEA_SOL]->GetVal_Rho(iVar),
                                                                                    solver_container[iZone][iInst][MESH_0][ADJFEA_SOL]->GetVal_Rho_DL(iVar));

      }



  }

  if (de_effects){

      unsigned short nEField = solver_container[iZone][iInst][MESH_0][ADJFEA_SOL]->GetnEField();

      for (unsigned short iEField = 0; iEField < nEField; iEField++){

          numerics_container[iZone][iInst][MESH_0][FEA_SOL][FEA_TERM]->Set_ElectricField(iEField,
                                                                                 solver_container[iZone][iInst][MESH_0][ADJFEA_SOL]->GetVal_EField(iEField));

          numerics_container[iZone][iInst][MESH_0][FEA_SOL][DE_TERM]->Set_ElectricField(iEField,
                                                                                 solver_container[iZone][iInst][MESH_0][ADJFEA_SOL]->GetVal_EField(iEField));

      }


  }

  /*--- Add dependencies for element-based simulations. ---*/

  switch (config_container[iZone]->GetDV_FEA()) {
    case YOUNG_MODULUS:
    case POISSON_RATIO:
    case DENSITY_VAL:
    case DEAD_WEIGHT:
    case ELECTRIC_FIELD:

      unsigned short nDV = solver_container[iZone][iInst][MESH_0][ADJFEA_SOL]->GetnDVFEA();

      for (unsigned short iDV = 0; iDV < nDV; iDV++){

          numerics_container[iZone][iInst][MESH_0][FEA_SOL][FEA_TERM]->Set_DV_Val(iDV,
                                                                           solver_container[iZone][iInst][MESH_0][ADJFEA_SOL]->GetVal_DVFEA(iDV));

          if (de_effects){
            numerics_container[iZone][iInst][MESH_0][FEA_SOL][DE_TERM]->Set_DV_Val(iDV,
                                                                            solver_container[iZone][iInst][MESH_0][ADJFEA_SOL]->GetVal_DVFEA(iDV));
          }

      }

      if (element_based){

        for (unsigned short iDV = 0; iDV < nDV; iDV++){
            numerics_container[iZone][iInst][MESH_0][FEA_SOL][MAT_NHCOMP]->Set_DV_Val(iDV,
                                                                            solver_container[iZone][iInst][MESH_0][ADJFEA_SOL]->GetVal_DVFEA(iDV));
            numerics_container[iZone][iInst][MESH_0][FEA_SOL][MAT_IDEALDE]->Set_DV_Val(iDV,
                                                                            solver_container[iZone][iInst][MESH_0][ADJFEA_SOL]->GetVal_DVFEA(iDV));
            numerics_container[iZone][iInst][MESH_0][FEA_SOL][MAT_KNOWLES]->Set_DV_Val(iDV,
                                                                            solver_container[iZone][iInst][MESH_0][ADJFEA_SOL]->GetVal_DVFEA(iDV));
        }

      }

    break;

  }

}

void CDiscAdjFEAIteration::RegisterOutput(CSolver *****solver_container, CGeometry ****geometry_container, CConfig **config_container, unsigned short iZone, unsigned short iInst){

  /*--- Register conservative variables as output of the iteration ---*/

  solver_container[iZone][iInst][MESH_0][ADJFEA_SOL]->RegisterOutput(geometry_container[iZone][iInst][MESH_0],config_container[iZone]);

}

void CDiscAdjFEAIteration::InitializeAdjoint(CSolver *****solver_container, CGeometry ****geometry_container, CConfig **config_container, unsigned short iZone, unsigned short iInst){

  /*--- Initialize the adjoint of the objective function (typically with 1.0) ---*/

  solver_container[iZone][iInst][MESH_0][ADJFEA_SOL]->SetAdj_ObjFunc(geometry_container[iZone][iInst][MESH_0], config_container[iZone]);

  /*--- Initialize the adjoints the conservative variables ---*/

  solver_container[iZone][iInst][MESH_0][ADJFEA_SOL]->SetAdjoint_Output(geometry_container[iZone][iInst][MESH_0],
                                                                  config_container[iZone]);

}


void CDiscAdjFEAIteration::InitializeAdjoint_CrossTerm(CSolver *****solver_container, CGeometry ****geometry_container, CConfig **config_container, unsigned short iZone, unsigned short iInst){

  /*--- Initialize the adjoint of the objective function (typically with 1.0) ---*/

  solver_container[iZone][iInst][MESH_0][ADJFEA_SOL]->SetAdj_ObjFunc(geometry_container[iZone][iInst][MESH_0], config_container[iZone]);

  /*--- Initialize the adjoints the conservative variables ---*/

  solver_container[iZone][iInst][MESH_0][ADJFEA_SOL]->SetAdjoint_Output(geometry_container[iZone][iInst][MESH_0],
                                                                  config_container[iZone]);

}

void CDiscAdjFEAIteration::Update(COutput *output,
                                       CIntegration ****integration_container,
                                       CGeometry ****geometry_container,
                                       CSolver *****solver_container,
                                       CNumerics ******numerics_container,
                                       CConfig **config_container,
                                       CSurfaceMovement **surface_movement,
                                       CVolumetricMovement ***grid_movement,
                                       CFreeFormDefBox*** FFDBox,
                                       unsigned short val_iZone,
                                       unsigned short val_iInst)      { }
bool CDiscAdjFEAIteration::Monitor(COutput *output,
    CIntegration ****integration_container,
    CGeometry ****geometry_container,
    CSolver *****solver_container,
    CNumerics ******numerics_container,
    CConfig **config_container,
    CSurfaceMovement **surface_movement,
    CVolumetricMovement ***grid_movement,
    CFreeFormDefBox*** FFDBox,
    unsigned short val_iZone,
    unsigned short val_iInst)     { 

  /*--- Write the convergence history (only screen output) ---*/
  
  output->SetHistory_Output(geometry_container[val_iZone][INST_0][MESH_0], 
                            solver_container[val_iZone][INST_0][MESH_0],
                            config_container[val_iZone], 
                            config_container[val_iZone]->GetTimeIter(), 
                            config_container[val_iZone]->GetOuterIter(),
                            config_container[val_iZone]->GetInnerIter());
  
  return false;
  
}
void CDiscAdjFEAIteration::Postprocess(COutput *output,
    CIntegration ****integration_container,
    CGeometry ****geometry_container,
    CSolver *****solver_container,
    CNumerics ******numerics_container,
    CConfig **config_container,
    CSurfaceMovement **surface_movement,
    CVolumetricMovement ***grid_movement,
    CFreeFormDefBox*** FFDBox,
    unsigned short val_iZone,
    unsigned short val_iInst) {


  bool dynamic = (config_container[val_iZone]->GetDynamic_Analysis() == DYNAMIC);

  /*--- Global sensitivities ---*/
  solver_container[val_iZone][val_iInst][MESH_0][ADJFEA_SOL]->SetSensitivity(geometry_container[val_iZone][val_iInst][MESH_0],config_container[val_iZone]);

  // TEMPORARY output only for standalone structural problems
  if ((!config_container[val_iZone]->GetFSI_Simulation()) && (rank == MASTER_NODE)){

    unsigned short iVar;

    bool de_effects = config_container[val_iZone]->GetDE_Effects();

    /*--- Header of the temporary output file ---*/
    ofstream myfile_res;
    myfile_res.open ("Results_Reverse_Adjoint.txt", ios::app);

    myfile_res.precision(15);

    myfile_res << config_container[val_iZone]->GetExtIter() << "\t";

    switch (config_container[val_iZone]->GetKind_ObjFunc()){
    case REFERENCE_GEOMETRY:
      myfile_res << scientific << solver_container[val_iZone][val_iInst][MESH_0][FEA_SOL]->GetTotal_OFRefGeom() << "\t";
      break;
    case REFERENCE_NODE:
      myfile_res << scientific << solver_container[val_iZone][val_iInst][MESH_0][FEA_SOL]->GetTotal_OFRefNode() << "\t";
      break;
    case VOLUME_FRACTION:
      myfile_res << scientific << solver_container[val_iZone][val_iInst][MESH_0][FEA_SOL]->GetTotal_OFVolFrac() << "\t";
      break;
    }

    for (iVar = 0; iVar < config_container[val_iZone]->GetnElasticityMod(); iVar++)
      myfile_res << scientific << solver_container[ZONE_0][val_iInst][MESH_0][ADJFEA_SOL]->GetTotal_Sens_E(iVar) << "\t";
    for (iVar = 0; iVar < config_container[val_iZone]->GetnPoissonRatio(); iVar++)
      myfile_res << scientific << solver_container[ZONE_0][val_iInst][MESH_0][ADJFEA_SOL]->GetTotal_Sens_Nu(iVar) << "\t";
    if (dynamic){
      for (iVar = 0; iVar < config_container[val_iZone]->GetnMaterialDensity(); iVar++)
        myfile_res << scientific << solver_container[ZONE_0][val_iInst][MESH_0][ADJFEA_SOL]->GetTotal_Sens_Rho(iVar) << "\t";
    }

    if (de_effects){
      for (iVar = 0; iVar < config_container[val_iZone]->GetnElectric_Field(); iVar++)
        myfile_res << scientific << solver_container[val_iZone][val_iInst][MESH_0][ADJFEA_SOL]->GetTotal_Sens_EField(iVar) << "\t";
    }

    for (iVar = 0; iVar < solver_container[val_iZone][val_iInst][MESH_0][ADJFEA_SOL]->GetnDVFEA(); iVar++){
      myfile_res << scientific << solver_container[val_iZone][val_iInst][MESH_0][ADJFEA_SOL]->GetTotal_Sens_DVFEA(iVar) << "\t";
    }

    myfile_res << endl;

    myfile_res.close();
  }

  // TEST: for implementation of python framework in standalone structural problems
  if ((!config_container[val_iZone]->GetFSI_Simulation()) && (rank == MASTER_NODE)){

    /*--- Header of the temporary output file ---*/
    ofstream myfile_res;
    bool outputDVFEA = false;

    switch (config_container[val_iZone]->GetDV_FEA()) {
    case YOUNG_MODULUS:
      myfile_res.open("grad_young.opt");
      outputDVFEA = true;
      break;
    case POISSON_RATIO:
      myfile_res.open("grad_poisson.opt");
      outputDVFEA = true;
      break;
    case DENSITY_VAL:
    case DEAD_WEIGHT:
      myfile_res.open("grad_density.opt");
      outputDVFEA = true;
      break;
    case ELECTRIC_FIELD:
      myfile_res.open("grad_efield.opt");
      outputDVFEA = true;
      break;
    default:
      outputDVFEA = false;
      break;
    }

    if (outputDVFEA){

      unsigned short iDV;
      unsigned short nDV = solver_container[val_iZone][val_iInst][MESH_0][ADJFEA_SOL]->GetnDVFEA();

      myfile_res << "INDEX" << "\t" << "GRAD" << endl;

      myfile_res.precision(15);

      for (iDV = 0; iDV < nDV; iDV++){
        myfile_res << iDV;
        myfile_res << "\t";
        myfile_res << scientific << solver_container[val_iZone][val_iInst][MESH_0][ADJFEA_SOL]->GetTotal_Sens_DVFEA(iDV);
        myfile_res << endl;
      }

      myfile_res.close();

    }

  }

  unsigned short iMarker;

  /*--- Apply BC's to the structural adjoint - otherwise, clamped nodes have too values that make no sense... ---*/
  for (iMarker = 0; iMarker < config_container[val_iZone]->GetnMarker_All(); iMarker++)
  switch (config_container[val_iZone]->GetMarker_All_KindBC(iMarker)) {
    case CLAMPED_BOUNDARY:
    solver_container[val_iZone][val_iInst][MESH_0][ADJFEA_SOL]->BC_Clamped_Post(geometry_container[val_iZone][val_iInst][MESH_0],
        solver_container[val_iZone][val_iInst][MESH_0], numerics_container[val_iZone][val_iInst][MESH_0][FEA_SOL][FEA_TERM],
        config_container[val_iZone], iMarker);
    break;
  }
}

CDiscAdjHeatIteration::CDiscAdjHeatIteration(CConfig *config) : CIteration(config) { }

CDiscAdjHeatIteration::~CDiscAdjHeatIteration(void) { }

void CDiscAdjHeatIteration::Preprocess(COutput *output,
                                           CIntegration ****integration_container,
                                           CGeometry ****geometry_container,
                                           CSolver *****solver_container,
                                           CNumerics ******numerics_container,
                                           CConfig **config_container,
                                           CSurfaceMovement **surface_movement,
                                           CVolumetricMovement ***grid_movement,
                                           CFreeFormDefBox*** FFDBox,
                                           unsigned short val_iZone,
                                           unsigned short val_iInst) {

  unsigned long IntIter = 0, iPoint;
  config_container[ZONE_0]->SetIntIter(IntIter);
  unsigned short ExtIter = config_container[val_iZone]->GetExtIter();
  bool dual_time_1st = (config_container[val_iZone]->GetUnsteady_Simulation() == DT_STEPPING_1ST);
  bool dual_time_2nd = (config_container[val_iZone]->GetUnsteady_Simulation() == DT_STEPPING_2ND);
  bool dual_time = (dual_time_1st || dual_time_2nd);
  unsigned short iMesh;
  int Direct_Iter;

  /*--- For the unsteady adjoint, load direct solutions from restart files. ---*/

  if (config_container[val_iZone]->GetUnsteady_Simulation()) {

    Direct_Iter = SU2_TYPE::Int(config_container[val_iZone]->GetUnst_AdjointIter()) - SU2_TYPE::Int(ExtIter) - 2;

    /*--- For dual-time stepping we want to load the already converged solution at timestep n ---*/

    if (dual_time) {
      Direct_Iter += 1;
    }

    if (ExtIter == 0){

      if (dual_time_2nd) {

        /*--- Load solution at timestep n-2 ---*/

        LoadUnsteady_Solution(geometry_container, solver_container,config_container, val_iZone, val_iInst, Direct_Iter-2);

        /*--- Push solution back to correct array ---*/

        for (iMesh=0; iMesh<=config_container[val_iZone]->GetnMGLevels();iMesh++) {
          for(iPoint=0; iPoint<geometry_container[val_iZone][val_iInst][iMesh]->GetnPoint();iPoint++) {

            solver_container[val_iZone][val_iInst][iMesh][HEAT_SOL]->node[iPoint]->Set_Solution_time_n();
            solver_container[val_iZone][val_iInst][iMesh][HEAT_SOL]->node[iPoint]->Set_Solution_time_n1();
          }
        }
      }
      if (dual_time) {

        /*--- Load solution at timestep n-1 ---*/

        LoadUnsteady_Solution(geometry_container, solver_container,config_container, val_iZone, val_iInst, Direct_Iter-1);

        /*--- Push solution back to correct array ---*/

        for (iMesh=0; iMesh<=config_container[val_iZone]->GetnMGLevels();iMesh++) {
          for(iPoint=0; iPoint<geometry_container[val_iZone][val_iInst][iMesh]->GetnPoint();iPoint++) {

            solver_container[val_iZone][val_iInst][iMesh][HEAT_SOL]->node[iPoint]->Set_Solution_time_n();
          }
        }
      }

      /*--- Load solution timestep n ---*/

      LoadUnsteady_Solution(geometry_container, solver_container,config_container, val_iZone, val_iInst, Direct_Iter);

    }


    if ((ExtIter > 0) && dual_time){

      /*--- Load solution timestep n - 2 ---*/

      LoadUnsteady_Solution(geometry_container, solver_container,config_container, val_iZone, val_iInst, Direct_Iter - 2);

      /*--- Temporarily store the loaded solution in the Solution_Old array ---*/

      for (iMesh=0; iMesh<=config_container[val_iZone]->GetnMGLevels();iMesh++) {
        for(iPoint=0; iPoint<geometry_container[val_iZone][val_iInst][iMesh]->GetnPoint();iPoint++) {

          solver_container[val_iZone][val_iInst][iMesh][HEAT_SOL]->node[iPoint]->Set_OldSolution();
        }
      }

      /*--- Set Solution at timestep n to solution at n-1 ---*/

      for (iMesh=0; iMesh<=config_container[val_iZone]->GetnMGLevels();iMesh++) {
        for(iPoint=0; iPoint<geometry_container[val_iZone][val_iInst][iMesh]->GetnPoint();iPoint++) {

          solver_container[val_iZone][val_iInst][iMesh][HEAT_SOL]->node[iPoint]->SetSolution(solver_container[val_iZone][val_iInst][iMesh][HEAT_SOL]->node[iPoint]->GetSolution_time_n());
        }
      }
      if (dual_time_1st){
      /*--- Set Solution at timestep n-1 to the previously loaded solution ---*/
        for (iMesh=0; iMesh<=config_container[val_iZone]->GetnMGLevels();iMesh++) {
          for(iPoint=0; iPoint<geometry_container[val_iZone][val_iInst][iMesh]->GetnPoint();iPoint++) {

            solver_container[val_iZone][val_iInst][iMesh][HEAT_SOL]->node[iPoint]->Set_Solution_time_n(solver_container[val_iZone][val_iInst][iMesh][HEAT_SOL]->node[iPoint]->GetSolution_time_n1());
          }
        }
      }
      if (dual_time_2nd){
        /*--- Set Solution at timestep n-1 to solution at n-2 ---*/
        for (iMesh=0; iMesh<=config_container[val_iZone]->GetnMGLevels();iMesh++) {
          for(iPoint=0; iPoint<geometry_container[val_iZone][val_iInst][iMesh]->GetnPoint();iPoint++) {

            solver_container[val_iZone][val_iInst][iMesh][HEAT_SOL]->node[iPoint]->Set_Solution_time_n(solver_container[val_iZone][val_iInst][iMesh][HEAT_SOL]->node[iPoint]->GetSolution_time_n1());
          }
        }
        /*--- Set Solution at timestep n-2 to the previously loaded solution ---*/
        for (iMesh=0; iMesh<=config_container[val_iZone]->GetnMGLevels();iMesh++) {
          for(iPoint=0; iPoint<geometry_container[val_iZone][val_iInst][iMesh]->GetnPoint();iPoint++) {

            solver_container[val_iZone][val_iInst][iMesh][HEAT_SOL]->node[iPoint]->Set_Solution_time_n1(solver_container[val_iZone][val_iInst][iMesh][HEAT_SOL]->node[iPoint]->GetSolution_Old());
          }
        }
      }
    }
  }

  /*--- Store flow solution also in the adjoint solver in order to be able to reset it later ---*/

  if (ExtIter == 0 || dual_time) {
    for (iPoint = 0; iPoint < geometry_container[val_iZone][val_iInst][MESH_0]->GetnPoint(); iPoint++) {
      solver_container[val_iZone][val_iInst][MESH_0][ADJHEAT_SOL]->node[iPoint]->SetSolution_Direct(solver_container[val_iZone][val_iInst][MESH_0][HEAT_SOL]->node[iPoint]->GetSolution());
    }
  }

  solver_container[val_iZone][val_iInst][MESH_0][ADJHEAT_SOL]->Preprocessing(geometry_container[val_iZone][val_iInst][MESH_0],
                                                                             solver_container[val_iZone][val_iInst][MESH_0],
                                                                             config_container[val_iZone],
                                                                             MESH_0, 0, RUNTIME_ADJHEAT_SYS, false);
}



void CDiscAdjHeatIteration::LoadUnsteady_Solution(CGeometry ****geometry_container,
                                           CSolver *****solver_container,
                                           CConfig **config_container,
                                           unsigned short val_iZone,
                                           unsigned short val_iInst,
                                           int val_DirectIter) {
  unsigned short iMesh;

  if (val_DirectIter >= 0) {
    if (rank == MASTER_NODE && val_iZone == ZONE_0)
      cout << " Loading heat solution from direct iteration " << val_DirectIter  << "." << endl;

    solver_container[val_iZone][val_iInst][MESH_0][HEAT_SOL]->LoadRestart(geometry_container[val_iZone][val_iInst],
                                                                          solver_container[val_iZone][val_iInst],
                                                                          config_container[val_iZone],
                                                                          val_DirectIter, false);
  }

  else {
    /*--- If there is no solution file we set the freestream condition ---*/
    if (rank == MASTER_NODE && val_iZone == ZONE_0)
      cout << " Setting freestream conditions at direct iteration " << val_DirectIter << "." << endl;
    for (iMesh=0; iMesh<=config_container[val_iZone]->GetnMGLevels();iMesh++) {

      solver_container[val_iZone][val_iInst][iMesh][HEAT_SOL]->SetFreeStream_Solution(config_container[val_iZone]);
      solver_container[val_iZone][val_iInst][iMesh][HEAT_SOL]->Postprocessing(geometry_container[val_iZone][val_iInst][iMesh],
                                                                              solver_container[val_iZone][val_iInst][iMesh],
                                                                              config_container[val_iZone],
                                                                              iMesh);
    }
  }
}


void CDiscAdjHeatIteration::Iterate(COutput *output,
                                        CIntegration ****integration_container,
                                        CGeometry ****geometry_container,
                                        CSolver *****solver_container,
                                        CNumerics ******numerics_container,
                                        CConfig **config_container,
                                        CSurfaceMovement **surface_movement,
                                        CVolumetricMovement ***volume_grid_movement,
                                        CFreeFormDefBox*** FFDBox,
                                        unsigned short val_iZone,
                                        unsigned short val_iInst) {


  solver_container[val_iZone][val_iInst][MESH_0][ADJHEAT_SOL]->ExtractAdjoint_Solution(geometry_container[val_iZone][val_iInst][MESH_0],
                                                                                       config_container[val_iZone]);
}

void CDiscAdjHeatIteration::InitializeAdjoint(CSolver *****solver_container,
                                              CGeometry ****geometry_container,
                                              CConfig **config_container,
                                              unsigned short iZone, unsigned short iInst){

  /*--- Initialize the adjoints the conservative variables ---*/

  solver_container[iZone][iInst][MESH_0][ADJHEAT_SOL]->SetAdjoint_Output(geometry_container[iZone][iInst][MESH_0],
                                                                         config_container[iZone]);
}


void CDiscAdjHeatIteration::RegisterInput(CSolver *****solver_container,
                                          CGeometry ****geometry_container,
                                          CConfig **config_container,
                                          unsigned short iZone, unsigned short iInst,
                                          unsigned short kind_recording){

  if (kind_recording == FLOW_CONS_VARS || kind_recording == COMBINED){

    /*--- Register flow and turbulent variables as input ---*/

    solver_container[iZone][iInst][MESH_0][ADJHEAT_SOL]->RegisterSolution(geometry_container[iZone][iInst][MESH_0], config_container[iZone]);

    solver_container[iZone][iInst][MESH_0][ADJHEAT_SOL]->RegisterVariables(geometry_container[iZone][iInst][MESH_0], config_container[iZone]);

  }
  if (kind_recording == MESH_COORDS){

    /*--- Register node coordinates as input ---*/

    geometry_container[iZone][iInst][MESH_0]->RegisterCoordinates(config_container[iZone]);

  }
}

void CDiscAdjHeatIteration::SetDependencies(CSolver *****solver_container,
                                            CGeometry ****geometry_container,
                                            CNumerics ******numerics_container,
                                            CConfig **config_container,
                                            unsigned short iZone, unsigned short iInst,
                                            unsigned short kind_recording){

  if ((kind_recording == MESH_COORDS) || (kind_recording == NONE)  ||
      (kind_recording == GEOMETRY_CROSS_TERM) || (kind_recording == ALL_VARIABLES)){

    /*--- Update geometry to get the influence on other geometry variables (normals, volume etc) ---*/

    geometry_container[iZone][iInst][MESH_0]->UpdateGeometry(geometry_container[iZone][iInst], config_container[iZone]);

  }

  solver_container[iZone][iInst][MESH_0][HEAT_SOL]->Set_Heatflux_Areas(geometry_container[iZone][iInst][MESH_0], config_container[iZone]);
  solver_container[iZone][iInst][MESH_0][HEAT_SOL]->Preprocessing(geometry_container[iZone][iInst][MESH_0], solver_container[iZone][iInst][MESH_0],
                                                                  config_container[iZone], MESH_0, NO_RK_ITER, RUNTIME_HEAT_SYS, true);
  solver_container[iZone][iInst][MESH_0][HEAT_SOL]->Postprocessing(geometry_container[iZone][iInst][MESH_0], solver_container[iZone][iInst][MESH_0],
                                                                   config_container[iZone], MESH_0);  
  solver_container[iZone][iInst][MESH_0][HEAT_SOL]->InitiateComms(geometry_container[iZone][iInst][MESH_0], config_container[iZone], SOLUTION);
  solver_container[iZone][iInst][MESH_0][HEAT_SOL]->CompleteComms(geometry_container[iZone][iInst][MESH_0], config_container[iZone], SOLUTION);
  
}

void CDiscAdjHeatIteration::RegisterOutput(CSolver *****solver_container,
                                           CGeometry ****geometry_container,
                                           CConfig **config_container, COutput* output,
                                           unsigned short iZone, unsigned short iInst){

  solver_container[iZone][iInst][MESH_0][ADJHEAT_SOL]->RegisterOutput(geometry_container[iZone][iInst][MESH_0], config_container[iZone]);

  geometry_container[iZone][iInst][MESH_0]->RegisterOutput_Coordinates(config_container[iZone]);
}

void CDiscAdjHeatIteration::Update(COutput *output,
                                       CIntegration ****integration_container,
                                       CGeometry ****geometry_container,
                                       CSolver *****solver_container,
                                       CNumerics ******numerics_container,
                                       CConfig **config_container,
                                       CSurfaceMovement **surface_movement,
                                       CVolumetricMovement ***grid_movement,
                                       CFreeFormDefBox*** FFDBox,
                                       unsigned short val_iZone, unsigned short val_iInst)      {

  unsigned short iMesh;

  /*--- Dual time stepping strategy ---*/

  if ((config_container[val_iZone]->GetUnsteady_Simulation() == DT_STEPPING_1ST) ||
      (config_container[val_iZone]->GetUnsteady_Simulation() == DT_STEPPING_2ND)) {

    for (iMesh = 0; iMesh <= config_container[val_iZone]->GetnMGLevels(); iMesh++) {
      integration_container[val_iZone][val_iInst][ADJHEAT_SOL]->SetConvergence(false);
    }
  }
}

bool CDiscAdjHeatIteration::Monitor(COutput *output,
                                    CIntegration ****integration_container,
                                    CGeometry ****geometry_container,
                                    CSolver *****solver_container,
                                    CNumerics ******numerics_container,
                                    CConfig **config_container,
                                    CSurfaceMovement **surface_movement,
                                    CVolumetricMovement ***grid_movement,
                                    CFreeFormDefBox*** FFDBox,
                                    unsigned short val_iZone,
                                    unsigned short val_iInst) { return false; }


void  CDiscAdjHeatIteration::Output(COutput *output,
                                    CGeometry ****geometry_container,
                                    CSolver *****solver_container,
                                    CConfig **config_container,
                                    unsigned long ExtIter,
                                    bool StopCalc,
                                    unsigned short val_iZone,
                                    unsigned short val_iInst) { }

void CDiscAdjHeatIteration::Postprocess(COutput *output,
                                         CIntegration ****integration_container,
                                         CGeometry ****geometry_container,
                                         CSolver *****solver_container,
                                         CNumerics ******numerics_container,
                                         CConfig **config_container,
                                         CSurfaceMovement **surface_movement,
                                         CVolumetricMovement ***grid_movement,
                                         CFreeFormDefBox*** FFDBox,
                                         unsigned short val_iZone, unsigned short val_iInst) { }<|MERGE_RESOLUTION|>--- conflicted
+++ resolved
@@ -127,154 +127,6 @@
           for (iDim = 0; iDim < geometry_container[val_iZone][val_iInst][MESH_0]->GetnDim(); iDim++)
             geometry_container[val_iZone][val_iInst][MESH_0]->node[iPoint]->AddCoord(iDim, U_time_n[iDim] - U_time_nM1[iDim]);
 
-<<<<<<< HEAD
-        }
-
-      }
-
-      break;
-
- 	/*--- Already initialized in the static mesh movement routine at driver level. ---*/ 
-    case STEADY_TRANSLATION: case ROTATING_FRAME:
-      break;
-
-  }
-  
-  if (config_container[val_iZone]->GetSurface_Movement(DEFORMING)){
-    if (rank == MASTER_NODE)
-      cout << endl << " Updating surface positions." << endl;
-    
-    /*--- Translating ---*/
-    
-    /*--- Compute the new node locations for moving markers ---*/
-    
-    surface_movement[val_iZone]->Surface_Translating(geometry_container[val_iZone][val_iInst][MESH_0],
-                                                     config_container[val_iZone], ExtIter, val_iZone);
-    /*--- Deform the volume grid around the new boundary locations ---*/
-    
-    if (rank == MASTER_NODE)
-      cout << " Deforming the volume grid." << endl;
-    grid_movement[val_iZone][val_iInst]->SetVolume_Deformation(geometry_container[val_iZone][val_iInst][MESH_0],
-                                                               config_container[val_iZone], true);
-    
-    /*--- Plunging ---*/
-    
-    /*--- Compute the new node locations for moving markers ---*/
-    
-    surface_movement[val_iZone]->Surface_Plunging(geometry_container[val_iZone][val_iInst][MESH_0],
-                                                  config_container[val_iZone], ExtIter, val_iZone);
-    /*--- Deform the volume grid around the new boundary locations ---*/
-    
-    if (rank == MASTER_NODE)
-      cout << " Deforming the volume grid." << endl;
-    grid_movement[val_iZone][val_iInst]->SetVolume_Deformation(geometry_container[val_iZone][val_iInst][MESH_0],
-                                                               config_container[val_iZone], true);
-    
-    /*--- Pitching ---*/
-    
-    /*--- Compute the new node locations for moving markers ---*/
-    
-    surface_movement[val_iZone]->Surface_Pitching(geometry_container[val_iZone][val_iInst][MESH_0],
-                                                  config_container[val_iZone], ExtIter, val_iZone);
-    /*--- Deform the volume grid around the new boundary locations ---*/
-    
-    if (rank == MASTER_NODE)
-      cout << " Deforming the volume grid." << endl;
-    grid_movement[val_iZone][val_iInst]->SetVolume_Deformation(geometry_container[val_iZone][val_iInst][MESH_0],
-                                                               config_container[val_iZone], true);
-    
-    /*--- Rotating ---*/
-    
-    /*--- Compute the new node locations for moving markers ---*/
-    
-    surface_movement[val_iZone]->Surface_Rotating(geometry_container[val_iZone][val_iInst][MESH_0],
-                                                  config_container[val_iZone], ExtIter, val_iZone);
-    /*--- Deform the volume grid around the new boundary locations ---*/
-    
-    if (rank == MASTER_NODE)
-      cout << " Deforming the volume grid." << endl;
-    grid_movement[val_iZone][val_iInst]->SetVolume_Deformation(geometry_container[val_iZone][val_iInst][MESH_0],
-                                                               config_container[val_iZone], true);
-    
-    /*--- Update the grid velocities on the fine mesh using finite
-           differencing based on node coordinates at previous times. ---*/
-    
-    if (!adjoint) {
-      if (rank == MASTER_NODE)
-        cout << " Computing grid velocities by finite differencing." << endl;
-      geometry_container[val_iZone][val_iInst][MESH_0]->SetGridVelocity(config_container[val_iZone], ExtIter);
-    }
-    
-    /*--- Update the multigrid structure after moving the finest grid,
-           including computing the grid velocities on the coarser levels. ---*/
-    
-    grid_movement[val_iZone][val_iInst]->UpdateMultiGrid(geometry_container[val_iZone][val_iInst], config_container[val_iZone]);
-    
-  }
-  
-  if (config_container[val_iZone]->GetSurface_Movement(AEROELASTIC) 
-      || config_container[val_iZone]->GetSurface_Movement(AEROELASTIC_RIGID_MOTION)){
-    
-    /*--- Apply rigid mesh transformation to entire grid first, if necessary ---*/
-    if (IntIter == 0) {
-      if (Kind_Grid_Movement == AEROELASTIC_RIGID_MOTION) {
-        
-        if (rank == MASTER_NODE) {
-          cout << endl << " Performing rigid mesh transformation." << endl;
-        }
-        
-        /*--- Move each node in the volume mesh using the specified type
-         of rigid mesh motion. These routines also compute analytic grid
-         velocities for the fine mesh. ---*/
-        
-        grid_movement[val_iZone][val_iInst]->Rigid_Translation(geometry_container[val_iZone][val_iInst][MESH_0],
-                                                               config_container[val_iZone], val_iZone, ExtIter);
-        grid_movement[val_iZone][val_iInst]->Rigid_Plunging(geometry_container[val_iZone][val_iInst][MESH_0],
-                                                            config_container[val_iZone], val_iZone, ExtIter);
-        grid_movement[val_iZone][val_iInst]->Rigid_Pitching(geometry_container[val_iZone][val_iInst][MESH_0],
-                                                            config_container[val_iZone], val_iZone, ExtIter);
-        grid_movement[val_iZone][val_iInst]->Rigid_Rotation(geometry_container[val_iZone][val_iInst][MESH_0],
-                                                            config_container[val_iZone], val_iZone, ExtIter);
-        
-        /*--- Update the multigrid structure after moving the finest grid,
-         including computing the grid velocities on the coarser levels. ---*/
-        
-        grid_movement[val_iZone][val_iInst]->UpdateMultiGrid(geometry_container[val_iZone][val_iInst], config_container[val_iZone]);
-      }
-      
-    }
-    
-    /*--- Use the if statement to move the grid only at selected dual time step iterations. ---*/
-    else if (IntIter % config_container[val_iZone]->GetAeroelasticIter() == 0) {
-      
-      if (rank == MASTER_NODE)
-        cout << endl << " Solving aeroelastic equations and updating surface positions." << endl;
-      
-      /*--- Solve the aeroelastic equations for the new node locations of the moving markers(surfaces) ---*/
-      
-      solver_container[val_iZone][val_iInst][MESH_0][FLOW_SOL]->Aeroelastic(surface_movement[val_iZone], geometry_container[val_iZone][val_iInst][MESH_0], config_container[val_iZone], ExtIter);
-      
-      /*--- Deform the volume grid around the new boundary locations ---*/
-      
-      if (rank == MASTER_NODE)
-        cout << " Deforming the volume grid due to the aeroelastic movement." << endl;
-      grid_movement[val_iZone][val_iInst]->SetVolume_Deformation(geometry_container[val_iZone][val_iInst][MESH_0],
-                                                                 config_container[val_iZone], true);
-      
-      /*--- Update the grid velocities on the fine mesh using finite
-       differencing based on node coordinates at previous times. ---*/
-      
-      if (rank == MASTER_NODE)
-        cout << " Computing grid velocities by finite differencing." << endl;
-      geometry_container[val_iZone][val_iInst][MESH_0]->SetGridVelocity(config_container[val_iZone], ExtIter);
-      
-      /*--- Update the multigrid structure after moving the finest grid,
-       including computing the grid velocities on the coarser levels. ---*/
-      
-      grid_movement[val_iZone][val_iInst]->UpdateMultiGrid(geometry_container[val_iZone][val_iInst], config_container[val_iZone]);
-    }
-  }
-=======
         }
 
       }
@@ -421,7 +273,6 @@
         grid_movement[val_iZone][val_iInst]->UpdateMultiGrid(geometry_container[val_iZone][val_iInst], config_container[val_iZone]);
       }
         }
->>>>>>> 62e6edb8
   if (config_container[val_iZone]->GetSurface_Movement(FLUID_STRUCTURE)){
       if (rank == MASTER_NODE && Screen_Output)
         cout << endl << "Deforming the grid for Fluid-Structure Interaction applications." << endl;
@@ -430,13 +281,8 @@
 
       if (rank == MASTER_NODE && Screen_Output)
         cout << "Deforming the volume grid." << endl;
-<<<<<<< HEAD
-      grid_movement[val_iZone][val_iInst]->SetVolume_Deformation_Elas(geometry_container[val_iZone][val_iInst][MESH_0],
-                                           config_container[val_iZone], true, Screen_Output, true);
-=======
       grid_movement[val_iZone][val_iInst]->SetVolume_Deformation(geometry_container[val_iZone][val_iInst][MESH_0],
                                            config_container[val_iZone], true, false);
->>>>>>> 62e6edb8
 
       nIterMesh = grid_movement[val_iZone][val_iInst]->Get_nIterMesh();
       stat_mesh = (nIterMesh == 0);
@@ -455,82 +301,39 @@
        including computing the grid velocities on the coarser levels. ---*/
 
       grid_movement[val_iZone][val_iInst]->UpdateMultiGrid(geometry_container[val_iZone][val_iInst], config_container[val_iZone]);
-<<<<<<< HEAD
-    
+
   }
   if (config_container[val_iZone]->GetSurface_Movement(FLUID_STRUCTURE_STATIC)){
-    
+
     if ((rank == MASTER_NODE) && (!discrete_adjoint) && Screen_Output)
-      cout << endl << "Deforming the grid for static Fluid-Structure Interaction applications." << endl;
-    
-    /*--- Deform the volume grid around the new boundary locations ---*/
-    
+        cout << endl << "Deforming the grid for static Fluid-Structure Interaction applications." << endl;
+
+      /*--- Deform the volume grid around the new boundary locations ---*/
+
     if ((rank == MASTER_NODE) && (!discrete_adjoint)&& Screen_Output)
-      cout << "Deforming the volume grid." << endl;
-    
-    grid_movement[val_iZone][val_iInst]->SetVolume_Deformation_Elas(geometry_container[val_iZone][val_iInst][MESH_0],
-                                                                    config_container[val_iZone], true, Screen_Output, false);
-    
+        cout << "Deforming the volume grid." << endl;
+
+      grid_movement[val_iZone][val_iInst]->SetVolume_Deformation(geometry_container[val_iZone][val_iInst][MESH_0],
+                                                                    config_container[val_iZone], true, false);
+
     if ((rank == MASTER_NODE) && (!discrete_adjoint)&& Screen_Output)
-      cout << "There is no grid velocity." << endl;
-    
-    /*--- Update the multigrid structure after moving the finest grid,
+        cout << "There is no grid velocity." << endl;
+
+      /*--- Update the multigrid structure after moving the finest grid,
        including computing the grid velocities on the coarser levels. ---*/
-    
-    grid_movement[val_iZone][val_iInst]->UpdateMultiGrid(geometry_container[val_iZone][val_iInst], config_container[val_iZone]);
-    
+
+      grid_movement[val_iZone][val_iInst]->UpdateMultiGrid(geometry_container[val_iZone][val_iInst], config_container[val_iZone]);
+
   }
   if (config_container[val_iZone]->GetSurface_Movement(EXTERNAL) || config_container[val_iZone]->GetSurface_Movement(EXTERNAL_ROTATION)){
     /*--- Apply rigid rotation to entire grid first, if necessary ---*/
-    
+
     if (Kind_Grid_Movement == EXTERNAL_ROTATION) {
       if (rank == MASTER_NODE)
         cout << " Updating node locations by rigid rotation." << endl;
       grid_movement[val_iZone][val_iInst]->Rigid_Rotation(geometry_container[val_iZone][val_iInst][MESH_0],
                                                           config_container[val_iZone], val_iZone, ExtIter);
     }
-    
-    /*--- Load new surface node locations from external files ---*/
-    
-    if (rank == MASTER_NODE)
-      cout << " Updating surface locations from file." << endl;
-    surface_movement[val_iZone]->SetExternal_Deformation(geometry_container[val_iZone][val_iInst][MESH_0],
-                                                         config_container[val_iZone], val_iZone, ExtIter);
-    
-=======
-
-  }
-  if (config_container[val_iZone]->GetSurface_Movement(FLUID_STRUCTURE_STATIC)){
-
-    if ((rank == MASTER_NODE) && (!discrete_adjoint) && Screen_Output)
-        cout << endl << "Deforming the grid for static Fluid-Structure Interaction applications." << endl;
-
-      /*--- Deform the volume grid around the new boundary locations ---*/
-
-    if ((rank == MASTER_NODE) && (!discrete_adjoint)&& Screen_Output)
-        cout << "Deforming the volume grid." << endl;
-
-      grid_movement[val_iZone][val_iInst]->SetVolume_Deformation(geometry_container[val_iZone][val_iInst][MESH_0],
-                                                                    config_container[val_iZone], true, false);
-
-    if ((rank == MASTER_NODE) && (!discrete_adjoint)&& Screen_Output)
-        cout << "There is no grid velocity." << endl;
-
-      /*--- Update the multigrid structure after moving the finest grid,
-       including computing the grid velocities on the coarser levels. ---*/
-
-      grid_movement[val_iZone][val_iInst]->UpdateMultiGrid(geometry_container[val_iZone][val_iInst], config_container[val_iZone]);
-
-  }
-  if (config_container[val_iZone]->GetSurface_Movement(EXTERNAL) || config_container[val_iZone]->GetSurface_Movement(EXTERNAL_ROTATION)){
-    /*--- Apply rigid rotation to entire grid first, if necessary ---*/
-
-    if (Kind_Grid_Movement == EXTERNAL_ROTATION) {
-      if (rank == MASTER_NODE)
-        cout << " Updating node locations by rigid rotation." << endl;
-      grid_movement[val_iZone][val_iInst]->Rigid_Rotation(geometry_container[val_iZone][val_iInst][MESH_0],
-                                                          config_container[val_iZone], val_iZone, ExtIter);
-    }
 
     /*--- Load new surface node locations from external files ---*/
     
@@ -539,7 +342,6 @@
     surface_movement[val_iZone]->SetExternal_Deformation(geometry_container[val_iZone][val_iInst][MESH_0],
                                                          config_container[val_iZone], val_iZone, ExtIter);
 
->>>>>>> 62e6edb8
     /*--- Deform the volume grid around the new boundary locations ---*/
     
     if (rank == MASTER_NODE)
@@ -554,27 +356,15 @@
       if (rank == MASTER_NODE)
         cout << " Computing grid velocities by finite differencing." << endl;
       geometry_container[val_iZone][val_iInst][MESH_0]->SetGridVelocity(config_container[val_iZone], ExtIter);
-<<<<<<< HEAD
-    }
-    
+  }
+
     /*--- Update the multigrid structure after moving the finest grid,
        including computing the grid velocities on the coarser levels. ---*/
     
     grid_movement[val_iZone][val_iInst]->UpdateMultiGrid(geometry_container[val_iZone][val_iInst], config_container[val_iZone]);
      
   }
- }
-=======
-  }
-
-    /*--- Update the multigrid structure after moving the finest grid,
-       including computing the grid velocities on the coarser levels. ---*/
-    
-    grid_movement[val_iZone][val_iInst]->UpdateMultiGrid(geometry_container[val_iZone][val_iInst], config_container[val_iZone]);
-     
-  }
-}
->>>>>>> 62e6edb8
+}
 
 void CIteration::Preprocess(COutput *output,
                             CIntegration ****integration_container,
@@ -1017,7 +807,6 @@
 
       /*--- Read the target pressure ---*/
 
-<<<<<<< HEAD
 //      if (config_container[val_iZone]->GetInvDesign_Cp() == YES)
 //        output->SetCp_InverseDesign(solver_container[val_iZone][val_iInst][MESH_0][FLOW_SOL],geometry_container[val_iZone][val_iInst][MESH_0], config_container[val_iZone], config_container[val_iZone]->GetExtIter());
 
@@ -1025,15 +814,6 @@
 
 //      if (config_container[val_iZone]->GetInvDesign_HeatFlux() == YES)
 //        output->SetHeatFlux_InverseDesign(solver_container[val_iZone][val_iInst][MESH_0][FLOW_SOL],geometry_container[val_iZone][val_iInst][MESH_0], config_container[val_iZone], config_container[val_iZone]->GetExtIter());
-=======
-      if (config_container[val_iZone]->GetInvDesign_Cp() == YES)
-        output->SetCp_InverseDesign(solver_container[val_iZone][val_iInst][MESH_0][FLOW_SOL],geometry_container[val_iZone][val_iInst][MESH_0], config_container[val_iZone], config_container[val_iZone]->GetExtIter());
-
-      /*--- Read the target heat flux ---*/
-
-      if (config_container[val_iZone]->GetInvDesign_HeatFlux() == YES)
-        output->SetHeatFlux_InverseDesign(solver_container[val_iZone][val_iInst][MESH_0][FLOW_SOL],geometry_container[val_iZone][val_iInst][MESH_0], config_container[val_iZone], config_container[val_iZone]->GetExtIter());
->>>>>>> 62e6edb8
 
     }
 
@@ -1398,11 +1178,7 @@
 
   /*--- Compute turboperformance for single-zone adjoint cases. ---*/
   if (config_container[val_iZone]->GetSinglezone_Driver() && config_container[val_iZone]->GetDiscrete_Adjoint())
-<<<<<<< HEAD
     output->GetLegacyOutput()->ComputeTurboPerformance(solver_container[val_iZone][val_iInst][MESH_0][FLOW_SOL], geometry_container[val_iZone][val_iInst][MESH_0], config_container[val_iZone]);
-=======
-    output->ComputeTurboPerformance(solver_container[val_iZone][val_iInst][MESH_0][FLOW_SOL], geometry_container[val_iZone][val_iInst][MESH_0], config_container[val_iZone]);
->>>>>>> 62e6edb8
 
 }
 
@@ -2402,7 +2178,6 @@
   int Direct_Iter;
   bool heat = config_container[val_iZone]->GetWeakly_Coupled_Heat();
 
-<<<<<<< HEAD
 //  /*--- Read the target pressure for inverse design. ---------------------------------------------*/
 //  if (config_container[val_iZone]->GetInvDesign_Cp() == YES)
 //    output->SetCp_InverseDesign(solver_container[val_iZone][val_iInst][MESH_0][FLOW_SOL], geometry_container[val_iZone][val_iInst][MESH_0], config_container[val_iZone], ExtIter);
@@ -2410,15 +2185,6 @@
 //  /*--- Read the target heat flux ----------------------------------------------------------------*/
 //  if (config_container[ZONE_0]->GetInvDesign_HeatFlux() == YES)
 //    output->SetHeatFlux_InverseDesign(solver_container[val_iZone][val_iInst][MESH_0][FLOW_SOL], geometry_container[val_iZone][val_iInst][MESH_0], config_container[val_iZone], ExtIter);
-=======
-  /*--- Read the target pressure for inverse design. ---------------------------------------------*/
-  if (config_container[val_iZone]->GetInvDesign_Cp() == YES)
-    output->SetCp_InverseDesign(solver_container[val_iZone][val_iInst][MESH_0][FLOW_SOL], geometry_container[val_iZone][val_iInst][MESH_0], config_container[val_iZone], ExtIter);
-
-  /*--- Read the target heat flux ----------------------------------------------------------------*/
-  if (config_container[ZONE_0]->GetInvDesign_HeatFlux() == YES)
-    output->SetHeatFlux_InverseDesign(solver_container[val_iZone][val_iInst][MESH_0][FLOW_SOL], geometry_container[val_iZone][val_iInst][MESH_0], config_container[val_iZone], ExtIter);
->>>>>>> 62e6edb8
 
   /*--- For the unsteady adjoint, load direct solutions from restart files. ---*/
 
@@ -2796,9 +2562,6 @@
 
 }
 
-<<<<<<< HEAD
-void CDiscAdjFluidIteration::SetDependencies(CSolver *****solver_container, CGeometry ****geometry_container, CNumerics ******numerics_container, CConfig **config_container, unsigned short iZone, unsigned short iInst, unsigned short kind_recording){
-=======
 void CDiscAdjFluidIteration::SetDependencies(CSolver *****solver_container,
                                              CGeometry ****geometry_container,
                                              CNumerics ******numerics_container,
@@ -2806,7 +2569,6 @@
                                              unsigned short iZone,
                                              unsigned short iInst,
                                              unsigned short kind_recording){
->>>>>>> 62e6edb8
 
   bool frozen_visc = config_container[iZone]->GetFrozen_Visc_Disc();
   bool heat = config_container[iZone]->GetWeakly_Coupled_Heat();
@@ -2944,16 +2706,12 @@
   /*--- This needs to be generalized when the new output structure comes ---*/
   output_history = (steady && !(multizone && (config_container[val_iZone]->GetnInner_Iter()==1)));
 
-<<<<<<< HEAD
   if (output_history) output->SetHistory_Output(geometry_container[ZONE_0][INST_0][MESH_0], 
                                                 solver_container[ZONE_0][INST_0][MESH_0], 
                                                 config_container[ZONE_0], 
                                                 config_container[ZONE_0]->GetTimeIter(),
                                                 config_container[ZONE_0]->GetOuterIter(), 
                                                 config_container[ZONE_0]->GetInnerIter());
-=======
-  if (output_history) output->SetConvHistory_Body(NULL, geometry_container, solver_container, config_container, integration_container, false, UsedTime, val_iZone, INST_0);
->>>>>>> 62e6edb8
 
   return StopCalc;
 
@@ -3138,10 +2896,6 @@
 
   bool dynamic = (config_container[val_iZone]->GetDynamic_Analysis() == DYNAMIC);
 
-<<<<<<< HEAD
-=======
-  unsigned long nIntIter = config_container[val_iZone]->GetnIter();
->>>>>>> 62e6edb8
   unsigned long IntIter  = config_container[val_iZone]->GetIntIter();
 
   /*--- Extract the adjoints of the conservative input variables and store them for the next iteration ---*/
@@ -3157,13 +2911,7 @@
   integration_container[val_iZone][val_iInst][ADJFEA_SOL]->Convergence_Monitoring(geometry_container[val_iZone][val_iInst][MESH_0],config_container[val_iZone],
                                                                                   IntIter,log10(solver_container[val_iZone][val_iInst][MESH_0][ADJFLOW_SOL]->GetRes_RMS(0)), MESH_0);
 
-<<<<<<< HEAD
-=======
-  /*--- Write the convergence history (only screen output) ---*/
->>>>>>> 62e6edb8
-
-  if(IntIter != nIntIter-1)
-    output->SetConvHistory_Body(NULL, geometry_container, solver_container, config_container, integration_container, true, 0.0, val_iZone, val_iInst);
+
 
   if (dynamic){
     integration_container[val_iZone][val_iInst][ADJFEA_SOL]->SetConvergence(false);
