--- conflicted
+++ resolved
@@ -449,15 +449,13 @@
 		count_T++;
 	  }while(error >toll && count_T < ITMAX);
 
-<<<<<<< HEAD
 	T= T_new;
 
 	HeatCapacity->Set_Cv0 (T);
 	Cv = HeatCapacity->Get_Cv0 ();
 
 	v = exp((s - Cv*log(T)) / Gas_Constant)+ b;
-=======
->>>>>>> 0da17aea
+
 	rho = 1/v;
 
 	StaticEnergy = T*Cv - a*rho;
