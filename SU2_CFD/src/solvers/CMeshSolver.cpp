/*!
 * \file CMeshSolver.cpp
 * \brief Main subroutines to solve moving meshes using a pseudo-linear elastic approach.
 * \author Ruben Sanchez
 * \version 7.1.0 "Blackbird"
 *
 * SU2 Project Website: https://su2code.github.io
 *
 * The SU2 Project is maintained by the SU2 Foundation
 * (http://su2foundation.org)
 *
 * Copyright 2012-2020, SU2 Contributors (cf. AUTHORS.md)
 *
 * SU2 is free software; you can redistribute it and/or
 * modify it under the terms of the GNU Lesser General Public
 * License as published by the Free Software Foundation; either
 * version 2.1 of the License, or (at your option) any later version.
 *
 * SU2 is distributed in the hope that it will be useful,
 * but WITHOUT ANY WARRANTY; without even the implied warranty of
 * MERCHANTABILITY or FITNESS FOR A PARTICULAR PURPOSE. See the GNU
 * Lesser General Public License for more details.
 *
 * You should have received a copy of the GNU Lesser General Public
 * License along with SU2. If not, see <http://www.gnu.org/licenses/>.
 */

#include "../../../Common/include/adt/CADTPointsOnlyClass.hpp"
#include "../../../Common/include/parallelization/omp_structure.hpp"
#include "../../include/solvers/CMeshSolver.hpp"
#include "../../../Common/include/toolboxes/geometry_toolbox.hpp"

using namespace GeometryToolbox;


CMeshSolver::CMeshSolver(CGeometry *geometry, CConfig *config) : CFEASolver(true) {

  /*--- Initialize some booleans that determine the kind of problem at hand. ---*/

  time_domain = config->GetTime_Domain();
  multizone = config->GetMultizone_Problem();

  /*--- Determine if the stiffness per-element is set ---*/
  switch (config->GetDeform_Stiffness_Type()) {
  case INVERSE_VOLUME:
  case SOLID_WALL_DISTANCE:
    stiffness_set = false;
    break;
  case CONSTANT_STIFFNESS:
    stiffness_set = true;
    break;
  }

  /*--- Initialize the number of spatial dimensions, length of the state
   vector (same as spatial dimensions for grid deformation), and grid nodes. ---*/

  unsigned short iDim;
  unsigned long iPoint, iElem;

  nDim         = geometry->GetnDim();
  nVar         = geometry->GetnDim();
  nPoint       = geometry->GetnPoint();
  nPointDomain = geometry->GetnPointDomain();
  nElement     = geometry->GetnElem();

  MinVolume_Ref = 0.0;
  MinVolume_Curr = 0.0;

  MaxVolume_Ref = 0.0;
  MaxVolume_Curr = 0.0;

  /*--- Initialize the node structure ---*/

  nodes = new CMeshBoundVariable(nPoint, nDim, config);
  SetBaseClassPointerToNodes();

  /*--- Set which points are vertices and allocate boundary data. ---*/

  for (iPoint = 0; iPoint < nPoint; iPoint++) {

    for (iDim = 0; iDim < nDim; ++iDim)
      nodes->SetMesh_Coord(iPoint, iDim, geometry->nodes->GetCoord(iPoint, iDim));

    for (unsigned short iMarker = 0; iMarker < config->GetnMarker_All(); iMarker++) {
      long iVertex = geometry->nodes->GetVertex(iPoint, iMarker);
      if (iVertex >= 0) {
        nodes->Set_isVertex(iPoint,true);
        break;
      }
    }
  }
  static_cast<CMeshBoundVariable*>(nodes)->AllocateBoundaryVariables(config);

  /*--- Initialize the element structure ---*/

  element.resize(nElement);

  /*--- Initialize matrix, solution, and r.h.s. structures for the linear solver. ---*/

  if (rank == MASTER_NODE) cout << "Initialize Jacobian structure (Mesh Deformation)." << endl;

  LinSysSol.Initialize(nPoint, nPointDomain, nVar, 0.0);
  LinSysRes.Initialize(nPoint, nPointDomain, nVar, 0.0);
  Jacobian.Initialize(nPoint, nPointDomain, nVar, nVar, false, geometry, config);
  System.SetToleranceType(LinearToleranceType::ABSOLUTE);

  /*--- Initialize structures for hybrid-parallel mode. ---*/

  HybridParallelInitialization(geometry);

  /*--- Element container structure. ---*/

  if (nDim == 2) {
    for(int thread = 0; thread < omp_get_max_threads(); ++thread) {

      const int offset = thread*MAX_FE_KINDS;
      element_container[FEA_TERM][EL_TRIA+offset] = new CTRIA1();
      element_container[FEA_TERM][EL_QUAD+offset] = new CQUAD4();
    }
  }
  else {
    for(int thread = 0; thread < omp_get_max_threads(); ++thread) {

      const int offset = thread*MAX_FE_KINDS;
      element_container[FEA_TERM][EL_TETRA+offset] = new CTETRA1();
      element_container[FEA_TERM][EL_HEXA +offset] = new CHEXA8 ();
      element_container[FEA_TERM][EL_PYRAM+offset] = new CPYRAM5();
      element_container[FEA_TERM][EL_PRISM+offset] = new CPRISM6();
    }
  }

  unsigned short iVar;

  /*--- Initialize the BGS residuals in multizone problems. ---*/
  if (config->GetMultizone_Residual()){

    Residual_BGS      = new su2double[nVar]();
    Residual_Max_BGS  = new su2double[nVar]();

    /*--- Define some structures for locating max residuals ---*/

    Point_Max_BGS       = new unsigned long[nVar]();
    Point_Max_Coord_BGS = new su2double*[nVar];
    for (iVar = 0; iVar < nVar; iVar++) {
      Point_Max_Coord_BGS[iVar] = new su2double[nDim]();
    }
  }


  /*--- Allocate element properties - only the index, to allow further integration with CFEASolver on a later stage ---*/
  element_properties = new CProperty*[nElement];
  for (iElem = 0; iElem < nElement; iElem++){
    element_properties[iElem] = new CProperty(iElem);
  }

  /*--- Compute the element volumes using the reference coordinates ---*/
  SU2_OMP_PARALLEL {
    SetMinMaxVolume(geometry, config, false);
  }

  /*--- Compute the wall distance using the reference coordinates ---*/
  SetWallDistance(geometry, config);

  if (size != SINGLE_NODE) {
    vector<unsigned short> essentialMarkers;
    /*--- Markers types covered in SetBoundaryDisplacements. ---*/
    for (unsigned short iMarker = 0; iMarker < config->GetnMarker_All(); iMarker++) {
      if (((config->GetMarker_All_KindBC(iMarker) != SEND_RECEIVE) &&
           (config->GetMarker_All_KindBC(iMarker) != PERIODIC_BOUNDARY)) ||
           (config->GetMarker_All_Deform_Mesh(iMarker) == YES) ||
           (config->GetMarker_All_Moving(iMarker) == YES)) {
        essentialMarkers.push_back(iMarker);
      }
    }
    Set_VertexEliminationSchedule(geometry, essentialMarkers);
  }
}

void CMeshSolver::SetMinMaxVolume(CGeometry *geometry, CConfig *config, bool updated) {

  /*--- This routine is for post processing, it does not need to be recorded. ---*/
  const bool wasActive = AD::BeginPassive();

  /*--- Initialize shared reduction variables. ---*/
  SU2_OMP_BARRIER
  SU2_OMP_MASTER {
    MaxVolume = -1E22; MinVolume = 1E22;
    ElemCounter = 0;
  }

  /*--- Local min/max, final reduction outside loop. ---*/
  su2double maxVol = -1E22, minVol = 1E22;
  unsigned long elCount = 0;

  /*--- Loop over the elements in the domain. ---*/

  SU2_OMP_FOR_DYN(omp_chunk_size)
  for (unsigned long iElem = 0; iElem < nElement; iElem++) {

    int thread = omp_get_thread_num();

    int EL_KIND;
    unsigned short iNode, nNodes, iDim;

    GetElemKindAndNumNodes(geometry->elem[iElem]->GetVTK_Type(), EL_KIND, nNodes);

    CElement* fea_elem = element_container[FEA_TERM][EL_KIND + thread*MAX_FE_KINDS];

    /*--- For the number of nodes, we get the coordinates from
     *    the connectivity matrix and the geometry structure. ---*/

    for (iNode = 0; iNode < nNodes; iNode++) {

      auto indexNode = geometry->elem[iElem]->GetNode(iNode);

      /*--- Compute the volume with the reference or current coordinates. ---*/
      for (iDim = 0; iDim < nDim; iDim++) {
        su2double val_Coord = nodes->GetMesh_Coord(indexNode,iDim);
        if (updated)
          val_Coord += nodes->GetSolution(indexNode,iDim);

        fea_elem->SetRef_Coord(iNode, iDim, val_Coord);
      }
    }

    /*--- Compute the volume of the element (or the area in 2D cases ). ---*/

    su2double ElemVolume;
    if (nDim == 2) ElemVolume = fea_elem->ComputeArea();
    else           ElemVolume = fea_elem->ComputeVolume();

    maxVol = max(maxVol, ElemVolume);
    minVol = min(minVol, ElemVolume);

    if (updated) element[iElem].SetCurr_Volume(ElemVolume);
    else element[iElem].SetRef_Volume(ElemVolume);

    /*--- Count distorted elements. ---*/
    if (ElemVolume <= 0.0) elCount++;
  }
  SU2_OMP_CRITICAL
  {
    MaxVolume = max(MaxVolume, maxVol);
    MinVolume = min(MinVolume, minVol);
    ElemCounter += elCount;
  }
  SU2_OMP_BARRIER

  SU2_OMP_MASTER
  {
    elCount = ElemCounter; maxVol = MaxVolume; minVol = MinVolume;
    SU2_MPI::Allreduce(&elCount, &ElemCounter, 1, MPI_UNSIGNED_LONG, MPI_SUM, MPI_COMM_WORLD);
    SU2_MPI::Allreduce(&maxVol, &MaxVolume, 1, MPI_DOUBLE, MPI_MAX, MPI_COMM_WORLD);
    SU2_MPI::Allreduce(&minVol, &MinVolume, 1, MPI_DOUBLE, MPI_MIN, MPI_COMM_WORLD);
  }
  SU2_OMP_BARRIER

  /*--- Volume from 0 to 1 ---*/

  SU2_OMP_FOR_STAT(omp_chunk_size)
  for (unsigned long iElem = 0; iElem < nElement; iElem++) {
    if (updated) {
      su2double ElemVolume = element[iElem].GetCurr_Volume()/MaxVolume;
      element[iElem].SetCurr_Volume(ElemVolume);
    }
    else {
      su2double ElemVolume = element[iElem].GetRef_Volume()/MaxVolume;
      element[iElem].SetRef_Volume(ElemVolume);
    }
  }

  /*--- Store the maximum and minimum volume. ---*/
  SU2_OMP_MASTER {
  if (updated) {
    MaxVolume_Curr = MaxVolume;
    MinVolume_Curr = MinVolume;
  }
  else {
    MaxVolume_Ref = MaxVolume;
    MinVolume_Ref = MinVolume;
  }

  if ((ElemCounter != 0) && (rank == MASTER_NODE))
    cout <<"There are " << ElemCounter << " elements with negative volume.\n" << endl;

  } SU2_OMP_BARRIER

  AD::EndPassive(wasActive);
}

void CMeshSolver::SetWallDistance(CGeometry *geometry, CConfig *config) {

  /*--- Initialize min and max distance ---*/

  MaxDistance = -1E22; MinDistance = 1E22;

  /*--- Compute the total number of nodes on no-slip boundaries ---*/

  unsigned long nVertex_SolidWall = 0;
  for(auto iMarker=0u; iMarker<config->GetnMarker_All(); ++iMarker) {
    if(config->GetSolid_Wall(iMarker)) {
      nVertex_SolidWall += geometry->GetnVertex(iMarker);
    }
  }

  /*--- Allocate the vectors to hold boundary node coordinates
   and its local ID. ---*/

  vector<su2double>     Coord_bound(nDim*nVertex_SolidWall);
  vector<unsigned long> PointIDs(nVertex_SolidWall);

  /*--- Retrieve and store the coordinates of the no-slip boundary nodes
   and their local point IDs. ---*/


  for (unsigned long iMarker=0, ii=0, jj=0; iMarker<config->GetnMarker_All(); ++iMarker) {

    if (!config->GetSolid_Wall(iMarker)) continue;

    for (auto iVertex=0u; iVertex<geometry->GetnVertex(iMarker); ++iVertex) {
      auto iPoint = geometry->vertex[iMarker][iVertex]->GetNode();
      PointIDs[jj++] = iPoint;
      for (auto iDim=0u; iDim<nDim; ++iDim){
        Coord_bound[ii++] = nodes->GetMesh_Coord(iPoint,iDim);
      }
    }
  }

  /*--- Build the ADT of the boundary nodes. ---*/

  CADTPointsOnlyClass WallADT(nDim, nVertex_SolidWall, Coord_bound.data(),
                              PointIDs.data(), true);

  SU2_OMP_PARALLEL
  {
  /*--- Loop over all interior mesh nodes and compute the distances to each
   of the no-slip boundary nodes. Store the minimum distance to the wall
   for each interior mesh node. ---*/

  if( WallADT.IsEmpty() ) {

    /*--- No solid wall boundary nodes in the entire mesh. Set the
     wall distance to MaxDistance so we get stiffness of 1. ---*/

    SU2_OMP_FOR_STAT(omp_chunk_size)
    for (auto iPoint = 0ul; iPoint < nPoint; ++iPoint) {
      nodes->SetWallDistance(iPoint, MaxDistance);
    }
  }
  else {
    su2double MaxDistance_Local = -1E22, MinDistance_Local = 1E22;

    /*--- Solid wall boundary nodes are present. Compute the wall
     distance for all nodes. ---*/
    SU2_OMP_FOR_DYN(omp_chunk_size)
    for(auto iPoint = 0ul; iPoint < nPoint; ++iPoint) {
      su2double dist;
      unsigned long pointID;
      int rankID;
      WallADT.DetermineNearestNode(nodes->GetMesh_Coord(iPoint), dist,
                                   pointID, rankID);
      nodes->SetWallDistance(iPoint,dist);

      MaxDistance_Local = max(MaxDistance_Local, dist);

      /*--- To discard points on the surface we use > EPS ---*/

      if (dist > EPS)  MinDistance_Local = min(MinDistance_Local, dist);

    }
    SU2_OMP_CRITICAL
    {
      MaxDistance = max(MaxDistance, MaxDistance_Local);
      MinDistance = min(MinDistance, MinDistance_Local);
    }
    SU2_OMP_BARRIER

    SU2_OMP_MASTER
    {
      MaxDistance_Local = MaxDistance;
      MinDistance_Local = MinDistance;
      SU2_MPI::Allreduce(&MaxDistance_Local, &MaxDistance, 1, MPI_DOUBLE, MPI_MAX, MPI_COMM_WORLD);
      SU2_MPI::Allreduce(&MinDistance_Local, &MinDistance, 1, MPI_DOUBLE, MPI_MIN, MPI_COMM_WORLD);
    }
    SU2_OMP_BARRIER
  }

  /*--- Normalize distance from 0 to 1 ---*/
  SU2_OMP_FOR_STAT(omp_chunk_size)
  for (auto iPoint = 0ul; iPoint < nPoint; ++iPoint) {
    su2double nodeDist = nodes->GetWallDistance(iPoint)/MaxDistance;
    nodes->SetWallDistance(iPoint,nodeDist);
  }

  /*--- Compute the element distances ---*/
  SU2_OMP_FOR_STAT(omp_chunk_size)
  for (auto iElem = 0ul; iElem < nElement; iElem++) {

    int EL_KIND;
    unsigned short nNodes = 0;
    GetElemKindAndNumNodes(geometry->elem[iElem]->GetVTK_Type(), EL_KIND, nNodes);

    /*--- Average the distance of the nodes in the element ---*/

    su2double ElemDist = 0.0;
    for (auto iNode = 0u; iNode < nNodes; iNode++) {
      auto iPoint = geometry->elem[iElem]->GetNode(iNode);
      ElemDist += nodes->GetWallDistance(iPoint);
    }
    ElemDist = ElemDist/su2double(nNodes);

    element[iElem].SetWallDistance(ElemDist);
  }

  } // end SU2_OMP_PARALLEL
}

void CMeshSolver::SetMesh_Stiffness(CGeometry **geometry, CNumerics **numerics, CConfig *config){

  if (stiffness_set) return;

  /*--- Use the config option as an upper bound on elasticity modulus.
   *    For RANS meshes the range of element volume or wall distance is
   *    very large and leads to an ill-conditioned stiffness matrix.
   *    Absolute values of elasticity modulus are not important for
   *    mesh deformation, since linear elasticity is used and all
   *    boundary conditions are essential (Dirichlet). ---*/
  const su2double maxE = config->GetDeform_ElasticityMod();

  /*--- All threads must execute the entire loop (no worksharing),
   *    each sets the stiffnesses for its numerics instance. ---*/
  SU2_OMP_PARALLEL
  {
  CNumerics* myNumerics = numerics[FEA_TERM + omp_get_thread_num()*MAX_TERMS];

  switch (config->GetDeform_Stiffness_Type()) {

    /*--- Stiffness inverse of the volume of the element. ---*/
    case INVERSE_VOLUME:
      for (unsigned long iElem = 0; iElem < nElement; iElem++) {
        su2double E = 1.0 / element[iElem].GetRef_Volume();
        myNumerics->SetMeshElasticProperties(iElem, min(E,maxE));
      }
    break;

    /*--- Stiffness inverse of the distance of the element to the closest wall. ---*/
    case SOLID_WALL_DISTANCE: {
      const su2double offset = config->GetDeform_StiffLayerSize();
      if (fabs(offset) > 0.0) {
        /*--- With prescribed layer of maximum stiffness (reaches max and holds). ---*/
        su2double d0 = offset / MaxDistance;
        su2double dmin = 1.0 / maxE;
        su2double scale = 1.0 / (1.0 - d0);
        for (unsigned long iElem = 0; iElem < nElement; iElem++) {
          su2double E = 1.0 / max(dmin, (element[iElem].GetWallDistance() - d0)*scale);
          myNumerics->SetMeshElasticProperties(iElem, E);
        }
      } else {
        /*--- Without prescribed layer of maximum stiffness (may not reach max). ---*/
        for (unsigned long iElem = 0; iElem < nElement; iElem++) {
          su2double E = 1.0 / element[iElem].GetWallDistance();
          myNumerics->SetMeshElasticProperties(iElem, min(E,maxE));
        }
      }
    }
    break;
  }
  }
  stiffness_set = true;

}

void CMeshSolver::DeformMesh(CGeometry **geometry, CNumerics **numerics, CConfig *config){

  if (multizone) nodes->Set_BGSSolution_k();

  /*--- Capture a few MPI dependencies for AD. ---*/
  geometry[MESH_0]->InitiateComms(geometry[MESH_0], config, COORDINATES);
  geometry[MESH_0]->CompleteComms(geometry[MESH_0], config, COORDINATES);

  InitiateComms(geometry[MESH_0], config, SOLUTION);
  CompleteComms(geometry[MESH_0], config, SOLUTION);

  InitiateComms(geometry[MESH_0], config, MESH_DISPLACEMENTS);
  CompleteComms(geometry[MESH_0], config, MESH_DISPLACEMENTS);

  /*--- Compute the stiffness matrix, no point recording because we clear the residual. ---*/

  const bool wasActive = AD::BeginPassive();

  Compute_StiffMatrix(geometry[MESH_0], numerics, config);

  AD::EndPassive(wasActive);

  /*--- Clear residual (loses AD info), we do not want an incremental solution. ---*/
  SU2_OMP_PARALLEL {
    LinSysRes.SetValZero();
  }

  /*--- Impose boundary conditions (all of them are ESSENTIAL BC's - displacements). ---*/
  SetBoundaryDisplacements(geometry[MESH_0], numerics[FEA_TERM], config, false);

  /*--- Solve the linear system. ---*/
  Solve_System(geometry[MESH_0], config);

  SU2_OMP_PARALLEL {

  /*--- Update the grid coordinates and cell volumes using the solution
     of the linear system (usol contains the x, y, z displacements). ---*/
  UpdateGridCoord(geometry[MESH_0], config);

  /*--- Update the dual grid. ---*/
  UpdateDualGrid(geometry[MESH_0], config);

  /*--- The Grid Velocity is only computed if the problem is time domain ---*/
  if (time_domain) {
    if (config->GetFSI_Simulation()) ComputeGridVelocity_FromBoundary(geometry, numerics, config);
    else ComputeGridVelocity(geometry[MESH_0], config);
  }

  /*--- Update the multigrid structure. ---*/
  UpdateMultiGrid(geometry, config);

  /*--- Check for failed deformation (negative volumes). ---*/
  SetMinMaxVolume(geometry[MESH_0], config, true);

  } // end parallel

}

void CMeshSolver::UpdateGridCoord(CGeometry *geometry, CConfig *config){

  /*--- Update the grid coordinates using the solution of the linear system ---*/

  /*--- LinSysSol contains the absolute x, y, z displacements. ---*/
  SU2_OMP_FOR_STAT(omp_chunk_size)
  for (unsigned long iPoint = 0; iPoint < nPointDomain; iPoint++){
    for (unsigned short iDim = 0; iDim < nDim; iDim++) {
      /*--- Retrieve the displacement from the solution of the linear system ---*/
      su2double val_disp = LinSysSol(iPoint, iDim);
      /*--- Store the displacement of the mesh node ---*/
      nodes->SetSolution(iPoint, iDim, val_disp);
      /*--- Compute the current coordinate as Mesh_Coord + Displacement ---*/
      su2double val_coord = nodes->GetMesh_Coord(iPoint,iDim) + val_disp;
      /*--- Update the geometry container ---*/
      geometry->nodes->SetCoord(iPoint, iDim, val_coord);
    }
  }

  /*--- Communicate the updated displacements and mesh coordinates. ---*/
  geometry->InitiateComms(geometry, config, COORDINATES);
  geometry->CompleteComms(geometry, config, COORDINATES);

  InitiateComms(geometry, config, SOLUTION);
  CompleteComms(geometry, config, SOLUTION);

}

void CMeshSolver::UpdateDualGrid(CGeometry *geometry, CConfig *config){

  /*--- After moving all nodes, update the dual mesh. Recompute the edges and
   dual mesh control volumes in the domain and on the boundaries. ---*/

  geometry->SetControlVolume(config, UPDATE);
  geometry->SetBoundControlVolume(config, UPDATE);
  geometry->SetMaxLength(config);

}

void CMeshSolver::ComputeGridVelocity_FromBoundary(CGeometry **geometry, CNumerics **numerics, CConfig *config){

  /*--- Compute the stiffness matrix, no point recording because we clear the residual. ---*/

  const bool wasActive = AD::BeginPassive();

  Compute_StiffMatrix(geometry[MESH_0], numerics, config);

  AD::EndPassive(wasActive);

  /*--- Clear residual (loses AD info), we do not want an incremental solution. ---*/
  SU2_OMP_PARALLEL {
    LinSysRes.SetValZero();
    LinSysSol.SetValZero();
  }

<<<<<<< HEAD
  /*--- Impose boundary conditions including bouundary velocity ---*/
  SetBoundaryVelocities(geometry[MESH_0], numerics[FEA_TERM], config);

  /*--- Solve the linear system. ---*/
  Solve_System(geometry[MESH_0], config);
  for (unsigned long iPoint = 0; iPoint < nPointDomain; iPoint++) {
=======
  /*--- Impose boundary conditions including boundary velocity ---*/
  SetBoundaryDisplacements(geometry[MESH_0], numerics[FEA_TERM], config, true);

  /*--- Solve the linear system. ---*/
  Solve_System(geometry[MESH_0], config);
  for (unsigned long iPoint = 0; iPoint < nPoint; iPoint++) {
>>>>>>> 46c6fb90
    for (unsigned short iDim = 0; iDim < nDim; iDim++) {
      su2double val_vel = LinSysSol(iPoint, iDim);

      /*--- Non-dimensionalize velocity ---*/
      val_vel = val_vel/config->GetVelocity_Ref();

      geometry[MESH_0]->nodes->SetGridVel(iPoint, iDim, val_vel);
    }
  }
<<<<<<< HEAD

  /*--- The velocity was computed for nPointDomain, now we communicate it. ---*/
  geometry[MESH_0]->InitiateComms(geometry[MESH_0], config, GRID_VELOCITY);
  geometry[MESH_0]->CompleteComms(geometry[MESH_0], config, GRID_VELOCITY);
=======
>>>>>>> 46c6fb90
}

void CMeshSolver::ComputeGridVelocity(CGeometry *geometry, CConfig *config){

  /*--- Compute the velocity of each node in the domain of the current rank
   (halo nodes are not computed as the grid velocity is later communicated). ---*/

  SU2_OMP_FOR_STAT(omp_chunk_size)
  for (unsigned long iPoint = 0; iPoint < nPointDomain; iPoint++) {

    /*--- Coordinates of the current point at n+1, n, & n-1 time levels. ---*/

    const su2double* Disp_nM1 = nodes->GetSolution_time_n1(iPoint);
    const su2double* Disp_n   = nodes->GetSolution_time_n(iPoint);
    const su2double* Disp_nP1 = nodes->GetSolution(iPoint);

    /*--- Unsteady time step ---*/

    su2double TimeStep = config->GetDelta_UnstTimeND();

    /*--- Compute mesh velocity with 1st or 2nd-order approximation. ---*/

    for (unsigned short iDim = 0; iDim < nDim; iDim++) {

      su2double GridVel = 0.0;

      if (config->GetTime_Marching() == DT_STEPPING_1ST)
        GridVel = ( Disp_nP1[iDim] - Disp_n[iDim] ) / TimeStep;
      if (config->GetTime_Marching() == DT_STEPPING_2ND)
        GridVel = ( 3.0*Disp_nP1[iDim] - 4.0*Disp_n[iDim] +
                    1.0*Disp_nM1[iDim] ) / (2.0*TimeStep);

      /*--- Store grid velocity for this point ---*/

      geometry->nodes->SetGridVel(iPoint, iDim, GridVel);

    }
  }

  /*--- The velocity was computed for nPointDomain, now we communicate it. ---*/
  geometry->InitiateComms(geometry, config, GRID_VELOCITY);
  geometry->CompleteComms(geometry, config, GRID_VELOCITY);

}

void CMeshSolver::UpdateMultiGrid(CGeometry **geometry, CConfig *config) const{

  /*--- Update the multigrid structure after moving the finest grid,
   including computing the grid velocities on the coarser levels
   when the problem is solved in unsteady conditions. ---*/

  for (auto iMGlevel = 1u; iMGlevel <= config->GetnMGLevels(); iMGlevel++) {
    const auto iMGfine = iMGlevel-1;
    geometry[iMGlevel]->SetControlVolume(config, geometry[iMGfine], UPDATE);
    geometry[iMGlevel]->SetBoundControlVolume(config, geometry[iMGfine],UPDATE);
    geometry[iMGlevel]->SetCoord(geometry[iMGfine]);
    if (time_domain)
      geometry[iMGlevel]->SetRestricted_GridVelocity(geometry[iMGfine], config);
  }

}

void CMeshSolver::SetBoundaryDisplacements(CGeometry *geometry, CNumerics *numerics, CConfig *config, bool velocity_transfer){

  /* Surface motions are not applied during discrete adjoint runs as the corresponding
   * boundary displacements are computed when loading the primal solution, and it
   * would be complex to account for the incremental nature of these motions.
   * The derivatives are still correct since the motion does not depend on the solution,
   * but this means that (for now) we cannot get derivatives w.r.t. motion parameters. */

  if (config->GetSurface_Movement(DEFORMING) && !config->GetDiscrete_Adjoint()) {
    if (rank == MASTER_NODE)
      cout << endl << " Updating surface positions." << endl;

    Surface_Translating(geometry, config, config->GetTimeIter());
    Surface_Plunging(geometry, config, config->GetTimeIter());
    Surface_Pitching(geometry, config, config->GetTimeIter());
    Surface_Rotating(geometry, config, config->GetTimeIter());
  }

  unsigned short iMarker;

  /*--- Impose zero displacements of all non-moving surfaces that are not MARKER_DEFORM_SYM_PLANE. ---*/
  for (iMarker = 0; iMarker < config->GetnMarker_All(); iMarker++) {
    if ((config->GetMarker_All_Deform_Mesh(iMarker) == NO) &&
        (config->GetMarker_All_Deform_Mesh_Sym_Plane(iMarker) == NO) &&
        (config->GetMarker_All_Moving(iMarker) == NO) &&
        (config->GetMarker_All_KindBC(iMarker) != INTERNAL_BOUNDARY) &&
        (config->GetMarker_All_KindBC(iMarker) != SEND_RECEIVE)) {

      BC_Clamped(geometry, numerics, config, iMarker);
    }
  }

  /*--- Impose displacement boundary conditions and symmetry. ---*/
  for (iMarker = 0; iMarker < config->GetnMarker_All(); iMarker++) {
    if ((config->GetMarker_All_Deform_Mesh(iMarker) == YES) ||
        (config->GetMarker_All_Moving(iMarker) == YES)) {

      if (!velocity_transfer) BC_Deforming(geometry, numerics, config, iMarker);
      else BC_Velocity(geometry, numerics, config, iMarker);
    }
    else if (config->GetMarker_All_Deform_Mesh_Sym_Plane(iMarker) == YES) {

      BC_Sym_Plane(geometry, numerics, config, iMarker);
    }
  }

  /*--- Clamp far away nodes according to deform limit. ---*/
  if ((config->GetDeform_Stiffness_Type() == SOLID_WALL_DISTANCE) &&
      (config->GetDeform_Limit() < MaxDistance)) {

    const su2double limit = config->GetDeform_Limit() / MaxDistance;

    for (auto iPoint = 0ul; iPoint < nPoint; ++iPoint) {
      if (nodes->GetWallDistance(iPoint) <= limit) continue;

      su2double zeros[MAXNVAR] = {0.0};
      nodes->SetSolution(iPoint, zeros);
      LinSysSol.SetBlock(iPoint, zeros);
      Jacobian.EnforceSolutionAtNode(iPoint, zeros, LinSysRes);
    }
  }

  /*--- Clamp nodes outside of a given area. ---*/
  if (config->GetHold_GridFixed()) {

    auto MinCoordValues = config->GetHold_GridFixed_Coord();
    auto MaxCoordValues = &config->GetHold_GridFixed_Coord()[3];

    for (auto iPoint = 0ul; iPoint < geometry->GetnPoint(); iPoint++) {
      auto Coord = geometry->nodes->GetCoord(iPoint);
      for (auto iDim = 0; iDim < nDim; iDim++) {
        if ((Coord[iDim] < MinCoordValues[iDim]) || (Coord[iDim] > MaxCoordValues[iDim])) {
          su2double zeros[MAXNVAR] = {0.0};
          nodes->SetSolution(iPoint, zeros);
          LinSysSol.SetBlock(iPoint, zeros);
          Jacobian.EnforceSolutionAtNode(iPoint, zeros, LinSysRes);
          break;
        }
      }
    }
  }

}

void CMeshSolver::SetBoundaryVelocities(CGeometry *geometry, CNumerics *numerics, CConfig *config){

  unsigned short iMarker;

  /*--- Impose zero displacements of all non-moving surfaces (also at nodes in multiple moving/non-moving boundaries). ---*/
  /*--- Exceptions: symmetry plane, the receive boundaries and periodic boundaries should get a different treatment. ---*/
  for (iMarker = 0; iMarker < config->GetnMarker_All(); iMarker++) {
    if ((config->GetMarker_All_Deform_Mesh(iMarker) == NO) &&
        (config->GetMarker_All_Moving(iMarker) == NO) &&
        (config->GetMarker_All_KindBC(iMarker) != SYMMETRY_PLANE) &&
        (config->GetMarker_All_KindBC(iMarker) != SEND_RECEIVE) &&
        (config->GetMarker_All_KindBC(iMarker) != PERIODIC_BOUNDARY)) {

      BC_Clamped(geometry, numerics, config, iMarker);
    }
  }

  /*--- Symmetry plane is clamped, for now. ---*/
  for (iMarker = 0; iMarker < config->GetnMarker_All(); iMarker++) {
    if ((config->GetMarker_All_Deform_Mesh(iMarker) == NO) &&
        (config->GetMarker_All_Moving(iMarker) == NO) &&
        (config->GetMarker_All_KindBC(iMarker) == SYMMETRY_PLANE)) {

      BC_Clamped(geometry, numerics, config, iMarker);
    }
  }

  /*--- Impose velocity boundary conditions. ---*/
  for (iMarker = 0; iMarker < config->GetnMarker_All(); iMarker++) {
    if ((config->GetMarker_All_Deform_Mesh(iMarker) == YES) ||
        (config->GetMarker_All_Moving(iMarker) == YES)) {

      BC_Velocity(geometry, numerics, config, iMarker);
    }
  }

  /*--- Clamp far away nodes according to deform limit. ---*/
  if ((config->GetDeform_Stiffness_Type() == SOLID_WALL_DISTANCE) &&
      (config->GetDeform_Limit() < MaxDistance)) {

    const su2double limit = config->GetDeform_Limit() / MaxDistance;

    for (auto iPoint = 0ul; iPoint < nPoint; ++iPoint) {
      if (nodes->GetWallDistance(iPoint) <= limit) continue;

      su2double zeros[MAXNVAR] = {0.0};
      nodes->SetSolution(iPoint, zeros);
      LinSysSol.SetBlock(iPoint, zeros);
      Jacobian.EnforceSolutionAtNode(iPoint, zeros, LinSysRes);
    }
  }
}

void CMeshSolver::SetDualTime_Mesh(void){

  nodes->Set_Solution_time_n1();
  nodes->Set_Solution_time_n();
}

void CMeshSolver::LoadRestart(CGeometry **geometry, CSolver ***solver, CConfig *config, int val_iter, bool val_update_geo) {

  /*--- Read the restart data from either an ASCII or binary SU2 file. ---*/

  string filename = config->GetFilename(config->GetSolution_FileName(), "", val_iter);

  if (config->GetRead_Binary_Restart()) {
    Read_SU2_Restart_Binary(geometry[MESH_0], config, filename);
  } else {
    Read_SU2_Restart_ASCII(geometry[MESH_0], config, filename);
  }

  /*--- Load data from the restart into correct containers. ---*/

  unsigned long iPoint_Global, counter = 0;

  for (iPoint_Global = 0; iPoint_Global < geometry[MESH_0]->GetGlobal_nPointDomain(); iPoint_Global++) {

    /*--- Retrieve local index. If this node from the restart file lives
     on the current processor, we will load and instantiate the vars. ---*/

    auto iPoint_Local = geometry[MESH_0]->GetGlobal_to_Local_Point(iPoint_Global);

    if (iPoint_Local >= 0) {

      /*--- We need to store this point's data, so jump to the correct
       offset in the buffer of data from the restart file and load it. ---*/

      auto index = counter*Restart_Vars[1];

      for (unsigned short iDim = 0; iDim < nDim; iDim++){
        /*--- Update the coordinates of the mesh ---*/
        su2double curr_coord = Restart_Data[index+iDim];
        /// TODO: "Double deformation" in multizone adjoint if this is set here?
        ///       In any case it should not be needed as deformation is called before other solvers
        ///geometry[MESH_0]->nodes->SetCoord(iPoint_Local, iDim, curr_coord);

        /*--- Store the displacements computed as the current coordinates
         minus the coordinates of the reference mesh file ---*/
        su2double displ = curr_coord - nodes->GetMesh_Coord(iPoint_Local, iDim);
        nodes->SetSolution(iPoint_Local, iDim, displ);
        su2double vel = Restart_Data[index+iDim+6];
        if (time_domain && config->GetFSI_Simulation()) geometry[MESH_0]->nodes->SetGridVel(iPoint_Local, iDim, Restart_Data[index+iDim+6]);
      }

      /*--- Increment the overall counter for how many points have been loaded. ---*/
      counter++;
    }

  }

  /*--- Detect a wrong solution file ---*/

  if (counter != nPointDomain) {
    SU2_MPI::Error(string("The solution file ") + filename + string(" doesn't match with the mesh file!\n") +
                   string("It could be empty lines at the end of the file."), CURRENT_FUNCTION);
  }

  /*--- Communicate the loaded displacements. ---*/
  solver[MESH_0][MESH_SOL]->InitiateComms(geometry[MESH_0], config, SOLUTION);
  solver[MESH_0][MESH_SOL]->CompleteComms(geometry[MESH_0], config, SOLUTION);

  /*--- Communicate the new coordinates at the halos ---*/
  geometry[MESH_0]->InitiateComms(geometry[MESH_0], config, COORDINATES);
  geometry[MESH_0]->CompleteComms(geometry[MESH_0], config, COORDINATES);

  /*--- Init the linear system solution. ---*/
  for (unsigned long iPoint = 0; iPoint < nPoint; ++iPoint) {
    for (unsigned short iDim = 0; iDim < nDim; ++iDim) {
      LinSysSol(iPoint, iDim) = nodes->GetSolution(iPoint, iDim);
    }
  }

  /*--- Recompute the edges and dual mesh control volumes in the
   domain and on the boundaries. ---*/
  UpdateDualGrid(geometry[MESH_0], config);

  /*--- For time-domain problems, we need to compute the grid velocities ---*/
  if (time_domain){
    /*--- Update the old geometry (coordinates n and n-1) ---*/
    Restart_OldGeometry(geometry[MESH_0], config);
    /*--- Once Displacement_n and Displacement_n1 are filled,
     we can compute the Grid Velocity ---*/
    ComputeGridVelocity(geometry[MESH_0], config);
  }

  /*--- Update the multigrid structure after setting up the finest grid,
   including computing the grid velocities on the coarser levels
   when the problem is unsteady. ---*/
  UpdateMultiGrid(geometry, config);

  /*--- Store the boundary displacements at the Bound_Disp variable. ---*/

  for (unsigned short iMarker = 0; iMarker < config->GetnMarker_All(); iMarker++) {

    if ((config->GetMarker_All_Deform_Mesh(iMarker) == YES) ||
        (config->GetMarker_All_Moving(iMarker) == YES)) {

      for (unsigned long iVertex = 0; iVertex < geometry[MESH_0]->nVertex[iMarker]; iVertex++) {

        /*--- Get node index. ---*/
        auto iNode = geometry[MESH_0]->vertex[iMarker][iVertex]->GetNode();

        /*--- Set boundary solution. ---*/
        nodes->SetBound_Disp(iNode, nodes->GetSolution(iNode));
      }
    }
  }

  /*--- Delete the class memory that is used to load the restart. ---*/

  delete [] Restart_Vars; Restart_Vars = nullptr;
  delete [] Restart_Data; Restart_Data = nullptr;

}

void CMeshSolver::Restart_OldGeometry(CGeometry *geometry, CConfig *config) {

  /*--- This function is intended for dual time simulations ---*/

  unsigned short iZone = config->GetiZone();
  unsigned short nZone = geometry->GetnZone();
  string filename = config->GetSolution_FileName();

  /*--- Multizone problems require the number of the zone to be appended. ---*/

  if (nZone > 1)
    filename = config->GetMultizone_FileName(filename, iZone, "");

  /*--- Determine how many files need to be read. ---*/

  unsigned short nSteps = (config->GetTime_Marching() == DT_STEPPING_2ND) ? 2 : 1;

  for(unsigned short iStep = 1; iStep <= nSteps; ++iStep) {

    unsigned short CommType = (iStep == 1) ? SOLUTION_TIME_N : SOLUTION_TIME_N1;

    /*--- Modify file name for an unsteady restart ---*/
    int Unst_RestartIter;
    if (config->GetRestart()) Unst_RestartIter = SU2_TYPE::Int(config->GetRestart_Iter()) - iStep;
    else Unst_RestartIter = SU2_TYPE::Int(config->GetUnst_AdjointIter()) - SU2_TYPE::Int(config->GetTimeIter())-iStep-1;

    if (Unst_RestartIter < 0) {

      if (rank == MASTER_NODE) cout << "Requested mesh restart filename is negative. Setting zero displacement" << endl;

      unsigned long iPoint_Global;
<<<<<<< HEAD

      for (iPoint_Global = 0; iPoint_Global < geometry->GetGlobal_nPointDomain(); iPoint_Global++) {

=======

      for (iPoint_Global = 0; iPoint_Global < geometry->GetGlobal_nPointDomain(); iPoint_Global++) {

>>>>>>> 46c6fb90
        auto iPoint_Local = geometry->GetGlobal_to_Local_Point(iPoint_Global);

        if (iPoint_Local >= 0) {

          for (unsigned short iDim = 0; iDim < nDim; iDim++) {
            if(iStep==1)
              nodes->Set_Solution_time_n(iPoint_Local, iDim, 0.0);
            else
              nodes->Set_Solution_time_n1(iPoint_Local, iDim, 0.0);
          }
        }
      }
    }
    else {
      string filename_n = config->GetUnsteady_FileName(filename, Unst_RestartIter, "");

      /*--- Read the restart data from either an ASCII or binary SU2 file. ---*/

      if (config->GetRead_Binary_Restart()) {
        Read_SU2_Restart_Binary(geometry, config, filename_n);
      } else {
        Read_SU2_Restart_ASCII(geometry, config, filename_n);
      }

      /*--- Load data from the restart into correct containers. ---*/

      unsigned long iPoint_Global, counter = 0;

      for (iPoint_Global = 0; iPoint_Global < geometry->GetGlobal_nPointDomain(); iPoint_Global++) {

        /*--- Retrieve local index. If this node from the restart file lives
         on the current processor, we will load and instantiate the vars. ---*/

        auto iPoint_Local = geometry->GetGlobal_to_Local_Point(iPoint_Global);

        if (iPoint_Local >= 0) {

          /*--- We need to store this point's data, so jump to the correct
           offset in the buffer of data from the restart file and load it. ---*/

          auto index = counter*Restart_Vars[1];

          for (unsigned short iDim = 0; iDim < nDim; iDim++) {
            su2double curr_coord = Restart_Data[index+iDim];
            su2double displ = curr_coord - nodes->GetMesh_Coord(iPoint_Local,iDim);

            if(iStep==1)
              nodes->Set_Solution_time_n(iPoint_Local, iDim, displ);
            else
              nodes->Set_Solution_time_n1(iPoint_Local, iDim, displ);
          }

          /*--- Increment the overall counter for how many points have been loaded. ---*/
          counter++;
        }
      }


      /*--- Detect a wrong solution file. ---*/

      if (counter != nPointDomain) {
        SU2_MPI::Error(string("The solution file ") + filename_n + string(" doesn't match with the mesh file!\n") +
                       string("It could be empty lines at the end of the file."), CURRENT_FUNCTION);
      }
    }

    /*--- Delete the class memory that is used to load the restart. ---*/

    delete [] Restart_Vars; Restart_Vars = nullptr;
    delete [] Restart_Data; Restart_Data = nullptr;

    InitiateComms(geometry, config, CommType);
    CompleteComms(geometry, config, CommType);

  } // iStep

}

void CMeshSolver::Surface_Pitching(CGeometry *geometry, CConfig *config, unsigned long iter) {

  su2double deltaT, time_new, time_old, Lref;
  const su2double* Coord = nullptr;
  su2double Center[3] = {0.0}, VarCoord[3] = {0.0}, Omega[3] = {0.0}, Ampl[3] = {0.0}, Phase[3] = {0.0};
  su2double VarCoordAbs[3] = {0.0};
  su2double rotCoord[3] = {0.0}, r[3] = {0.0};
  su2double rotMatrix[3][3] = {{0.0}};
  su2double dtheta, dphi, dpsi;
  const su2double DEG2RAD = PI_NUMBER/180.0;
  unsigned short iMarker, jMarker, iDim;
  unsigned long iPoint, iVertex;
  string Marker_Tag, Moving_Tag;

  /*--- Retrieve values from the config file ---*/

  deltaT = config->GetDelta_UnstTimeND();
  Lref   = config->GetLength_Ref();

  /*--- Compute delta time based on physical time step ---*/

  time_new = iter*deltaT;
  if (iter == 0) time_old = time_new;
  else time_old = (iter-1)*deltaT;

  /*--- Store displacement of each node on the pitching surface ---*/
  /*--- Loop over markers and find the particular marker(s) (surface) to pitch ---*/

  for (iMarker = 0; iMarker < config->GetnMarker_All(); iMarker++) {
    if (config->GetMarker_All_Moving(iMarker) != YES) continue;

    Marker_Tag = config->GetMarker_All_TagBound(iMarker);

    for (jMarker = 0; jMarker < config->GetnMarker_Moving(); jMarker++) {

      Moving_Tag = config->GetMarker_Moving_TagBound(jMarker);

      if ((Marker_Tag != Moving_Tag) || (config->GetKind_SurfaceMovement(jMarker) != DEFORMING)) {
        continue;
      }

      /*--- Pitching origin, frequency, and amplitude from config. ---*/

      for (iDim = 0; iDim < 3; iDim++){
        Ampl[iDim]   = config->GetMarkerPitching_Ampl(jMarker, iDim)*DEG2RAD;
        Omega[iDim]  = config->GetMarkerPitching_Omega(jMarker, iDim)/config->GetOmega_Ref();
        Phase[iDim]  = config->GetMarkerPitching_Phase(jMarker, iDim)*DEG2RAD;
        Center[iDim] = config->GetMarkerMotion_Origin(jMarker, iDim);
      }
      /*--- Print some information to the console. Be verbose at the first
       iteration only (mostly for debugging purposes). ---*/
      // Note that the MASTER_NODE might not contain all the markers being moved.

      if (rank == MASTER_NODE) {
        cout << " Storing pitching displacement for marker: ";
        cout << Marker_Tag << "." << endl;
        if (iter == 0) {
          cout << " Pitching frequency: (" << Omega[0] << ", " << Omega[1];
          cout << ", " << Omega[2] << ") rad/s about origin: (" << Center[0];
          cout << ", " << Center[1] << ", " << Center[2] << ")." << endl;
          cout << " Pitching amplitude about origin: (" << Ampl[0]/DEG2RAD;
          cout << ", " << Ampl[1]/DEG2RAD << ", " << Ampl[2]/DEG2RAD;
          cout << ") degrees."<< endl;
          cout << " Pitching phase lag about origin: (" << Phase[0]/DEG2RAD;
          cout << ", " << Phase[1]/DEG2RAD <<", "<< Phase[2]/DEG2RAD;
          cout << ") degrees."<< endl;
        }
      }

      /*--- Compute delta change in the angle about the x, y, & z axes. ---*/

      dtheta = -Ampl[0]*(sin(Omega[0]*time_new + Phase[0])
                       - sin(Omega[0]*time_old + Phase[0]));
      dphi   = -Ampl[1]*(sin(Omega[1]*time_new + Phase[1])
                       - sin(Omega[1]*time_old + Phase[1]));
      dpsi   = -Ampl[2]*(sin(Omega[2]*time_new + Phase[2])
                       - sin(Omega[2]*time_old + Phase[2]));

      /*--- Compute rotation matrix. ---*/

      RotationMatrix(dtheta, dphi, dpsi, rotMatrix);

      /*--- Apply rotation to the vertices. ---*/

      for (iVertex = 0; iVertex < geometry->nVertex[iMarker]; iVertex++) {

        /*--- Index and coordinates of the current point ---*/

        iPoint = geometry->vertex[iMarker][iVertex]->GetNode();
        Coord  = geometry->nodes->GetCoord(iPoint);

        /*--- Calculate non-dim. position from rotation center ---*/

        for (iDim = 0; iDim < nDim; iDim++)
          r[iDim] = (Coord[iDim]-Center[iDim])/Lref;

        /*--- Compute transformed point coordinates ---*/

        Rotate(rotMatrix, Center, r, rotCoord);

        /*--- Calculate delta change in the x, y, & z directions ---*/
        for (iDim = 0; iDim < nDim; iDim++)
          VarCoord[iDim] = (rotCoord[iDim]-Coord[iDim])/Lref;

        /*--- Set node displacement for volume deformation ---*/

        for (iDim = 0; iDim < nDim; iDim++)
          VarCoordAbs[iDim] = nodes->GetBound_Disp(iPoint, iDim) + VarCoord[iDim];

        nodes->SetBound_Disp(iPoint, VarCoordAbs);
      }
    }
  }
  /*--- For pitching we don't update the motion origin and moment reference origin. ---*/

}

void CMeshSolver::Surface_Rotating(CGeometry *geometry, CConfig *config, unsigned long iter) {

  su2double deltaT, time_new, time_old, Lref;
  const su2double* Coord = nullptr;
  su2double VarCoordAbs[3] = {0.0};
  su2double Center[3] = {0.0}, VarCoord[3] = {0.0}, Omega[3] = {0.0},
  rotCoord[3] = {0.0}, r[3] = {0.0}, Center_Aux[3] = {0.0};
  su2double rotMatrix[3][3] = {{0.0}};
  su2double dtheta, dphi, dpsi;
  unsigned short iMarker, jMarker, iDim;
  unsigned long iPoint, iVertex;
  string Marker_Tag, Moving_Tag;

  /*--- Retrieve values from the config file ---*/

  deltaT = config->GetDelta_UnstTimeND();
  Lref   = config->GetLength_Ref();

  /*--- Compute delta time based on physical time step ---*/

  time_new = iter*deltaT;
  if (iter == 0) time_old = time_new;
  else time_old = (iter-1)*deltaT;

  /*--- Store displacement of each node on the rotating surface ---*/
  /*--- Loop over markers and find the particular marker(s) (surface) to rotate ---*/

  for (iMarker = 0; iMarker < config->GetnMarker_All(); iMarker++) {
    if (config->GetMarker_All_Moving(iMarker) != YES) continue;

    Marker_Tag = config->GetMarker_All_TagBound(iMarker);

    for (jMarker = 0; jMarker < config->GetnMarker_Moving(); jMarker++) {

      Moving_Tag = config->GetMarker_Moving_TagBound(jMarker);

      if ((Marker_Tag != Moving_Tag) || (config->GetKind_SurfaceMovement(jMarker) != DEFORMING)) {
        continue;
      }

      /*--- Rotation origin and angular velocity from config. ---*/

      for (iDim = 0; iDim < 3; iDim++){
        Omega[iDim]  = config->GetMarkerRotationRate(jMarker, iDim)/config->GetOmega_Ref();
        Center[iDim] = config->GetMarkerMotion_Origin(jMarker, iDim);
      }

      /*--- Print some information to the console. Be verbose at the first
       iteration only (mostly for debugging purposes). ---*/
      // Note that the MASTER_NODE might not contain all the markers being moved.

      if (rank == MASTER_NODE) {
        cout << " Storing rotating displacement for marker: ";
        cout << Marker_Tag << "." << endl;
        if (iter == 0) {
          cout << " Angular velocity: (" << Omega[0] << ", " << Omega[1];
          cout << ", " << Omega[2] << ") rad/s about origin: (" << Center[0];
          cout << ", " << Center[1] << ", " << Center[2] << ")." << endl;
        }
      }

      /*--- Compute delta change in the angle about the x, y, & z axes. ---*/

      dtheta = Omega[0]*(time_new-time_old);
      dphi   = Omega[1]*(time_new-time_old);
      dpsi   = Omega[2]*(time_new-time_old);

      /*--- Compute rotation matrix. ---*/

      RotationMatrix(dtheta, dphi, dpsi, rotMatrix);

      /*--- Apply rotation to the vertices. ---*/

      for (iVertex = 0; iVertex < geometry->nVertex[iMarker]; iVertex++) {

        /*--- Index and coordinates of the current point ---*/

        iPoint = geometry->vertex[iMarker][iVertex]->GetNode();
        Coord  = geometry->nodes->GetCoord(iPoint);

        /*--- Calculate non-dim. position from rotation center ---*/

        for (iDim = 0; iDim < nDim; iDim++)
          r[iDim] = (Coord[iDim]-Center[iDim])/Lref;

        /*--- Compute transformed point coordinates ---*/

        Rotate(rotMatrix, Center, r, rotCoord);

        /*--- Calculate delta change in the x, y, & z directions ---*/
        for (iDim = 0; iDim < nDim; iDim++)
          VarCoord[iDim] = (rotCoord[iDim]-Coord[iDim])/Lref;

        /*--- Set node displacement for volume deformation ---*/
        for (iDim = 0; iDim < nDim; iDim++)
          VarCoordAbs[iDim] = nodes->GetBound_Disp(iPoint, iDim) + VarCoord[iDim];

        nodes->SetBound_Disp(iPoint, VarCoordAbs);
      }
    }
  }

  /*--- When updating the origins it is assumed that all markers have the
   same rotation movement, because we use the last markers rotation matrix and center ---*/

  /*--- Set the mesh motion center to the new location after
   incrementing the position with the rotation. This new
   location will be used for subsequent mesh motion for the given marker.---*/

  for (jMarker=0; jMarker < config->GetnMarker_Moving(); jMarker++) {

    /*-- Check if we want to update the motion origin for the given marker ---*/

    if (config->GetMoveMotion_Origin(jMarker) != YES) continue;

    for (iDim = 0; iDim < 3; iDim++)
      Center_Aux[iDim] = config->GetMarkerMotion_Origin(jMarker, iDim);

    /*--- Calculate non-dim. position from rotation center ---*/

    for (iDim = 0; iDim < nDim; iDim++)
      r[iDim] = (Center_Aux[iDim]-Center[iDim])/Lref;

    /*--- Compute transformed point coordinates ---*/

    Rotate(rotMatrix, Center, r, rotCoord);

    /*--- Calculate delta change in the x, y, & z directions ---*/
    for (iDim = 0; iDim < nDim; iDim++)
      VarCoord[iDim] = (rotCoord[iDim]-Center_Aux[iDim])/Lref;

    for (iDim = 0; iDim < 3; iDim++)
      Center_Aux[iDim] += VarCoord[iDim];

    config->SetMarkerMotion_Origin(Center_Aux, jMarker);
  }

  /*--- Set the moment computation center to the new location after
   incrementing the position with the rotation. ---*/

  for (jMarker=0; jMarker<config->GetnMarker_Monitoring(); jMarker++) {

    Center_Aux[0] = config->GetRefOriginMoment_X(jMarker);
    Center_Aux[1] = config->GetRefOriginMoment_Y(jMarker);
    Center_Aux[2] = config->GetRefOriginMoment_Z(jMarker);

    /*--- Calculate non-dim. position from rotation center ---*/

    for (iDim = 0; iDim < nDim; iDim++)
      r[iDim] = (Center_Aux[iDim]-Center[iDim])/Lref;

    /*--- Compute transformed point coordinates ---*/

    Rotate(rotMatrix, Center, r, rotCoord);

    /*--- Calculate delta change in the x, y, & z directions ---*/
    for (iDim = 0; iDim < nDim; iDim++)
      VarCoord[iDim] = (rotCoord[iDim]-Center_Aux[iDim])/Lref;

    config->SetRefOriginMoment_X(jMarker, Center_Aux[0]+VarCoord[0]);
    config->SetRefOriginMoment_Y(jMarker, Center_Aux[1]+VarCoord[1]);
    config->SetRefOriginMoment_Z(jMarker, Center_Aux[2]+VarCoord[2]);
  }
}

void CMeshSolver::Surface_Plunging(CGeometry *geometry, CConfig *config, unsigned long iter) {

  su2double deltaT, time_new, time_old, Lref;
  su2double Center[3] = {0.0}, VarCoord[3] = {0.0}, Omega[3] = {0.0}, Ampl[3] = {0.0};
  su2double VarCoordAbs[3] = {0.0};
  const su2double DEG2RAD = PI_NUMBER/180.0;
  unsigned short iMarker, jMarker;
  unsigned long iPoint, iVertex;
  string Marker_Tag, Moving_Tag;
  unsigned short iDim;

  /*--- Retrieve values from the config file ---*/

  deltaT = config->GetDelta_UnstTimeND();
  Lref   = config->GetLength_Ref();

  /*--- Compute delta time based on physical time step ---*/

  time_new = iter*deltaT;
  if (iter == 0) time_old = time_new;
  else time_old = (iter-1)*deltaT;

  /*--- Store displacement of each node on the plunging surface ---*/
  /*--- Loop over markers and find the particular marker(s) (surface) to plunge ---*/

  for (iMarker = 0; iMarker < config->GetnMarker_All(); iMarker++) {
    if (config->GetMarker_All_Moving(iMarker) != YES) continue;

    Marker_Tag = config->GetMarker_All_TagBound(iMarker);

    for (jMarker = 0; jMarker < config->GetnMarker_Moving(); jMarker++) {

      Moving_Tag = config->GetMarker_Moving_TagBound(jMarker);

      if ((Marker_Tag != Moving_Tag) || (config->GetKind_SurfaceMovement(jMarker) != DEFORMING)) {
        continue;
      }

      /*--- Plunging frequency and amplitude from config. ---*/

      for (iDim = 0; iDim < 3; iDim++){
        Ampl[iDim]   = config->GetMarkerPlunging_Ampl(jMarker, iDim)/Lref;
        Omega[iDim]  = config->GetMarkerPlunging_Omega(jMarker, iDim)/config->GetOmega_Ref();
        Center[iDim] = config->GetMarkerMotion_Origin(jMarker, iDim);
      }

      /*--- Print some information to the console. Be verbose at the first
       iteration only (mostly for debugging purposes). ---*/
      // Note that the MASTER_NODE might not contain all the markers being moved.

      if (rank == MASTER_NODE) {
        cout << " Storing plunging displacement for marker: ";
        cout << Marker_Tag << "." << endl;
        if (iter == 0) {
          cout << " Plunging frequency: (" << Omega[0] << ", " << Omega[1];
          cout << ", " << Omega[2] << ") rad/s." << endl;
          cout << " Plunging amplitude: (" << Ampl[0]/DEG2RAD;
          cout << ", " << Ampl[1]/DEG2RAD << ", " << Ampl[2]/DEG2RAD;
          cout << ") degrees."<< endl;
        }
      }

      /*--- Compute delta change in the position in the x, y, & z directions. ---*/

      VarCoord[0] = -Ampl[0]*(sin(Omega[0]*time_new) - sin(Omega[0]*time_old));
      VarCoord[1] = -Ampl[1]*(sin(Omega[1]*time_new) - sin(Omega[1]*time_old));
      VarCoord[2] = -Ampl[2]*(sin(Omega[2]*time_new) - sin(Omega[2]*time_old));

      for (iVertex = 0; iVertex < geometry->nVertex[iMarker]; iVertex++) {

        /*--- Set node displacement for volume deformation ---*/

        iPoint = geometry->vertex[iMarker][iVertex]->GetNode();

        for (iDim = 0; iDim < nDim; iDim++)
          VarCoordAbs[iDim] = nodes->GetBound_Disp(iPoint, iDim) + VarCoord[iDim];

        nodes->SetBound_Disp(iPoint, VarCoordAbs);

      }
    }
  }

  /*--- When updating the origins it is assumed that all markers have the
   same plunging movement, because we use the last VarCoord set ---*/

  /*--- Set the mesh motion center to the new location after
   incrementing the position with the translation. This new
   location will be used for subsequent mesh motion for the given marker.---*/

  for (jMarker=0; jMarker<config->GetnMarker_Moving(); jMarker++) {

    /*-- Check if we want to update the motion origin for the given marker ---*/

    if (config->GetMoveMotion_Origin(jMarker) == YES) {
      for (iDim = 0; iDim < 3; iDim++)
        Center[iDim] += VarCoord[iDim];

      config->SetMarkerMotion_Origin(Center, jMarker);
    }
  }

  /*--- Set the moment computation center to the new location after
   incrementing the position with the plunging. ---*/

  for (jMarker=0; jMarker < config->GetnMarker_Monitoring(); jMarker++) {
    Center[0] = config->GetRefOriginMoment_X(jMarker) + VarCoord[0];
    Center[1] = config->GetRefOriginMoment_Y(jMarker) + VarCoord[1];
    Center[2] = config->GetRefOriginMoment_Z(jMarker) + VarCoord[2];
    config->SetRefOriginMoment_X(jMarker, Center[0]);
    config->SetRefOriginMoment_Y(jMarker, Center[1]);
    config->SetRefOriginMoment_Z(jMarker, Center[2]);
  }
}

void CMeshSolver::Surface_Translating(CGeometry *geometry, CConfig *config, unsigned long iter) {

  su2double deltaT, time_new, time_old;
  su2double Center[3] = {0.0}, VarCoord[3] = {0.0};
  su2double VarCoordAbs[3] = {0.0};
  su2double xDot[3] = {0.0};
  unsigned short iMarker, jMarker;
  unsigned long iPoint, iVertex;
  string Marker_Tag, Moving_Tag;
  unsigned short iDim;

  /*--- Retrieve values from the config file ---*/

  deltaT = config->GetDelta_UnstTimeND();

  /*--- Compute delta time based on physical time step ---*/

  time_new = iter*deltaT;
  if (iter == 0) time_old = time_new;
  else time_old = (iter-1)*deltaT;

  /*--- Store displacement of each node on the translating surface ---*/
  /*--- Loop over markers and find the particular marker(s) (surface) to translate ---*/

  for (iMarker = 0; iMarker < config->GetnMarker_All(); iMarker++) {
    if (config->GetMarker_All_Moving(iMarker) != YES) continue;

    Marker_Tag = config->GetMarker_All_TagBound(iMarker);

    for (jMarker = 0; jMarker < config->GetnMarker_Moving(); jMarker++) {

      Moving_Tag = config->GetMarker_Moving_TagBound(jMarker);

      if ((Marker_Tag != Moving_Tag) || (config->GetKind_SurfaceMovement(jMarker) != DEFORMING)) {
        continue;
      }

      for (iDim = 0; iDim < 3; iDim++) {
        xDot[iDim]   = config->GetMarkerTranslationRate(jMarker, iDim);
        Center[iDim] = config->GetMarkerMotion_Origin(jMarker, iDim);
      }

      /*--- Print some information to the console. Be verbose at the first
       iteration only (mostly for debugging purposes). ---*/
      // Note that the MASTER_NODE might not contain all the markers being moved.

      if (rank == MASTER_NODE) {
        cout << " Storing translating displacement for marker: ";
        cout << Marker_Tag << "." << endl;
        if (iter == 0) {
          cout << " Translational velocity: (" << xDot[0]*config->GetVelocity_Ref() << ", " << xDot[1]*config->GetVelocity_Ref();
          cout << ", " << xDot[2]*config->GetVelocity_Ref();
          if (config->GetSystemMeasurements() == SI) cout << ") m/s." << endl;
          else cout << ") ft/s." << endl;
        }
      }

      /*--- Compute delta change in the position in the x, y, & z directions. ---*/

      VarCoord[0] = xDot[0]*(time_new-time_old);
      VarCoord[1] = xDot[1]*(time_new-time_old);
      VarCoord[2] = xDot[2]*(time_new-time_old);

      for (iVertex = 0; iVertex < geometry->nVertex[iMarker]; iVertex++) {

        /*--- Set node displacement for volume deformation ---*/

        iPoint = geometry->vertex[iMarker][iVertex]->GetNode();

        for (iDim = 0; iDim < nDim; iDim++)
          VarCoordAbs[iDim] = nodes->GetBound_Disp(iPoint, iDim) + VarCoord[iDim];

        nodes->SetBound_Disp(iPoint, VarCoordAbs);
      }
    }
  }

  /*--- When updating the origins it is assumed that all markers have the
        same translational velocity, because we use the last VarCoord set ---*/

  /*--- Set the mesh motion center to the new location after
   incrementing the position with the translation. This new
   location will be used for subsequent mesh motion for the given marker.---*/

  for (jMarker=0; jMarker < config->GetnMarker_Moving(); jMarker++) {

    /*-- Check if we want to update the motion origin for the given marker ---*/

    if (config->GetMoveMotion_Origin(jMarker) == YES) {
      for (iDim = 0; iDim < 3; iDim++)
        Center[iDim] += VarCoord[iDim];

      config->SetMarkerMotion_Origin(Center, jMarker);
    }
  }

  /*--- Set the moment computation center to the new location after
   incrementing the position with the translation. ---*/

  for (jMarker=0; jMarker < config->GetnMarker_Monitoring(); jMarker++) {
    Center[0] = config->GetRefOriginMoment_X(jMarker) + VarCoord[0];
    Center[1] = config->GetRefOriginMoment_Y(jMarker) + VarCoord[1];
    Center[2] = config->GetRefOriginMoment_Z(jMarker) + VarCoord[2];
    config->SetRefOriginMoment_X(jMarker, Center[0]);
    config->SetRefOriginMoment_Y(jMarker, Center[1]);
    config->SetRefOriginMoment_Z(jMarker, Center[2]);
  }
}<|MERGE_RESOLUTION|>--- conflicted
+++ resolved
@@ -583,21 +583,12 @@
     LinSysSol.SetValZero();
   }
 
-<<<<<<< HEAD
-  /*--- Impose boundary conditions including bouundary velocity ---*/
-  SetBoundaryVelocities(geometry[MESH_0], numerics[FEA_TERM], config);
-
-  /*--- Solve the linear system. ---*/
-  Solve_System(geometry[MESH_0], config);
-  for (unsigned long iPoint = 0; iPoint < nPointDomain; iPoint++) {
-=======
   /*--- Impose boundary conditions including boundary velocity ---*/
   SetBoundaryDisplacements(geometry[MESH_0], numerics[FEA_TERM], config, true);
 
   /*--- Solve the linear system. ---*/
   Solve_System(geometry[MESH_0], config);
   for (unsigned long iPoint = 0; iPoint < nPoint; iPoint++) {
->>>>>>> 46c6fb90
     for (unsigned short iDim = 0; iDim < nDim; iDim++) {
       su2double val_vel = LinSysSol(iPoint, iDim);
 
@@ -607,13 +598,6 @@
       geometry[MESH_0]->nodes->SetGridVel(iPoint, iDim, val_vel);
     }
   }
-<<<<<<< HEAD
-
-  /*--- The velocity was computed for nPointDomain, now we communicate it. ---*/
-  geometry[MESH_0]->InitiateComms(geometry[MESH_0], config, GRID_VELOCITY);
-  geometry[MESH_0]->CompleteComms(geometry[MESH_0], config, GRID_VELOCITY);
-=======
->>>>>>> 46c6fb90
 }
 
 void CMeshSolver::ComputeGridVelocity(CGeometry *geometry, CConfig *config){
@@ -760,59 +744,6 @@
 
 }
 
-void CMeshSolver::SetBoundaryVelocities(CGeometry *geometry, CNumerics *numerics, CConfig *config){
-
-  unsigned short iMarker;
-
-  /*--- Impose zero displacements of all non-moving surfaces (also at nodes in multiple moving/non-moving boundaries). ---*/
-  /*--- Exceptions: symmetry plane, the receive boundaries and periodic boundaries should get a different treatment. ---*/
-  for (iMarker = 0; iMarker < config->GetnMarker_All(); iMarker++) {
-    if ((config->GetMarker_All_Deform_Mesh(iMarker) == NO) &&
-        (config->GetMarker_All_Moving(iMarker) == NO) &&
-        (config->GetMarker_All_KindBC(iMarker) != SYMMETRY_PLANE) &&
-        (config->GetMarker_All_KindBC(iMarker) != SEND_RECEIVE) &&
-        (config->GetMarker_All_KindBC(iMarker) != PERIODIC_BOUNDARY)) {
-
-      BC_Clamped(geometry, numerics, config, iMarker);
-    }
-  }
-
-  /*--- Symmetry plane is clamped, for now. ---*/
-  for (iMarker = 0; iMarker < config->GetnMarker_All(); iMarker++) {
-    if ((config->GetMarker_All_Deform_Mesh(iMarker) == NO) &&
-        (config->GetMarker_All_Moving(iMarker) == NO) &&
-        (config->GetMarker_All_KindBC(iMarker) == SYMMETRY_PLANE)) {
-
-      BC_Clamped(geometry, numerics, config, iMarker);
-    }
-  }
-
-  /*--- Impose velocity boundary conditions. ---*/
-  for (iMarker = 0; iMarker < config->GetnMarker_All(); iMarker++) {
-    if ((config->GetMarker_All_Deform_Mesh(iMarker) == YES) ||
-        (config->GetMarker_All_Moving(iMarker) == YES)) {
-
-      BC_Velocity(geometry, numerics, config, iMarker);
-    }
-  }
-
-  /*--- Clamp far away nodes according to deform limit. ---*/
-  if ((config->GetDeform_Stiffness_Type() == SOLID_WALL_DISTANCE) &&
-      (config->GetDeform_Limit() < MaxDistance)) {
-
-    const su2double limit = config->GetDeform_Limit() / MaxDistance;
-
-    for (auto iPoint = 0ul; iPoint < nPoint; ++iPoint) {
-      if (nodes->GetWallDistance(iPoint) <= limit) continue;
-
-      su2double zeros[MAXNVAR] = {0.0};
-      nodes->SetSolution(iPoint, zeros);
-      LinSysSol.SetBlock(iPoint, zeros);
-      Jacobian.EnforceSolutionAtNode(iPoint, zeros, LinSysRes);
-    }
-  }
-}
-
 void CMeshSolver::SetDualTime_Mesh(void){
 
   nodes->Set_Solution_time_n1();
@@ -966,15 +897,9 @@
       if (rank == MASTER_NODE) cout << "Requested mesh restart filename is negative. Setting zero displacement" << endl;
 
       unsigned long iPoint_Global;
-<<<<<<< HEAD
 
       for (iPoint_Global = 0; iPoint_Global < geometry->GetGlobal_nPointDomain(); iPoint_Global++) {
 
-=======
-
-      for (iPoint_Global = 0; iPoint_Global < geometry->GetGlobal_nPointDomain(); iPoint_Global++) {
-
->>>>>>> 46c6fb90
         auto iPoint_Local = geometry->GetGlobal_to_Local_Point(iPoint_Global);
 
         if (iPoint_Local >= 0) {
