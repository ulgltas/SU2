/*!
 * \file config_structure.cpp
 * \brief Main file for managing the config file
 * \author F. Palacios, T. Economon, B. Tracey, H. Kline
 * \version 5.0.0 "Raven"
 *
 * SU2 Original Developers: Dr. Francisco D. Palacios.
 *                          Dr. Thomas D. Economon.
 *
 * SU2 Developers: Prof. Juan J. Alonso's group at Stanford University.
 *                 Prof. Piero Colonna's group at Delft University of Technology.
 *                 Prof. Nicolas R. Gauger's group at Kaiserslautern University of Technology.
 *                 Prof. Alberto Guardone's group at Polytechnic University of Milan.
 *                 Prof. Rafael Palacios' group at Imperial College London.
 *                 Prof. Edwin van der Weide's group at the University of Twente.
 *                 Prof. Vincent Terrapon's group at the University of Liege.
 *
 * Copyright (C) 2012-2017 SU2, the open-source CFD code.
 *
 * SU2 is free software; you can redistribute it and/or
 * modify it under the terms of the GNU Lesser General Public
 * License as published by the Free Software Foundation; either
 * version 2.1 of the License, or (at your option) any later version.
 *
 * SU2 is distributed in the hope that it will be useful,
 * but WITHOUT ANY WARRANTY; without even the implied warranty of
 * MERCHANTABILITY or FITNESS FOR A PARTICULAR PURPOSE. See the GNU
 * Lesser General Public License for more details.
 *
 * You should have received a copy of the GNU Lesser General Public
 * License along with SU2. If not, see <http://www.gnu.org/licenses/>.
 */

#include "../include/config_structure.hpp"

CConfig::CConfig(char case_filename[MAX_STRING_SIZE], unsigned short val_software, unsigned short val_iZone, unsigned short val_nZone, unsigned short val_nDim, unsigned short verb_level) {
  
#ifdef HAVE_MPI
  MPI_Comm_rank(MPI_COMM_WORLD, &rank);
#else
  rank = MASTER_NODE;
#endif

  /*--- Initialize pointers to Null---*/

  SetPointersNull();

  /*--- Reading config options  ---*/

  SetConfig_Options(val_iZone, val_nZone);

  /*--- Parsing the config file  ---*/

  SetConfig_Parsing(case_filename);

  /*--- Configuration file postprocessing ---*/

  SetPostprocessing(val_software, val_iZone, val_nDim);

  /*--- Configuration file boundaries/markers setting ---*/

  SetMarkers(val_software);

  /*--- Configuration file output ---*/

  if ((rank == MASTER_NODE) && (verb_level == VERB_HIGH) && (val_iZone == 0))
    SetOutput(val_software, val_iZone);

}

CConfig::CConfig(char case_filename[MAX_STRING_SIZE], unsigned short val_software) {

  /*--- Initialize pointers to Null---*/

  SetPointersNull();

  /*--- Reading config options  ---*/

  SetConfig_Options(0, 1);

  /*--- Parsing the config file  ---*/

  SetConfig_Parsing(case_filename);

  /*--- Configuration file postprocessing ---*/

  SetPostprocessing(val_software, 0, 1);

}

CConfig::CConfig(char case_filename[MAX_STRING_SIZE], CConfig *config) {

  bool runtime_file = false;

  /*--- Initialize pointers to Null---*/

  SetPointersNull();

  /*--- Reading config options  ---*/

  SetRunTime_Options();

  /*--- Parsing the config file  ---*/

  runtime_file = SetRunTime_Parsing(case_filename);

  /*--- Update original config file ---*/

  if (runtime_file) {
    config->SetnExtIter(nExtIter);
  }

}

SU2_Comm CConfig::GetMPICommunicator() {

  return SU2_Communicator;

}

void CConfig::SetMPICommunicator(SU2_Comm Communicator) {

  SU2_Communicator = Communicator;

}

unsigned short CConfig::GetnZone(string val_mesh_filename, unsigned short val_format, CConfig *config) {
  string text_line, Marker_Tag;
  ifstream mesh_file;
  short nZone = 1; // Default value
  unsigned short iLine, nLine = 10;
  char cstr[200];
  string::size_type position;
  int rank = MASTER_NODE;
  
#ifdef HAVE_MPI
  MPI_Comm_rank(MPI_COMM_WORLD, &rank);
#endif
  
  /*--- Search the mesh file for the 'NZONE' keyword. ---*/

  switch (val_format) {
    case SU2:

      /*--- Open grid file ---*/

      strcpy (cstr, val_mesh_filename.c_str());
      mesh_file.open(cstr, ios::in);
      if (mesh_file.fail()) {
        if (rank == MASTER_NODE) {
          cout << "There is no geometry file called " << cstr << "." << endl;
        }
#ifndef HAVE_MPI
        exit(EXIT_FAILURE);
#else
        MPI_Barrier(MPI_COMM_WORLD);
        MPI_Abort(MPI_COMM_WORLD,1);
        MPI_Finalize();
#endif
      }

      /*--- Read the SU2 mesh file ---*/

      for (iLine = 0; iLine < nLine ; iLine++) {

        getline (mesh_file, text_line);

        /*--- Search for the "NZONE" keyword to see if there are multiple Zones ---*/

        position = text_line.find ("NZONE=",0);
        if (position != string::npos) {
          text_line.erase (0,6); nZone = atoi(text_line.c_str());
        }
      }

      break;

  }

  /*--- For harmonic balance integration, nZones = nTimeInstances. ---*/

  if (config->GetUnsteady_Simulation() == HARMONIC_BALANCE && (config->GetKind_SU2() != SU2_DEF)   ) {
  	nZone = config->GetnTimeInstances();
  }

  return (unsigned short) nZone;
}

unsigned short CConfig::GetnDim(string val_mesh_filename, unsigned short val_format) {

  string text_line, Marker_Tag;
  ifstream mesh_file;
  short nDim = 3;
  unsigned short iLine, nLine = 10;
  char cstr[200];
  string::size_type position;

  /*--- Open grid file ---*/

  strcpy (cstr, val_mesh_filename.c_str());
  mesh_file.open(cstr, ios::in);

  switch (val_format) {
  case SU2:

    /*--- Read SU2 mesh file ---*/

    for (iLine = 0; iLine < nLine ; iLine++) {

      getline (mesh_file, text_line);

      /*--- Search for the "NDIM" keyword to see if there are multiple Zones ---*/

      position = text_line.find ("NDIME=",0);
      if (position != string::npos) {
        text_line.erase (0,6); nDim = atoi(text_line.c_str());
      }
    }
    break;

  case CGNS:

#ifdef HAVE_CGNS

    /*--- Local variables which are needed when calling the CGNS mid-level API. ---*/

    int fn, nbases = 0, nzones = 0, file_type;
    int cell_dim = 0, phys_dim = 0;
    char basename[CGNS_STRING_SIZE];

    /*--- Check whether the supplied file is truly a CGNS file. ---*/

    if ( cg_is_cgns(val_mesh_filename.c_str(), &file_type) != CG_OK ) {
      printf( "\n\n   !!! Error !!!\n" );
      printf( " %s is not a CGNS file.\n", val_mesh_filename.c_str());
      printf( " Now exiting...\n\n");
      exit(EXIT_FAILURE);
    }

    /*--- Open the CGNS file for reading. The value of fn returned
       is the specific index number for this file and will be
       repeatedly used in the function calls. ---*/

    if (cg_open(val_mesh_filename.c_str(), CG_MODE_READ, &fn)) cg_error_exit();

    /*--- Get the number of databases. This is the highest node
       in the CGNS heirarchy. ---*/

    if (cg_nbases(fn, &nbases)) cg_error_exit();

    /*--- Check if there is more than one database. Throw an
       error if there is because this reader can currently
       only handle one database. ---*/

    if ( nbases > 1 ) {
      printf("\n\n   !!! Error !!!\n" );
      printf("CGNS reader currently incapable of handling more than 1 database.");
      printf("Now exiting...\n\n");
      exit(EXIT_FAILURE);
    }

    /*--- Read the databases. Note that the indexing starts at 1. ---*/

    for ( int i = 1; i <= nbases; i++ ) {

      if (cg_base_read(fn, i, basename, &cell_dim, &phys_dim)) cg_error_exit();

      /*--- Get the number of zones for this base. ---*/

      if (cg_nzones(fn, i, &nzones)) cg_error_exit();

    }

    /*--- Set the problem dimension as read from the CGNS file ---*/

    nDim = cell_dim;

#endif

    break;

  }

  mesh_file.close();

  return (unsigned short) nDim;
}

void CConfig::SetPointersNull(void) {
  
  Marker_CfgFile_Out_1D       = NULL;   Marker_All_Out_1D        = NULL;
  Marker_CfgFile_GeoEval      = NULL;   Marker_All_GeoEval       = NULL;
  Marker_CfgFile_Monitoring   = NULL;   Marker_All_Monitoring    = NULL;
  Marker_CfgFile_Designing    = NULL;   Marker_All_Designing     = NULL;
  Marker_CfgFile_Plotting     = NULL;   Marker_All_Plotting      = NULL;
  Marker_CfgFile_Analyze      = NULL;   Marker_All_Analyze       = NULL;
  Marker_CfgFile_DV           = NULL;   Marker_All_DV            = NULL;
  Marker_CfgFile_Moving       = NULL;   Marker_All_Moving        = NULL;
  Marker_CfgFile_PerBound     = NULL;   Marker_All_PerBound      = NULL;    Marker_PerBound   = NULL;
  Marker_CfgFile_ZoneInterface = NULL;
  
  Marker_DV                   = NULL;   Marker_Moving            = NULL;    Marker_Monitoring = NULL;
  Marker_Designing            = NULL;   Marker_GeoEval           = NULL;    Marker_Plotting   = NULL;
  Marker_Analyze              = NULL;
  Marker_CfgFile_KindBC       = NULL;   Marker_All_KindBC        = NULL;
  
  /*--- Marker Pointers ---*/

  Marker_Euler                = NULL;    Marker_FarField         = NULL;    Marker_Custom         = NULL;
  Marker_SymWall              = NULL;    Marker_Pressure         = NULL;    Marker_PerBound       = NULL;
  Marker_PerDonor             = NULL;    Marker_NearFieldBound   = NULL;    Marker_InterfaceBound = NULL;
  Marker_Dirichlet            = NULL;    Marker_Inlet            = NULL;    
  Marker_Supersonic_Inlet     = NULL;    Marker_Outlet           = NULL;    Marker_Out_1D         = NULL;
  Marker_Isothermal           = NULL;    Marker_HeatFlux         = NULL;    Marker_EngineInflow   = NULL;
  Marker_Supersonic_Outlet    = NULL;    Marker_Load             = NULL;
  Marker_EngineExhaust        = NULL;    Marker_Displacement     = NULL;    Marker_Load           = NULL;
  Marker_Load_Dir             = NULL;    Marker_Load_Sine        = NULL;    Marker_Clamped        = NULL;
  Marker_FlowLoad             = NULL;    Marker_Neumann          = NULL;    Marker_Internal       = NULL;
  Marker_All_TagBound         = NULL;    Marker_CfgFile_TagBound = NULL;    Marker_All_KindBC     = NULL;
  Marker_CfgFile_KindBC       = NULL;    Marker_All_SendRecv     = NULL;    Marker_All_PerBound   = NULL;
  Marker_ZoneInterface        = NULL;    Marker_All_ZoneInterface= NULL;    Marker_Riemann        = NULL;
  Marker_Fluid_InterfaceBound = NULL;

  
    /*--- Boundary Condition settings ---*/

  Dirichlet_Value = NULL;    Isothermal_Temperature = NULL;
  Heat_Flux       = NULL;    Displ_Value            = NULL;    Load_Value = NULL;
  FlowLoad_Value  = NULL;
  
  /*--- Inlet Outlet Boundary Condition settings ---*/

  Inlet_Ttotal    = NULL;    Inlet_Ptotal      = NULL;
  Inlet_FlowDir   = NULL;    Inlet_Temperature = NULL;    Inlet_Pressure = NULL;
  Inlet_Velocity  = NULL;
  Outlet_Pressure = NULL;
  
  /*--- Engine Boundary Condition settings ---*/
  
  Inflow_Pressure      = NULL;    Inflow_MassFlow    = NULL;    Inflow_ReverseMassFlow  = NULL;
  Inflow_TotalPressure = NULL;    Inflow_Temperature = NULL;    Inflow_TotalTemperature = NULL;
  Inflow_RamDrag       = NULL;    Inflow_Force       = NULL;    Inflow_Power            = NULL;
  Inflow_Mach          = NULL;
  
  Exhaust_Pressure        = NULL;   Exhaust_Temperature        = NULL;    Exhaust_MassFlow = NULL;
  Exhaust_TotalPressure   = NULL;   Exhaust_TotalTemperature   = NULL;
  Exhaust_GrossThrust     = NULL;   Exhaust_Force              = NULL;
  Exhaust_Power           = NULL;   Exhaust_Temperature_Target = NULL;
  Exhaust_Pressure_Target = NULL;
  
  Engine_Mach  = NULL;    Engine_Force        = NULL;
  Engine_Power = NULL;    Engine_NetThrust    = NULL;    Engine_GrossThrust = NULL;
  Engine_Area  = NULL;    EngineInflow_Target = NULL;
  
  Periodic_Translate   = NULL;   Periodic_Rotation  = NULL;   Periodic_Center    = NULL;
  Periodic_Translation = NULL;   Periodic_RotAngles = NULL;   Periodic_RotCenter = NULL;

  Dirichlet_Value           = NULL;     Exhaust_Temperature_Target  = NULL;     Exhaust_Temperature   = NULL;
  Exhaust_Pressure_Target   = NULL;     Inlet_Ttotal                = NULL;     Inlet_Ptotal          = NULL;
  Inlet_FlowDir             = NULL;     Inlet_Temperature           = NULL;     Inlet_Pressure        = NULL;
  Inlet_Velocity            = NULL;     Inflow_Mach                 = NULL;     Inflow_Pressure       = NULL;
  Exhaust_Pressure          = NULL;     Outlet_Pressure             = NULL;     Isothermal_Temperature= NULL;
  Heat_Flux                 = NULL;     Displ_Value                 = NULL;     Load_Value            = NULL;
  FlowLoad_Value            = NULL;     Periodic_RotCenter          = NULL;     Periodic_RotAngles    = NULL;
  Periodic_Translation      = NULL;     Periodic_Center             = NULL;     Periodic_Rotation     = NULL;
  Periodic_Translate        = NULL;

  Load_Dir            = NULL;    Load_Dir_Value      = NULL;    Load_Dir_Multiplier = NULL;
  Load_Sine_Dir       = NULL;    Load_Sine_Amplitude = NULL;    Load_Sine_Frequency = NULL;

  /*--- Actuator Disk Boundary Condition settings ---*/
  
  ActDiskInlet_Pressure         = NULL;    ActDiskInlet_TotalPressure = NULL;    ActDiskInlet_Temperature = NULL;
  ActDiskInlet_TotalTemperature = NULL;    ActDiskInlet_MassFlow      = NULL;    ActDiskInlet_RamDrag     = NULL;
  ActDiskInlet_Force            = NULL;    ActDiskInlet_Power         = NULL;

  ActDiskOutlet_Pressure      = NULL;
  ActDiskOutlet_TotalPressure = NULL;   ActDiskOutlet_GrossThrust = NULL;  ActDiskOutlet_Force            = NULL;
  ActDiskOutlet_Power         = NULL;   ActDiskOutlet_Temperature = NULL;  ActDiskOutlet_TotalTemperature = NULL;
  ActDiskOutlet_MassFlow      = NULL;
  
  ActDisk_DeltaPress      = NULL;    ActDisk_DeltaTemp      = NULL;
  ActDisk_TotalPressRatio = NULL;    ActDisk_TotalTempRatio = NULL;    ActDisk_StaticPressRatio = NULL;
  ActDisk_StaticTempRatio = NULL;    ActDisk_NetThrust      = NULL;    ActDisk_GrossThrust      = NULL;
  ActDisk_Power           = NULL;    ActDisk_MassFlow       = NULL;    ActDisk_Area             = NULL;
  ActDisk_ReverseMassFlow = NULL;    Surface_MassFlow       = NULL;    Surface_DC60             = NULL;    Surface_IDC = NULL;
  Surface_IDC_Mach        = NULL;    Surface_IDR            = NULL;    ActDisk_Mach             = NULL;
  ActDisk_Force           = NULL;    ActDisk_BCThrust       = NULL;    ActDisk_BCThrust_Old     = NULL;
  
  /*--- Miscellaneous/unsorted ---*/

  Aeroelastic_plunge  = NULL;
  Aeroelastic_pitch   = NULL;
  MassFrac_FreeStream = NULL;
  Velocity_FreeStream = NULL;

  RefOriginMoment     = NULL;
  CFL_AdaptParam      = NULL;            
  CFL                 = NULL;
  HTP_Axis = NULL;
  PlaneTag            = NULL;
  Kappa_Flow          = NULL;    
  Kappa_AdjFlow       = NULL;
  Stations_Bounds    = NULL;
  ParamDV             = NULL;     
  DV_Value            = NULL;    
  Design_Variable     = NULL;

  Hold_GridFixed_Coord= NULL;
  SubsonicEngine_Cyl  = NULL;
  EA_IntLimit         = NULL;
  RK_Alpha_Step       = NULL;
  MG_CorrecSmooth     = NULL;
  MG_PreSmooth        = NULL;
  MG_PostSmooth       = NULL;
  Int_Coeffs          = NULL;

  Kind_ObjFunc   = NULL;

  Weight_ObjFunc = NULL;

  /*--- Moving mesh pointers ---*/

  Kind_GridMovement   = NULL;    LocationStations   = NULL;
  Motion_Origin_X     = NULL;    Motion_Origin_Y     = NULL;    Motion_Origin_Z     = NULL;
  Translation_Rate_X  = NULL;    Translation_Rate_Y  = NULL;    Translation_Rate_Z  = NULL;
  Rotation_Rate_X     = NULL;    Rotation_Rate_Y     = NULL;    Rotation_Rate_Z     = NULL;
  Pitching_Omega_X    = NULL;    Pitching_Omega_Y    = NULL;    Pitching_Omega_Z    = NULL;
  Pitching_Ampl_X     = NULL;    Pitching_Ampl_Y     = NULL;    Pitching_Ampl_Z     = NULL;
  Pitching_Phase_X    = NULL;    Pitching_Phase_Y    = NULL;    Pitching_Phase_Z    = NULL;
  Plunging_Omega_X    = NULL;    Plunging_Omega_Y    = NULL;    Plunging_Omega_Z    = NULL;
  Plunging_Ampl_X     = NULL;    Plunging_Ampl_Y     = NULL;    Plunging_Ampl_Z     = NULL;
  RefOriginMoment_X   = NULL;    RefOriginMoment_Y   = NULL;    RefOriginMoment_Z   = NULL;
  MoveMotion_Origin   = NULL;
  Periodic_Translate  = NULL;    Periodic_Rotation   = NULL;    Periodic_Center     = NULL;
  Periodic_Translation= NULL;    Periodic_RotAngles  = NULL;    Periodic_RotCenter  = NULL;


  /* Harmonic Balance Frequency pointer */
  Omega_HB = NULL;
    
  /*--- Initialize some default arrays to NULL. ---*/
  
  default_vel_inf            = NULL;
  default_ffd_axis           = NULL;
  default_eng_cyl            = NULL;
  default_eng_val            = NULL;
  default_cfl_adapt          = NULL;
  default_ad_coeff_flow      = NULL;
  default_mixedout_coeff     = NULL;
  default_extrarelfac        = NULL;
  default_rampRotFrame_coeff = NULL;
  default_rampOutPres_coeff  = NULL;
  default_ad_coeff_adj       = NULL;
  default_obj_coeff          = NULL;
  default_geo_loc            = NULL;
  default_distortion         = NULL;
  default_ea_lim             = NULL;
  default_grid_fix           = NULL;
  default_inc_crit           = NULL;
  default_htp_axis           = NULL;
  default_body_force         = NULL;

  Riemann_FlowDir       = NULL;
  Giles_FlowDir         = NULL;
  CoordFFDBox           = NULL;
  DegreeFFDBox          = NULL;
  FFDTag                = NULL;
  nDV_Value             = NULL;
  TagFFDBox             = NULL;
 
  Kind_Data_Riemann        = NULL;
  Riemann_Var1             = NULL;
  Riemann_Var2             = NULL;
  Kind_Data_Giles          = NULL;
  Giles_Var1               = NULL;
  Giles_Var2               = NULL;
  RelaxFactorAverage       = NULL;
  RelaxFactorFourier       = NULL;
  nSpan_iZones             = NULL;
  ExtraRelFacGiles         = NULL;
  Mixedout_Coeff           = NULL;
  RampRotatingFrame_Coeff  = NULL;
  RampOutletPressure_Coeff = NULL;
  Kind_TurboMachinery      = NULL;

  Marker_MixingPlaneInterface  = NULL;
  Marker_TurboBoundIn          = NULL;
  Marker_TurboBoundOut         = NULL;
  Marker_Giles                 = NULL;
  Marker_Shroud                = NULL;

  nBlades                      = NULL;
  FreeStreamTurboNormal        = NULL;

  /*--- Variable initialization ---*/
  
  ExtIter    = 0;
  IntIter    = 0;
  nIntCoeffs = 0;
  FSIIter    = 0;
  
  AoA_Offset = 0;
  AoS_Offset = 0;

  nMarker_PerBound = 0;
  nPeriodic_Index  = 0;

  Grid_Movement = false;
  Aeroelastic_Simulation = false;

  nSpanMaxAllZones = 1;
  
}

void CConfig::SetRunTime_Options(void) {
  
  /* DESCRIPTION: Number of external iterations */
  
  addUnsignedLongOption("EXT_ITER", nExtIter, 999999);

}

void CConfig::SetConfig_Options(unsigned short val_iZone, unsigned short val_nZone) {
  
  nZone = val_nZone;
  iZone = val_iZone;

  /*--- Allocate some default arrays needed for lists of doubles. ---*/
  
  default_vel_inf            = new su2double[3];
  default_ffd_axis           = new su2double[3];
  default_eng_cyl            = new su2double[7];
  default_eng_val            = new su2double[5];
  default_cfl_adapt          = new su2double[4];
  default_ad_coeff_flow      = new su2double[3];
  default_mixedout_coeff     = new su2double[3];
  default_extrarelfac        = new su2double[2];
  default_rampRotFrame_coeff = new su2double[3];
  default_rampOutPres_coeff  = new su2double[3];
  default_ad_coeff_adj       = new su2double[3];
  default_obj_coeff          = new su2double[5];
  default_geo_loc            = new su2double[2];
  default_distortion         = new su2double[2];
  default_ea_lim             = new su2double[3];
  default_grid_fix           = new su2double[6];
  default_inc_crit           = new su2double[3];
  default_htp_axis           = new su2double[2];
  default_body_force         = new su2double[3];

  // This config file is parsed by a number of programs to make it easy to write SU2
  // wrapper scripts (in python, go, etc.) so please do
  // the best you can to follow the established format. It's very hard to parse c++ code
  // and none of us that write the parsers want to write a full c++ interpreter. Please
  // play nice with the existing format so that you don't break the existing scripts.

  /* BEGIN_CONFIG_OPTIONS */

  /*!\par CONFIG_CATEGORY: Problem Definition \ingroup Config */
  /*--- Options related to problem definition and partitioning ---*/

  /*!\brief REGIME_TYPE \n  DESCRIPTION: Regime type \n OPTIONS: see \link Regime_Map \endlink \ingroup Config*/
  addEnumOption("REGIME_TYPE", Kind_Regime, Regime_Map, COMPRESSIBLE);
  
  /*!\brief PHYSICAL_PROBLEM \n DESCRIPTION: Physical governing equations \n Options: see \link Solver_Map \endlink \n DEFAULT: NO_SOLVER \ingroup Config*/
  addEnumOption("PHYSICAL_PROBLEM", Kind_Solver, Solver_Map, NO_SOLVER);
  /*!\brief MATH_PROBLEM  \n DESCRIPTION: Mathematical problem \n  Options: DIRECT, ADJOINT \ingroup Config*/
  addMathProblemOption("MATH_PROBLEM", ContinuousAdjoint, false, DiscreteAdjoint, false, Restart_Flow, false);
  /*!\brief KIND_TURB_MODEL \n DESCRIPTION: Specify turbulence model \n Options: see \link Turb_Model_Map \endlink \n DEFAULT: NO_TURB_MODEL \ingroup Config*/
  addEnumOption("KIND_TURB_MODEL", Kind_Turb_Model, Turb_Model_Map, NO_TURB_MODEL);

  /*!\brief KIND_TRANS_MODEL \n DESCRIPTION: Specify transition model OPTIONS: see \link Trans_Model_Map \endlink \n DEFAULT: NO_TRANS_MODEL \ingroup Config*/
  addEnumOption("KIND_TRANS_MODEL", Kind_Trans_Model, Trans_Model_Map, NO_TRANS_MODEL);

  /*\brief AXISYMMETRIC \n DESCRIPTION: Axisymmetric simulation \n DEFAULT: false \ingroup Config */
  addBoolOption("AXISYMMETRIC", Axisymmetric, false);
  /* DESCRIPTION: Add the gravity force */
  addBoolOption("GRAVITY_FORCE", GravityForce, false);
  /* DESCRIPTION: Apply a body force as a source term (NO, YES) */
  addBoolOption("BODY_FORCE", Body_Force, false);
  default_body_force[0] = 0.0; default_body_force[1] = 0.0; default_body_force[2] = 0.0;
  /* DESCRIPTION: Vector of body force values (BodyForce_X, BodyForce_Y, BodyForce_Z) */
  addDoubleArrayOption("BODY_FORCE_VECTOR", 3, Body_Force_Vector, default_body_force);
  /*!\brief RESTART_SOL \n DESCRIPTION: Restart solution from native solution file \n Options: NO, YES \ingroup Config */
  addBoolOption("RESTART_SOL", Restart, false);
  /*!\brief UPDATE_RESTART_PARAMS \n DESCRIPTION: Update some parameters from a metadata file when restarting \n Options: NO, YES \ingroup Config */
  addBoolOption("UPDATE_RESTART_PARAMS", Update_Restart_Params, false);
  /*!\brief BINARY_RESTART \n DESCRIPTION: Read / write binary SU2 native restart files. \n Options: YES, NO \ingroup Config */
  addBoolOption("WRT_BINARY_RESTART", Wrt_Binary_Restart, true);
  /*!\brief BINARY_RESTART \n DESCRIPTION: Read / write binary SU2 native restart files. \n Options: YES, NO \ingroup Config */
  addBoolOption("READ_BINARY_RESTART", Read_Binary_Restart, true);
  /*!\brief TIMEDOMAIN3D \n DESCRIPTION: use 3D Time domain FWH formulation \n Options: NO, YES \ingroup Config */
  addBoolOption("TIMEDOMAIN3D", TimeDomain3D, false);
  /*!\brief SYSTEM_MEASUREMENTS \n DESCRIPTION: System of measurements \n OPTIONS: see \link Measurements_Map \endlink \n DEFAULT: SI \ingroup Config*/
  addEnumOption("SYSTEM_MEASUREMENTS", SystemMeasurements, Measurements_Map, SI);

  /*!\par CONFIG_CATEGORY: FluidModel \ingroup Config*/
  /*!\brief FLUID_MODEL \n DESCRIPTION: Fluid model \n OPTIONS: See \link FluidModel_Map \endlink \n DEFAULT: STANDARD_AIR \ingroup Config*/
  addEnumOption("FLUID_MODEL", Kind_FluidModel, FluidModel_Map, STANDARD_AIR);


  /*!\par CONFIG_CATEGORY: Freestream Conditions \ingroup Config*/
  /*--- Options related to freestream specification ---*/

  /*!\brief GAS_CONSTANT \n DESCRIPTION: Specific gas constant (287.058 J/kg*K (air), only for compressible flows) \ingroup Config*/
  addDoubleOption("GAS_CONSTANT", Gas_Constant, 287.058);
  /*!\brief GAMMA_VALUE  \n DESCRIPTION: Ratio of specific heats (1.4 (air), only for compressible flows) \ingroup Config*/
  addDoubleOption("GAMMA_VALUE", Gamma, 1.4);


  /*--- Options related to VAN der WAALS MODEL and PENG ROBINSON ---*/

  /* DESCRIPTION: Critical Temperature, default value for AIR */
  addDoubleOption("CRITICAL_TEMPERATURE", Temperature_Critical, 131.00);
  /* DESCRIPTION: Critical Pressure, default value for MDM */
  addDoubleOption("CRITICAL_PRESSURE", Pressure_Critical, 3588550.0);
  /* DESCRIPTION: Critical Density, default value for MDM */
  addDoubleOption("CRITICAL_DENSITY", Density_Critical, 263.0);

  /*--- Options related to VAN der WAALS MODEL and PENG ROBINSON ---*/
  /* DESCRIPTION: Critical Density, default value for MDM */
   addDoubleOption("ACENTRIC_FACTOR", Acentric_Factor, 0.035);

   /*--- Options related to Viscosity Model ---*/
  /*!\brief VISCOSITY_MODEL \n DESCRIPTION: model of the viscosity \n OPTIONS: See \link ViscosityModel_Map \endlink \n DEFAULT: SUTHERLAND \ingroup Config*/
  addEnumOption("VISCOSITY_MODEL", Kind_ViscosityModel, ViscosityModel_Map, SUTHERLAND);

  /*--- Options related to Constant Viscosity Model ---*/

  /* DESCRIPTION: default value for AIR */
  addDoubleOption("MU_CONSTANT", Mu_ConstantND , 1.716E-5);

  /*--- Options related to Sutherland Viscosity Model ---*/

  /* DESCRIPTION: Sutherland Viscosity Ref default value for AIR SI */
  addDoubleOption("MU_REF", Mu_RefND, 1.716E-5);
  /* DESCRIPTION: Sutherland Temperature Ref, default value for AIR SI */
  addDoubleOption("MU_T_REF", Mu_Temperature_RefND, 273.15);
  /* DESCRIPTION: Sutherland constant, default value for AIR SI */
  addDoubleOption("SUTHERLAND_CONSTANT", Mu_SND, 110.4);

  /*--- Options related to Thermal Conductivity Model ---*/

  addEnumOption("CONDUCTIVITY_MODEL", Kind_ConductivityModel, ConductivityModel_Map, CONSTANT_PRANDTL);

 /*--- Options related to Constant Thermal Conductivity Model ---*/

 /* DESCRIPTION: default value for AIR */
  addDoubleOption("KT_CONSTANT", Kt_ConstantND , 0.0257);

  /*!\brief REYNOLDS_NUMBER \n DESCRIPTION: Reynolds number (non-dimensional, based on the free-stream values). Needed for viscous solvers. For incompressible solvers the Reynolds length will always be 1.0 \n DEFAULT: 0.0 \ingroup Config */
  addDoubleOption("REYNOLDS_NUMBER", Reynolds, 0.0);
  /*!\brief REYNOLDS_LENGTH \n DESCRIPTION: Reynolds length (1 m by default). Used for compressible solver: incompressible solver will use 1.0. \ingroup Config */
  addDoubleOption("REYNOLDS_LENGTH", Length_Reynolds, 1.0);
  /*!\brief PRANDTL_LAM \n DESCRIPTION: Laminar Prandtl number (0.72 (air), only for compressible flows) \n DEFAULT: 0.72 \ingroup Config*/
  addDoubleOption("PRANDTL_LAM", Prandtl_Lam, 0.72);
  /*!\brief PRANDTL_TURB \n DESCRIPTION: Turbulent Prandtl number (0.9 (air), only for compressible flows) \n DEFAULT 0.90 \ingroup Config*/
  addDoubleOption("PRANDTL_TURB", Prandtl_Turb, 0.90);
  /*!\brief BULK_MODULUS \n DESCRIPTION: Value of the Bulk Modulus  \n DEFAULT 1.42E5 \ingroup Config*/
  addDoubleOption("BULK_MODULUS", Bulk_Modulus, 1.42E5);
  /* DESCRIPTION: Artifical compressibility factor  */
  addDoubleOption("ARTCOMP_FACTOR", ArtComp_Factor, 1.0);
  /*!\brief MACH_NUMBER  \n DESCRIPTION:  Mach number (non-dimensional, based on the free-stream values). 0.0 by default \ingroup Config*/
  addDoubleOption("MACH_NUMBER", Mach, 0.0);
  /*!\brief INIT_OPTION \n DESCRIPTION: Init option to choose between Reynolds or thermodynamics quantities for initializing the solution \n OPTIONS: see \link InitOption_Map \endlink \n DEFAULT REYNOLDS \ingroup Config*/
  addEnumOption("INIT_OPTION", Kind_InitOption, InitOption_Map, REYNOLDS);
  /* DESCRIPTION: Free-stream option to choose between density and temperature for initializing the solution */
  addEnumOption("FREESTREAM_OPTION", Kind_FreeStreamOption, FreeStreamOption_Map, TEMPERATURE_FS);
  /*!\brief FREESTREAM_PRESSURE\n DESCRIPTION: Free-stream pressure (101325.0 N/m^2 by default) \ingroup Config*/
  addDoubleOption("FREESTREAM_PRESSURE", Pressure_FreeStream, 101325.0);
  /*!\brief FREESTREAM_DENSITY\n DESCRIPTION: Free-stream density (1.2886 Kg/m^3 (air), 998.2 Kg/m^3 (water)) \n DEFAULT -1.0 (calculated from others) \ingroup Config*/
  addDoubleOption("FREESTREAM_DENSITY", Density_FreeStream, -1.0);
  /*!\brief FREESTREAM_TEMPERATURE\n DESCRIPTION: Free-stream temperature (288.15 K by default) \ingroup Config*/
  addDoubleOption("FREESTREAM_TEMPERATURE", Temperature_FreeStream, 288.15);
  /*!\brief FREESTREAM_TEMPERATURE_VE\n DESCRIPTION: Free-stream vibrational-electronic temperature (288.15 K by default) \ingroup Config*/
  addDoubleOption("FREESTREAM_TEMPERATURE_VE", Temperature_ve_FreeStream, 288.15);
  default_vel_inf[0] = 1.0; default_vel_inf[1] = 0.0; default_vel_inf[2] = 0.0;
  /*!\brief FREESTREAM_VELOCITY\n DESCRIPTION: Free-stream velocity (m/s) */
  addDoubleArrayOption("FREESTREAM_VELOCITY", 3, Velocity_FreeStream, default_vel_inf);
  /* DESCRIPTION: Free-stream viscosity (1.853E-5 Ns/m^2 (air), 0.798E-3 Ns/m^2 (water)) */
  addDoubleOption("FREESTREAM_VISCOSITY", Viscosity_FreeStream, -1.0);
  /* DESCRIPTION:  */
  addDoubleOption("FREESTREAM_INTERMITTENCY", Intermittency_FreeStream, 1.0);
  /* DESCRIPTION:  */
  addDoubleOption("FREESTREAM_TURBULENCEINTENSITY", TurbulenceIntensity_FreeStream, 0.05);
  /* DESCRIPTION:  */
  addDoubleOption("FREESTREAM_NU_FACTOR", NuFactor_FreeStream, 3.0);
  /* DESCRIPTION:  */
  addDoubleOption("ENGINE_NU_FACTOR", NuFactor_Engine, 3.0);
  /* DESCRIPTION:  */
  addDoubleOption("ACTDISK_SECONDARY_FLOW", SecondaryFlow_ActDisk, 0.0);
  /* DESCRIPTION:  */
  addDoubleOption("INITIAL_BCTHRUST", Initial_BCThrust, 4000.0);
  /* DESCRIPTION:  */
  addDoubleOption("FREESTREAM_TURB2LAMVISCRATIO", Turb2LamViscRatio_FreeStream, 10.0);
  /* DESCRIPTION: Side-slip angle (degrees, only for compressible flows) */
  addDoubleOption("SIDESLIP_ANGLE", AoS, 0.0);
  /*!\brief AOA  \n DESCRIPTION: Angle of attack (degrees, only for compressible flows) \ingroup Config*/
  addDoubleOption("AOA", AoA, 0.0);
  /* DESCRIPTION: Activate fixed CL mode (specify a CL instead of AoA). */
  addBoolOption("FIXED_CL_MODE", Fixed_CL_Mode, false);
  /* DESCRIPTION: Activate fixed CM mode (specify a CM instead of iH). */
  addBoolOption("FIXED_CM_MODE", Fixed_CM_Mode, false);
  /* DESCRIPTION: Evaluate the dOF_dCL or dOF_dCMy during run time. */
  addBoolOption("EVAL_DOF_DCX", Eval_dOF_dCX, true);
  /* DESCRIPTION: DIscard the angle of attack in the solution and the increment in the geometry files. */
  addBoolOption("DISCARD_INFILES", Discard_InFiles, false);
  /* DESCRIPTION: Specify a fixed coefficient of lift instead of AoA (only for compressible flows) */
  addDoubleOption("TARGET_CL", Target_CL, 0.0);
  /* DESCRIPTION: Specify a fixed coefficient of lift instead of AoA (only for compressible flows) */
  addDoubleOption("TARGET_CM", Target_CM, 0.0);
  /* DESCRIPTION: Damping factor for fixed CL mode. */
  addDoubleOption("DCL_DALPHA", dCL_dAlpha, 0.2);
  /* DESCRIPTION: Damping factor for fixed CL mode. */
  addDoubleOption("DCM_DIH", dCM_diH, 0.05);
  /* DESCRIPTION: Number of times Alpha is updated in a fix CL problem. */
  addUnsignedLongOption("UPDATE_ALPHA", Update_Alpha, 5);
  /* DESCRIPTION: Number of times Alpha is updated in a fix CL problem. */
  addUnsignedLongOption("UPDATE_IH", Update_iH, 5);
  /* DESCRIPTION: Number of iterations to evaluate dCL_dAlpha . */
  addUnsignedLongOption("ITER_DCL_DALPHA", Iter_dCL_dAlpha, 2500);
  /* DESCRIPTION: Damping factor for fixed CL mode. */
  addDoubleOption("DNETTHRUST_DBCTHRUST", dNetThrust_dBCThrust, 2.0);
  /* DESCRIPTION: Number of times Alpha is updated in a fix CL problem. */
  addUnsignedLongOption("UPDATE_BCTHRUST", Update_BCThrust, 5);


  /*!\par CONFIG_CATEGORY: Reference Conditions \ingroup Config*/
  /*--- Options related to reference values for nondimensionalization ---*/

  Length_Ref = 1.0; //<---- NOTE: this should be given an option or set as a const

  /*!\brief REF_ORIGIN_MOMENT_X\n DESCRIPTION: X Reference origin for moment computation \ingroup Config*/
  addDoubleListOption("REF_ORIGIN_MOMENT_X", nRefOriginMoment_X, RefOriginMoment_X);
  /*!\brief REF_ORIGIN_MOMENT_Y\n DESCRIPTION: Y Reference origin for moment computation \ingroup Config*/
  addDoubleListOption("REF_ORIGIN_MOMENT_Y", nRefOriginMoment_Y, RefOriginMoment_Y);
  /*!\brief REF_ORIGIN_MOMENT_Z\n DESCRIPTION: Z Reference origin for moment computation \ingroup Config*/
  addDoubleListOption("REF_ORIGIN_MOMENT_Z", nRefOriginMoment_Z, RefOriginMoment_Z);
  /*!\brief REF_AREA\n DESCRIPTION: Reference area for force coefficients (0 implies automatic calculation) \ingroup Config*/
  addDoubleOption("REF_AREA", RefArea, 1.0);
  /*!\brief SEMI_SPAN\n DESCRIPTION: Wing semi-span (1 by deafult) \ingroup Config*/
  addDoubleOption("SEMI_SPAN", SemiSpan, 1.0);
  /*!\brief REF_LENGTH\n DESCRIPTION: Reference length for pitching, rolling, and yawing non-dimensional moment \ingroup Config*/
  addDoubleOption("REF_LENGTH", RefLength, 1.0);
  /*!\brief REF_ELEM_LENGTH\n DESCRIPTION: Reference element length for computing the slope limiter epsilon \ingroup Config*/
  addDoubleOption("REF_ELEM_LENGTH", RefElemLength, 0.1);
  /*!\brief REF_SHARP_EDGES\n DESCRIPTION: Reference coefficient for detecting sharp edges \ingroup Config*/
  addDoubleOption("REF_SHARP_EDGES", RefSharpEdges, 3.0);
	/*!\brief REF_VELOCITY\n DESCRIPTION: Reference velocity (incompressible only)  \ingroup Config*/
  addDoubleOption("REF_VELOCITY", Velocity_Ref, -1.0);
	/* !\brief REF_VISCOSITY  \n DESCRIPTION: Reference viscosity (incompressible only)  \ingroup Config*/
  addDoubleOption("REF_VISCOSITY", Viscosity_Ref, -1.0);
  /* DESCRIPTION: Type of mesh motion */
  addEnumOption("REF_DIMENSIONALIZATION", Ref_NonDim, NonDim_Map, DIMENSIONAL);

  /*!\par CONFIG_CATEGORY: Boundary Markers \ingroup Config*/
  /*--- Options related to various boundary markers ---*/

  /*!\brief HTP_AXIS\n DESCRIPTION: Location of the HTP axis*/
  default_htp_axis[0] = 0.0; default_htp_axis[1] = 0.0;
  addDoubleArrayOption("HTP_AXIS", 2, HTP_Axis, default_htp_axis);
  /*!\brief MARKER_PLOTTING\n DESCRIPTION: Marker(s) of the surface in the surface flow solution file  \ingroup Config*/
  addStringListOption("MARKER_PLOTTING", nMarker_Plotting, Marker_Plotting);
  /*!\brief MARKER_MONITORING\n DESCRIPTION: Marker(s) of the surface where evaluate the non-dimensional coefficients \ingroup Config*/
  addStringListOption("MARKER_MONITORING", nMarker_Monitoring, Marker_Monitoring);
  /*!\brief MARKER_CONTROL_VOLUME\n DESCRIPTION: Marker(s) of the surface in the surface flow solution file  \ingroup Config*/
  addStringListOption("MARKER_ANALYZE", nMarker_Analyze, Marker_Analyze);
  /*!\brief MARKER_DESIGNING\n DESCRIPTION: Marker(s) of the surface where objective function (design problem) will be evaluated \ingroup Config*/
  addStringListOption("MARKER_DESIGNING", nMarker_Designing, Marker_Designing);
  /*!\brief MARKER_OUT_1D \n DESCRIPTION: Outlet boundary marker(s) over which to calculate 1-D flow properties
   Format: ( outlet marker) \ingroup Config*/
  addStringListOption("MARKER_OUT_1D", nMarker_Out_1D, Marker_Out_1D);
  /*!\brief GEO_MARKER\n DESCRIPTION: Marker(s) of the surface where evaluate the geometrical functions \ingroup Config*/
  addStringListOption("GEO_MARKER", nMarker_GeoEval, Marker_GeoEval);
  /*!\brief MARKER_EULER\n DESCRIPTION: Euler wall boundary marker(s) \ingroup Config*/
  addStringListOption("MARKER_EULER", nMarker_Euler, Marker_Euler);
  /*!\brief MARKER_FAR\n DESCRIPTION: Far-field boundary marker(s) \ingroup Config*/
  addStringListOption("MARKER_FAR", nMarker_FarField, Marker_FarField);
  /*!\brief MARKER_SYM\n DESCRIPTION: Symmetry boundary condition \ingroup Config*/
  addStringListOption("MARKER_SYM", nMarker_SymWall, Marker_SymWall);
  /*!\brief MARKER_PRESSURE\n DESCRIPTION: Symmetry boundary condition \ingroup Config*/
  addStringListOption("MARKER_PRESSURE", nMarker_Pressure, Marker_Pressure);
  /*!\brief MARKER_NEARFIELD\n DESCRIPTION: Near-Field boundary condition \ingroup Config*/
  addStringListOption("MARKER_NEARFIELD", nMarker_NearFieldBound, Marker_NearFieldBound);
  /*!\brief MARKER_FLUID_INTERFACE\n DESCRIPTION: Fluid interface boundary marker(s) \ingroup Config*/
  addStringListOption("MARKER_FLUID_INTERFACE", nMarker_Fluid_InterfaceBound, Marker_Fluid_InterfaceBound);
  /*!\brief MARKER_INTERFACE\n DESCRIPTION: Zone interface boundary marker(s) \ingroup Config*/
  addStringListOption("MARKER_INTERFACE", nMarker_InterfaceBound, Marker_InterfaceBound);
  /*!\brief MARKER_FSI_INTERFACE \n DESCRIPTION: ZONE interface boundary marker(s) \ingroup Config*/
  addStringListOption("MARKER_ZONE_INTERFACE", nMarker_ZoneInterface, Marker_ZoneInterface);
  /*!\brief MARKER_DIRICHLET  \n DESCRIPTION: Dirichlet boundary marker(s) \ingroup Config*/
  addStringListOption("MARKER_DIRICHLET", nMarker_Dirichlet, Marker_Dirichlet);
  /* DESCRIPTION: Neumann boundary marker(s) */
  addStringListOption("MARKER_NEUMANN", nMarker_Neumann, Marker_Neumann);
  /* DESCRIPTION: Neumann boundary marker(s) */
  addStringListOption("MARKER_INTERNAL", nMarker_Internal, Marker_Internal);
  /* DESCRIPTION: Custom boundary marker(s) */
  addStringListOption("MARKER_CUSTOM", nMarker_Custom, Marker_Custom);
  /* DESCRIPTION: Periodic boundary marker(s) for use with SU2_MSH
   Format: ( periodic marker, donor marker, rotation_center_x, rotation_center_y,
   rotation_center_z, rotation_angle_x-axis, rotation_angle_y-axis,
   rotation_angle_z-axis, translation_x, translation_y, translation_z, ... ) */
  addPeriodicOption("MARKER_PERIODIC", nMarker_PerBound, Marker_PerBound, Marker_PerDonor,
                    Periodic_RotCenter, Periodic_RotAngles, Periodic_Translation);

  /*!\brief ACTDISK_TYPE  \n DESCRIPTION: Actuator Disk boundary type \n OPTIONS: see \link ActDisk_Map \endlink \n Default: VARIABLES_JUMP \ingroup Config*/
  addEnumOption("ACTDISK_TYPE", Kind_ActDisk, ActDisk_Map, VARIABLES_JUMP);

  /*!\brief MARKER_ACTDISK\n DESCRIPTION: Periodic boundary marker(s) for use with SU2_MSH
   Format: ( periodic marker, donor marker, rotation_center_x, rotation_center_y,
   rotation_center_z, rotation_angle_x-axis, rotation_angle_y-axis,
   rotation_angle_z-axis, translation_x, translation_y, translation_z, ... ) \ingroup Config*/
  addActDiskOption("MARKER_ACTDISK",
                   nMarker_ActDiskInlet, nMarker_ActDiskOutlet,  Marker_ActDiskInlet, Marker_ActDiskOutlet,
                   ActDisk_PressJump, ActDisk_TempJump, ActDisk_Omega);

  /*!\brief INLET_TYPE  \n DESCRIPTION: Inlet boundary type \n OPTIONS: see \link Inlet_Map \endlink \n DEFAULT: TOTAL_CONDITIONS \ingroup Config*/
  addEnumOption("INLET_TYPE", Kind_Inlet, Inlet_Map, TOTAL_CONDITIONS);

  /*!\brief MARKER_INLET  \n DESCRIPTION: Inlet boundary marker(s) with the following formats,
   Total Conditions: (inlet marker, total temp, total pressure, flow_direction_x,
   flow_direction_y, flow_direction_z, ... ) where flow_direction is
   a unit vector.
   Mass Flow: (inlet marker, density, velocity magnitude, flow_direction_x,
   flow_direction_y, flow_direction_z, ... ) where flow_direction is
   a unit vector. \ingroup Config*/
  addInletOption("MARKER_INLET", nMarker_Inlet, Marker_Inlet, Inlet_Ttotal, Inlet_Ptotal, Inlet_FlowDir);

  /*!\brief MARKER_RIEMANN \n DESCRIPTION: Riemann boundary marker(s) with the following formats, a unit vector.
   * \n OPTIONS: See \link Riemann_Map \endlink. The variables indicated by the option and the flow direction unit vector must be specified. \ingroup Config*/
  addRiemannOption("MARKER_RIEMANN", nMarker_Riemann, Marker_Riemann, Kind_Data_Riemann, Riemann_Map, Riemann_Var1, Riemann_Var2, Riemann_FlowDir);
  /*!\brief MARKER_GILES \n DESCRIPTION: Giles boundary marker(s) with the following formats, a unit vector. */
  /* \n OPTIONS: See \link Giles_Map \endlink. The variables indicated by the option and the flow direction unit vector must be specified. \ingroup Config*/
  addGilesOption("MARKER_GILES", nMarker_Giles, Marker_Giles, Kind_Data_Giles, Giles_Map, Giles_Var1, Giles_Var2, Giles_FlowDir, RelaxFactorAverage, RelaxFactorFourier);
  /*!\brief SPATIAL_FOURIER \n DESCRIPTION: Option to compute the spatial fourier trasformation for the Giles BC. */
  addBoolOption("SPATIAL_FOURIER", SpatialFourier, false);
  /*!\brief GILES_EXTRA_RELAXFACTOR \n DESCRIPTION: the 1st coeff the value of the under relaxation factor to apply to the shroud and hub,
   * the 2nd coefficient is the the percentage of span-wise height influenced by this extra under relaxation factor.*/
  default_extrarelfac[0] = 0.1; default_extrarelfac[1] = 0.1;
  addDoubleArrayOption("GILES_EXTRA_RELAXFACTOR", 2, ExtraRelFacGiles, default_extrarelfac);
  /*!\brief AVERAGE_PROCESS_TYPE \n DESCRIPTION: types of mixing process for averaging quantities at the boundaries.
    \n OPTIONS: see \link MixingProcess_Map \endlink \n DEFAULT: AREA_AVERAGE \ingroup Config*/
  addEnumOption("MIXINGPLANE_INTERFACE_KIND", Kind_MixingPlaneInterface, MixingPlaneInterface_Map, NEAREST_SPAN);
  /*!\brief AVERAGE_PROCESS_KIND \n DESCRIPTION: types of mixing process for averaging quantities at the boundaries.
    \n OPTIONS: see \link MixingProcess_Map \endlink \n DEFAULT: AREA_AVERAGE \ingroup Config*/
  addEnumOption("AVERAGE_PROCESS_KIND", Kind_AverageProcess, AverageProcess_Map, AREA);
  /*!\brief PERFORMANCE_AVERAGE_PROCESS_KIND \n DESCRIPTION: types of mixing process for averaging quantities at the boundaries for performance computation.
      \n OPTIONS: see \link MixingProcess_Map \endlink \n DEFAULT: AREA_AVERAGE \ingroup Config*/
  addEnumOption("PERFORMANCE_AVERAGE_PROCESS_KIND", Kind_PerformanceAverageProcess, AverageProcess_Map, AREA);
  default_mixedout_coeff[0] = 1.0; default_mixedout_coeff[1] = 1.0E-05; default_mixedout_coeff[2] = 15.0;
  /*!\brief MIXEDOUT_COEFF \n DESCRIPTION: the 1st coeff is an under relaxation factor for the Newton method,
   * the 2nd coefficient is the tolerance for the Newton method, 3rd coefficient is the maximum number of
   * iteration for the Newton Method.*/
  addDoubleArrayOption("MIXEDOUT_COEFF", 3, Mixedout_Coeff, default_mixedout_coeff);
  /*!\brief RAMP_ROTATING_FRAME\n DESCRIPTION: option to ramp up or down the rotating frame velocity value*/
  addBoolOption("RAMP_ROTATING_FRAME", RampRotatingFrame, false);
  default_rampRotFrame_coeff[0] = 0; default_rampRotFrame_coeff[1] = 1.0; default_rampRotFrame_coeff[2] = 1000.0;
      /*!\brief RAMP_ROTATING_FRAME_COEFF \n DESCRIPTION: the 1st coeff is the staring velocity,
   * the 2nd coeff is the number of iterations for the update, 3rd is the number of iteration */
  addDoubleArrayOption("RAMP_ROTATING_FRAME_COEFF", 3, RampRotatingFrame_Coeff, default_rampRotFrame_coeff);
  /* DESCRIPTION: AVERAGE_MACH_LIMIT is a limit value for average procedure based on the mass flux. */
  addDoubleOption("AVERAGE_MACH_LIMIT", AverageMachLimit, 0.03);
  /*!\brief RAMP_OUTLET_PRESSURE\n DESCRIPTION: option to ramp up or down the rotating frame velocity value*/
  addBoolOption("RAMP_OUTLET_PRESSURE", RampOutletPressure, false);
  default_rampOutPres_coeff[0] = 100000.0; default_rampOutPres_coeff[1] = 1.0; default_rampOutPres_coeff[2] = 1000.0;
  /*!\brief RAMP_OUTLET_PRESSURE_COEFF \n DESCRIPTION: the 1st coeff is the staring outlet pressure,
   * the 2nd coeff is the number of iterations for the update, 3rd is the number of total iteration till reaching the final outlet pressure value */
  addDoubleArrayOption("RAMP_OUTLET_PRESSURE_COEFF", 3, RampOutletPressure_Coeff, default_rampOutPres_coeff);
  /*!\brief MARKER_MIXINGPLANE \n DESCRIPTION: Identify the boundaries in which the mixing plane is applied. \ingroup Config*/
  addStringListOption("MARKER_MIXINGPLANE_INTERFACE", nMarker_MixingPlaneInterface, Marker_MixingPlaneInterface);
  /*!\brief TURBULENT_MIXINGPLANE \n DESCRIPTION: Activate mixing plane also for turbulent quantities \ingroup Config*/
  addBoolOption("TURBULENT_MIXINGPLANE", turbMixingPlane, false);
  /*!\brief MARKER_TURBOMACHINERY \n DESCRIPTION: Identify the inflow and outflow boundaries in which the turbomachinery settings are  applied. \ingroup Config*/
  addTurboPerfOption("MARKER_TURBOMACHINERY", nMarker_Turbomachinery, Marker_TurboBoundIn, Marker_TurboBoundOut);
  /*!\brief NUM_SPANWISE_SECTIONS \n DESCRIPTION: Integer number of spanwise sections to compute 3D turbo BC and Performance for turbomachinery */
  addUnsignedShortOption("NUM_SPANWISE_SECTIONS", nSpanWiseSections_User, 1);
  /*!\brief SPANWISE_KIND \n DESCRIPTION: type of algorithm to identify the span-wise sections at the turbo boundaries.
   \n OPTIONS: see \link SpanWise_Map \endlink \n Default: AUTOMATIC */
  addEnumOption("SPANWISE_KIND", Kind_SpanWise, SpanWise_Map, AUTOMATIC);
  /*!\brief TURBOMACHINERY_KIND \n DESCRIPTION: types of turbomachynery architecture.
      \n OPTIONS: see \link TurboMachinery_Map \endlink \n Default: AXIAL */
  addEnumListOption("TURBOMACHINERY_KIND",nTurboMachineryKind, Kind_TurboMachinery, TurboMachinery_Map);
  /*!\brief MARKER_SHROUD \n DESCRIPTION: markers in which velocity is forced to 0.0 .
   * \n Format: (shroud1, shroud2, ...)*/
  addStringListOption("MARKER_SHROUD", nMarker_Shroud, Marker_Shroud);
  /*!\brief MARKER_SUPERSONIC_INLET  \n DESCRIPTION: Supersonic inlet boundary marker(s)
   * \n   Format: (inlet marker, temperature, static pressure, velocity_x,   velocity_y, velocity_z, ... ), i.e. primitive variables specified. \ingroup Config*/
  addInletOption("MARKER_SUPERSONIC_INLET", nMarker_Supersonic_Inlet, Marker_Supersonic_Inlet, Inlet_Temperature, Inlet_Pressure, Inlet_Velocity);
  /*!\brief MARKER_SUPERSONIC_OUTLET \n DESCRIPTION: Supersonic outlet boundary marker(s) \ingroup Config*/
  addStringListOption("MARKER_SUPERSONIC_OUTLET", nMarker_Supersonic_Outlet, Marker_Supersonic_Outlet);
  /*!\brief MARKER_OUTLET  \n DESCRIPTION: Outlet boundary marker(s)\n
   Format: ( outlet marker, back pressure (static), ... ) \ingroup Config*/
  addStringDoubleListOption("MARKER_OUTLET", nMarker_Outlet, Marker_Outlet, Outlet_Pressure);
  /*!\brief MARKER_ISOTHERMAL DESCRIPTION: Isothermal wall boundary marker(s)\n
   * Format: ( isothermal marker, wall temperature (static), ... ) \ingroup Config  */
  addStringDoubleListOption("MARKER_ISOTHERMAL", nMarker_Isothermal, Marker_Isothermal, Isothermal_Temperature);
  /*!\brief MARKER_HEATFLUX  \n DESCRIPTION: Specified heat flux wall boundary marker(s)
   Format: ( Heat flux marker, wall heat flux (static), ... ) \ingroup Config*/
  addStringDoubleListOption("MARKER_HEATFLUX", nMarker_HeatFlux, Marker_HeatFlux, Heat_Flux);
  /*!\brief MARKER_ENGINE_INFLOW  \n DESCRIPTION: Engine inflow boundary marker(s)
   Format: ( nacelle inflow marker, fan face Mach, ... ) \ingroup Config*/
  addStringDoubleListOption("MARKER_ENGINE_INFLOW", nMarker_EngineInflow, Marker_EngineInflow, EngineInflow_Target);
  /* DESCRIPTION: Highlite area */
  addDoubleOption("HIGHLITE_AREA", Highlite_Area, 1.0);
  /* DESCRIPTION: Fan poly efficiency */
  addDoubleOption("FAN_POLY_EFF", Fan_Poly_Eff, 1.0);
  /*!\brief SUBSONIC_ENGINE\n DESCRIPTION: Engine subsonic intake region \ingroup Config*/
  addBoolOption("SUBSONIC_ENGINE", SubsonicEngine, false);
  /* DESCRIPTION: Actuator disk double surface */
  addBoolOption("ACTDISK_DOUBLE_SURFACE", ActDisk_DoubleSurface, false);
  /* DESCRIPTION: Only half engine is in the computational grid */
  addBoolOption("ENGINE_HALF_MODEL", Engine_HalfModel, false);
  /* DESCRIPTION: Actuator disk double surface */
  addBoolOption("ACTDISK_SU2_DEF", ActDisk_SU2_DEF, false);
  /* DESCRIPTION: Definition of the distortion rack (radial number of proves / circumferential density (degree) */
  default_distortion[0] =  5.0; default_distortion[1] =  15.0;
  addDoubleArrayOption("DISTORTION_RACK", 2, DistortionRack, default_distortion);
  /* DESCRIPTION: Values of the box to impose a subsonic nacellle (mach, Pressure, Temperature) */
  default_eng_val[0]=0.0; default_eng_val[1]=0.0; default_eng_val[2]=0.0;
  default_eng_val[3]=0.0;  default_eng_val[4]=0.0;
  addDoubleArrayOption("SUBSONIC_ENGINE_VALUES", 5, SubsonicEngine_Values, default_eng_val);
  /* DESCRIPTION: Coordinates of the box to impose a subsonic nacellle cylinder (Xmin, Ymin, Zmin, Xmax, Ymax, Zmax, Radius) */
  default_eng_cyl[0] = 0.0; default_eng_cyl[1] = 0.0; default_eng_cyl[2] = 0.0;
  default_eng_cyl[3] =  1E15; default_eng_cyl[4] =  1E15; default_eng_cyl[5] =  1E15; default_eng_cyl[6] =  1E15;
  addDoubleArrayOption("SUBSONIC_ENGINE_CYL", 7, SubsonicEngine_Cyl, default_eng_cyl);
  /* DESCRIPTION: Engine exhaust boundary marker(s)
   Format: (nacelle exhaust marker, total nozzle temp, total nozzle pressure, ... )*/
  addExhaustOption("MARKER_ENGINE_EXHAUST", nMarker_EngineExhaust, Marker_EngineExhaust, Exhaust_Temperature_Target, Exhaust_Pressure_Target);
  /* DESCRIPTION: Clamped boundary marker(s) */
  addStringListOption("MARKER_CLAMPED", nMarker_Clamped, Marker_Clamped);
  /* DESCRIPTION: Displacement boundary marker(s) */
  addStringDoubleListOption("MARKER_NORMAL_DISPL", nMarker_Displacement, Marker_Displacement, Displ_Value);
  /* DESCRIPTION: Load boundary marker(s) */
  addStringDoubleListOption("MARKER_NORMAL_LOAD", nMarker_Load, Marker_Load, Load_Value);
  /* DESCRIPTION: Load boundary marker(s)
   Format: (inlet marker, load, multiplier, dir_x, dir_y, dir_z, ... ), i.e. primitive variables specified. */
  addInletOption("MARKER_LOAD", nMarker_Load_Dir, Marker_Load_Dir, Load_Dir_Value, Load_Dir_Multiplier, Load_Dir);
  /* DESCRIPTION: Sine load boundary marker(s)
   Format: (inlet marker, load, multiplier, dir_x, dir_y, dir_z, ... ), i.e. primitive variables specified. */
  addInletOption("MARKER_SINE_LOAD", nMarker_Load_Sine, Marker_Load_Sine, Load_Sine_Amplitude, Load_Sine_Frequency, Load_Sine_Dir);

  /* DESCRIPTION: Flow load boundary marker(s) */
  addStringDoubleListOption("MARKER_FLOWLOAD", nMarker_FlowLoad, Marker_FlowLoad, FlowLoad_Value);
  /* DESCRIPTION: Damping factor for engine inlet condition */
  addDoubleOption("DAMP_ENGINE_INFLOW", Damp_Engine_Inflow, 0.95);
  /* DESCRIPTION: Damping factor for engine exhaust condition */
  addDoubleOption("DAMP_ENGINE_EXHAUST", Damp_Engine_Exhaust, 0.95);
  /*!\brief ENGINE_INFLOW_TYPE  \n DESCRIPTION: Inlet boundary type \n OPTIONS: see \link Engine_Inflow_Map \endlink \n Default: FAN_FACE_MACH \ingroup Config*/
  addEnumOption("ENGINE_INFLOW_TYPE", Kind_Engine_Inflow, Engine_Inflow_Map, FAN_FACE_MACH);
  /* DESCRIPTION: Evaluate a problem with engines */
  addBoolOption("ENGINE", Engine, false);


  /*!\par CONFIG_CATEGORY: Time-marching \ingroup Config*/
  /*--- Options related to time-marching ---*/

  /* DESCRIPTION: Unsteady simulation  */
  addEnumOption("UNSTEADY_SIMULATION", Unsteady_Simulation, Unsteady_Map, STEADY);
  /* DESCRIPTION:  Courant-Friedrichs-Lewy condition of the finest grid */
  addDoubleOption("CFL_NUMBER", CFLFineGrid, 1.25);
  /* DESCRIPTION:  Max time step in local time stepping simulations */
  addDoubleOption("MAX_DELTA_TIME", Max_DeltaTime, 1000000);
  /* DESCRIPTION: Activate The adaptive CFL number. */
  addBoolOption("CFL_ADAPT", CFL_Adapt, false);
  /* !\brief CFL_ADAPT_PARAM
   * DESCRIPTION: Parameters of the adaptive CFL number (factor down, factor up, CFL limit (min and max) )
   * Factor down generally >1.0, factor up generally < 1.0 to cause the CFL to increase when residual is decreasing,
   * and decrease when the residual is increasing or stalled. \ingroup Config*/
  default_cfl_adapt[0] = 0.0; default_cfl_adapt[1] = 0.0; default_cfl_adapt[2] = 1.0; default_cfl_adapt[3] = 100.0;
  addDoubleArrayOption("CFL_ADAPT_PARAM", 4, CFL_AdaptParam, default_cfl_adapt);
  /* DESCRIPTION: Reduction factor of the CFL coefficient in the adjoint problem */
  addDoubleOption("CFL_REDUCTION_ADJFLOW", CFLRedCoeff_AdjFlow, 0.8);
  /* DESCRIPTION: Reduction factor of the CFL coefficient in the level set problem */
  addDoubleOption("CFL_REDUCTION_TURB", CFLRedCoeff_Turb, 1.0);
  /* DESCRIPTION: Reduction factor of the CFL coefficient in the turbulent adjoint problem */
  addDoubleOption("CFL_REDUCTION_ADJTURB", CFLRedCoeff_AdjTurb, 1.0);
  /* DESCRIPTION: Number of total iterations */
  addUnsignedLongOption("EXT_ITER", nExtIter, 999999);
  /* DESCRIPTION: External iteration offset due to restart */
  addUnsignedLongOption("EXT_ITER_OFFSET", ExtIter_OffSet, 0);
  // these options share nRKStep as their size, which is not a good idea in general
  /* DESCRIPTION: Runge-Kutta alpha coefficients */
  addDoubleListOption("RK_ALPHA_COEFF", nRKStep, RK_Alpha_Step);
  /* DESCRIPTION: Time Step for dual time stepping simulations (s) */
  addDoubleOption("UNST_TIMESTEP", Delta_UnstTime, 0.0);
  /* DESCRIPTION: Total Physical Time for dual time stepping simulations (s) */
  addDoubleOption("UNST_TIME", Total_UnstTime, 1.0);
  /* DESCRIPTION: Unsteady Courant-Friedrichs-Lewy number of the finest grid */
  addDoubleOption("UNST_CFL_NUMBER", Unst_CFL, 0.0);
  /* DESCRIPTION: Number of internal iterations (dual time method) */
  addUnsignedLongOption("UNST_INT_ITER", Unst_nIntIter, 100);
  /* DESCRIPTION: Integer number of periodic time instances for Harmonic Balance */
  addUnsignedShortOption("TIME_INSTANCES", nTimeInstances, 1);
  /* DESCRIPTION: Time period for Harmonic Balance wihtout moving meshes */
  addDoubleOption("HB_PERIOD", HarmonicBalance_Period, -1.0);
  /* DESCRIPTION: Iteration number to begin unsteady restarts (dual time method) */
  addLongOption("UNST_RESTART_ITER", Unst_RestartIter, 0);
  /* DESCRIPTION: Starting direct solver iteration for the unsteady adjoint */
  addLongOption("UNST_ADJOINT_ITER", Unst_AdjointIter, 0);
  /* DESCRIPTION: Number of iterations to average the objective */
  addLongOption("ITER_AVERAGE_OBJ", Iter_Avg_Objective , 0);
  /* DESCRIPTION: Iteration number to begin unsteady restarts (structural analysis) */
  addLongOption("DYN_RESTART_ITER", Dyn_RestartIter, 0);
  /* DESCRIPTION: Time discretization */
  addEnumOption("TIME_DISCRE_FLOW", Kind_TimeIntScheme_Flow, Time_Int_Map, EULER_IMPLICIT);
  /* DESCRIPTION: Time discretization */
  addEnumOption("TIME_DISCRE_ADJFLOW", Kind_TimeIntScheme_AdjFlow, Time_Int_Map, EULER_IMPLICIT);
  /* DESCRIPTION: Time discretization */
  addEnumOption("TIME_DISCRE_TURB", Kind_TimeIntScheme_Turb, Time_Int_Map, EULER_IMPLICIT);
  /* DESCRIPTION: Time discretization */
  addEnumOption("TIME_DISCRE_ADJTURB", Kind_TimeIntScheme_AdjTurb, Time_Int_Map, EULER_IMPLICIT);
  /* DESCRIPTION: Time discretization */
  addEnumOption("TIME_DISCRE_WAVE", Kind_TimeIntScheme_Wave, Time_Int_Map, EULER_IMPLICIT);
  /* DESCRIPTION: Time discretization */
  addEnumOption("TIME_DISCRE_FEA", Kind_TimeIntScheme_FEA, Time_Int_Map_FEA, NEWMARK_IMPLICIT);
  /* DESCRIPTION: Time discretization */
  addEnumOption("TIME_DISCRE_HEAT", Kind_TimeIntScheme_Heat, Time_Int_Map, EULER_IMPLICIT);
  /* DESCRIPTION: Time discretization */
  addEnumOption("TIME_DISCRE_POISSON", Kind_TimeIntScheme_Poisson, Time_Int_Map, EULER_IMPLICIT);

  /*!\par CONFIG_CATEGORY: Linear solver definition \ingroup Config*/
  /*--- Options related to the linear solvers ---*/

  /*!\brief LINEAR_SOLVER
   *  \n DESCRIPTION: Linear solver for the implicit, mesh deformation, or discrete adjoint systems \n OPTIONS: see \link Linear_Solver_Map \endlink \n DEFAULT: FGMRES \ingroup Config*/
  addEnumOption("LINEAR_SOLVER", Kind_Linear_Solver, Linear_Solver_Map, FGMRES);
  /*!\brief LINEAR_SOLVER_PREC
   *  \n DESCRIPTION: Preconditioner for the Krylov linear solvers \n OPTIONS: see \link Linear_Solver_Prec_Map \endlink \n DEFAULT: LU_SGS \ingroup Config*/
  addEnumOption("LINEAR_SOLVER_PREC", Kind_Linear_Solver_Prec, Linear_Solver_Prec_Map, LU_SGS);
  /* DESCRIPTION: Minimum error threshold for the linear solver for the implicit formulation */
  addDoubleOption("LINEAR_SOLVER_ERROR", Linear_Solver_Error, 1E-5);
  /* DESCRIPTION: Maximum number of iterations of the linear solver for the implicit formulation */
  addUnsignedLongOption("LINEAR_SOLVER_ITER", Linear_Solver_Iter, 10);
  /* DESCRIPTION: Maximum number of iterations of the linear solver for the implicit formulation */
  addUnsignedLongOption("LINEAR_SOLVER_RESTART_FREQUENCY", Linear_Solver_Restart_Frequency, 10);
  /* DESCRIPTION: Relaxation of the flow equations solver for the implicit formulation */
  addDoubleOption("RELAXATION_FACTOR_FLOW", Relaxation_Factor_Flow, 1.0);
  /* DESCRIPTION: Relaxation of the turb equations solver for the implicit formulation */
  addDoubleOption("RELAXATION_FACTOR_TURB", Relaxation_Factor_Turb, 1.0);
  /* DESCRIPTION: Relaxation of the adjoint flow equations solver for the implicit formulation */
  addDoubleOption("RELAXATION_FACTOR_ADJFLOW", Relaxation_Factor_AdjFlow, 1.0);
  /* DESCRIPTION: Roe coefficient */
  addDoubleOption("ROE_KAPPA", Roe_Kappa, 0.5);
  /* DESCRIPTION: Roe-Turkel preconditioning for low Mach number flows */
  addBoolOption("LOW_MACH_PREC", Low_Mach_Precon, false);
  /* DESCRIPTION: Post-reconstruction correction for low Mach number flows */
  addBoolOption("LOW_MACH_CORR", Low_Mach_Corr, false);
  /* DESCRIPTION: Time Step for dual time stepping simulations (s) */
  addDoubleOption("MIN_ROE_TURKEL_PREC", Min_Beta_RoeTurkel, 0.01);
  /* DESCRIPTION: Time Step for dual time stepping simulations (s) */
  addDoubleOption("MAX_ROE_TURKEL_PREC", Max_Beta_RoeTurkel, 0.2);
  /* DESCRIPTION: Linear solver for the turbulent adjoint systems */
  addEnumOption("ADJTURB_LIN_SOLVER", Kind_AdjTurb_Linear_Solver, Linear_Solver_Map, FGMRES);
  /* DESCRIPTION: Preconditioner for the turbulent adjoint Krylov linear solvers */
  addEnumOption("ADJTURB_LIN_PREC", Kind_AdjTurb_Linear_Prec, Linear_Solver_Prec_Map, LU_SGS);
  /* DESCRIPTION: Minimum error threshold for the turbulent adjoint linear solver for the implicit formulation */
  addDoubleOption("ADJTURB_LIN_ERROR", AdjTurb_Linear_Error, 1E-5);
  /* DESCRIPTION: Maximum number of iterations of the turbulent adjoint linear solver for the implicit formulation */
  addUnsignedShortOption("ADJTURB_LIN_ITER", AdjTurb_Linear_Iter, 10);
  /* DESCRIPTION: Entropy fix factor */
  addDoubleOption("ENTROPY_FIX_COEFF", EntropyFix_Coeff, 0.001);
  /* DESCRIPTION: Linear solver for the discete adjoint systems */
  addEnumOption("DISCADJ_LIN_SOLVER", Kind_DiscAdj_Linear_Solver, Linear_Solver_Map, FGMRES);
  /* DESCRIPTION: Preconditioner for the discrete adjoint Krylov linear solvers */
  addEnumOption("DISCADJ_LIN_PREC", Kind_DiscAdj_Linear_Prec, Linear_Solver_Prec_Map, ILU);
  
  /*!\par CONFIG_CATEGORY: Convergence\ingroup Config*/
  /*--- Options related to convergence ---*/
  
  /*!\brief CONV_CRITERIA
   *  \n DESCRIPTION: Convergence criteria \n OPTIONS: see \link Converge_Crit_Map \endlink \n DEFAULT: RESIDUAL \ingroup Config*/
  addEnumOption("CONV_CRITERIA", ConvCriteria, Converge_Crit_Map, RESIDUAL);
  /*!\brief RESIDUAL_REDUCTION \n DESCRIPTION: Residual reduction (order of magnitude with respect to the initial value)\n DEFAULT: 3.0 \ingroup Config*/
  addDoubleOption("RESIDUAL_REDUCTION", OrderMagResidual, 5.0);
  /*!\brief RESIDUAL_MINVAL\n DESCRIPTION: Min value of the residual (log10 of the residual)\n DEFAULT: -8.0 \ingroup Config*/
  addDoubleOption("RESIDUAL_MINVAL", MinLogResidual, -8.0);
  /* DESCRIPTION: Residual reduction (order of magnitude with respect to the initial value) */
  addDoubleOption("RESIDUAL_REDUCTION_FSI", OrderMagResidualFSI, 3.0);
  /* DESCRIPTION: Min value of the residual (log10 of the residual) */
  addDoubleOption("RESIDUAL_MINVAL_FSI", MinLogResidualFSI, -5.0);
  /* DESCRIPTION: FEM: UTOL = norm(Delta_U(k)) / norm(U(k)) */
  addDoubleOption("RESIDUAL_FEM_UTOL", Res_FEM_UTOL, -9.0);
  /* DESCRIPTION: FEM: RTOL = norm(Residual(k)) / norm(Residual(0)) */
  addDoubleOption("RESIDUAL_FEM_RTOL", Res_FEM_RTOL, -9.0);
  /* DESCRIPTION: FEM: ETOL = Delta_U(k) * Residual(k) / Delta_U(0) * Residual(0) */
  addDoubleOption("RESIDUAL_FEM_ETOL", Res_FEM_ETOL, -9.0);
  /*!\brief RESIDUAL_FUNC_FLOW\n DESCRIPTION: Flow functional for the Residual criteria\n OPTIONS: See \link Residual_Map \endlink \n DEFAULT: RHO_RESIDUAL \ingroup Config*/
  addEnumOption("RESIDUAL_FUNC_FLOW", Residual_Func_Flow, Residual_Map, RHO_RESIDUAL);
  /*!\brief STARTCONV_ITER\n DESCRIPTION: Iteration number to begin convergence monitoring\n DEFAULT: 5 \ingroup Config*/
  addUnsignedLongOption("STARTCONV_ITER", StartConv_Iter, 5);
  /*!\brief CAUCHY_ELEMS\n DESCRIPTION: Number of elements to apply the criteria. \n DEFAULT 100 \ingroup Config*/
  addUnsignedShortOption("CAUCHY_ELEMS", Cauchy_Elems, 100);
  /*!\brief CAUCHY_EPS\n DESCRIPTION: Epsilon to control the series convergence \n DEFAULT: 1e-10 \ingroup Config*/
  addDoubleOption("CAUCHY_EPS", Cauchy_Eps, 1E-10);
  /*!\brief CAUCHY_FUNC_FLOW
   *  \n DESCRIPTION: Flow functional for the Cauchy criteria \n OPTIONS: see \link Objective_Map \endlink \n DEFAULT: DRAG_COEFFICIENT \ingroup Config*/
  addEnumOption("CAUCHY_FUNC_FLOW", Cauchy_Func_Flow, Objective_Map, DRAG_COEFFICIENT);
  /*!\brief CAUCHY_FUNC_ADJFLOW\n DESCRIPTION: Adjoint functional for the Cauchy criteria.\n OPTIONS: See \link Sens_Map \endlink. \n DEFAULT: SENS_GEOMETRY \ingroup Config*/
  addEnumOption("CAUCHY_FUNC_ADJFLOW", Cauchy_Func_AdjFlow, Sens_Map, SENS_GEOMETRY);

  /*!\par CONFIG_CATEGORY: Multi-grid \ingroup Config*/
  /*--- Options related to Multi-grid ---*/

  /*!\brief START_UP_ITER \n DESCRIPTION: Start up iterations using the fine grid only. DEFAULT: 0 \ingroup Config*/
  addUnsignedShortOption("START_UP_ITER", nStartUpIter, 0);
  /*!\brief MGLEVEL\n DESCRIPTION: Multi-grid Levels. DEFAULT: 0 \ingroup Config*/
  addUnsignedShortOption("MGLEVEL", nMGLevels, 0);
  /*!\brief MGCYCLE\n DESCRIPTION: Multi-grid cycle. OPTIONS: See \link MG_Cycle_Map \endlink. Defualt V_CYCLE \ingroup Config*/
  addEnumOption("MGCYCLE", MGCycle, MG_Cycle_Map, V_CYCLE);
  /*!\brief MG_PRE_SMOOTH\n DESCRIPTION: Multi-grid pre-smoothing level \ingroup Config*/
  addUShortListOption("MG_PRE_SMOOTH", nMG_PreSmooth, MG_PreSmooth);
  /*!\brief MG_POST_SMOOTH\n DESCRIPTION: Multi-grid post-smoothing level \ingroup Config*/
  addUShortListOption("MG_POST_SMOOTH", nMG_PostSmooth, MG_PostSmooth);
  /*!\brief MG_CORRECTION_SMOOTH\n DESCRIPTION: Jacobi implicit smoothing of the correction \ingroup Config*/
  addUShortListOption("MG_CORRECTION_SMOOTH", nMG_CorrecSmooth, MG_CorrecSmooth);
  /*!\brief MG_DAMP_RESTRICTION\n DESCRIPTION: Damping factor for the residual restriction. DEFAULT: 0.75 \ingroup Config*/
  addDoubleOption("MG_DAMP_RESTRICTION", Damp_Res_Restric, 0.75);
  /*!\brief MG_DAMP_PROLONGATION\n DESCRIPTION: Damping factor for the correction prolongation. DEFAULT 0.75 \ingroup Config*/
  addDoubleOption("MG_DAMP_PROLONGATION", Damp_Correc_Prolong, 0.75);

  /*!\par CONFIG_CATEGORY: Spatial Discretization \ingroup Config*/
  /*--- Options related to the spatial discretization ---*/

  /*!\brief NUM_METHOD_GRAD
   *  \n DESCRIPTION: Numerical method for spatial gradients \n OPTIONS: See \link Gradient_Map \endlink. \n DEFAULT: WEIGHTED_LEAST_SQUARES. \ingroup Config*/
  addEnumOption("NUM_METHOD_GRAD", Kind_Gradient_Method, Gradient_Map, WEIGHTED_LEAST_SQUARES);
  /*!\brief LIMITER_COEFF
   *  \n DESCRIPTION: Coefficient for the limiter. DEFAULT value 0.5. Larger values decrease the extent of limiting, values approaching zero cause lower-order approximation to the solution. \ingroup Config */
  addDoubleOption("LIMITER_COEFF", LimiterCoeff, 0.5);
  /*!\brief LIMITER_ITER
   *  \n DESCRIPTION: Freeze the value of the limiter after a number of iterations. DEFAULT value 999999. \ingroup Config*/
  addUnsignedLongOption("LIMITER_ITER", LimiterIter, 999999);
  /*!\brief SHARP_EDGES_COEFF
   *  \n DESCRIPTION: Coefficient for detecting the limit of the sharp edges. DEFAULT value 3.0.  Use with sharp edges limiter. \ingroup Config*/
  addDoubleOption("SHARP_EDGES_COEFF", SharpEdgesCoeff, 3.0);

  /*!\brief CONV_NUM_METHOD_FLOW
   *  \n DESCRIPTION: Convective numerical method \n OPTIONS: See \link Upwind_Map \endlink , \link Centered_Map \endlink. \ingroup Config*/
  addConvectOption("CONV_NUM_METHOD_FLOW", Kind_ConvNumScheme_Flow, Kind_Centered_Flow, Kind_Upwind_Flow);
  /*!\brief SPATIAL_ORDER_FLOW
   *  \n DESCRIPTION: Spatial numerical order integration \n OPTIONS: See \link SpatialOrder_Map \endlink \n DEFAULT: SECOND_ORDER \ingroup Config*/
  addEnumOption("SPATIAL_ORDER_FLOW", SpatialOrder_Flow, SpatialOrder_Map, SECOND_ORDER);
  /*!\brief SLOPE_LIMITER_FLOW
   * DESCRIPTION: Slope limiter for the direct solution. \n OPTIONS: See \link Limiter_Map \endlink \n DEFAULT VENKATAKRISHNAN \ingroup Config*/
  addEnumOption("SLOPE_LIMITER_FLOW", Kind_SlopeLimit_Flow, Limiter_Map, VENKATAKRISHNAN);
  default_ad_coeff_flow[0] = 0.15; default_ad_coeff_flow[1] = 0.5; default_ad_coeff_flow[2] = 0.02;
  /*!\brief AD_COEFF_FLOW \n DESCRIPTION: 1st, 2nd and 4th order artificial dissipation coefficients \ingroup Config*/
  addDoubleArrayOption("AD_COEFF_FLOW", 3, Kappa_Flow, default_ad_coeff_flow);

  /*!\brief CONV_NUM_METHOD_ADJFLOW
   *  \n DESCRIPTION: Convective numerical method for the adjoint solver.
   *  \n OPTIONS:  See \link Upwind_Map \endlink , \link Centered_Map \endlink. Note: not all methods are guaranteed to be implemented for the adjoint solver. \ingroup Config */
  addConvectOption("CONV_NUM_METHOD_ADJFLOW", Kind_ConvNumScheme_AdjFlow, Kind_Centered_AdjFlow, Kind_Upwind_AdjFlow);
  /*!\brief SPATIAL_ORDER_ADJFLOW
   *  \n DESCRIPTION: Spatial numerical order integration \n OPTIONS: See \link SpatialOrder_Map \endlink \n DEFAULT: SECOND_ORDER \ingroup Config*/
  addEnumOption("SPATIAL_ORDER_ADJFLOW", SpatialOrder_AdjFlow, SpatialOrder_Map, SECOND_ORDER);
  /*!\brief SLOPE_LIMITER_ADJFLOW
     * DESCRIPTION: Slope limiter for the adjoint solution. \n OPTIONS: See \link Limiter_Map \endlink \n DEFAULT VENKATAKRISHNAN \ingroup Config*/
  addEnumOption("SLOPE_LIMITER_ADJFLOW", Kind_SlopeLimit_AdjFlow, Limiter_Map, VENKATAKRISHNAN);
  default_ad_coeff_adj[0] = 0.15; default_ad_coeff_adj[1] = 0.5; default_ad_coeff_adj[2] = 0.02;
  /*!\brief AD_COEFF_ADJFLOW
   *  \n DESCRIPTION: 1st, 2nd and 4th order artificial dissipation coefficients for the adjoint solver.
   *  \n FORMAT and default values: AD_COEFF_ADJFLOW = (0.15, 0.5, 0.02) \ingroup Config*/
  addDoubleArrayOption("AD_COEFF_ADJFLOW", 3, Kappa_AdjFlow, default_ad_coeff_adj);

  /*!\brief SPATIAL_ORDER_TURB
   *  \n DESCRIPTION: Spatial numerical order integration.\n OPTIONS: See \link SpatialOrder_Map \endlink \n DEFAULT: FIRST_ORDER \ingroup Config*/
  addEnumOption("SPATIAL_ORDER_TURB", SpatialOrder_Turb, SpatialOrder_Map, FIRST_ORDER);
  /*!\brief SLOPE_LIMITER_TURB
   *  \n DESCRIPTION: Slope limiter  \n OPTIONS: See \link Limiter_Map \endlink \n DEFAULT VENKATAKRISHNAN \ingroup Config*/
  addEnumOption("SLOPE_LIMITER_TURB", Kind_SlopeLimit_Turb, Limiter_Map, VENKATAKRISHNAN);
  /*!\brief CONV_NUM_METHOD_TURB
   *  \n DESCRIPTION: Convective numerical method \ingroup Config*/
  addConvectOption("CONV_NUM_METHOD_TURB", Kind_ConvNumScheme_Turb, Kind_Centered_Turb, Kind_Upwind_Turb);
  
  /*!\brief SPATIAL_ORDER_ADJTURB
   *  \n DESCRIPTION: Spatial numerical order integration \n OPTIONS: See \link SpatialOrder_Map \endlink \n DEFAULT: FIRST_ORDER \ingroup Config*/
  addEnumOption("SPATIAL_ORDER_ADJTURB", SpatialOrder_AdjTurb, SpatialOrder_Map, FIRST_ORDER);
  /*!\brief SLOPE_LIMITER_ADJTURB
   *  \n DESCRIPTION: Slope limiter \n OPTIONS: See \link Limiter_Map \endlink \n DEFAULT VENKATAKRISHNAN \ingroup Config */
  addEnumOption("SLOPE_LIMITER_ADJTURB", Kind_SlopeLimit_AdjTurb, Limiter_Map, VENKATAKRISHNAN);
  /*!\brief CONV_NUM_METHOD_ADJTURB\n DESCRIPTION: Convective numerical method for the adjoint/turbulent problem \ingroup Config*/
  addConvectOption("CONV_NUM_METHOD_ADJTURB", Kind_ConvNumScheme_AdjTurb, Kind_Centered_AdjTurb, Kind_Upwind_AdjTurb);

  /* DESCRIPTION: Viscous limiter mean flow equations */
  addBoolOption("VISCOUS_LIMITER_FLOW", Viscous_Limiter_Flow, false);
  /* DESCRIPTION: Viscous limiter turbulent equations */
  addBoolOption("VISCOUS_LIMITER_TURB", Viscous_Limiter_Turb, false);
  
  /*!\par CONFIG_CATEGORY: Adjoint and Gradient \ingroup Config*/
  /*--- Options related to the adjoint and gradient ---*/

  /*!\brief LIMIT_ADJFLOW \n DESCRIPTION: Limit value for the adjoint variable.\n DEFAULT: 1E6. \ingroup Config*/
  addDoubleOption("LIMIT_ADJFLOW", AdjointLimit, 1E6);
  /*!\brief MG_ADJFLOW\n DESCRIPTION: Multigrid with the adjoint problem. \n Defualt: YES \ingroup Config*/
  addBoolOption("MG_ADJFLOW", MG_AdjointFlow, true);

  /*!\brief OBJECTIVE_WEIGHT  \n DESCRIPTION: Adjoint problem boundary condition weights. Applies scaling factor to objective(s) \ingroup Config*/
  addDoubleListOption("OBJECTIVE_WEIGHT", nObjW, Weight_ObjFunc);
  /*!\brief OBJECTIVE_FUNCTION
   *  \n DESCRIPTION: Adjoint problem boundary condition \n OPTIONS: see \link Objective_Map \endlink \n DEFAULT: DRAG_COEFFICIENT \ingroup Config*/
  addEnumListOption("OBJECTIVE_FUNCTION", nObj, Kind_ObjFunc, Objective_Map);

  /* DESCRIPTION: parameter for the definition of a complex objective function */
  addDoubleOption("DCD_DCL_VALUE", dCD_dCL, 0.0);
  /* DESCRIPTION: parameter for the definition of a complex objective function */
  addDoubleOption("DCMX_DCL_VALUE", dCMx_dCL, 0.0);
  /* DESCRIPTION: parameter for the definition of a complex objective function */
  addDoubleOption("DCMY_DCL_VALUE", dCMy_dCL, 0.0);
  /* DESCRIPTION: parameter for the definition of a complex objective function */
  addDoubleOption("DCMZ_DCL_VALUE", dCMz_dCL, 0.0);

  /* DESCRIPTION: parameter for the definition of a complex objective function */
  addDoubleOption("DCD_DCMY_VALUE", dCD_dCMy, 0.0);

  default_obj_coeff[0]=0.0; default_obj_coeff[1]=0.0; default_obj_coeff[2]=0.0;
  default_obj_coeff[3]=0.0;  default_obj_coeff[4]=0.0;
  /*!\brief OBJ_CHAIN_RULE_COEFF
  * \n DESCRIPTION: Coefficients defining the objective function gradient using the chain rule
  * with area-averaged outlet primitive variables. This is used with the genereralized outflow
  * objective.  \ingroup Config   */
  addDoubleArrayOption("OBJ_CHAIN_RULE_COEFF",5,Obj_ChainRuleCoeff,default_obj_coeff);

  default_geo_loc[0] = 0.0; default_geo_loc[1] = 1.0;
  /* DESCRIPTION: Definition of the airfoil section */
  addDoubleArrayOption("GEO_BOUNDS", 2, Stations_Bounds, default_geo_loc);
  /* DESCRIPTION: Identify the body to slice */
  addEnumOption("GEO_DESCRIPTION", Geo_Description, Geo_Description_Map, WING);
  /* DESCRIPTION: Z location of the waterline */
  addDoubleOption("GEO_WATERLINE_LOCATION", Geo_Waterline_Location, 0.0);
  /* DESCRIPTION: Number of section cuts to make when calculating internal volume */
  addUnsignedShortOption("GEO_NUMBER_STATIONS", nWingStations, 101);
  /* DESCRIPTION: Definition of the airfoil sections */
  addDoubleListOption("GEO_LOCATION_STATIONS", nLocationStations, LocationStations);
  /* DESCRIPTION: Output sectional forces for specified markers. */
  addBoolOption("GEO_PLOT_STATIONS", Plot_Section_Forces, false);
  /* DESCRIPTION: Mode of the GDC code (analysis, or gradient) */
  addEnumOption("GEO_MODE", GeometryMode, GeometryMode_Map, FUNCTION);

  /* DESCRIPTION: Drag weight in sonic boom Objective Function (from 0.0 to 1.0) */
  addDoubleOption("DRAG_IN_SONICBOOM", WeightCd, 0.0);
  /* DESCRIPTION: Sensitivity smoothing  */
  addEnumOption("SENS_SMOOTHING", Kind_SensSmooth, Sens_Smoothing_Map, NO_SMOOTH);
  /* DESCRIPTION: Continuous Adjoint frozen viscosity */
  addBoolOption("FROZEN_VISC_CONT", Frozen_Visc_Cont, true);
  /* DESCRIPTION: Discrete Adjoint frozen viscosity */
  addBoolOption("FROZEN_VISC_DISC", Frozen_Visc_Disc, false);
  /* DESCRIPTION: Discrete Adjoint frozen limiter */
  addBoolOption("FROZEN_LIMITER_DISC", Frozen_Limiter_Disc, false);
   /* DESCRIPTION:  */
  addDoubleOption("FIX_AZIMUTHAL_LINE", FixAzimuthalLine, 90.0);
  /*!\brief SENS_REMOVE_SHARP
   * \n DESCRIPTION: Remove sharp edges from the sensitivity evaluation  \n Format: SENS_REMOVE_SHARP = YES \n DEFAULT: NO \ingroup Config*/
  addBoolOption("SENS_REMOVE_SHARP", Sens_Remove_Sharp, false);

  /*!\par CONFIG_CATEGORY: Input/output files and formats \ingroup Config */
  /*--- Options related to input/output files and formats ---*/

  /*!\brief OUTPUT_FORMAT \n DESCRIPTION: I/O format for output plots. \n OPTIONS: see \link Output_Map \endlink \n DEFAULT: TECPLOT \ingroup Config */
  addEnumOption("OUTPUT_FORMAT", Output_FileFormat, Output_Map, TECPLOT);
  /*!\brief ACTDISK_JUMP \n DESCRIPTION: The jump is given by the difference in values or a ratio */
  addEnumOption("ACTDISK_JUMP", ActDisk_Jump, Jump_Map, DIFFERENCE);
  /*!\brief MESH_FORMAT \n DESCRIPTION: Mesh input file format \n OPTIONS: see \link Input_Map \endlink \n DEFAULT: SU2 \ingroup Config*/
  addEnumOption("MESH_FORMAT", Mesh_FileFormat, Input_Map, SU2);
  /* DESCRIPTION:  Mesh input file */
  addStringOption("MESH_FILENAME", Mesh_FileName, string("mesh.su2"));
  /*!\brief MESH_OUT_FILENAME \n DESCRIPTION: Mesh output file name. Used when converting, scaling, or deforming a mesh. \n DEFAULT: mesh_out.su2 \ingroup Config*/
  addStringOption("MESH_OUT_FILENAME", Mesh_Out_FileName, string("mesh_out.su2"));

  /*!\brief CONV_FILENAME \n DESCRIPTION: Output file convergence history (w/o extension) \n DEFAULT: history \ingroup Config*/
  addStringOption("CONV_FILENAME", Conv_FileName, string("history"));
  /*!\brief BREAKDOWN_FILENAME \n DESCRIPTION: Output file forces breakdown \ingroup Config*/
  addStringOption("BREAKDOWN_FILENAME", Breakdown_FileName, string("forces_breakdown.dat"));
  /*!\brief CONV_FILENAME \n DESCRIPTION: Output file convergence history (w/o extension) \n DEFAULT: history \ingroup Config*/
  addStringOption("CONV_FILENAME_FSI", Conv_FileName_FSI, string("historyFSI.csv"));
  /* DESCRIPTION: Viscous limiter turbulent equations */
  addBoolOption("WRITE_CONV_FILENAME_FSI", Write_Conv_FSI, false);
  /*!\brief SOLUTION_FLOW_FILENAME \n DESCRIPTION: Restart flow input file (the file output under the filename set by RESTART_FLOW_FILENAME) \n DEFAULT: solution_flow.dat \ingroup Config */
  addStringOption("SOLUTION_FLOW_FILENAME", Solution_FlowFileName, string("solution_flow.dat"));
  /*!\brief SOLUTION_ADJ_FILENAME\n DESCRIPTION: Restart adjoint input file. Objective function abbreviation is expected. \ingroup Config*/
  addStringOption("SOLUTION_ADJ_FILENAME", Solution_AdjFileName, string("solution_adj.dat"));
  /*!\brief SOLUTION_FLOW_FILENAME \n DESCRIPTION: Restart structure input file (the file output under the filename set by RESTART_FLOW_FILENAME) \n Default: solution_flow.dat \ingroup Config */
  addStringOption("SOLUTION_STRUCTURE_FILENAME", Solution_FEMFileName, string("solution_structure.dat"));
  /*!\brief RESTART_FLOW_FILENAME \n DESCRIPTION: Output file restart flow \ingroup Config*/
  addStringOption("RESTART_FLOW_FILENAME", Restart_FlowFileName, string("restart_flow.dat"));
  /*!\brief RESTART_ADJ_FILENAME  \n DESCRIPTION: Output file restart adjoint. Objective function abbreviation will be appended. \ingroup Config*/
  addStringOption("RESTART_ADJ_FILENAME", Restart_AdjFileName, string("restart_adj.dat"));
  /*!\brief RESTART_WAVE_FILENAME \n DESCRIPTION: Output file restart wave \ingroup Config*/
  addStringOption("RESTART_WAVE_FILENAME", Restart_WaveFileName, string("restart_wave.dat"));
  /*!\brief RESTART_FLOW_FILENAME \n DESCRIPTION: Output file restart structure \ingroup Config*/
  addStringOption("RESTART_STRUCTURE_FILENAME", Restart_FEMFileName, string("restart_structure.dat"));
  /*!\brief VOLUME_FLOW_FILENAME  \n DESCRIPTION: Output file flow (w/o extension) variables \ingroup Config */
  addStringOption("VOLUME_FLOW_FILENAME", Flow_FileName, string("flow"));
  /*!\brief VOLUME_STRUCTURE_FILENAME
   * \n  DESCRIPTION: Output file structure (w/o extension) variables \ingroup Config*/
  addStringOption("VOLUME_STRUCTURE_FILENAME", Structure_FileName, string("structure"));
  /*!\brief SURFACE_STRUCTURE_FILENAME
   *  \n DESCRIPTION: Output file structure (w/o extension) variables \ingroup Config*/
  addStringOption("SURFACE_STRUCTURE_FILENAME", SurfStructure_FileName, string("surface_structure"));
  /*!\brief SURFACE_WAVE_FILENAME
   *  \n DESCRIPTION: Output file structure (w/o extension) variables \ingroup Config*/
  addStringOption("SURFACE_WAVE_FILENAME", SurfWave_FileName, string("surface_wave"));
  /*!\brief SURFACE_HEAT_FILENAME
   *  \n DESCRIPTION: Output file structure (w/o extension) variables \ingroup Config */
  addStringOption("SURFACE_HEAT_FILENAME", SurfHeat_FileName, string("surface_heat"));
  /*!\brief VOLUME_WAVE_FILENAME
   *  \n DESCRIPTION: Output file wave (w/o extension) variables  \ingroup Config*/
  addStringOption("VOLUME_WAVE_FILENAME", Wave_FileName, string("wave"));
  /*!\brief VOLUME_HEAT_FILENAME
   *  \n DESCRIPTION: Output file wave (w/o extension) variables  \ingroup Config*/
  addStringOption("VOLUME_HEAT_FILENAME", Heat_FileName, string("heat"));
  /*!\brief VOLUME_ADJWAVE_FILENAME
   *  \n DESCRIPTION: Output file adj. wave (w/o extension) variables  \ingroup Config*/
  addStringOption("VOLUME_ADJWAVE_FILENAME", AdjWave_FileName, string("adjoint_wave"));
  /*!\brief VOLUME_ADJ_FILENAME
   *  \n DESCRIPTION: Output file adjoint (w/o extension) variables  \ingroup Config*/
  addStringOption("VOLUME_ADJ_FILENAME", Adj_FileName, string("adjoint"));
  /*!\brief GRAD_OBJFUNC_FILENAME
   *  \n DESCRIPTION: Output objective function gradient  \ingroup Config*/
  addStringOption("GRAD_OBJFUNC_FILENAME", ObjFunc_Grad_FileName, string("of_grad.dat"));
  /*!\brief VALUE_OBJFUNC_FILENAME
   *  \n DESCRIPTION: Output objective function  \ingroup Config*/
  addStringOption("VALUE_OBJFUNC_FILENAME", ObjFunc_Value_FileName, string("of_func.dat"));
  /*!\brief SURFACE_FLOW_FILENAME
   *  \n DESCRIPTION: Output file surface flow coefficient (w/o extension)  \ingroup Config*/
  addStringOption("SURFACE_FLOW_FILENAME", SurfFlowCoeff_FileName, string("surface_flow"));
  /*!\brief SURFACE_ADJ_FILENAME
   *  \n DESCRIPTION: Output file surface adjoint coefficient (w/o extension)  \ingroup Config*/
  addStringOption("SURFACE_ADJ_FILENAME", SurfAdjCoeff_FileName, string("surface_adjoint"));
  /*!\brief SURFACE_SENS_FILENAME_FILENAME
   *  \n DESCRIPTION: Output file surface sensitivity (discrete adjoint) (w/o extension)  \ingroup Config*/
  addStringOption("SURFACE_SENS_FILENAME", SurfSens_FileName, string("surface_sens"));
  /*!\brief VOLUME_SENS_FILENAME
   *  \n DESCRIPTION: Output file volume sensitivity (discrete adjoint))  \ingroup Config*/
  addStringOption("VOLUME_SENS_FILENAME", VolSens_FileName, string("volume_sens"));
  /*!\brief WRT_SOL_FREQ
   *  \n DESCRIPTION: Writing solution file frequency  \ingroup Config*/
  addUnsignedLongOption("WRT_SOL_FREQ", Wrt_Sol_Freq, 1000);
  /*!\brief WRT_SOL_FREQ_DUALTIME
   *  \n DESCRIPTION: Writing solution file frequency for dual time  \ingroup Config*/
  addUnsignedLongOption("WRT_SOL_FREQ_DUALTIME", Wrt_Sol_Freq_DualTime, 1);
  /*!\brief WRT_CON_FREQ
   *  \n DESCRIPTION: Writing convergence history frequency  \ingroup Config*/
  addUnsignedLongOption("WRT_CON_FREQ",  Wrt_Con_Freq, 1);
  /*!\brief WRT_CON_FREQ_DUALTIME
   *  \n DESCRIPTION: Writing convergence history frequency for the dual time  \ingroup Config*/
  addUnsignedLongOption("WRT_CON_FREQ_DUALTIME",  Wrt_Con_Freq_DualTime, 10);
  /*!\brief LOW_MEMORY_OUTPUT
   *  \n DESCRIPTION: Output less information for lower memory use.  \ingroup Config*/
  addBoolOption("LOW_MEMORY_OUTPUT", Low_MemoryOutput, false);
  /*!\brief WRT_VOL_SOL
   *  \n DESCRIPTION: Write a volume solution file  \ingroup Config*/
  addBoolOption("WRT_VOL_SOL", Wrt_Vol_Sol, true);
  /*!\brief WRT_SRF_SOL
   *  \n DESCRIPTION: Write a surface solution file  \ingroup Config*/
  addBoolOption("WRT_SRF_SOL", Wrt_Srf_Sol, true);
  /*!\brief WRT_CSV_SOL
   *  \n DESCRIPTION: Write a surface CSV solution file  \ingroup Config*/
  addBoolOption("WRT_CSV_SOL", Wrt_Csv_Sol, true);
  /*!\brief WRT_SURFACE
   *  \n DESCRIPTION: Output solution at each surface  \ingroup Config*/
  addBoolOption("WRT_SURFACE", Wrt_Surface, false);
  /*!\brief WRT_RESIDUALS
   *  \n DESCRIPTION: Output residual info to solution/restart file  \ingroup Config*/
  addBoolOption("WRT_RESIDUALS", Wrt_Residuals, false);
  /*!\brief WRT_LIMITERS
   *  \n DESCRIPTION: Output limiter value information to solution/restart file  \ingroup Config*/
  addBoolOption("WRT_LIMITERS", Wrt_Limiters, false);
  /*!\brief WRT_SHARPEDGES
   *  \n DESCRIPTION: Output sharp edge limiter information to solution/restart file  \ingroup Config*/
  addBoolOption("WRT_SHARPEDGES", Wrt_SharpEdges, false);
  /* DESCRIPTION: Output the rind layers in the solution files  \ingroup Config*/
  addBoolOption("WRT_HALO", Wrt_Halo, false);
  /*!\brief KIND_ONE_DIMENSIONALIZATION
   *  \n DESCRIPTION: Output averaged outlet flow values on specified exit marker.
   *  Options: AREA, MASSFLUX, NONE
   *  \n Use with MARKER_OUT_1D. \ingroup Config*/
  addEnumOption("KIND_ONE_DIMENSIONALIZATION", Kind_OneD, OneD_Map, ONED_NONE);
  /*!\brief CONSOLE_OUTPUT_VERBOSITY
   *  \n DESCRIPTION: Verbosity level for console output  \ingroup Config*/
  addEnumOption("CONSOLE_OUTPUT_VERBOSITY", Console_Output_Verb, Verb_Map, VERB_HIGH);


  /*!\par CONFIG_CATEGORY: Dynamic mesh definition \ingroup Config*/
  /*--- Options related to dynamic meshes ---*/

  /* DESCRIPTION: Mesh motion for unsteady simulations */
  addBoolOption("GRID_MOVEMENT", Grid_Movement, false);
  /* DESCRIPTION: Type of mesh motion */
  addEnumListOption("GRID_MOVEMENT_KIND", nGridMovement, Kind_GridMovement, GridMovement_Map);
  /* DESCRIPTION: Marker(s) of moving surfaces (MOVING_WALL or DEFORMING grid motion). */
  addStringListOption("MARKER_MOVING", nMarker_Moving, Marker_Moving);
  /* DESCRIPTION: Mach number (non-dimensional, based on the mesh velocity and freestream vals.) */
  addDoubleOption("MACH_MOTION", Mach_Motion, 0.0);
  /* DESCRIPTION: Coordinates of the rigid motion origin */
  addDoubleListOption("MOTION_ORIGIN_X", nMotion_Origin_X, Motion_Origin_X);
  /* DESCRIPTION: Coordinates of the rigid motion origin */
  addDoubleListOption("MOTION_ORIGIN_Y", nMotion_Origin_Y, Motion_Origin_Y);
  /* DESCRIPTION: Coordinates of the rigid motion origin */
  addDoubleListOption("MOTION_ORIGIN_Z", nMotion_Origin_Z, Motion_Origin_Z);
  /* DESCRIPTION: Translational velocity vector (m/s) in the x, y, & z directions (RIGID_MOTION only) */
  addDoubleListOption("TRANSLATION_RATE_X", nTranslation_Rate_X, Translation_Rate_X);
  /* DESCRIPTION: Translational velocity vector (m/s) in the x, y, & z directions (RIGID_MOTION only) */
  addDoubleListOption("TRANSLATION_RATE_Y", nTranslation_Rate_Y, Translation_Rate_Y);
  /* DESCRIPTION: Translational velocity vector (m/s) in the x, y, & z directions (RIGID_MOTION only) */
  addDoubleListOption("TRANSLATION_RATE_Z", nTranslation_Rate_Z, Translation_Rate_Z);
  /* DESCRIPTION: Angular velocity vector (rad/s) about x, y, & z axes (RIGID_MOTION only) */
  addDoubleListOption("ROTATION_RATE_X", nRotation_Rate_X, Rotation_Rate_X);
  /* DESCRIPTION: Angular velocity vector (rad/s) about x, y, & z axes (RIGID_MOTION only) */
  addDoubleListOption("ROTATION_RATE_Y", nRotation_Rate_Y, Rotation_Rate_Y);
  /* DESCRIPTION: Angular velocity vector (rad/s) about x, y, & z axes (RIGID_MOTION only) */
  addDoubleListOption("ROTATION_RATE_Z", nRotation_Rate_Z, Rotation_Rate_Z);
  /* DESCRIPTION: Pitching angular freq. (rad/s) about x, y, & z axes (RIGID_MOTION only) */
  addDoubleListOption("PITCHING_OMEGA_X", nPitching_Omega_X, Pitching_Omega_X);
  /* DESCRIPTION: Pitching angular freq. (rad/s) about x, y, & z axes (RIGID_MOTION only) */
  addDoubleListOption("PITCHING_OMEGA_Y", nPitching_Omega_Y, Pitching_Omega_Y);
  /* DESCRIPTION: Pitching angular freq. (rad/s) about x, y, & z axes (RIGID_MOTION only) */
  addDoubleListOption("PITCHING_OMEGA_Z", nPitching_Omega_Z, Pitching_Omega_Z);
  /* DESCRIPTION: Pitching amplitude (degrees) about x, y, & z axes (RIGID_MOTION only) */
  addDoubleListOption("PITCHING_AMPL_X", nPitching_Ampl_X, Pitching_Ampl_X);
  /* DESCRIPTION: Pitching amplitude (degrees) about x, y, & z axes (RIGID_MOTION only) */
  addDoubleListOption("PITCHING_AMPL_Y", nPitching_Ampl_Y, Pitching_Ampl_Y);
  /* DESCRIPTION: Pitching amplitude (degrees) about x, y, & z axes (RIGID_MOTION only) */
  addDoubleListOption("PITCHING_AMPL_Z", nPitching_Ampl_Z, Pitching_Ampl_Z);
  /* DESCRIPTION: Pitching phase offset (degrees) about x, y, & z axes (RIGID_MOTION only) */
  addDoubleListOption("PITCHING_PHASE_X", nPitching_Phase_X, Pitching_Phase_X);
  /* DESCRIPTION: Pitching phase offset (degrees) about x, y, & z axes (RIGID_MOTION only) */
  addDoubleListOption("PITCHING_PHASE_Y", nPitching_Phase_Y, Pitching_Phase_Y);
  /* DESCRIPTION: Pitching phase offset (degrees) about x, y, & z axes (RIGID_MOTION only) */
  addDoubleListOption("PITCHING_PHASE_Z", nPitching_Phase_Z, Pitching_Phase_Z);
  /* DESCRIPTION: Plunging angular freq. (rad/s) in x, y, & z directions (RIGID_MOTION only) */
  addDoubleListOption("PLUNGING_OMEGA_X", nPlunging_Omega_X, Plunging_Omega_X);
  /* DESCRIPTION: Plunging angular freq. (rad/s) in x, y, & z directions (RIGID_MOTION only) */
  addDoubleListOption("PLUNGING_OMEGA_Y", nPlunging_Omega_Y, Plunging_Omega_Y);
  /* DESCRIPTION: Plunging angular freq. (rad/s) in x, y, & z directions (RIGID_MOTION only) */
  addDoubleListOption("PLUNGING_OMEGA_Z", nPlunging_Omega_Z, Plunging_Omega_Z);
  /* DESCRIPTION: Plunging amplitude (m) in x, y, & z directions (RIGID_MOTION only) */
  addDoubleListOption("PLUNGING_AMPL_X", nPlunging_Ampl_X, Plunging_Ampl_X);
  /* DESCRIPTION: Plunging amplitude (m) in x, y, & z directions (RIGID_MOTION only) */
  addDoubleListOption("PLUNGING_AMPL_Y", nPlunging_Ampl_Y, Plunging_Ampl_Y);
  /* DESCRIPTION: Plunging amplitude (m) in x, y, & z directions (RIGID_MOTION only) */
  addDoubleListOption("PLUNGING_AMPL_Z", nPlunging_Ampl_Z, Plunging_Ampl_Z);
  /* DESCRIPTION: Value to move motion origins (1 or 0) */
  addUShortListOption("MOVE_MOTION_ORIGIN", nMoveMotion_Origin, MoveMotion_Origin);
  /* DESCRIPTION:  */
  addStringOption("MOTION_FILENAME", Motion_Filename, string("mesh_motion.dat"));

  /*!\par CONFIG_CATEGORY: Grid adaptation \ingroup Config*/
  /*--- Options related to grid adaptation ---*/

  /* DESCRIPTION: Kind of grid adaptation */
  addEnumOption("KIND_ADAPT", Kind_Adaptation, Adapt_Map, NO_ADAPT);
  /* DESCRIPTION: Percentage of new elements (% of the original number of elements) */
  addDoubleOption("NEW_ELEMS", New_Elem_Adapt, -1.0);
  /* DESCRIPTION: Scale factor for the dual volume */
  addDoubleOption("DUALVOL_POWER", DualVol_Power, 0.5);
  /* DESCRIPTION: Use analytical definition for surfaces */
  addEnumOption("ANALYTICAL_SURFDEF", Analytical_Surface, Geo_Analytic_Map, NO_GEO_ANALYTIC);
  /* DESCRIPTION: Before each computation, implicitly smooth the nodal coordinates */
  addBoolOption("SMOOTH_GEOMETRY", SmoothNumGrid, false);
  /* DESCRIPTION: Adapt the boundary elements */
  addBoolOption("ADAPT_BOUNDARY", AdaptBoundary, true);

  /*!\par CONFIG_CATEGORY: Aeroelastic Simulation (Typical Section Model) \ingroup Config*/
  /*--- Options related to aeroelastic simulations using the Typical Section Model) ---*/
  /* DESCRIPTION: The flutter speed index (modifies the freestream condition) */
  addDoubleOption("FLUTTER_SPEED_INDEX", FlutterSpeedIndex, 0.6);
  /* DESCRIPTION: Natural frequency of the spring in the plunging direction (rad/s). */
  addDoubleOption("PLUNGE_NATURAL_FREQUENCY", PlungeNaturalFrequency, 100);
  /* DESCRIPTION: Natural frequency of the spring in the pitching direction (rad/s). */
  addDoubleOption("PITCH_NATURAL_FREQUENCY", PitchNaturalFrequency, 100);
  /* DESCRIPTION: The airfoil mass ratio. */
  addDoubleOption("AIRFOIL_MASS_RATIO", AirfoilMassRatio, 60);
  /* DESCRIPTION: Distance in semichords by which the center of gravity lies behind the elastic axis. */
  addDoubleOption("CG_LOCATION", CG_Location, 1.8);
  /* DESCRIPTION: The radius of gyration squared (expressed in semichords) of the typical section about the elastic axis. */
  addDoubleOption("RADIUS_GYRATION_SQUARED", RadiusGyrationSquared, 3.48);
  /* DESCRIPTION: Solve the aeroelastic equations every given number of internal iterations. */
  addUnsignedShortOption("AEROELASTIC_ITER", AeroelasticIter, 3);
  
  /*!\par CONFIG_CATEGORY: Optimization Problem*/
  
  /* DESCRIPTION: Scale the line search in the optimizer */
  addDoubleOption("OPT_RELAX_FACTOR", Opt_RelaxFactor, 1.0);

  /* DESCRIPTION: Bound the line search in the optimizer */
  addDoubleOption("OPT_LINE_SEARCH_BOUND", Opt_LineSearch_Bound, 1E6);

  /*!\par CONFIG_CATEGORY: Wind Gust \ingroup Config*/
  /*--- Options related to wind gust simulations ---*/

  /* DESCRIPTION: Apply a wind gust */
  addBoolOption("WIND_GUST", Wind_Gust, false);
  /* DESCRIPTION: Type of gust */
  addEnumOption("GUST_TYPE", Gust_Type, Gust_Type_Map, NO_GUST);
  /* DESCRIPTION: Gust wavelenght (meters) */
  addDoubleOption("GUST_WAVELENGTH", Gust_WaveLength, 0.0);
  /* DESCRIPTION: Number of gust periods */
  addDoubleOption("GUST_PERIODS", Gust_Periods, 1.0);
  /* DESCRIPTION: Gust amplitude (m/s) */
  addDoubleOption("GUST_AMPL", Gust_Ampl, 0.0);
  /* DESCRIPTION: Time at which to begin the gust (sec) */
  addDoubleOption("GUST_BEGIN_TIME", Gust_Begin_Time, 0.0);
  /* DESCRIPTION: Location at which the gust begins (meters) */
  addDoubleOption("GUST_BEGIN_LOC", Gust_Begin_Loc, 0.0);
  /* DESCRIPTION: Direction of the gust X or Y dir */
  addEnumOption("GUST_DIR", Gust_Dir, Gust_Dir_Map, Y_DIR);

  /* Harmonic Balance config */
  /* DESCRIPTION: Omega_HB = 2*PI*frequency - frequencies for Harmonic Balance method */
  addDoubleListOption("OMEGA_HB", nOmega_HB, Omega_HB);

  /*!\par CONFIG_CATEGORY: Equivalent Area \ingroup Config*/
  /*--- Options related to the equivalent area ---*/

  /* DESCRIPTION: Evaluate equivalent area on the Near-Field  */
  addBoolOption("EQUIV_AREA", EquivArea, false);
  default_ea_lim[0] = 0.0; default_ea_lim[1] = 1.0; default_ea_lim[2] = 1.0;
  /* DESCRIPTION: Integration limits of the equivalent area ( xmin, xmax, Dist_NearField ) */
  addDoubleArrayOption("EA_INT_LIMIT", 3, EA_IntLimit, default_ea_lim);
  /* DESCRIPTION: Equivalent area scaling factor */
  addDoubleOption("EA_SCALE_FACTOR", EA_ScaleFactor, 1.0);

	// these options share nDV as their size in the option references; not a good idea
	/*!\par CONFIG_CATEGORY: Grid deformation \ingroup Config*/
  /*--- Options related to the grid deformation ---*/

	/* DESCRIPTION: Kind of deformation */
	addEnumListOption("DV_KIND", nDV, Design_Variable, Param_Map);
	/* DESCRIPTION: Marker of the surface to which we are going apply the shape deformation */
  addStringListOption("DV_MARKER", nMarker_DV, Marker_DV);
	/* DESCRIPTION: Parameters of the shape deformation
   - FFD_CONTROL_POINT_2D ( FFDBox ID, i_Ind, j_Ind, x_Disp, y_Disp )
   - FFD_RADIUS_2D ( FFDBox ID )
   - FFD_CAMBER_2D ( FFDBox ID, i_Ind )
   - FFD_THICKNESS_2D ( FFDBox ID, i_Ind )
   - HICKS_HENNE ( Lower Surface (0)/Upper Surface (1)/Only one Surface (2), x_Loc )
   - SURFACE_BUMP ( x_start, x_end, x_Loc )
   - CST ( Lower Surface (0)/Upper Surface (1), Kulfan parameter number, Total number of Kulfan parameters for surface )
   - NACA_4DIGITS ( 1st digit, 2nd digit, 3rd and 4th digit )
   - PARABOLIC ( Center, Thickness )
   - TRANSLATION ( x_Disp, y_Disp, z_Disp )
   - ROTATION ( x_Orig, y_Orig, z_Orig, x_End, y_End, z_End )
   - OBSTACLE ( Center, Bump size )
   - SPHERICAL ( ControlPoint_Index, Theta_Disp, R_Disp )
   - FFD_CONTROL_POINT ( FFDBox ID, i_Ind, j_Ind, k_Ind, x_Disp, y_Disp, z_Disp )
   - FFD_TWIST_ANGLE ( FFDBox ID, x_Orig, y_Orig, z_Orig, x_End, y_End, z_End )
   - FFD_ROTATION ( FFDBox ID, x_Orig, y_Orig, z_Orig, x_End, y_End, z_End )
   - FFD_CONTROL_SURFACE ( FFDBox ID, x_Orig, y_Orig, z_Orig, x_End, y_End, z_End )
   - FFD_CAMBER ( FFDBox ID, i_Ind, j_Ind )
   - FFD_THICKNESS ( FFDBox ID, i_Ind, j_Ind ) */
	addDVParamOption("DV_PARAM", nDV, ParamDV, FFDTag, Design_Variable);
  /* DESCRIPTION: New value of the shape deformation */
  addDVValueOption("DV_VALUE", nDV_Value, DV_Value, nDV, ParamDV, Design_Variable);
	/* DESCRIPTION: Hold the grid fixed in a region */
  addBoolOption("HOLD_GRID_FIXED", Hold_GridFixed, false);
	default_grid_fix[0] = -1E15; default_grid_fix[1] = -1E15; default_grid_fix[2] = -1E15;
	default_grid_fix[3] =  1E15; default_grid_fix[4] =  1E15; default_grid_fix[5] =  1E15;
	/* DESCRIPTION: Coordinates of the box where the grid will be deformed (Xmin, Ymin, Zmin, Xmax, Ymax, Zmax) */
	addDoubleArrayOption("HOLD_GRID_FIXED_COORD", 6, Hold_GridFixed_Coord, default_grid_fix);
	/* DESCRIPTION: Visualize the deformation */
  addBoolOption("VISUALIZE_DEFORMATION", Visualize_Deformation, false);
  /* DESCRIPTION: Print the residuals during mesh deformation to the console */
  addBoolOption("DEFORM_CONSOLE_OUTPUT", Deform_Output, true);
  /* DESCRIPTION: Number of nonlinear deformation iterations (surface deformation increments) */
  addUnsignedLongOption("DEFORM_NONLINEAR_ITER", GridDef_Nonlinear_Iter, 1);
  /* DESCRIPTION: Number of smoothing iterations for FEA mesh deformation */
  addUnsignedLongOption("DEFORM_LINEAR_ITER", GridDef_Linear_Iter, 1000);
  /* DESCRIPTION: Factor to multiply smallest volume for deform tolerance (0.001 default) */
  addDoubleOption("DEFORM_TOL_FACTOR", Deform_Tol_Factor, 1E-6);
  /* DESCRIPTION: Deform coefficient (-1.0 to 0.5) */
  addDoubleOption("DEFORM_COEFF", Deform_Coeff, 1E6);
  /* DESCRIPTION: Type of element stiffness imposed for FEA mesh deformation (INVERSE_VOLUME, DEF_WALL_DISTANCE, WALL_DISTANCE, CONSTANT_STIFFNESS) */
  addEnumOption("DEFORM_STIFFNESS_TYPE", Deform_Stiffness_Type, Deform_Stiffness_Map, BOUNDARY_DISTANCE);
  /* DESCRIPTION: Poisson's ratio for constant stiffness FEA method of grid deformation*/
  addDoubleOption("DEFORM_ELASTICITY_MODULUS", Deform_ElasticityMod, 2E11);
  /* DESCRIPTION: Young's modulus and Poisson's ratio for constant stiffness FEA method of grid deformation*/
  addDoubleOption("DEFORM_POISSONS_RATIO", Deform_PoissonRatio, 0.3);
  /*  DESCRIPTION: Linealv for the mesh deformation\n OPTIONS: see \link Linear_Solver_Map \endlink \n DEFAULT: FGMRES \ingroup Config*/
  addEnumOption("DEFORM_LINEAR_SOLVER", Kind_Deform_Linear_Solver, Linear_Solver_Map, FGMRES);
  /*  \n DESCRIPTION: Preconditioner for the Krylov linear solvers \n OPTIONS: see \link Linear_Solver_Prec_Map \endlink \n DEFAULT: LU_SGS \ingroup Config*/
  addEnumOption("DEFORM_LINEAR_SOLVER_PREC", Kind_Deform_Linear_Solver_Prec, Linear_Solver_Prec_Map, LU_SGS);

  /*!\par CONFIG_CATEGORY: Rotorcraft problem \ingroup Config*/
  /*--- option related to rotorcraft problems ---*/

  /* DESCRIPTION: MISSING ---*/
  addDoubleOption("CYCLIC_PITCH", Cyclic_Pitch, 0.0);
  /* DESCRIPTION: MISSING ---*/
  addDoubleOption("COLLECTIVE_PITCH", Collective_Pitch, 0.0);


  /*!\par CONFIG_CATEGORY: FEA solver \ingroup Config*/
  /*--- Options related to the FEA solver ---*/

  /* DESCRIPTION: Modulus of elasticity */
  addDoubleOption("ELASTICITY_MODULUS", ElasticyMod, 2E11);
  /* DESCRIPTION: Poisson ratio */
  addDoubleOption("POISSON_RATIO", PoissonRatio, 0.30);
  /* DESCRIPTION: Material density */
  addDoubleOption("MATERIAL_DENSITY", MaterialDensity, 7854);
  /*!\brief BULK_MODULUS_STRUCT \n DESCRIPTION: Value of the Bulk Modulus for a structural problem \n DEFAULT 160E9 */
  /* This is a temporal definition */
  addDoubleOption("BULK_MODULUS_STRUCT", Bulk_Modulus_Struct, 160E9);

  /*!\brief REGIME_TYPE \n  DESCRIPTION: Geometric condition \n OPTIONS: see \link Struct_Map \endlink \ingroup Config*/
  addEnumOption("GEOMETRIC_CONDITIONS", Kind_Struct_Solver, Struct_Map, SMALL_DEFORMATIONS);
  /*!\brief REGIME_TYPE \n  DESCRIPTION: Material model \n OPTIONS: see \link Material_Map \endlink \ingroup Config*/
  addEnumOption("MATERIAL_MODEL", Kind_Material, Material_Map, LINEAR_ELASTIC);
  /*!\brief REGIME_TYPE \n  DESCRIPTION: Compressibility of the material \n OPTIONS: see \link MatComp_Map \endlink \ingroup Config*/
  addEnumOption("MATERIAL_COMPRESSIBILITY", Kind_Material_Compress, MatComp_Map, COMPRESSIBLE_MAT);

  /*  DESCRIPTION: Consider a prestretch in the structural domain
  *  Options: NO, YES \ingroup Config */
  addBoolOption("PRESTRETCH", Prestretch, false);
  /*!\brief PRESTRETCH_FILENAME \n DESCRIPTION: Filename to input for prestretching membranes \n Default: prestretch_file.dat \ingroup Config */
  addStringOption("PRESTRETCH_FILENAME", Prestretch_FEMFileName, string("prestretch_file.dat"));

  /* DESCRIPTION: Iterative method for non-linear structural analysis */
  addEnumOption("NONLINEAR_FEM_SOLUTION_METHOD", Kind_SpaceIteScheme_FEA, Space_Ite_Map_FEA, NEWTON_RAPHSON);
  /* DESCRIPTION: Number of internal iterations for Newton-Raphson Method in nonlinear structural applications */
  addUnsignedLongOption("NONLINEAR_FEM_INT_ITER", Dyn_nIntIter, 10);

  /* DESCRIPTION: Formulation for bidimensional elasticity solver */
  addEnumOption("FORMULATION_ELASTICITY_2D", Kind_2DElasForm, ElasForm_2D, PLANE_STRAIN);
  /*  DESCRIPTION: Apply dead loads
  *  Options: NO, YES \ingroup Config */
  addBoolOption("DEAD_LOAD", DeadLoad, false);
  /* DESCRIPTION: Dynamic or static structural analysis */
  addEnumOption("DYNAMIC_ANALYSIS", Dynamic_Analysis, Dynamic_Map, STATIC);
  /* DESCRIPTION: Time Step for dynamic analysis (s) */
  addDoubleOption("DYN_TIMESTEP", Delta_DynTime, 0.0);
  /* DESCRIPTION: Total Physical Time for dual time stepping simulations (s) */
  addDoubleOption("DYN_TIME", Total_DynTime, 1.0);
  /* DESCRIPTION: Parameter alpha for Newmark scheme (s) */
  addDoubleOption("NEWMARK_ALPHA", Newmark_alpha, 0.25);
  /* DESCRIPTION: Parameter delta for Newmark scheme (s) */
  addDoubleOption("NEWMARK_DELTA", Newmark_delta, 0.5);
  /* DESCRIPTION: Apply the load slowly or suddenly */
  addBoolOption("SIGMOID_LOADING", Sigmoid_Load, false);
  /* DESCRIPTION: Apply the load as a ramp */
  addBoolOption("RAMP_LOADING", Ramp_Load, false);
  /* DESCRIPTION: Time while the load is to be increased linearly */
  addDoubleOption("RAMP_TIME", Ramp_Time, 1.0);
  /* DESCRIPTION: Time while the load is to be increased linearly */
  addDoubleOption("SIGMOID_TIME", Sigmoid_Time, 1.0);
  /* DESCRIPTION: Constant of steepness of the sigmoid */
  addDoubleOption("SIGMOID_K", Sigmoid_K, 10.0);

  /* DESCRIPTION: Newmark - Generalized alpha - coefficients */
  addDoubleListOption("TIME_INT_STRUCT_COEFFS", nIntCoeffs, Int_Coeffs);

  /*  DESCRIPTION: Apply dead loads. Options: NO, YES \ingroup Config */
  addBoolOption("INCREMENTAL_LOAD", IncrementalLoad, false);
  /* DESCRIPTION: Maximum number of increments of the  */
  addUnsignedLongOption("NUMBER_INCREMENTS", IncLoad_Nincrements, 10);

  default_inc_crit[0] = 0.0; default_inc_crit[1] = 0.0; default_inc_crit[2] = 0.0;
  /* DESCRIPTION: Definition of the  UTOL RTOL ETOL*/
  addDoubleArrayOption("INCREMENTAL_CRITERIA", 3, IncLoad_Criteria, default_inc_crit);

  /* DESCRIPTION: Time while the structure is static */
  addDoubleOption("STATIC_TIME", Static_Time, 0.0);

  /* DESCRIPTION: Order of the predictor */
  addUnsignedShortOption("PREDICTOR_ORDER", Pred_Order, 0);

  /* DESCRIPTION: Transfer method used for multiphysics problems */
  addEnumOption("MULTIPHYSICS_TRANSFER_METHOD", Kind_TransferMethod, Transfer_Method_Map, BROADCAST_DATA);


  /* CONFIG_CATEGORY: FSI solver */
  /*--- Options related to the FSI solver ---*/

  /*!\brief PHYSICAL_PROBLEM_FLUID_FSI
   *  DESCRIPTION: Physical governing equations \n
   *  Options: NONE (default),EULER, NAVIER_STOKES, RANS,
   *  \ingroup Config*/
  addEnumOption("FSI_FLUID_PROBLEM", Kind_Solver_Fluid_FSI, FSI_Fluid_Solver_Map, NO_SOLVER_FFSI);

  /*!\brief PHYSICAL_PROBLEM_STRUCTURAL_FSI
   *  DESCRIPTION: Physical governing equations \n
   *  Options: NONE (default), FEM_ELASTICITY
   *  \ingroup Config*/
  addEnumOption("FSI_STRUCTURAL_PROBLEM", Kind_Solver_Struc_FSI, FSI_Struc_Solver_Map, NO_SOLVER_SFSI);

  /* DESCRIPTION: Linear solver for the structural side on FSI problems */
  addEnumOption("FSI_LINEAR_SOLVER_STRUC", Kind_Linear_Solver_FSI_Struc, Linear_Solver_Map, FGMRES);
  /* DESCRIPTION: Preconditioner for the Krylov linear solvers */
  addEnumOption("FSI_LINEAR_SOLVER_PREC_STRUC", Kind_Linear_Solver_Prec_FSI_Struc, Linear_Solver_Prec_Map, LU_SGS);
  /* DESCRIPTION: Maximum number of iterations of the linear solver for the implicit formulation */
  addUnsignedLongOption("FSI_LINEAR_SOLVER_ITER_STRUC", Linear_Solver_Iter_FSI_Struc, 500);
  /* DESCRIPTION: Minimum error threshold for the linear solver for the implicit formulation */
  addDoubleOption("FSI_LINEAR_SOLVER_ERROR_STRUC", Linear_Solver_Error_FSI_Struc, 1E-6);

  /* DESCRIPTION: Restart from a steady state (sets grid velocities to 0 when loading the restart). */
  addBoolOption("RESTART_STEADY_STATE", SteadyRestart, false);

  /*  DESCRIPTION: Apply dead loads
  *  Options: NO, YES \ingroup Config */
  addBoolOption("MATCHING_MESH", MatchingMesh, true);

  /*!\par KIND_INTERPOLATION \n
   * DESCRIPTION: Type of interpolation to use for multi-zone problems. \n OPTIONS: see \link Interpolator_Map \endlink
   * Sets Kind_Interpolation \ingroup Config
   */
  addEnumOption("KIND_INTERPOLATION", Kind_Interpolation, Interpolator_Map, NEAREST_NEIGHBOR);

  /* DESCRIPTION: Maximum number of FSI iterations */
  addUnsignedShortOption("FSI_ITER", nIterFSI, 1);
  /* DESCRIPTION: Aitken's static relaxation factor */
  addDoubleOption("STAT_RELAX_PARAMETER", AitkenStatRelax, 0.4);
  /* DESCRIPTION: Aitken's dynamic maximum relaxation factor for the first iteration */
  addDoubleOption("AITKEN_DYN_MAX_INITIAL", AitkenDynMaxInit, 0.5);
  /* DESCRIPTION: Aitken's dynamic minimum relaxation factor for the first iteration */
  addDoubleOption("AITKEN_DYN_MIN_INITIAL", AitkenDynMinInit, 0.5);
  /* DESCRIPTION: Type of gust */
  addEnumOption("BGS_RELAXATION", Kind_BGS_RelaxMethod, AitkenForm_Map, NO_RELAXATION);


  /*!\par CONFIG_CATEGORY: Wave solver \ingroup Config*/
  /*--- options related to the wave solver ---*/

  /* DESCRIPTION: Constant wave speed */
  addDoubleOption("WAVE_SPEED", Wave_Speed, 331.79);

  /*!\par CONFIG_CATEGORY: Heat solver \ingroup Config*/
  /*--- options related to the heat solver ---*/

  /* DESCRIPTION: Thermal diffusivity constant */
  addDoubleOption("THERMAL_DIFFUSIVITY", Thermal_Diffusivity, 1.172E-5);

  /*!\par CONFIG_CATEGORY: Visualize Control Volumes \ingroup Config*/
  /*--- options related to visualizing control volumes ---*/

  /* DESCRIPTION: Node number for the CV to be visualized */
  addLongOption("VISUALIZE_CV", Visualize_CV, -1);

  /*!\par CONFIG_CATEGORY: Inverse design problem \ingroup Config*/
  /*--- options related to inverse design problem ---*/

  /* DESCRIPTION: Evaluate inverse design on the surface  */
  addBoolOption("INV_DESIGN_CP", InvDesign_Cp, false);

  /* DESCRIPTION: Evaluate inverse design on the surface  */
  addBoolOption("INV_DESIGN_HEATFLUX", InvDesign_HeatFlux, false);

  /*!\par CONFIG_CATEGORY: Unsupported options \ingroup Config*/
  /*--- Options that are experimental and not intended for general use ---*/

  /* DESCRIPTION: Write extra output */
  addBoolOption("EXTRA_OUTPUT", ExtraOutput, false);

  /*--- options related to the FFD problem ---*/
  /*!\par CONFIG_CATEGORY:FFD point inversion \ingroup Config*/
  
  /* DESCRIPTION: Fix I plane */
  addShortListOption("FFD_FIX_I", nFFD_Fix_IDir, FFD_Fix_IDir);
  
  /* DESCRIPTION: Fix J plane */
  addShortListOption("FFD_FIX_J", nFFD_Fix_JDir, FFD_Fix_JDir);
  
  /* DESCRIPTION: Fix K plane */
  addShortListOption("FFD_FIX_K", nFFD_Fix_KDir, FFD_Fix_KDir);
  
  /* DESCRIPTION: FFD symmetry plane (j=0) */
  addBoolOption("FFD_SYMMETRY_PLANE", FFD_Symmetry_Plane, false);

  /* DESCRIPTION: Define different coordinates systems for the FFD */
  addEnumOption("FFD_COORD_SYSTEM", FFD_CoordSystem, CoordSystem_Map, CARTESIAN);

  /* DESCRIPTION: Axis information for the spherical and cylindrical coord system */
  default_ffd_axis[0] = 0.0; default_ffd_axis[1] = 0.0; default_ffd_axis[2] =0.0;
  addDoubleArrayOption("FFD_AXIS", 3, FFD_Axis, default_ffd_axis);

  /* DESCRIPTION: Number of total iterations in the FFD point inversion */
  addUnsignedShortOption("FFD_ITERATIONS", nFFD_Iter, 500);

  /* DESCRIPTION: Free surface damping coefficient */
	addDoubleOption("FFD_TOLERANCE", FFD_Tol, 1E-10);

  /* DESCRIPTION: Definition of the FFD boxes */
  addFFDDefOption("FFD_DEFINITION", nFFDBox, CoordFFDBox, TagFFDBox);
  
  /* DESCRIPTION: Definition of the FFD boxes */
  addFFDDegreeOption("FFD_DEGREE", nFFDBox, DegreeFFDBox);
  
  /* DESCRIPTION: Surface continuity at the intersection with the FFD */
  addEnumOption("FFD_CONTINUITY", FFD_Continuity, Continuity_Map, DERIVATIVE_2ND);

  /* DESCRIPTION: Kind of blending for the FFD definition */
  addEnumOption("FFD_BLENDING", FFD_Blending, Blending_Map, BEZIER );

  /* DESCRIPTION: Order of the BSplines for BSpline Blending function */
  default_ad_coeff_flow[0] = 2; default_ad_coeff_flow[1] = 2; default_ad_coeff_flow[2] = 2;
  addDoubleArrayOption("FFD_BSPLINE_ORDER", 3, FFD_BSpline_Order,default_ad_coeff_flow);

  addStringOption("CSP_PILOTPOINT_FILE", CSP_PilotPointFile, "PilotPoints.dat");

  addStringListOption("CSP_CONSTRAINT_GROUPS", nCSP_ConstraintGroups, CSP_ConstraintGroups);

  addEnumOption("CSP_ENERGY_DEFINITION", CSP_EnergyDefinition, CSP_Energy_Map, ELASTIC_ENERGY);

  addDoubleOption("CSP_ELASTIC_MODULUS", CSP_ElasticModulus, 1e06);

  /*--- Options for the automatic differentiation methods ---*/
  /*!\par CONFIG_CATEGORY: Automatic Differentation options\ingroup Config*/

  /* DESCRIPTION: Direct differentiation mode (forward) */
  addEnumOption("DIRECT_DIFF", DirectDiff, DirectDiff_Var_Map, NO_DERIVATIVE);

  /* DESCRIPTION: Automatic differentiation mode (reverse) */
  addBoolOption("AUTO_DIFF", AD_Mode, NO);

  /*--- options that are used in the python optimization scripts. These have no effect on the c++ toolsuite ---*/
  /*!\par CONFIG_CATEGORY:Python Options\ingroup Config*/

  /* DESCRIPTION: Gradient method */
  addPythonOption("GRADIENT_METHOD");

  /* DESCRIPTION: Geometrical Parameter */
  addPythonOption("GEO_PARAM");

  /* DESCRIPTION: Setup for design variables */
  addPythonOption("DEFINITION_DV");

  /* DESCRIPTION: Maximum number of iterations */
  addPythonOption("OPT_ITERATIONS");
  
  /* DESCRIPTION: Requested accuracy */
  addPythonOption("OPT_ACCURACY");
  
  /*!\brief OPT_COMBINE_OBJECTIVE
   *  \n DESCRIPTION: Flag specifying whether to internally combine a multi-objective function or treat separately */
  addPythonOption("OPT_COMBINE_OBJECTIVE");

  /* DESCRIPTION: Current value of the design variables */
  addPythonOption("DV_VALUE_NEW");

  /* DESCRIPTION: Previous value of the design variables */
  addPythonOption("DV_VALUE_OLD");

  /* DESCRIPTION: Number of partitions of the mesh */
  addPythonOption("NUMBER_PART");

  /* DESCRIPTION: Optimization objective function with optional scaling factor*/
  addPythonOption("OPT_OBJECTIVE");

  /* DESCRIPTION: Optimization constraint functions with optional scaling factor */
  addPythonOption("OPT_CONSTRAINT");

  /* DESCRIPTION: Finite different step for gradient estimation */
  addPythonOption("FIN_DIFF_STEP");

  /* DESCRIPTION: Verbosity of the python scripts to Stdout */
  addPythonOption("CONSOLE");

  /* DESCRIPTION: Flag specifying if the mesh was decomposed */
  addPythonOption("DECOMPOSED");

  /* DESCRIPTION: Optimization gradient factor */
  addPythonOption("OPT_GRADIENT_FACTOR");
  
  /* DESCRIPTION: Upper bound for the optimizer */
  addPythonOption("OPT_BOUND_UPPER");
  
  /* DESCRIPTION: Lower bound for the optimizer */
  addPythonOption("OPT_BOUND_LOWER");

  /* DESCRIPTION: Number of zones of the problem */
  addPythonOption("NZONES");

  /* DESCRIPTION: Activate ParMETIS mode for testing */
  addBoolOption("PARMETIS", ParMETIS, false);
    
  /*--- options that are used in the Hybrid RANS/LES Simulations  ---*/
  /*!\par CONFIG_CATEGORY:Hybrid_RANSLES Options\ingroup Config*/
    
  /* DESCRIPTION: Writing surface solution file frequency for dual time */
  addUnsignedLongOption("WRT_SURF_FREQ_DUALTIME", Wrt_Surf_Freq_DualTime, 1);

  /* DESCRIPTION: DES Constant */
  addDoubleOption("DES_CONST", Const_DES, 0.65);

  /* DESCRIPTION: Zonal distance for Hybrid RANS/LES */
  addDoubleOption("ZONAL_DISTANCE", Zonal_Dist, 1.00);
    
  /* DESCRIPTION: Zonal Hybrid RANS/LES*/
  addBoolOption("ZONAL_DES", Zonal_DES, NO);

  /* DESCRIPTION: Specify Hybrid RANS/LES model */
  addEnumOption("HYBRID_RANSLES", Kind_HybridRANSLES, HybridRANSLES_Map, NO_HYBRIDRANSLES);
    
  /* DESCRIPTION:  Roe with low dissipation for unsteady flows */
  addEnumOption("ROE_LOW_DISSIPATION", Kind_RoeLowDiss, RoeLowDiss_Map, NO_ROELOWDISS);

  /* DESCRIPTION: Activate SA Quadratic Constitutive Relation, 2000 version */
  addBoolOption("SA_QCR", QCR, false);
  
  /* DESCRIPTION: Multipoint design Mach number*/
  addPythonOption("MULTIPOINT_MACH_NUMBER");
  
  /* DESCRIPTION: Multipoint design Weight */
  addPythonOption("MULTIPOINT_WEIGHT");
  
  /* DESCRIPTION: Multipoint design Angle of Attack */
  addPythonOption("MULTIPOINT_AOA");
  
  /* DESCRIPTION: Multipoint design Sideslip angle */
  addPythonOption("MULTIPOINT_SIDESLIP_ANGLE");
  
  /* DESCRIPTION: Multipoint design target CL*/
  addPythonOption("MULTIPOINT_TARGET_CL");
  
  /* DESCRIPTION: Multipoint design Reynolds number */
  addPythonOption("MULTIPOINT_REYNOLDS_NUMBER");
  
  /* DESCRIPTION: Multipoint design freestream temperature */
  addPythonOption("MULTIPOINT_FREESTREAM_TEMPERATURE");
  
  /* DESCRIPTION: Multipoint design freestream pressure */
  addPythonOption("MULTIPOINT_FREESTREAM_PRESSURE");
  
  /* END_CONFIG_OPTIONS */

}

void CConfig::SetConfig_Parsing(char case_filename[MAX_STRING_SIZE]) {
  string text_line, option_name;
  ifstream case_file;
  vector<string> option_value;
  int rank = MASTER_NODE;
  
#ifdef HAVE_MPI
  MPI_Comm_rank(MPI_COMM_WORLD, &rank);
#endif
  
  /*--- Read the configuration file ---*/
  
  case_file.open(case_filename, ios::in);

  if (case_file.fail()) {
    if (rank == MASTER_NODE) cout << endl << "The configuration file (.cfg) is missing!!" << endl << endl;
    exit(EXIT_FAILURE);
  }

  string errorString;

  int  err_count = 0;  // How many errors have we found in the config file
  int max_err_count = 30; // Maximum number of errors to print before stopping

  map<string, bool> included_options;

  /*--- Parse the configuration file and set the options ---*/
  
  while (getline (case_file, text_line)) {
    
    if (err_count >= max_err_count) {
      errorString.append("too many errors. Stopping parse");

      cout << errorString << endl;
      throw(1);
    }
    
    if (TokenizeString(text_line, option_name, option_value)) {
      
      /*--- See if it's a python option ---*/

      if (option_map.find(option_name) == option_map.end()) {
          string newString;
          newString.append(option_name);
          newString.append(": invalid option name");
          newString.append(". Check current SU2 options in config_template.cfg.");
          newString.append("\n");
          errorString.append(newString);
          err_count++;
        continue;
      }

      /*--- Option exists, check if the option has already been in the config file ---*/
      
      if (included_options.find(option_name) != included_options.end()) {
        string newString;
        newString.append(option_name);
        newString.append(": option appears twice");
        newString.append("\n");
        errorString.append(newString);
        err_count++;
        continue;
      }


      /*--- New found option. Add it to the map, and delete from all options ---*/
      
      included_options.insert(pair<string, bool>(option_name, true));
      all_options.erase(option_name);

      /*--- Set the value and check error ---*/
      
      string out = option_map[option_name]->SetValue(option_value);
      if (out.compare("") != 0) {
        errorString.append(out);
        errorString.append("\n");
        err_count++;
      }
    }
  }

  /*--- See if there were any errors parsing the config file ---*/
      
  if (errorString.size() != 0) {
    if (rank == MASTER_NODE) cout << errorString << endl;
    exit(EXIT_FAILURE);
  }

  /*--- Set the default values for all of the options that weren't set ---*/
      
  for (map<string, bool>::iterator iter = all_options.begin(); iter != all_options.end(); ++iter) {
    option_map[iter->first]->SetDefault();
  }

  case_file.close();
  
}

bool CConfig::SetRunTime_Parsing(char case_filename[MAX_STRING_SIZE]) {
  string text_line, option_name;
  ifstream case_file;
  vector<string> option_value;
  int rank = MASTER_NODE;
  
#ifdef HAVE_MPI
  MPI_Comm_rank(MPI_COMM_WORLD, &rank);
#endif
  
  /*--- Read the configuration file ---*/
  
  case_file.open(case_filename, ios::in);
  
  if (case_file.fail()) { return false; }
  
  string errorString;
  
  int err_count = 0;  // How many errors have we found in the config file
  int max_err_count = 30; // Maximum number of errors to print before stopping
  
  map<string, bool> included_options;
  
  /*--- Parse the configuration file and set the options ---*/
  
  while (getline (case_file, text_line)) {
    
    if (err_count >= max_err_count) {
      errorString.append("too many errors. Stopping parse");
      
      cout << errorString << endl;
      throw(1);
    }
    
    if (TokenizeString(text_line, option_name, option_value)) {
      
      if (option_map.find(option_name) == option_map.end()) {
        
        /*--- See if it's a python option ---*/
        
        string newString;
        newString.append(option_name);
        newString.append(": invalid option name");
        newString.append("\n");
        errorString.append(newString);
        err_count++;
        continue;
      }
      
      /*--- Option exists, check if the option has already been in the config file ---*/
      
      if (included_options.find(option_name) != included_options.end()) {
        string newString;
        newString.append(option_name);
        newString.append(": option appears twice");
        newString.append("\n");
        errorString.append(newString);
        err_count++;
        continue;
      }
      
      /*--- New found option. Add it to the map, and delete from all options ---*/
      
      included_options.insert(pair<string, bool>(option_name, true));
      all_options.erase(option_name);
      
      /*--- Set the value and check error ---*/
      
      string out = option_map[option_name]->SetValue(option_value);
      if (out.compare("") != 0) {
        errorString.append(out);
        errorString.append("\n");
        err_count++;
      }
      
    }
  }
  
  /*--- See if there were any errors parsing the runtime file ---*/
  
  if (errorString.size() != 0) {
    if (rank == MASTER_NODE) cout << errorString << endl;
    exit(EXIT_FAILURE);
  }
  
  case_file.close();
  
  return true;
  
}

void CConfig::SetPostprocessing(unsigned short val_software, unsigned short val_izone, unsigned short val_nDim) {
  
  unsigned short iZone, iCFL, iMarker;
  bool ideal_gas       = (Kind_FluidModel == STANDARD_AIR || Kind_FluidModel == IDEAL_GAS );
  bool standard_air       = (Kind_FluidModel == STANDARD_AIR);
  
  int rank = MASTER_NODE;
#ifdef HAVE_MPI
  int size = SINGLE_NODE;
  MPI_Comm_size(MPI_COMM_WORLD, &size);
  MPI_Comm_rank(MPI_COMM_WORLD, &rank);
#endif
  
#ifndef HAVE_TECIO
  if (Output_FileFormat == TECPLOT_BINARY) {
    cout << "Tecplot binary file requested but SU2 was built without TecIO support." << "\n";
    Output_FileFormat = TECPLOT;
  }
#endif
  
  /*--- Fixed CM mode requires a static movement of the grid ---*/
  
  if (Fixed_CM_Mode) {
    Grid_Movement= true;
  	 nGridMovement = 1;
  	 Kind_GridMovement = new unsigned short[nGridMovement];
  	 Kind_GridMovement[0] = MOVING_HTP;
  }

  /*--- By default, in 2D we should use TWOD_AIRFOIL (independenly from the input file) ---*/

  if (val_nDim == 2) Geo_Description = TWOD_AIRFOIL;

  /*--- Store the SU2 module that we are executing. ---*/
  
  Kind_SU2 = val_software;

  /*--- Set the default for thrust in ActDisk ---*/
  
  if ((Kind_ActDisk == NET_THRUST) || (Kind_ActDisk == BC_THRUST)
      || (Kind_ActDisk == DRAG_MINUS_THRUST) || (Kind_ActDisk == MASSFLOW)
      || (Kind_ActDisk == POWER))
    ActDisk_Jump = RATIO;

  /*--- If Kind_Obj has not been specified, these arrays need to take a default --*/

  if (Weight_ObjFunc == NULL and Kind_ObjFunc == NULL) {
    Kind_ObjFunc = new unsigned short[1];
    Kind_ObjFunc[0] = DRAG_COEFFICIENT;
    Weight_ObjFunc = new su2double[1];
    Weight_ObjFunc[0] = 1.0;
    nObj=1;
    nObjW=1;
  }
  /*-- Correct for case where Weight_ObjFunc has not been provided or has length < kind_objfunc---*/
  
  if (nObjW<nObj) {
    if (Weight_ObjFunc!= NULL) {
      cout <<"The option OBJECTIVE_WEIGHT must either have the same length as OBJECTIVE_FUNCTION,\n"<<
          "or be deleted from the config file (equal weights will be applied)."<< endl;
      exit(EXIT_FAILURE);
    }
    Weight_ObjFunc = new su2double[nObj];
    for (unsigned short iObj=0; iObj<nObj; iObj++)
      Weight_ObjFunc[iObj] = 1.0;
  }
  /*--- Ignore weights if only one objective provided ---*/
  
  if (nObj == 1 )
      Weight_ObjFunc[0] = 1.0;

  /*--- Maker sure that nMarker = nObj ---*/

  if (nObj>0) {
    if (nMarker_Monitoring!=nObj and Marker_Monitoring!= NULL) {
      if (nMarker_Monitoring==1) {
        /*-- If only one marker was listed with multiple objectives, set that marker as the marker for each objective ---*/
        nMarker_Monitoring = nObj;
        string marker = Marker_Monitoring[0];
        delete[] Marker_Monitoring;
        Marker_Monitoring = new string[nMarker_Monitoring];
        for (iMarker=0; iMarker<nMarker_Monitoring; iMarker++)
          Marker_Monitoring[iMarker] = marker;
      }
      else if(nObj>1) {
        cout <<"When using more than one OBJECTIVE_FUNCTION, MARKER_MONTIOR must be the same length or length 1. \n "<<
            "For multiple surfaces per objective, list the objective multiple times. \n"<<
            "For multiple objectives per marker either use one marker overall or list the marker multiple times."<<endl;
        exit(EXIT_FAILURE);
      }
    }
  }

  /*--- Low memory only for ASCII Tecplot ---*/

  if (Output_FileFormat != TECPLOT) Low_MemoryOutput = NO;
  
  /*--- Deactivate the multigrid in the adjoint problem ---*/
  
  if ((ContinuousAdjoint && !MG_AdjointFlow) ||
      (Unsteady_Simulation == TIME_STEPPING)) { nMGLevels = 0; }

  /*--- If Fluid Structure Interaction, set the solver for each zone.
   *--- ZONE_0 is the zone of the fluid.
   *--- All the other zones are structure.
   *--- This will allow us to define multiple physics structural problems */

  if (Kind_Solver == FLUID_STRUCTURE_INTERACTION) {
    if (val_izone == 0) {Kind_Solver = Kind_Solver_Fluid_FSI; FSI_Problem = true;}

    else {Kind_Solver = Kind_Solver_Struc_FSI; FSI_Problem = true;
    Kind_Linear_Solver = Kind_Linear_Solver_FSI_Struc;
    Kind_Linear_Solver_Prec = Kind_Linear_Solver_Prec_FSI_Struc;
    Linear_Solver_Error = Linear_Solver_Error_FSI_Struc;
    Linear_Solver_Iter = Linear_Solver_Iter_FSI_Struc;}
  }
  else { FSI_Problem = false; }

  if ((rank == MASTER_NODE) && ContinuousAdjoint && (Ref_NonDim == DIMENSIONAL) && (Kind_SU2 == SU2_CFD)) {
    cout << "WARNING: The adjoint solver should use a non-dimensional flow solution." << endl;
  }
  if ((rank == MASTER_NODE) && ContinuousAdjoint && (Kind_OneD == ONED_MFLUX) && (Kind_SU2 == SU2_CFD)) {
    cout << "WARNING: The continuous adjoint solver assumes area-averaging." << endl;
  }
  
  /*--- Initialize non-physical points/reconstructions to zero ---*/
  
  Nonphys_Points   = 0;
  Nonphys_Reconstr = 0;

  if (Kind_Solver == POISSON_EQUATION) {
    Unsteady_Simulation = STEADY;
  }
  
  /*--- Set the number of external iterations to 1 for the steady state problem ---*/

  if ((Kind_Solver == HEAT_EQUATION) ||
      (Kind_Solver == WAVE_EQUATION) || (Kind_Solver == POISSON_EQUATION)) {
    nMGLevels = 0;
    if (Unsteady_Simulation == STEADY) nExtIter = 1;
    else Unst_nIntIter = 2;
  }
  
  if (Kind_Solver == FEM_ELASTICITY) {
    nMGLevels = 0;
    if (Dynamic_Analysis == STATIC)
	nExtIter = 1;
  }

  /*--- Decide whether we should be writing unsteady solution files. ---*/
  
  if (Unsteady_Simulation == STEADY ||
      Unsteady_Simulation == HARMONIC_BALANCE)
 { Wrt_Unsteady = false; }
  else { Wrt_Unsteady = true; }

  if (Kind_Solver == FEM_ELASTICITY) {

	  if (Dynamic_Analysis == STATIC) { Wrt_Dynamic = false; }
	  else { Wrt_Dynamic = true; }

  } else {
    Wrt_Dynamic = false;
  }

  /*--- Check for unsupported features. ---*/

  if ((Kind_Regime == INCOMPRESSIBLE) && (Unsteady_Simulation == HARMONIC_BALANCE)){
    cout << "Harmonic Balance not yet implemented for the incompressible solver." << endl;
    exit(EXIT_FAILURE);
  }
  
  /*--- Check for Fluid model consistency ---*/

  if (standard_air) {
    if (Gamma != 1.4 || Gas_Constant != 287.058) {
      Gamma = 1.4;
      Gas_Constant = 287.058;
    }
  }
  /*--- Check for Measurement System ---*/
  
  if (SystemMeasurements == US && !standard_air) {
    cout << "Only STANDARD_AIR fluid model can be used with US Measurement System" << endl;
    exit(EXIT_FAILURE);
  }
  
  /*--- Check for Convective scheme available for NICFD ---*/
  
  if (!ideal_gas) {
    if (Kind_Upwind_Flow != ROE && Kind_Upwind_Flow != HLLC && Kind_Centered_Flow != JST) {
      cout << "Only ROE Upwind, HLLC Upwind scheme, and JST scheme can be used for Non-Ideal Compressible Fluids" << endl;
      exit(EXIT_FAILURE);
    }

  }
  
  if(GetBoolTurbomachinery()){
    nBlades = new su2double[nZone];
    FreeStreamTurboNormal= new su2double[3];
  }

  /*--- Check if Giles are used with turbo markers ---*/

  if (nMarker_Giles > 0 && !GetBoolTurbomachinery()){
    cout << "Giles Boundary conditions can only be used with turbomachinery markers" << endl;
    exit(EXIT_FAILURE);
  }

  /*--- Check for Boundary condition available for NICFD ---*/
  
  if (!ideal_gas) {
    if (nMarker_Inlet != 0) {
      cout << "Riemann Boundary conditions or Giles must be used for inlet and outlet with Not Ideal Compressible Fluids " << endl;
      exit(EXIT_FAILURE);
    }
    if (nMarker_Outlet != 0) {
      cout << "Riemann Boundary conditions or Giles must be used outlet with Not Ideal Compressible Fluids " << endl;
      exit(EXIT_FAILURE);
    }
    
    if (nMarker_FarField != 0) {
      cout << "Riemann Boundary conditions or Giles must be used outlet with Not Ideal Compressible Fluids " << endl;
      exit(EXIT_FAILURE);
    }
    
  }
  
  /*--- Check for Boundary condition available for NICF ---*/
  
  if (ideal_gas) {
    if (SystemMeasurements == US && standard_air) {
      if (Kind_ViscosityModel != SUTHERLAND) {
        cout << "Only SUTHERLAND viscosity model can be used with US Measurement  " << endl;
        exit(EXIT_FAILURE);
      }
    }
    if (Kind_ConductivityModel != CONSTANT_PRANDTL ) {
      cout << "Only CONSTANT_PRANDTL thermal conductivity model can be used with STANDARD_AIR and IDEAL_GAS" << endl;
      exit(EXIT_FAILURE);
    }
    
  }
  
  /*--- Force number of span-wise section to 1 if 2D case ---*/
  if(val_nDim ==2){
    nSpanWiseSections_User=1;
    Kind_SpanWise= EQUISPACED;
  }

  /*--- Set number of TurboPerformance markers ---*/
  if(nMarker_Turbomachinery > 0){
    if(nMarker_Turbomachinery > 1){
      nMarker_TurboPerformance = nMarker_Turbomachinery + int(nMarker_Turbomachinery/2) + 1;
    }else{
      nMarker_TurboPerformance = nMarker_Turbomachinery;
    }
  } else {
    nMarker_TurboPerformance = 0;
    nSpanWiseSections =1;
  }

  /*--- Set number of TurboPerformance markers ---*/
  if(nMarker_Turbomachinery != 0){
    nSpan_iZones = new unsigned short[nZone];
  }

  /*--- Set number of TurboPerformance markers ---*/
  if(RampRotatingFrame && !DiscreteAdjoint){
    FinalRotation_Rate_Z = new su2double[nZone];
    for(iZone=0; iZone <nZone; iZone ++){
      FinalRotation_Rate_Z[iZone] = Rotation_Rate_Z[iZone];
      if(abs(FinalRotation_Rate_Z[iZone]) > 0.0){
        Rotation_Rate_Z[iZone] = RampRotatingFrame_Coeff[0];
      }
    }
  }

  if(RampOutletPressure && !DiscreteAdjoint){
    for (iMarker = 0; iMarker < nMarker_Giles; iMarker++){
      if (Kind_Data_Giles[iMarker] == STATIC_PRESSURE || Kind_Data_Giles[iMarker] == STATIC_PRESSURE_1D || Kind_Data_Giles[iMarker] == RADIAL_EQUILIBRIUM ){
        FinalOutletPressure   = Giles_Var1[iMarker];
        Giles_Var1[iMarker] = RampOutletPressure_Coeff[0];
      }
    }
    for (iMarker = 0; iMarker < nMarker_Riemann; iMarker++){
      if (Kind_Data_Riemann[iMarker] == STATIC_PRESSURE || Kind_Data_Riemann[iMarker] == RADIAL_EQUILIBRIUM){
        FinalOutletPressure      = Riemann_Var1[iMarker];
        Riemann_Var1[iMarker] = RampOutletPressure_Coeff[0];
      }
    }
  }

  /*--- Check on extra Relaxation factor for Giles---*/
  if(ExtraRelFacGiles[1] > 0.5){
    ExtraRelFacGiles[1] = 0.5;
  }


  /*--- Set grid movement kind to NO_MOVEMENT if not specified, which means
   that we also set the Grid_Movement flag to false. We initialize to the
   number of zones here, because we are guaranteed to at least have one. ---*/
  
  if (Kind_GridMovement == NULL) {
    Kind_GridMovement = new unsigned short[nZone];
    for (unsigned short iZone = 0; iZone < nZone; iZone++ )
      Kind_GridMovement[iZone] = NO_MOVEMENT;
    if (Grid_Movement == true) {
      cout << "GRID_MOVEMENT = YES but no type provided in GRID_MOVEMENT_KIND!!" << endl;
      exit(EXIT_FAILURE);
    }
  }
  
  /*--- If we're solving a purely steady problem with no prescribed grid
   movement (both rotating frame and moving walls can be steady), make sure that
   there is no grid motion ---*/
  
  if ((Kind_SU2 == SU2_CFD || Kind_SU2 == SU2_SOL) &&
      (Unsteady_Simulation == STEADY) &&
      ((Kind_GridMovement[ZONE_0] != MOVING_WALL) &&
       (Kind_GridMovement[ZONE_0] != ROTATING_FRAME) &&
       (Kind_GridMovement[ZONE_0] != STEADY_TRANSLATION) &&
       (Kind_GridMovement[ZONE_0] != FLUID_STRUCTURE)))
    Grid_Movement = false;
  
  if ((Kind_SU2 == SU2_CFD || Kind_SU2 == SU2_SOL) &&
      (Unsteady_Simulation == STEADY) &&
      ((Kind_GridMovement[ZONE_0] == MOVING_HTP)))
    Grid_Movement = true;

  /*--- The Line Search should be applied only in the deformation stage. ---*/

  if (Kind_SU2 != SU2_DEF) {
  	Opt_RelaxFactor = 1.0;
  }

  /*--- If it is not specified, set the mesh motion mach number
   equal to the freestream value. ---*/
  
  if (Grid_Movement && Mach_Motion == 0.0)
    Mach_Motion = Mach;
  
  /*--- Set the boolean flag if we are in a rotating frame (source term). ---*/
  
  if (Grid_Movement && Kind_GridMovement[ZONE_0] == ROTATING_FRAME)
    Rotating_Frame = true;
  else
    Rotating_Frame = false;
  
  /*--- Check the number of moving markers against the number of grid movement
   types provided (should be equal, except that rigid motion and rotating frame
   do not depend on surface specification). ---*/
  
  if (Grid_Movement &&
      (Kind_GridMovement[ZONE_0] != RIGID_MOTION) &&
      (Kind_GridMovement[ZONE_0] != ROTATING_FRAME) &&
      (Kind_GridMovement[ZONE_0] != MOVING_HTP) &&
      (Kind_GridMovement[ZONE_0] != STEADY_TRANSLATION) &&
      (Kind_GridMovement[ZONE_0] != FLUID_STRUCTURE) &&
      (Kind_GridMovement[ZONE_0] != GUST) &&
      (nGridMovement != nMarker_Moving)) {
    cout << "Number of GRID_MOVEMENT_KIND must match number of MARKER_MOVING!!" << endl;
    exit(EXIT_FAILURE);
  }
  
  /*--- In case the grid movement parameters have not been declared in the
   config file, set them equal to zero for safety. Also check to make sure
   that for each option, a value has been declared for each moving marker. ---*/
  
  unsigned short nMoving;
  if (nGridMovement > nZone) nMoving = nGridMovement;
  else nMoving = nZone;

  /*--- Motion Origin: ---*/
  
  if (Motion_Origin_X == NULL) {
    Motion_Origin_X = new su2double[nMoving];
    for (iZone = 0; iZone < nMoving; iZone++ )
      Motion_Origin_X[iZone] = 0.0;
  } else {
    if (Grid_Movement && (nMotion_Origin_X != nGridMovement)) {
      cout << "Length of MOTION_ORIGIN_X must match GRID_MOVEMENT_KIND!!" << endl;
      exit(EXIT_FAILURE);
    }
  }
  
  if (Motion_Origin_Y == NULL) {
    Motion_Origin_Y = new su2double[nMoving];
    for (iZone = 0; iZone < nMoving; iZone++ )
      Motion_Origin_Y[iZone] = 0.0;
  } else {
    if (Grid_Movement && (nMotion_Origin_Y != nGridMovement)) {
      cout << "Length of MOTION_ORIGIN_Y must match GRID_MOVEMENT_KIND!!" << endl;
      exit(EXIT_FAILURE);
    }
  }
  
  if (Motion_Origin_Z == NULL) {
    Motion_Origin_Z = new su2double[nMoving];
    for (iZone = 0; iZone < nMoving; iZone++ )
      Motion_Origin_Z[iZone] = 0.0;
  } else {
    if (Grid_Movement && (nMotion_Origin_Z != nGridMovement)) {
      cout << "Length of MOTION_ORIGIN_Z must match GRID_MOVEMENT_KIND!!" << endl;
      exit(EXIT_FAILURE);
    }
  }
  
  if (MoveMotion_Origin == NULL) {
    MoveMotion_Origin = new unsigned short[nMoving];
    for (iZone = 0; iZone < nMoving; iZone++ )
      MoveMotion_Origin[iZone] = 0;
  } else {
    if (Grid_Movement && (nMoveMotion_Origin != nGridMovement)) {
      cout << "Length of MOVE_MOTION_ORIGIN must match GRID_MOVEMENT_KIND!!" << endl;
      exit(EXIT_FAILURE);
    }
  }
  
  /*--- Translation: ---*/
  
  if (Translation_Rate_X == NULL) {
    Translation_Rate_X = new su2double[nMoving];
    for (iZone = 0; iZone < nMoving; iZone++ )
      Translation_Rate_X[iZone] = 0.0;
  } else {
    if (Grid_Movement && (nTranslation_Rate_X != nGridMovement)) {
      cout << "Length of TRANSLATION_RATE_X must match GRID_MOVEMENT_KIND!!" << endl;
      exit(EXIT_FAILURE);
    }
  }
  
  if (Translation_Rate_Y == NULL) {
    Translation_Rate_Y = new su2double[nMoving];
    for (iZone = 0; iZone < nMoving; iZone++ )
      Translation_Rate_Y[iZone] = 0.0;
  } else {
    if (Grid_Movement && (nTranslation_Rate_Y != nGridMovement)) {
      cout << "Length of TRANSLATION_RATE_Y must match GRID_MOVEMENT_KIND!!" << endl;
      exit(EXIT_FAILURE);
    }
  }
  
  if (Translation_Rate_Z == NULL) {
    Translation_Rate_Z = new su2double[nMoving];
    for (iZone = 0; iZone < nMoving; iZone++ )
      Translation_Rate_Z[iZone] = 0.0;
  } else {
    if (Grid_Movement && (nTranslation_Rate_Z != nGridMovement)) {
      cout << "Length of TRANSLATION_RATE_Z must match GRID_MOVEMENT_KIND!!" << endl;
      exit(EXIT_FAILURE);
    }
  }
  
  /*--- Rotation: ---*/
  
  if (Rotation_Rate_X == NULL) {
    Rotation_Rate_X = new su2double[nMoving];
    for (iZone = 0; iZone < nMoving; iZone++ )
      Rotation_Rate_X[iZone] = 0.0;
  } else {
    if (Grid_Movement && (nRotation_Rate_X != nGridMovement)) {
      cout << "Length of ROTATION_RATE_X must match GRID_MOVEMENT_KIND!!" << endl;
      exit(EXIT_FAILURE);
    }
  }
  
  if (Rotation_Rate_Y == NULL) {
    Rotation_Rate_Y = new su2double[nMoving];
    for (iZone = 0; iZone < nMoving; iZone++ )
      Rotation_Rate_Y[iZone] = 0.0;
  } else {
    if (Grid_Movement && (nRotation_Rate_Y != nGridMovement)) {
      cout << "Length of ROTATION_RATE_Y must match GRID_MOVEMENT_KIND!!" << endl;
      exit(EXIT_FAILURE);
    }
  }
  
  if (Rotation_Rate_Z == NULL) {
    Rotation_Rate_Z = new su2double[nMoving];
    for (iZone = 0; iZone < nMoving; iZone++ )
      Rotation_Rate_Z[iZone] = 0.0;
  } else {
    if (Grid_Movement && (nRotation_Rate_Z != nGridMovement)) {
      cout << "Length of ROTATION_RATE_Z must match GRID_MOVEMENT_KIND!!" << endl;
      exit(EXIT_FAILURE);
    }
  }
  
  /*--- Pitching: ---*/
  
  if (Pitching_Omega_X == NULL) {
    Pitching_Omega_X = new su2double[nMoving];
    for (iZone = 0; iZone < nMoving; iZone++ )
      Pitching_Omega_X[iZone] = 0.0;
  } else {
    if (Grid_Movement && (nPitching_Omega_X != nGridMovement)) {
      cout << "Length of PITCHING_OMEGA_X must match GRID_MOVEMENT_KIND!!" << endl;
      exit(EXIT_FAILURE);
    }
  }
  
  if (Pitching_Omega_Y == NULL) {
    Pitching_Omega_Y = new su2double[nMoving];
    for (iZone = 0; iZone < nMoving; iZone++ )
      Pitching_Omega_Y[iZone] = 0.0;
  } else {
    if (Grid_Movement && (nPitching_Omega_Y != nGridMovement)) {
      cout << "Length of PITCHING_OMEGA_Y must match GRID_MOVEMENT_KIND!!" << endl;
      exit(EXIT_FAILURE);
    }
  }
  
  if (Pitching_Omega_Z == NULL) {
    Pitching_Omega_Z = new su2double[nMoving];
    for (iZone = 0; iZone < nMoving; iZone++ )
      Pitching_Omega_Z[iZone] = 0.0;
  } else {
    if (Grid_Movement && (nPitching_Omega_Z != nGridMovement)) {
      cout << "Length of PITCHING_OMEGA_Z must match GRID_MOVEMENT_KIND!!" << endl;
      exit(EXIT_FAILURE);
    }
  }
  
  /*--- Pitching Amplitude: ---*/
  
  if (Pitching_Ampl_X == NULL) {
    Pitching_Ampl_X = new su2double[nMoving];
    for (iZone = 0; iZone < nMoving; iZone++ )
      Pitching_Ampl_X[iZone] = 0.0;
  } else {
    if (Grid_Movement && (nPitching_Ampl_X != nGridMovement)) {
      cout << "Length of PITCHING_AMPL_X must match GRID_MOVEMENT_KIND!!" << endl;
      exit(EXIT_FAILURE);
    }
  }
  
  if (Pitching_Ampl_Y == NULL) {
    Pitching_Ampl_Y = new su2double[nMoving];
    for (iZone = 0; iZone < nMoving; iZone++ )
      Pitching_Ampl_Y[iZone] = 0.0;
  } else {
    if (Grid_Movement && (nPitching_Ampl_Y != nGridMovement)) {
      cout << "Length of PITCHING_AMPL_Y must match GRID_MOVEMENT_KIND!!" << endl;
      exit(EXIT_FAILURE);
    }
  }
  
  if (Pitching_Ampl_Z == NULL) {
    Pitching_Ampl_Z = new su2double[nMoving];
    for (iZone = 0; iZone < nMoving; iZone++ )
      Pitching_Ampl_Z[iZone] = 0.0;
  } else {
    if (Grid_Movement && (nPitching_Ampl_Z != nGridMovement)) {
      cout << "Length of PITCHING_AMPL_Z must match GRID_MOVEMENT_KIND!!" << endl;
      exit(EXIT_FAILURE);
    }
  }
  
  /*--- Pitching Phase: ---*/
  
  if (Pitching_Phase_X == NULL) {
    Pitching_Phase_X = new su2double[nMoving];
    for (iZone = 0; iZone < nMoving; iZone++ )
      Pitching_Phase_X[iZone] = 0.0;
  } else {
    if (Grid_Movement && (nPitching_Phase_X != nGridMovement)) {
      cout << "Length of PITCHING_PHASE_X must match GRID_MOVEMENT_KIND!!" << endl;
      exit(EXIT_FAILURE);
    }
  }
  
  if (Pitching_Phase_Y == NULL) {
    Pitching_Phase_Y = new su2double[nMoving];
    for (iZone = 0; iZone < nMoving; iZone++ )
      Pitching_Phase_Y[iZone] = 0.0;
  } else {
    if (Grid_Movement && (nPitching_Phase_Y != nGridMovement)) {
      cout << "Length of PITCHING_PHASE_Y must match GRID_MOVEMENT_KIND!!" << endl;
      exit(EXIT_FAILURE);
    }
  }
  
  if (Pitching_Phase_Z == NULL) {
    Pitching_Phase_Z = new su2double[nMoving];
    for (iZone = 0; iZone < nMoving; iZone++ )
      Pitching_Phase_Z[iZone] = 0.0;
  } else {
    if (Grid_Movement && (nPitching_Phase_Z != nGridMovement)) {
      cout << "Length of PITCHING_PHASE_Z must match GRID_MOVEMENT_KIND!!" << endl;
      exit(EXIT_FAILURE);
    }
  }
  
  /*--- Plunging: ---*/
  
  if (Plunging_Omega_X == NULL) {
    Plunging_Omega_X = new su2double[nMoving];
    for (iZone = 0; iZone < nMoving; iZone++ )
      Plunging_Omega_X[iZone] = 0.0;
  } else {
    if (Grid_Movement && (nPlunging_Omega_X != nGridMovement)) {
      cout << "Length of PLUNGING_OMEGA_X must match GRID_MOVEMENT_KIND!!" << endl;
      exit(EXIT_FAILURE);
    }
  }
  
  if (Plunging_Omega_Y == NULL) {
    Plunging_Omega_Y = new su2double[nMoving];
    for (iZone = 0; iZone < nMoving; iZone++ )
      Plunging_Omega_Y[iZone] = 0.0;
  } else {
    if (Grid_Movement && (nPlunging_Omega_Y != nGridMovement)) {
      cout << "Length of PLUNGING_OMEGA_Y must match GRID_MOVEMENT_KIND!!" << endl;
      exit(EXIT_FAILURE);
    }
  }
  
  if (Plunging_Omega_Z == NULL) {
    Plunging_Omega_Z = new su2double[nMoving];
    for (iZone = 0; iZone < nMoving; iZone++ )
      Plunging_Omega_Z[iZone] = 0.0;
  } else {
    if (Grid_Movement && (nPlunging_Omega_Z != nGridMovement)) {
      cout << "Length of PLUNGING_OMEGA_Z must match GRID_MOVEMENT_KIND!!" << endl;
      exit(EXIT_FAILURE);
    }
  }
  
  /*--- Plunging Amplitude: ---*/
  
  if (Plunging_Ampl_X == NULL) {
    Plunging_Ampl_X = new su2double[nMoving];
    for (iZone = 0; iZone < nMoving; iZone++ )
      Plunging_Ampl_X[iZone] = 0.0;
  } else {
    if (Grid_Movement && (nPlunging_Ampl_X != nGridMovement)) {
      cout << "Length of PLUNGING_AMPL_X must match GRID_MOVEMENT_KIND!!" << endl;
      exit(EXIT_FAILURE);
    }
  }
  
  if (Plunging_Ampl_Y == NULL) {
    Plunging_Ampl_Y = new su2double[nMoving];
    for (iZone = 0; iZone < nMoving; iZone++ )
      Plunging_Ampl_Y[iZone] = 0.0;
  } else {
    if (Grid_Movement && (nPlunging_Ampl_Y != nGridMovement)) {
      cout << "Length of PLUNGING_AMPL_Y must match GRID_MOVEMENT_KIND!!" << endl;
      exit(EXIT_FAILURE);
    }
  }
  
  if (Plunging_Ampl_Z == NULL) {
    Plunging_Ampl_Z = new su2double[nMoving];
    for (iZone = 0; iZone < nMoving; iZone++ )
      Plunging_Ampl_Z[iZone] = 0.0;
  } else {
    if (Grid_Movement && (nPlunging_Ampl_Z != nGridMovement)) {
      cout << "Length of PLUNGING_AMPL_Z must match GRID_MOVEMENT_KIND!!" << endl;
      exit(EXIT_FAILURE);
    }
  }
  
  /*-- Setting Harmonic Balance period from the config file */

  if (Unsteady_Simulation == HARMONIC_BALANCE) {
  	HarmonicBalance_Period = GetHarmonicBalance_Period();
  	if (HarmonicBalance_Period < 0)  {
  		cout << "Not a valid value for time period!!" << endl;
  		exit(EXIT_FAILURE);
  	}
  	/* Initialize the Harmonic balance Frequency pointer */
  	if (Omega_HB == NULL) {
  		Omega_HB = new su2double[nOmega_HB];
  		for (iZone = 0; iZone < nOmega_HB; iZone++ )
  			Omega_HB[iZone] = 0.0;
  	}else {
  		if (nOmega_HB != nTimeInstances) {
  			cout << "Length of omega_HB  must match the number TIME_INSTANCES!!" << endl;
  			exit(EXIT_FAILURE);
  		}
  	}
  }

    /*--- Use the various rigid-motion input frequencies to determine the period to be used with harmonic balance cases.
     There are THREE types of motion to consider, namely: rotation, pitching, and plunging.
     The largest period of motion is the one to be used for harmonic balance  calculations. ---*/
    
  /*if (Unsteady_Simulation == HARMONIC_BALANCE) {
      if (!(GetGrid_Movement())) {
          // No grid movement - Time period from config file //
          HarmonicBalance_Period = GetHarmonicBalance_Period();
      }
      
      else {
          unsigned short N_MOTION_TYPES = 3;
          su2double *periods;
          periods = new su2double[N_MOTION_TYPES];
          
          //--- rotation: ---//
          
          su2double Omega_mag_rot = sqrt(pow(Rotation_Rate_X[ZONE_0],2)+pow(Rotation_Rate_Y[ZONE_0],2)+pow(Rotation_Rate_Z[ZONE_0],2));
          if (Omega_mag_rot > 0)
              periods[0] = 2*PI_NUMBER/Omega_mag_rot;
          else
              periods[0] = 0.0;
          
          //--- pitching: ---//
          
          su2double Omega_mag_pitch = sqrt(pow(Pitching_Omega_X[ZONE_0],2)+pow(Pitching_Omega_Y[ZONE_0],2)+pow(Pitching_Omega_Z[ZONE_0],2));
          if (Omega_mag_pitch > 0)
              periods[1] = 2*PI_NUMBER/Omega_mag_pitch;
          else
              periods[1] = 0.0;
          
          //--- plunging: ---//
          
          su2double Omega_mag_plunge = sqrt(pow(Plunging_Omega_X[ZONE_0],2)+pow(Plunging_Omega_Y[ZONE_0],2)+pow(Plunging_Omega_Z[ZONE_0],2));
          if (Omega_mag_plunge > 0)
              periods[2] = 2*PI_NUMBER/Omega_mag_plunge;
          else
              periods[2] = 0.0;
          
          //--- determine which period is largest ---//
          
          unsigned short iVar;
          HarmonicBalance_Period = 0.0;
          for (iVar = 0; iVar < N_MOTION_TYPES; iVar++) {
              if (periods[iVar] > HarmonicBalance_Period)
                  HarmonicBalance_Period = periods[iVar];
          }
          
          delete periods;
      }
    
  }*/
  

  
    
  /*--- Initialize the RefOriginMoment Pointer ---*/
  
  RefOriginMoment = NULL;
  RefOriginMoment = new su2double[3];
  RefOriginMoment[0] = 0.0; RefOriginMoment[1] = 0.0; RefOriginMoment[2] = 0.0;
  
  /*--- In case the moment origin coordinates have not been declared in the
   config file, set them equal to zero for safety. Also check to make sure
   that for each marker, a value has been declared for the moment origin.
   Unless only one value was specified, then set this value for all the markers
   being monitored. ---*/
  
  
  if ((nRefOriginMoment_X != nRefOriginMoment_Y) || (nRefOriginMoment_X != nRefOriginMoment_Z) ) {
    cout << "ERROR: Length of REF_ORIGIN_MOMENT_X, REF_ORIGIN_MOMENT_Y and REF_ORIGIN_MOMENT_Z must be the same!!" << endl;
    exit(EXIT_FAILURE);
  }
  
  if (RefOriginMoment_X == NULL) {
    RefOriginMoment_X = new su2double[nMarker_Monitoring];
    for (iMarker = 0; iMarker < nMarker_Monitoring; iMarker++ )
      RefOriginMoment_X[iMarker] = 0.0;
  } else {
    if (nRefOriginMoment_X == 1) {
      
      su2double aux_RefOriginMoment_X = RefOriginMoment_X[0];
      delete [] RefOriginMoment_X;
      RefOriginMoment_X = new su2double[nMarker_Monitoring];
      nRefOriginMoment_X = nMarker_Monitoring;
      
      for (iMarker = 0; iMarker < nMarker_Monitoring; iMarker++ )
        RefOriginMoment_X[iMarker] = aux_RefOriginMoment_X;
    }
    else if (nRefOriginMoment_X != nMarker_Monitoring) {
      cout << "ERROR: Length of REF_ORIGIN_MOMENT_X must match number of Monitoring Markers!!" << endl;
      exit(EXIT_FAILURE);
    }
  }
  
  if (RefOriginMoment_Y == NULL) {
    RefOriginMoment_Y = new su2double[nMarker_Monitoring];
    for (iMarker = 0; iMarker < nMarker_Monitoring; iMarker++ )
      RefOriginMoment_Y[iMarker] = 0.0;
  } else {
    if (nRefOriginMoment_Y == 1) {
      
      su2double aux_RefOriginMoment_Y = RefOriginMoment_Y[0];
      delete [] RefOriginMoment_Y;
      RefOriginMoment_Y = new su2double[nMarker_Monitoring];
      nRefOriginMoment_Y = nMarker_Monitoring;
      
      for (iMarker = 0; iMarker < nMarker_Monitoring; iMarker++ )
        RefOriginMoment_Y[iMarker] = aux_RefOriginMoment_Y;
    }
    else if (nRefOriginMoment_Y != nMarker_Monitoring) {
      cout << "ERROR: Length of REF_ORIGIN_MOMENT_Y must match number of Monitoring Markers!!" << endl;
      exit(EXIT_FAILURE);
    }
  }
  
  if (RefOriginMoment_Z == NULL) {
    RefOriginMoment_Z = new su2double[nMarker_Monitoring];
    for (iMarker = 0; iMarker < nMarker_Monitoring; iMarker++ )
      RefOriginMoment_Z[iMarker] = 0.0;
  } else {
    if (nRefOriginMoment_Z == 1) {
      
      su2double aux_RefOriginMoment_Z = RefOriginMoment_Z[0];
      delete [] RefOriginMoment_Z;
      RefOriginMoment_Z = new su2double[nMarker_Monitoring];
      nRefOriginMoment_Z = nMarker_Monitoring;
      
      for (iMarker = 0; iMarker < nMarker_Monitoring; iMarker++ )
        RefOriginMoment_Z[iMarker] = aux_RefOriginMoment_Z;
    }
    else if (nRefOriginMoment_Z != nMarker_Monitoring) {
      cout << "ERROR: Length of REF_ORIGIN_MOMENT_Z must match number of Monitoring Markers!!" << endl;
      exit(EXIT_FAILURE);
    }
  }
  
  /*--- Set the boolean flag if we are carrying out an aeroelastic simulation. ---*/
  
  if (Grid_Movement && (Kind_GridMovement[ZONE_0] == AEROELASTIC || Kind_GridMovement[ZONE_0] == AEROELASTIC_RIGID_MOTION)) Aeroelastic_Simulation = true;
  else Aeroelastic_Simulation = false;
  
  /*--- Initializing the size for the solutions of the Aeroelastic problem. ---*/
  
  
  if (Grid_Movement && Aeroelastic_Simulation) {
    Aeroelastic_np1.resize(nMarker_Monitoring);
    Aeroelastic_n.resize(nMarker_Monitoring);
    Aeroelastic_n1.resize(nMarker_Monitoring);
    for (iMarker = 0; iMarker < nMarker_Monitoring; iMarker++) {
      Aeroelastic_np1[iMarker].resize(2);
      Aeroelastic_n[iMarker].resize(2);
      Aeroelastic_n1[iMarker].resize(2);
      for (int i =0; i<2; i++) {
        Aeroelastic_np1[iMarker][i].resize(2);
        Aeroelastic_n[iMarker][i].resize(2);
        Aeroelastic_n1[iMarker][i].resize(2);
        for (int j=0; j<2; j++) {
          Aeroelastic_np1[iMarker][i][j] = 0.0;
          Aeroelastic_n[iMarker][i][j] = 0.0;
          Aeroelastic_n1[iMarker][i][j] = 0.0;
        }
      }
    }
  }
  
  /*--- Allocate memory for the plunge and pitch and initialized them to zero ---*/
  
  if (Grid_Movement && Aeroelastic_Simulation) {
    Aeroelastic_pitch = new su2double[nMarker_Monitoring];
    Aeroelastic_plunge = new su2double[nMarker_Monitoring];
    for (iMarker = 0; iMarker < nMarker_Monitoring; iMarker++ ) {
      Aeroelastic_pitch[iMarker] = 0.0;
      Aeroelastic_plunge[iMarker] = 0.0;
    }
  }

  /*--- Fluid-Structure Interaction problems ---*/

  if (FSI_Problem) {
	  Kind_GridMovement[val_izone] = FLUID_STRUCTURE;
	  Grid_Movement = true;
  }
  
  if (MGCycle == FULLMG_CYCLE) FinestMesh = nMGLevels;
  else FinestMesh = MESH_0;
  
  if ((Kind_Solver == NAVIER_STOKES) &&
      (Kind_Turb_Model != NONE))
    Kind_Solver = RANS;
    
  Kappa_1st_Flow = Kappa_Flow[0];
  Kappa_2nd_Flow = Kappa_Flow[1];
  Kappa_4th_Flow = Kappa_Flow[2];
  Kappa_1st_AdjFlow = Kappa_AdjFlow[0];
  Kappa_2nd_AdjFlow = Kappa_AdjFlow[1];
  Kappa_4th_AdjFlow = Kappa_AdjFlow[2];
  
  /*--- Make the MG_PreSmooth, MG_PostSmooth, and MG_CorrecSmooth
   arrays consistent with nMGLevels ---*/
  
  unsigned short * tmp_smooth = new unsigned short[nMGLevels+1];
  
  if ((nMG_PreSmooth != nMGLevels+1) && (nMG_PreSmooth != 0)) {
    if (nMG_PreSmooth > nMGLevels+1) {
      
      /*--- Truncate by removing unnecessary elements at the end ---*/
      
      for (unsigned int i = 0; i <= nMGLevels; i++)
        tmp_smooth[i] = MG_PreSmooth[i];
      delete [] MG_PreSmooth;
      MG_PreSmooth=NULL;
    } else {
      
      /*--- Add additional elements equal to last element ---*/
      
      for (unsigned int i = 0; i < nMG_PreSmooth; i++)
        tmp_smooth[i] = MG_PreSmooth[i];
      for (unsigned int i = nMG_PreSmooth; i <= nMGLevels; i++)
        tmp_smooth[i] = MG_PreSmooth[nMG_PreSmooth-1];
      delete [] MG_PreSmooth;
      MG_PreSmooth=NULL;
    }
    
    nMG_PreSmooth = nMGLevels+1;
    MG_PreSmooth = new unsigned short[nMG_PreSmooth];
    for (unsigned int i = 0; i < nMG_PreSmooth; i++)
      MG_PreSmooth[i] = tmp_smooth[i];
  }
  if ((nMGLevels != 0) && (nMG_PreSmooth == 0)) {
    delete [] MG_PreSmooth;
    nMG_PreSmooth = nMGLevels+1;
    MG_PreSmooth = new unsigned short[nMG_PreSmooth];
    for (unsigned int i = 0; i < nMG_PreSmooth; i++)
      MG_PreSmooth[i] = i+1;
  }
  
  if ((nMG_PostSmooth != nMGLevels+1) && (nMG_PostSmooth != 0)) {
    if (nMG_PostSmooth > nMGLevels+1) {
      
      /*--- Truncate by removing unnecessary elements at the end ---*/
      
      for (unsigned int i = 0; i <= nMGLevels; i++)
        tmp_smooth[i] = MG_PostSmooth[i];
      delete [] MG_PostSmooth;
      MG_PostSmooth=NULL;
    } else {
      
      /*--- Add additional elements equal to last element ---*/
       
      for (unsigned int i = 0; i < nMG_PostSmooth; i++)
        tmp_smooth[i] = MG_PostSmooth[i];
      for (unsigned int i = nMG_PostSmooth; i <= nMGLevels; i++)
        tmp_smooth[i] = MG_PostSmooth[nMG_PostSmooth-1];
      delete [] MG_PostSmooth;
      MG_PostSmooth=NULL;
    }
    
    nMG_PostSmooth = nMGLevels+1;
    MG_PostSmooth = new unsigned short[nMG_PostSmooth];
    for (unsigned int i = 0; i < nMG_PostSmooth; i++)
      MG_PostSmooth[i] = tmp_smooth[i];
    
  }
  
  if ((nMGLevels != 0) && (nMG_PostSmooth == 0)) {
    delete [] MG_PostSmooth;
    nMG_PostSmooth = nMGLevels+1;
    MG_PostSmooth = new unsigned short[nMG_PostSmooth];
    for (unsigned int i = 0; i < nMG_PostSmooth; i++)
      MG_PostSmooth[i] = 0;
  }
  
  if ((nMG_CorrecSmooth != nMGLevels+1) && (nMG_CorrecSmooth != 0)) {
    if (nMG_CorrecSmooth > nMGLevels+1) {
      
      /*--- Truncate by removing unnecessary elements at the end ---*/
      
      for (unsigned int i = 0; i <= nMGLevels; i++)
        tmp_smooth[i] = MG_CorrecSmooth[i];
      delete [] MG_CorrecSmooth;
      MG_CorrecSmooth = NULL;
    } else {
      
      /*--- Add additional elements equal to last element ---*/
      
      for (unsigned int i = 0; i < nMG_CorrecSmooth; i++)
        tmp_smooth[i] = MG_CorrecSmooth[i];
      for (unsigned int i = nMG_CorrecSmooth; i <= nMGLevels; i++)
        tmp_smooth[i] = MG_CorrecSmooth[nMG_CorrecSmooth-1];
      delete [] MG_CorrecSmooth;
      MG_CorrecSmooth = NULL;
    }
    nMG_CorrecSmooth = nMGLevels+1;
    MG_CorrecSmooth = new unsigned short[nMG_CorrecSmooth];
    for (unsigned int i = 0; i < nMG_CorrecSmooth; i++)
      MG_CorrecSmooth[i] = tmp_smooth[i];
  }
  
  if ((nMGLevels != 0) && (nMG_CorrecSmooth == 0)) {
    delete [] MG_CorrecSmooth;
    nMG_CorrecSmooth = nMGLevels+1;
    MG_CorrecSmooth = new unsigned short[nMG_CorrecSmooth];
    for (unsigned int i = 0; i < nMG_CorrecSmooth; i++)
      MG_CorrecSmooth[i] = 0;
  }
  
  /*--- Override MG Smooth parameters ---*/
  
  if (nMG_PreSmooth != 0) MG_PreSmooth[MESH_0] = 1;
  if (nMG_PostSmooth != 0) {
    MG_PostSmooth[MESH_0] = 0;
    MG_PostSmooth[nMGLevels] = 0;
  }
  if (nMG_CorrecSmooth != 0) MG_CorrecSmooth[nMGLevels] = 0;
  
  if (Restart) MGCycle = V_CYCLE;
  
  if (ContinuousAdjoint) {
    if (Kind_Solver == EULER) Kind_Solver = ADJ_EULER;
    if (Kind_Solver == NAVIER_STOKES) Kind_Solver = ADJ_NAVIER_STOKES;
    if (Kind_Solver == RANS) Kind_Solver = ADJ_RANS;
  }
  
  nCFL = nMGLevels+1;
  CFL = new su2double[nCFL];
  CFL[0] = CFLFineGrid;
  
  /*--- Evaluate when the Cl should be evaluated ---*/
  
  Iter_Fixed_CL        = SU2_TYPE::Int(nExtIter / (su2double(Update_Alpha)+1));
  Iter_Fixed_CM        = SU2_TYPE::Int(nExtIter / (su2double(Update_iH)+1));
  Iter_Fixed_NetThrust = SU2_TYPE::Int(nExtIter / (su2double(Update_BCThrust)+1));

  /*--- Setting relaxation factor and CFL for the adjoint runs ---*/

  if (ContinuousAdjoint) {
    Relaxation_Factor_Flow = Relaxation_Factor_AdjFlow;
    CFL[0] = CFL[0] * CFLRedCoeff_AdjFlow;
    CFL_AdaptParam[2] *= CFLRedCoeff_AdjFlow;
    CFL_AdaptParam[3] *= CFLRedCoeff_AdjFlow;
    Iter_Fixed_CL = SU2_TYPE::Int(su2double (Iter_Fixed_CL) / CFLRedCoeff_AdjFlow);
    Iter_Fixed_CM = SU2_TYPE::Int(su2double (Iter_Fixed_CM) / CFLRedCoeff_AdjFlow);
    Iter_Fixed_NetThrust = SU2_TYPE::Int(su2double (Iter_Fixed_NetThrust) / CFLRedCoeff_AdjFlow);
  }

  if (Iter_Fixed_CL == 0) { Iter_Fixed_CL = nExtIter+1; Update_Alpha = 0; }
  if (Iter_Fixed_CM == 0) { Iter_Fixed_CM = nExtIter+1; Update_iH = 0; }
  if (Iter_Fixed_NetThrust == 0) { Iter_Fixed_NetThrust = nExtIter+1; Update_BCThrust = 0; }

  for (iCFL = 1; iCFL < nCFL; iCFL++)
    CFL[iCFL] = CFL[iCFL-1];
  
  if (nRKStep == 0) {
    nRKStep = 1;
    RK_Alpha_Step = new su2double[1]; RK_Alpha_Step[0] = 1.0;
  }
  
  if (nIntCoeffs == 0) {
  	nIntCoeffs = 2;
  	Int_Coeffs = new su2double[2]; Int_Coeffs[0] = 0.25; Int_Coeffs[1] = 0.5;
  }

  if ((Kind_SU2 == SU2_CFD) && (Kind_Solver == NO_SOLVER)) {
    cout << "PHYSICAL_PROBLEM must be set in the configuration file" << endl;
    exit(EXIT_FAILURE);
  }
  
  /*--- Set a flag for viscous simulations ---*/
  
  Viscous = (( Kind_Solver == NAVIER_STOKES          ) ||
             ( Kind_Solver == ADJ_NAVIER_STOKES      ) ||
             ( Kind_Solver == RANS                   ) ||
             ( Kind_Solver == ADJ_RANS               ) );
  
  /*--- To avoid boundary intersections, let's add a small constant to the planes. ---*/

  Stations_Bounds[0] += EPS;
  Stations_Bounds[1] += EPS;

  for (unsigned short iSections = 0; iSections < nLocationStations; iSections++) {
    LocationStations[iSections] += EPS;
  }

  /*--- Re-scale the length based parameters. The US system uses feet,
   but SU2 assumes that the grid is in inches ---*/
  
  if ((SystemMeasurements == US) && (Kind_SU2 == SU2_CFD)) {
    
    for (iMarker = 0; iMarker < nMarker_Monitoring; iMarker++) {
      RefOriginMoment_X[iMarker] = RefOriginMoment_X[iMarker]/12.0;
      RefOriginMoment_Y[iMarker] = RefOriginMoment_Y[iMarker]/12.0;
      RefOriginMoment_Z[iMarker] = RefOriginMoment_Z[iMarker]/12.0;
    }
    
    for (iMarker = 0; iMarker < nGridMovement; iMarker++) {
      Motion_Origin_X[iMarker] = Motion_Origin_X[iMarker]/12.0;
      Motion_Origin_Y[iMarker] = Motion_Origin_Y[iMarker]/12.0;
      Motion_Origin_Z[iMarker] = Motion_Origin_Z[iMarker]/12.0;
    }
    
    RefLength = RefLength/12.0;

    if ((val_nDim == 2) && (!Axisymmetric)) RefArea = RefArea/12.0;
    else RefArea = RefArea/144.0;
    Length_Reynolds = Length_Reynolds/12.0;
    RefElemLength = RefElemLength/12.0;
    Highlite_Area = Highlite_Area/144.0;
    SemiSpan = SemiSpan/12.0;

    EA_IntLimit[0] = EA_IntLimit[0]/12.0;
    EA_IntLimit[1] = EA_IntLimit[1]/12.0;
    EA_IntLimit[2] = EA_IntLimit[2]/12.0;
    
    for (unsigned short iSections = 0; iSections < nLocationStations; iSections++) {
      LocationStations[iSections] = LocationStations[iSections]/12.0;
    }

    Stations_Bounds[0] = Stations_Bounds[0]/12.0;
    Stations_Bounds[1] = Stations_Bounds[1]/12.0;
    
    SubsonicEngine_Cyl[0] = SubsonicEngine_Cyl[0]/12.0;
    SubsonicEngine_Cyl[1] = SubsonicEngine_Cyl[1]/12.0;
    SubsonicEngine_Cyl[2] = SubsonicEngine_Cyl[2]/12.0;
    SubsonicEngine_Cyl[3] = SubsonicEngine_Cyl[3]/12.0;
    SubsonicEngine_Cyl[4] = SubsonicEngine_Cyl[4]/12.0;
    SubsonicEngine_Cyl[5] = SubsonicEngine_Cyl[5]/12.0;
    SubsonicEngine_Cyl[6] = SubsonicEngine_Cyl[6]/12.0;
    
  }

  if ((Kind_Turb_Model != SA) && (Kind_Trans_Model == BC)){
    if (rank == MASTER_NODE){
      cout << "Config error: BC transition model currently only available in combination with SA turbulence model!" << endl;
    }
    exit(EXIT_FAILURE);
  }
  
  /*--- Check for constant lift mode. Initialize the update flag for
   the AoA with each iteration to false  ---*/
  
  if (Fixed_CL_Mode) Update_AoA = false;
  if (Fixed_CM_Mode) Update_HTPIncidence = false;

  if (DirectDiff != NO_DERIVATIVE) {
#if !defined COMPLEX_TYPE && !defined ADOLC_FORWARD_TYPE && !defined CODI_FORWARD_TYPE
      if (Kind_SU2 == SU2_CFD) {
        cout << "SU2_CFD: Config option DIRECT_DIFF= YES requires AD or complex support!" << endl;
        cout << "Please use SU2_CFD_DIRECTDIFF (configuration/compilation is done using the preconfigure.py script)." << endl;
        exit(EXIT_FAILURE);
      }
#endif
    /*--- Initialize the derivative values ---*/
    switch (DirectDiff) {
      case D_MACH:
        SU2_TYPE::SetDerivative(Mach, 1.0);
        break;
      case D_AOA:
        SU2_TYPE::SetDerivative(AoA, 1.0);
        break;
      case D_SIDESLIP:
        SU2_TYPE::SetDerivative(AoS, 1.0);
        break;
      case D_REYNOLDS:
        SU2_TYPE::SetDerivative(Reynolds, 1.0);
        break;
      case D_TURB2LAM:
       SU2_TYPE::SetDerivative(Turb2LamViscRatio_FreeStream, 1.0);
        break;
      default:
        /*--- All other cases are handled in the specific solver ---*/
        break;
      }
  }

#if defined CODI_REVERSE_TYPE
  AD_Mode = YES;
#else
  if (AD_Mode == YES) {
    if (rank == MASTER_NODE){
      cout << "AUTO_DIFF=YES requires Automatic Differentiation support." << endl;
      cout << "Please use correct executables (configuration/compilation is done using the preconfigure.py script)." << endl;
    }
  }
#endif

  if (DiscreteAdjoint) {
#if !defined ADOLC_REVERSE_TYPE && !defined CODI_REVERSE_TYPE
    if (Kind_SU2 == SU2_CFD) {
      if (rank == MASTER_NODE){
        cout << "SU2_CFD: Config option MATH_PROBLEM= DISCRETE_ADJOINT requires AD support!" << endl;
        cout << "Please use SU2_CFD_AD (configuration/compilation is done using the preconfigure.py script)." << endl;
      }
      exit(EXIT_FAILURE);
    }
#endif

    /*--- Disable writing of limiters if enabled ---*/
    Wrt_Limiters = false;

    if (Unsteady_Simulation) {

      Restart_Flow = false;

      if (Grid_Movement) {
        cout << "Dynamic mesh movement currently not supported for the discrete adjoint solver." << endl;
        exit(EXIT_FAILURE);
      }

      if (Unst_AdjointIter- long(nExtIter) < 0){
        if (rank == MASTER_NODE){
          cout << "Invalid iteration number requested for unsteady adjoint. " << endl;
          cout << "Make sure EXT_ITER is larger or equal than UNST_ADJ_ITER." << endl;
        }
        exit(EXIT_FAILURE);
      }

      /*--- If the averaging interval is not set, we average over all time-steps ---*/

      if (Iter_Avg_Objective == 0.0) {
        Iter_Avg_Objective = nExtIter;
      }

    }

    switch(Kind_Solver) {
      case EULER:
        Kind_Solver = DISC_ADJ_EULER;
        break;
      case RANS:
        Kind_Solver = DISC_ADJ_RANS;
        break;
      case NAVIER_STOKES:
        Kind_Solver = DISC_ADJ_NAVIER_STOKES;
        break;
      default:
        break;
    }

    RampOutletPressure = false;
    RampRotatingFrame = false;
  }

  /*--- Check for 2nd order w/ limiting for JST and correct ---*/
  
  if ((Kind_ConvNumScheme_Flow == SPACE_CENTERED) && (Kind_Centered_Flow == JST) && (SpatialOrder_Flow == SECOND_ORDER_LIMITER))
    SpatialOrder_Flow = SECOND_ORDER;
  
  if ((Kind_ConvNumScheme_AdjFlow == SPACE_CENTERED) && (Kind_Centered_AdjFlow == JST) && (SpatialOrder_AdjFlow == SECOND_ORDER_LIMITER))
    SpatialOrder_AdjFlow = SECOND_ORDER;
  
  delete [] tmp_smooth;
  
  /*--- If it is a fixed mode problem, then we will add 100 iterations to
    evaluate the derivatives with respect to a change in the AoA and CL ---*/

  if (!ContinuousAdjoint & !DiscreteAdjoint) {
  	if ((Fixed_CL_Mode) || (Fixed_CM_Mode)) {
    ConvCriteria = RESIDUAL;
  		nExtIter += Iter_dCL_dAlpha;
  		OrderMagResidual = 24;
  		MinLogResidual = -24;
  	}
  }

  /*--- If there are not design variables defined in the file ---*/

  if (nDV == 0) {
    nDV = 1;
    Design_Variable = new unsigned short [nDV];
    Design_Variable[0] = NO_DEFORMATION;
  }

}

void CConfig::SetMarkers(unsigned short val_software) {

  unsigned short iMarker_All, iMarker_CfgFile, iMarker_Euler, iMarker_Custom,
  iMarker_FarField, iMarker_SymWall, iMarker_Pressure, iMarker_PerBound,
  iMarker_NearFieldBound, iMarker_InterfaceBound, iMarker_Fluid_InterfaceBound, iMarker_Dirichlet,
  iMarker_Inlet, iMarker_Riemann, iMarker_Giles, iMarker_Outlet, iMarker_Isothermal,
  iMarker_HeatFlux, iMarker_EngineInflow, iMarker_EngineExhaust,
  iMarker_Displacement, iMarker_Load, iMarker_FlowLoad, iMarker_Neumann, iMarker_Internal,
  iMarker_Monitoring, iMarker_Designing, iMarker_GeoEval, iMarker_Plotting, iMarker_Analyze,
  iMarker_DV, iMarker_Moving, iMarker_Supersonic_Inlet, iMarker_Supersonic_Outlet,
  iMarker_Clamped, iMarker_ZoneInterface, iMarker_Load_Dir, iMarker_Load_Sine,
  iMarker_ActDiskInlet, iMarker_ActDiskOutlet, iMarker_Out_1D,
  iMarker_Turbomachinery, iMarker_MixingPlaneInterface;

  int size = SINGLE_NODE;
  
#ifdef HAVE_MPI
  if (val_software != SU2_MSH)
    MPI_Comm_size(MPI_COMM_WORLD, &size);
#endif

  /*--- Compute the total number of markers in the config file ---*/
  
  nMarker_CfgFile = nMarker_Euler + nMarker_FarField + nMarker_SymWall +
  nMarker_Pressure + nMarker_PerBound + nMarker_NearFieldBound + nMarker_Fluid_InterfaceBound +
  nMarker_InterfaceBound + nMarker_Dirichlet + nMarker_Neumann + nMarker_Inlet + nMarker_Riemann +
  nMarker_Giles + nMarker_Outlet + nMarker_Isothermal + nMarker_HeatFlux +
  nMarker_EngineInflow + nMarker_EngineExhaust + nMarker_Internal +
  nMarker_Supersonic_Inlet + nMarker_Supersonic_Outlet + nMarker_Displacement + nMarker_Load +
  nMarker_FlowLoad + nMarker_Custom +
  nMarker_Clamped + nMarker_Load_Sine + nMarker_Load_Dir +
  nMarker_ActDiskInlet + nMarker_ActDiskOutlet + nMarker_Out_1D;
  
  /*--- Add the possible send/receive domains ---*/

  nMarker_Max = nMarker_CfgFile + OVERHEAD*size;
  
  /*--- Basic dimensionalization of the markers (worst scenario) ---*/

  nMarker_All = nMarker_Max;

  /*--- Allocate the memory (markers in each domain) ---*/
  
  Marker_All_TagBound             = new string[nMarker_All];			// Store the tag that correspond with each marker.
  Marker_All_SendRecv             = new short[nMarker_All];				// +#domain (send), -#domain (receive).
  Marker_All_KindBC               = new unsigned short[nMarker_All];	// Store the kind of boundary condition.
  Marker_All_Monitoring           = new unsigned short[nMarker_All];	// Store whether the boundary should be monitored.
  Marker_All_Designing            = new unsigned short[nMarker_All];    // Store whether the boundary should be designed.
  Marker_All_Plotting             = new unsigned short[nMarker_All];	// Store whether the boundary should be plotted.
  Marker_All_Analyze              = new unsigned short[nMarker_All];	// Store whether the boundary should be plotted.
  Marker_All_ZoneInterface        = new unsigned short[nMarker_All];	// Store whether the boundary is in the FSI interface.
  Marker_All_GeoEval              = new unsigned short[nMarker_All];	// Store whether the boundary should be geometry evaluation.
  Marker_All_DV                   = new unsigned short[nMarker_All];	// Store whether the boundary should be affected by design variables.
  Marker_All_Moving               = new unsigned short[nMarker_All];	// Store whether the boundary should be in motion.
  Marker_All_PerBound             = new short[nMarker_All];				// Store whether the boundary belongs to a periodic boundary.
  Marker_All_Out_1D               = new unsigned short[nMarker_All];    // Store whether the boundary belongs to a 1-d output boundary.
  Marker_All_Turbomachinery       = new unsigned short[nMarker_All];	// Store whether the boundary is in needed for Turbomachinery computations.
  Marker_All_TurbomachineryFlag   = new unsigned short[nMarker_All];	// Store whether the boundary has a flag for Turbomachinery computations.
  Marker_All_MixingPlaneInterface = new unsigned short[nMarker_All];	// Store whether the boundary has a in the MixingPlane interface.
  

  for (iMarker_All = 0; iMarker_All < nMarker_All; iMarker_All++) {
    Marker_All_TagBound[iMarker_All]             = "SEND_RECEIVE";
    Marker_All_SendRecv[iMarker_All]             = 0;
    Marker_All_KindBC[iMarker_All]               = 0;
    Marker_All_Monitoring[iMarker_All]           = 0;
    Marker_All_GeoEval[iMarker_All]              = 0;
    Marker_All_Designing[iMarker_All]            = 0;
    Marker_All_Plotting[iMarker_All]             = 0;
    Marker_All_Analyze[iMarker_All]              = 0;
    Marker_All_ZoneInterface[iMarker_All]        = 0;
    Marker_All_DV[iMarker_All]                   = 0;
    Marker_All_Moving[iMarker_All]               = 0;
    Marker_All_PerBound[iMarker_All]             = 0;
    Marker_All_Out_1D[iMarker_All]               = 0;
    Marker_All_Turbomachinery[iMarker_All]       = 0;
    Marker_All_TurbomachineryFlag[iMarker_All]   = 0;
    Marker_All_MixingPlaneInterface[iMarker_All] = 0;
  }

  /*--- Allocate the memory (markers in the config file) ---*/

  Marker_CfgFile_TagBound             = new string[nMarker_CfgFile];
  Marker_CfgFile_KindBC               = new unsigned short[nMarker_CfgFile];
  Marker_CfgFile_Monitoring           = new unsigned short[nMarker_CfgFile];
  Marker_CfgFile_Designing            = new unsigned short[nMarker_CfgFile];
  Marker_CfgFile_Plotting             = new unsigned short[nMarker_CfgFile];
  Marker_CfgFile_Analyze              = new unsigned short[nMarker_CfgFile];
  Marker_CfgFile_GeoEval              = new unsigned short[nMarker_CfgFile];
  Marker_CfgFile_ZoneInterface        = new unsigned short[nMarker_CfgFile];
  Marker_CfgFile_DV                   = new unsigned short[nMarker_CfgFile];
  Marker_CfgFile_Moving               = new unsigned short[nMarker_CfgFile];
  Marker_CfgFile_PerBound             = new unsigned short[nMarker_CfgFile];
  Marker_CfgFile_Out_1D               = new unsigned short[nMarker_CfgFile];
  Marker_CfgFile_Turbomachinery       = new unsigned short[nMarker_CfgFile];
  Marker_CfgFile_TurbomachineryFlag   = new unsigned short[nMarker_CfgFile];
  Marker_CfgFile_MixingPlaneInterface = new unsigned short[nMarker_CfgFile];
  
  for (iMarker_CfgFile = 0; iMarker_CfgFile < nMarker_CfgFile; iMarker_CfgFile++) {
    Marker_CfgFile_TagBound[iMarker_CfgFile]             = "SEND_RECEIVE";
    Marker_CfgFile_KindBC[iMarker_CfgFile]               = 0;
    Marker_CfgFile_Monitoring[iMarker_CfgFile]           = 0;
    Marker_CfgFile_GeoEval[iMarker_CfgFile]              = 0;
    Marker_CfgFile_Designing[iMarker_CfgFile]            = 0;
    Marker_CfgFile_Plotting[iMarker_CfgFile]             = 0;
    Marker_CfgFile_Analyze[iMarker_CfgFile]              = 0;
    Marker_CfgFile_ZoneInterface[iMarker_CfgFile]        = 0;
    Marker_CfgFile_DV[iMarker_CfgFile]                   = 0;
    Marker_CfgFile_Moving[iMarker_CfgFile]               = 0;
    Marker_CfgFile_PerBound[iMarker_CfgFile]             = 0;
    Marker_CfgFile_Out_1D[iMarker_CfgFile]               = 0;
    Marker_CfgFile_Turbomachinery[iMarker_CfgFile]       = 0;
    Marker_CfgFile_TurbomachineryFlag[iMarker_CfgFile]   = 0;
    Marker_CfgFile_MixingPlaneInterface[iMarker_CfgFile] = 0;
  }

  /*--- Allocate memory to store surface information (Analyze BC) ---*/

  Surface_MassFlow = new su2double[nMarker_Analyze];
  Surface_DC60 = new su2double[nMarker_Analyze];
  Surface_IDC = new su2double[nMarker_Analyze];
  Surface_IDC_Mach = new su2double[nMarker_Analyze];
  Surface_IDR = new su2double[nMarker_Analyze];
  for (iMarker_Analyze = 0; iMarker_Analyze < nMarker_Analyze; iMarker_Analyze++) {
     Surface_MassFlow[iMarker_Analyze] = 0.0;
     Surface_DC60[iMarker_Analyze] = 0.0;
     Surface_IDC[iMarker_Analyze] = 0.0;
     Surface_IDC_Mach[iMarker_Analyze] = 0.0;
     Surface_IDR[iMarker_Analyze] = 0.0;
   }

  /*--- Populate the marker information in the config file (all domains) ---*/

  iMarker_CfgFile = 0;
  for (iMarker_Euler = 0; iMarker_Euler < nMarker_Euler; iMarker_Euler++) {
    Marker_CfgFile_TagBound[iMarker_CfgFile] = Marker_Euler[iMarker_Euler];
    Marker_CfgFile_KindBC[iMarker_CfgFile] = EULER_WALL;
    iMarker_CfgFile++;
  }

  for (iMarker_FarField = 0; iMarker_FarField < nMarker_FarField; iMarker_FarField++) {
    Marker_CfgFile_TagBound[iMarker_CfgFile] = Marker_FarField[iMarker_FarField];
    Marker_CfgFile_KindBC[iMarker_CfgFile] = FAR_FIELD;
    iMarker_CfgFile++;
  }

  for (iMarker_SymWall = 0; iMarker_SymWall < nMarker_SymWall; iMarker_SymWall++) {
    Marker_CfgFile_TagBound[iMarker_CfgFile] = Marker_SymWall[iMarker_SymWall];
    Marker_CfgFile_KindBC[iMarker_CfgFile] = SYMMETRY_PLANE;
    iMarker_CfgFile++;
  }

  for (iMarker_Pressure = 0; iMarker_Pressure < nMarker_Pressure; iMarker_Pressure++) {
    Marker_CfgFile_TagBound[iMarker_CfgFile] = Marker_Pressure[iMarker_Pressure];
    Marker_CfgFile_KindBC[iMarker_CfgFile] = PRESSURE_BOUNDARY;
    iMarker_CfgFile++;
  }

  for (iMarker_PerBound = 0; iMarker_PerBound < nMarker_PerBound; iMarker_PerBound++) {
    Marker_CfgFile_TagBound[iMarker_CfgFile] = Marker_PerBound[iMarker_PerBound];
    Marker_CfgFile_KindBC[iMarker_CfgFile] = PERIODIC_BOUNDARY;
    Marker_CfgFile_PerBound[iMarker_CfgFile] = iMarker_PerBound + 1;
    iMarker_CfgFile++;
  }

  ActDisk_DeltaPress = new su2double[nMarker_ActDiskInlet];
  ActDisk_DeltaTemp = new su2double[nMarker_ActDiskInlet];
  ActDisk_TotalPressRatio = new su2double[nMarker_ActDiskInlet];
  ActDisk_TotalTempRatio = new su2double[nMarker_ActDiskInlet];
  ActDisk_StaticPressRatio = new su2double[nMarker_ActDiskInlet];
  ActDisk_StaticTempRatio = new su2double[nMarker_ActDiskInlet];
  ActDisk_Power = new su2double[nMarker_ActDiskInlet];
  ActDisk_MassFlow = new su2double[nMarker_ActDiskInlet];
  ActDisk_Mach = new su2double[nMarker_ActDiskInlet];
  ActDisk_Force = new su2double[nMarker_ActDiskInlet];
  ActDisk_NetThrust = new su2double[nMarker_ActDiskInlet];
  ActDisk_BCThrust = new su2double[nMarker_ActDiskInlet];
  ActDisk_BCThrust_Old = new su2double[nMarker_ActDiskInlet];
  ActDisk_GrossThrust = new su2double[nMarker_ActDiskInlet];
  ActDisk_Area = new su2double[nMarker_ActDiskInlet];
  ActDisk_ReverseMassFlow = new su2double[nMarker_ActDiskInlet];
  
  for (iMarker_ActDiskInlet = 0; iMarker_ActDiskInlet < nMarker_ActDiskInlet; iMarker_ActDiskInlet++) {
    ActDisk_DeltaPress[iMarker_ActDiskInlet] = 0.0;
    ActDisk_DeltaTemp[iMarker_ActDiskInlet] = 0.0;
    ActDisk_TotalPressRatio[iMarker_ActDiskInlet] = 0.0;
    ActDisk_TotalTempRatio[iMarker_ActDiskInlet] = 0.0;
    ActDisk_StaticPressRatio[iMarker_ActDiskInlet] = 0.0;
    ActDisk_StaticTempRatio[iMarker_ActDiskInlet] = 0.0;
    ActDisk_Power[iMarker_ActDiskInlet] = 0.0;
    ActDisk_MassFlow[iMarker_ActDiskInlet] = 0.0;
    ActDisk_Mach[iMarker_ActDiskInlet] = 0.0;
    ActDisk_Force[iMarker_ActDiskInlet] = 0.0;
    ActDisk_NetThrust[iMarker_ActDiskInlet] = 0.0;
    ActDisk_BCThrust[iMarker_ActDiskInlet] = 0.0;
    ActDisk_BCThrust_Old[iMarker_ActDiskInlet] = 0.0;
    ActDisk_GrossThrust[iMarker_ActDiskInlet] = 0.0;
    ActDisk_Area[iMarker_ActDiskInlet] = 0.0;
    ActDisk_ReverseMassFlow[iMarker_ActDiskInlet] = 0.0;
  }
  
  
  ActDiskInlet_MassFlow = new su2double[nMarker_ActDiskInlet];
  ActDiskInlet_Temperature = new su2double[nMarker_ActDiskInlet];
  ActDiskInlet_TotalTemperature = new su2double[nMarker_ActDiskInlet];
  ActDiskInlet_Pressure = new su2double[nMarker_ActDiskInlet];
  ActDiskInlet_TotalPressure = new su2double[nMarker_ActDiskInlet];
  ActDiskInlet_RamDrag = new su2double[nMarker_ActDiskInlet];
  ActDiskInlet_Force = new su2double[nMarker_ActDiskInlet];
  ActDiskInlet_Power = new su2double[nMarker_ActDiskInlet];
  
  for (iMarker_ActDiskInlet = 0; iMarker_ActDiskInlet < nMarker_ActDiskInlet; iMarker_ActDiskInlet++) {
    Marker_CfgFile_TagBound[iMarker_CfgFile] = Marker_ActDiskInlet[iMarker_ActDiskInlet];
    Marker_CfgFile_KindBC[iMarker_CfgFile] = ACTDISK_INLET;
    ActDiskInlet_MassFlow[iMarker_ActDiskInlet] = 0.0;
    ActDiskInlet_Temperature[iMarker_ActDiskInlet] = 0.0;
    ActDiskInlet_TotalTemperature[iMarker_ActDiskInlet] = 0.0;
    ActDiskInlet_Pressure[iMarker_ActDiskInlet] = 0.0;
    ActDiskInlet_TotalPressure[iMarker_ActDiskInlet] = 0.0;
    ActDiskInlet_RamDrag[iMarker_ActDiskInlet] = 0.0;
    ActDiskInlet_Force[iMarker_ActDiskInlet] = 0.0;
    ActDiskInlet_Power[iMarker_ActDiskInlet] = 0.0;
    iMarker_CfgFile++;
  }
  
  ActDiskOutlet_MassFlow = new su2double[nMarker_ActDiskOutlet];
  ActDiskOutlet_Temperature = new su2double[nMarker_ActDiskOutlet];
  ActDiskOutlet_TotalTemperature = new su2double[nMarker_ActDiskOutlet];
  ActDiskOutlet_Pressure = new su2double[nMarker_ActDiskOutlet];
  ActDiskOutlet_TotalPressure = new su2double[nMarker_ActDiskOutlet];
  ActDiskOutlet_GrossThrust = new su2double[nMarker_ActDiskOutlet];
  ActDiskOutlet_Force = new su2double[nMarker_ActDiskOutlet];
  ActDiskOutlet_Power = new su2double[nMarker_ActDiskOutlet];
  
  for (iMarker_ActDiskOutlet = 0; iMarker_ActDiskOutlet < nMarker_ActDiskOutlet; iMarker_ActDiskOutlet++) {
    Marker_CfgFile_TagBound[iMarker_CfgFile] = Marker_ActDiskOutlet[iMarker_ActDiskOutlet];
    Marker_CfgFile_KindBC[iMarker_CfgFile] = ACTDISK_OUTLET;
    ActDiskOutlet_MassFlow[iMarker_ActDiskOutlet] = 0.0;
    ActDiskOutlet_Temperature[iMarker_ActDiskOutlet] = 0.0;
    ActDiskOutlet_TotalTemperature[iMarker_ActDiskOutlet] = 0.0;
    ActDiskOutlet_Pressure[iMarker_ActDiskOutlet] = 0.0;
    ActDiskOutlet_TotalPressure[iMarker_ActDiskOutlet] = 0.0;
    ActDiskOutlet_GrossThrust[iMarker_ActDiskOutlet] = 0.0;
    ActDiskOutlet_Force[iMarker_ActDiskOutlet] = 0.0;
    ActDiskOutlet_Power[iMarker_ActDiskOutlet] = 0.0;
    iMarker_CfgFile++;
  }

  for (iMarker_NearFieldBound = 0; iMarker_NearFieldBound < nMarker_NearFieldBound; iMarker_NearFieldBound++) {
    Marker_CfgFile_TagBound[iMarker_CfgFile] = Marker_NearFieldBound[iMarker_NearFieldBound];
    Marker_CfgFile_KindBC[iMarker_CfgFile] = NEARFIELD_BOUNDARY;
    iMarker_CfgFile++;
  }

  for (iMarker_InterfaceBound = 0; iMarker_InterfaceBound < nMarker_InterfaceBound; iMarker_InterfaceBound++) {
    Marker_CfgFile_TagBound[iMarker_CfgFile] = Marker_InterfaceBound[iMarker_InterfaceBound];
    Marker_CfgFile_KindBC[iMarker_CfgFile] = INTERFACE_BOUNDARY;
    iMarker_CfgFile++;
  }
  
  for (iMarker_Fluid_InterfaceBound = 0; iMarker_Fluid_InterfaceBound < nMarker_Fluid_InterfaceBound; iMarker_Fluid_InterfaceBound++) {
    Marker_CfgFile_TagBound[iMarker_CfgFile] = Marker_Fluid_InterfaceBound[iMarker_Fluid_InterfaceBound];
    Marker_CfgFile_KindBC[iMarker_CfgFile] = FLUID_INTERFACE;
    iMarker_CfgFile++;
  }

  for (iMarker_Dirichlet = 0; iMarker_Dirichlet < nMarker_Dirichlet; iMarker_Dirichlet++) {
    Marker_CfgFile_TagBound[iMarker_CfgFile] = Marker_Dirichlet[iMarker_Dirichlet];
    Marker_CfgFile_KindBC[iMarker_CfgFile] = DIRICHLET;
    iMarker_CfgFile++;
  }

  for (iMarker_Inlet = 0; iMarker_Inlet < nMarker_Inlet; iMarker_Inlet++) {
    Marker_CfgFile_TagBound[iMarker_CfgFile] = Marker_Inlet[iMarker_Inlet];
    Marker_CfgFile_KindBC[iMarker_CfgFile] = INLET_FLOW;
    iMarker_CfgFile++;
  }

  for (iMarker_Riemann = 0; iMarker_Riemann < nMarker_Riemann; iMarker_Riemann++) {
    Marker_CfgFile_TagBound[iMarker_CfgFile] = Marker_Riemann[iMarker_Riemann];
    Marker_CfgFile_KindBC[iMarker_CfgFile] = RIEMANN_BOUNDARY;
    iMarker_CfgFile++;
  }

  for (iMarker_Giles = 0; iMarker_Giles < nMarker_Giles; iMarker_Giles++) {
    Marker_CfgFile_TagBound[iMarker_CfgFile] = Marker_Giles[iMarker_Giles];
    Marker_CfgFile_KindBC[iMarker_CfgFile] = GILES_BOUNDARY;
    iMarker_CfgFile++;
  }

  Engine_Power       = new su2double[nMarker_EngineInflow];
  Engine_Mach        = new su2double[nMarker_EngineInflow];
  Engine_Force       = new su2double[nMarker_EngineInflow];
  Engine_NetThrust   = new su2double[nMarker_EngineInflow];
  Engine_GrossThrust = new su2double[nMarker_EngineInflow];
  Engine_Area        = new su2double[nMarker_EngineInflow];
  
  for (iMarker_EngineInflow = 0; iMarker_EngineInflow < nMarker_EngineInflow; iMarker_EngineInflow++) {
    Engine_Power[iMarker_EngineInflow] = 0.0;
    Engine_Mach[iMarker_EngineInflow] = 0.0;
    Engine_Force[iMarker_EngineInflow] = 0.0;
    Engine_NetThrust[iMarker_EngineInflow] = 0.0;
    Engine_GrossThrust[iMarker_EngineInflow] = 0.0;
    Engine_Area[iMarker_EngineInflow] = 0.0;
  }
  
  Inflow_Mach = new su2double[nMarker_EngineInflow];
  Inflow_Pressure = new su2double[nMarker_EngineInflow];
  Inflow_MassFlow = new su2double[nMarker_EngineInflow];
  Inflow_ReverseMassFlow = new su2double[nMarker_EngineInflow];
  Inflow_TotalPressure = new su2double[nMarker_EngineInflow];
  Inflow_Temperature = new su2double[nMarker_EngineInflow];
  Inflow_TotalTemperature = new su2double[nMarker_EngineInflow];
  Inflow_RamDrag = new su2double[nMarker_EngineInflow];
  Inflow_Force = new su2double[nMarker_EngineInflow];
  Inflow_Power = new su2double[nMarker_EngineInflow];
  
  for (iMarker_EngineInflow = 0; iMarker_EngineInflow < nMarker_EngineInflow; iMarker_EngineInflow++) {
    Marker_CfgFile_TagBound[iMarker_CfgFile] = Marker_EngineInflow[iMarker_EngineInflow];
    Marker_CfgFile_KindBC[iMarker_CfgFile] = ENGINE_INFLOW;
    Inflow_Mach[iMarker_EngineInflow] = 0.0;
    Inflow_Pressure[iMarker_EngineInflow] = 0.0;
    Inflow_MassFlow[iMarker_EngineInflow] = 0.0;
    Inflow_ReverseMassFlow[iMarker_EngineInflow] = 0.0;
    Inflow_TotalPressure[iMarker_EngineInflow] = 0.0;
    Inflow_Temperature[iMarker_EngineInflow] = 0.0;
    Inflow_TotalTemperature[iMarker_EngineInflow] = 0.0;
    Inflow_RamDrag[iMarker_EngineInflow] = 0.0;
    Inflow_Force[iMarker_EngineInflow] = 0.0;
    Inflow_Power[iMarker_EngineInflow] = 0.0;
    iMarker_CfgFile++;
  }
  
  Exhaust_Pressure = new su2double[nMarker_EngineExhaust];
  Exhaust_Temperature = new su2double[nMarker_EngineExhaust];
  Exhaust_MassFlow = new su2double[nMarker_EngineExhaust];
  Exhaust_TotalPressure = new su2double[nMarker_EngineExhaust];
  Exhaust_TotalTemperature = new su2double[nMarker_EngineExhaust];
  Exhaust_GrossThrust = new su2double[nMarker_EngineExhaust];
  Exhaust_Force = new su2double[nMarker_EngineExhaust];
  Exhaust_Power = new su2double[nMarker_EngineExhaust];
  
  for (iMarker_EngineExhaust = 0; iMarker_EngineExhaust < nMarker_EngineExhaust; iMarker_EngineExhaust++) {
    Marker_CfgFile_TagBound[iMarker_CfgFile] = Marker_EngineExhaust[iMarker_EngineExhaust];
    Marker_CfgFile_KindBC[iMarker_CfgFile] = ENGINE_EXHAUST;
    Exhaust_Pressure[iMarker_EngineExhaust] = 0.0;
    Exhaust_Temperature[iMarker_EngineExhaust] = 0.0;
    Exhaust_MassFlow[iMarker_EngineExhaust] = 0.0;
    Exhaust_TotalPressure[iMarker_EngineExhaust] = 0.0;
    Exhaust_TotalTemperature[iMarker_EngineExhaust] = 0.0;
    Exhaust_GrossThrust[iMarker_EngineExhaust] = 0.0;
    Exhaust_Force[iMarker_EngineExhaust] = 0.0;
    Exhaust_Power[iMarker_EngineExhaust] = 0.0;
    iMarker_CfgFile++;
  }
  
  for (iMarker_Supersonic_Inlet = 0; iMarker_Supersonic_Inlet < nMarker_Supersonic_Inlet; iMarker_Supersonic_Inlet++) {
    Marker_CfgFile_TagBound[iMarker_CfgFile] = Marker_Supersonic_Inlet[iMarker_Supersonic_Inlet];
    Marker_CfgFile_KindBC[iMarker_CfgFile] = SUPERSONIC_INLET;
    iMarker_CfgFile++;
  }
  
  for (iMarker_Supersonic_Outlet = 0; iMarker_Supersonic_Outlet < nMarker_Supersonic_Outlet; iMarker_Supersonic_Outlet++) {
    Marker_CfgFile_TagBound[iMarker_CfgFile] = Marker_Supersonic_Outlet[iMarker_Supersonic_Outlet];
    Marker_CfgFile_KindBC[iMarker_CfgFile] = SUPERSONIC_OUTLET;
    iMarker_CfgFile++;
  }

  for (iMarker_Neumann = 0; iMarker_Neumann < nMarker_Neumann; iMarker_Neumann++) {
    Marker_CfgFile_TagBound[iMarker_CfgFile] = Marker_Neumann[iMarker_Neumann];
    Marker_CfgFile_KindBC[iMarker_CfgFile] = NEUMANN;
    iMarker_CfgFile++;
  }
  
  for (iMarker_Internal = 0; iMarker_Internal < nMarker_Internal; iMarker_Internal++) {
    Marker_CfgFile_TagBound[iMarker_CfgFile] = Marker_Internal[iMarker_Internal];
    Marker_CfgFile_KindBC[iMarker_CfgFile] = INTERNAL_BOUNDARY;
    iMarker_CfgFile++;
  }

  for (iMarker_Custom = 0; iMarker_Custom < nMarker_Custom; iMarker_Custom++) {
    Marker_CfgFile_TagBound[iMarker_CfgFile] = Marker_Custom[iMarker_Custom];
    Marker_CfgFile_KindBC[iMarker_CfgFile] = CUSTOM_BOUNDARY;
    iMarker_CfgFile++;
  }

  for (iMarker_Outlet = 0; iMarker_Outlet < nMarker_Outlet; iMarker_Outlet++) {
    Marker_CfgFile_TagBound[iMarker_CfgFile] = Marker_Outlet[iMarker_Outlet];
    Marker_CfgFile_KindBC[iMarker_CfgFile] = OUTLET_FLOW;
    iMarker_CfgFile++;
  }

  for (iMarker_Isothermal = 0; iMarker_Isothermal < nMarker_Isothermal; iMarker_Isothermal++) {
    Marker_CfgFile_TagBound[iMarker_CfgFile] = Marker_Isothermal[iMarker_Isothermal];
    Marker_CfgFile_KindBC[iMarker_CfgFile] = ISOTHERMAL;
    iMarker_CfgFile++;
  }

  for (iMarker_HeatFlux = 0; iMarker_HeatFlux < nMarker_HeatFlux; iMarker_HeatFlux++) {
    Marker_CfgFile_TagBound[iMarker_CfgFile] = Marker_HeatFlux[iMarker_HeatFlux];
    Marker_CfgFile_KindBC[iMarker_CfgFile] = HEAT_FLUX;
    iMarker_CfgFile++;
  }

  for (iMarker_Clamped = 0; iMarker_Clamped < nMarker_Clamped; iMarker_Clamped++) {
    Marker_CfgFile_TagBound[iMarker_CfgFile] = Marker_Clamped[iMarker_Clamped];
    Marker_CfgFile_KindBC[iMarker_CfgFile] = CLAMPED_BOUNDARY;
    iMarker_CfgFile++;
  }

  for (iMarker_Displacement = 0; iMarker_Displacement < nMarker_Displacement; iMarker_Displacement++) {
    Marker_CfgFile_TagBound[iMarker_CfgFile] = Marker_Displacement[iMarker_Displacement];
    Marker_CfgFile_KindBC[iMarker_CfgFile] = DISPLACEMENT_BOUNDARY;
    iMarker_CfgFile++;
  }

  for (iMarker_Load = 0; iMarker_Load < nMarker_Load; iMarker_Load++) {
    Marker_CfgFile_TagBound[iMarker_CfgFile] = Marker_Load[iMarker_Load];
    Marker_CfgFile_KindBC[iMarker_CfgFile] = LOAD_BOUNDARY;
    iMarker_CfgFile++;
  }

  for (iMarker_Load_Dir = 0; iMarker_Load_Dir < nMarker_Load_Dir; iMarker_Load_Dir++) {
    Marker_CfgFile_TagBound[iMarker_CfgFile] = Marker_Load_Dir[iMarker_Load_Dir];
    Marker_CfgFile_KindBC[iMarker_CfgFile] = LOAD_DIR_BOUNDARY;
    iMarker_CfgFile++;
  }

  for (iMarker_Load_Sine = 0; iMarker_Load_Sine < nMarker_Load_Sine; iMarker_Load_Sine++) {
    Marker_CfgFile_TagBound[iMarker_CfgFile] = Marker_Load_Sine[iMarker_Load_Sine];
    Marker_CfgFile_KindBC[iMarker_CfgFile] = LOAD_SINE_BOUNDARY;
    iMarker_CfgFile++;
  }


  for (iMarker_FlowLoad = 0; iMarker_FlowLoad < nMarker_FlowLoad; iMarker_FlowLoad++) {
    Marker_CfgFile_TagBound[iMarker_CfgFile] = Marker_FlowLoad[iMarker_FlowLoad];
    Marker_CfgFile_KindBC[iMarker_CfgFile] = FLOWLOAD_BOUNDARY;
    iMarker_CfgFile++;
  }

  for (iMarker_CfgFile = 0; iMarker_CfgFile < nMarker_CfgFile; iMarker_CfgFile++) {
    Marker_CfgFile_Monitoring[iMarker_CfgFile] = NO;
    for (iMarker_Monitoring = 0; iMarker_Monitoring < nMarker_Monitoring; iMarker_Monitoring++)
      if (Marker_CfgFile_TagBound[iMarker_CfgFile] == Marker_Monitoring[iMarker_Monitoring])
        Marker_CfgFile_Monitoring[iMarker_CfgFile] = YES;
  }

  for (iMarker_CfgFile = 0; iMarker_CfgFile < nMarker_CfgFile; iMarker_CfgFile++) {
    Marker_CfgFile_GeoEval[iMarker_CfgFile] = NO;
    for (iMarker_GeoEval = 0; iMarker_GeoEval < nMarker_GeoEval; iMarker_GeoEval++)
      if (Marker_CfgFile_TagBound[iMarker_CfgFile] == Marker_GeoEval[iMarker_GeoEval])
        Marker_CfgFile_GeoEval[iMarker_CfgFile] = YES;
  }

  for (iMarker_CfgFile = 0; iMarker_CfgFile < nMarker_CfgFile; iMarker_CfgFile++) {
    Marker_CfgFile_Designing[iMarker_CfgFile] = NO;
    for (iMarker_Designing = 0; iMarker_Designing < nMarker_Designing; iMarker_Designing++)
      if (Marker_CfgFile_TagBound[iMarker_CfgFile] == Marker_Designing[iMarker_Designing])
        Marker_CfgFile_Designing[iMarker_CfgFile] = YES;
  }

  for (iMarker_CfgFile = 0; iMarker_CfgFile < nMarker_CfgFile; iMarker_CfgFile++) {
    Marker_CfgFile_Plotting[iMarker_CfgFile] = NO;
    for (iMarker_Plotting = 0; iMarker_Plotting < nMarker_Plotting; iMarker_Plotting++)
      if (Marker_CfgFile_TagBound[iMarker_CfgFile] == Marker_Plotting[iMarker_Plotting])
        Marker_CfgFile_Plotting[iMarker_CfgFile] = YES;
  }
  
  for (iMarker_CfgFile = 0; iMarker_CfgFile < nMarker_CfgFile; iMarker_CfgFile++) {
    Marker_CfgFile_Analyze[iMarker_CfgFile] = NO;
    for (iMarker_Analyze = 0; iMarker_Analyze < nMarker_Analyze; iMarker_Analyze++)
      if (Marker_CfgFile_TagBound[iMarker_CfgFile] == Marker_Analyze[iMarker_Analyze])
        Marker_CfgFile_Analyze[iMarker_CfgFile] = YES;
  }

  /*--- Identification of Fluid-Structure interface markers ---*/

  for (iMarker_CfgFile = 0; iMarker_CfgFile < nMarker_CfgFile; iMarker_CfgFile++) {
    unsigned short indexMarker = 0;
    Marker_CfgFile_ZoneInterface[iMarker_CfgFile] = NO;
    for (iMarker_ZoneInterface = 0; iMarker_ZoneInterface < nMarker_ZoneInterface; iMarker_ZoneInterface++)
      if (Marker_CfgFile_TagBound[iMarker_CfgFile] == Marker_ZoneInterface[iMarker_ZoneInterface])
            indexMarker = (int)(iMarker_ZoneInterface/2+1);
      Marker_CfgFile_ZoneInterface[iMarker_CfgFile] = indexMarker;
  }

/*--- Identification of Turbomachinery markers and flag them---*/

  for (iMarker_CfgFile = 0; iMarker_CfgFile < nMarker_CfgFile; iMarker_CfgFile++) {
    unsigned short indexMarker=0;
    Marker_CfgFile_Turbomachinery[iMarker_CfgFile] = NO;
    Marker_CfgFile_TurbomachineryFlag[iMarker_CfgFile] = NO;
    for (iMarker_Turbomachinery = 0; iMarker_Turbomachinery < nMarker_Turbomachinery; iMarker_Turbomachinery++){
      if (Marker_CfgFile_TagBound[iMarker_CfgFile] == Marker_TurboBoundIn[iMarker_Turbomachinery]){
        indexMarker=(iMarker_Turbomachinery+1);
        Marker_CfgFile_Turbomachinery[iMarker_CfgFile] = indexMarker;
        Marker_CfgFile_TurbomachineryFlag[iMarker_CfgFile] = INFLOW;
      }
      if (Marker_CfgFile_TagBound[iMarker_CfgFile] == Marker_TurboBoundOut[iMarker_Turbomachinery]){
        indexMarker=(iMarker_Turbomachinery+1);
        Marker_CfgFile_Turbomachinery[iMarker_CfgFile] = indexMarker;
        Marker_CfgFile_TurbomachineryFlag[iMarker_CfgFile] = OUTFLOW;
      }
    }
  }

  /*--- Identification of MixingPlane interface markers ---*/

  for (iMarker_CfgFile = 0; iMarker_CfgFile < nMarker_CfgFile; iMarker_CfgFile++) {
  	unsigned short indexMarker=0;
    Marker_CfgFile_MixingPlaneInterface[iMarker_CfgFile] = NO;
    for (iMarker_MixingPlaneInterface = 0; iMarker_MixingPlaneInterface < nMarker_MixingPlaneInterface; iMarker_MixingPlaneInterface++)
      if (Marker_CfgFile_TagBound[iMarker_CfgFile] == Marker_MixingPlaneInterface[iMarker_MixingPlaneInterface])
      	indexMarker=(int)(iMarker_MixingPlaneInterface/2+1);
    Marker_CfgFile_MixingPlaneInterface[iMarker_CfgFile] = indexMarker;
  }

  for (iMarker_CfgFile = 0; iMarker_CfgFile < nMarker_CfgFile; iMarker_CfgFile++) {
    Marker_CfgFile_DV[iMarker_CfgFile] = NO;
    for (iMarker_DV = 0; iMarker_DV < nMarker_DV; iMarker_DV++)
      if (Marker_CfgFile_TagBound[iMarker_CfgFile] == Marker_DV[iMarker_DV])
        Marker_CfgFile_DV[iMarker_CfgFile] = YES;
  }

  for (iMarker_CfgFile = 0; iMarker_CfgFile < nMarker_CfgFile; iMarker_CfgFile++) {
    Marker_CfgFile_Moving[iMarker_CfgFile] = NO;
    for (iMarker_Moving = 0; iMarker_Moving < nMarker_Moving; iMarker_Moving++)
      if (Marker_CfgFile_TagBound[iMarker_CfgFile] == Marker_Moving[iMarker_Moving])
        Marker_CfgFile_Moving[iMarker_CfgFile] = YES;
  }

  for (iMarker_CfgFile = 0; iMarker_CfgFile < nMarker_CfgFile; iMarker_CfgFile++) {
    Marker_CfgFile_Out_1D[iMarker_CfgFile] = NO;
    for (iMarker_Out_1D = 0; iMarker_Out_1D < nMarker_Out_1D; iMarker_Out_1D++)
      if (Marker_CfgFile_TagBound[iMarker_CfgFile] == Marker_Out_1D[iMarker_Out_1D])
        Marker_CfgFile_Out_1D[iMarker_CfgFile] = YES;
  }

}

void CConfig::SetOutput(unsigned short val_software, unsigned short val_izone) {

  unsigned short iMarker_Euler, iMarker_Custom, iMarker_FarField,
  iMarker_SymWall, iMarker_PerBound, iMarker_Pressure, iMarker_NearFieldBound,
  iMarker_InterfaceBound, iMarker_Fluid_InterfaceBound, iMarker_Dirichlet, iMarker_Inlet, iMarker_Riemann,
  iMarker_Giles, iMarker_Outlet, iMarker_Isothermal, iMarker_HeatFlux,
  iMarker_EngineInflow, iMarker_EngineExhaust, iMarker_Displacement,
  iMarker_Load, iMarker_FlowLoad,  iMarker_Neumann, iMarker_Internal, iMarker_Monitoring,
  iMarker_Designing, iMarker_GeoEval, iMarker_Plotting, iMarker_Analyze, iMarker_DV, iDV_Value,
  iMarker_ZoneInterface, iMarker_Load_Dir, iMarker_Load_Sine, iMarker_Clamped,
  iMarker_Moving, iMarker_Supersonic_Inlet, iMarker_Supersonic_Outlet, iMarker_ActDiskInlet,
  iMarker_ActDiskOutlet, iMarker_MixingPlaneInterface;
  
  
  /*--- WARNING: when compiling on Windows, ctime() is not available. Comment out
   the two lines below that use the dt variable. ---*/
  //time_t now = time(0);
  //string dt = ctime(&now); dt[24] = '.';

  cout << endl << "-------------------------------------------------------------------------" << endl;
  cout << "|    ___ _   _ ___                                                      |" << endl;
  cout << "|   / __| | | |_  )   Release 5.0.0  \"Raven\"                            |" << endl;
  cout << "|   \\__ \\ |_| |/ /                                                      |" << endl;
  switch (val_software) {
    case SU2_CFD: cout << "|   |___/\\___//___|   Suite (Computational Fluid Dynamics Code)         |" << endl; break;
    case SU2_DEF: cout << "|   |___/\\___//___|   Suite (Mesh Deformation Code)                     |" << endl; break;
    case SU2_DOT: cout << "|   |___/\\___//___|   Suite (Gradient Projection Code)                  |" << endl; break;
    case SU2_MSH: cout << "|   |___/\\___//___|   Suite (Mesh Adaptation Code)                      |" << endl; break;
    case SU2_GEO: cout << "|   |___/\\___//___|   Suite (Geometry Definition Code)                  |" << endl; break;
    case SU2_SOL: cout << "|   |___/\\___//___|   Suite (Solution Exporting Code)                   |" << endl; break;
  }

  cout << "|                                                                       |" << endl;
  //cout << "|   Local date and time: " << dt << "                      |" << endl;
  cout <<"-------------------------------------------------------------------------" << endl;
  cout << "| SU2 Original Developers: Dr. Francisco D. Palacios.                   |" << endl;
  cout << "|                          Dr. Thomas D. Economon.                      |" << endl;
  cout <<"-------------------------------------------------------------------------" << endl;
  cout << "| SU2 Developers:                                                       |" << endl;
  cout << "| - Prof. Juan J. Alonso's group at Stanford University.                |" << endl;
  cout << "| - Prof. Piero Colonna's group at Delft University of Technology.      |" << endl;
  cout << "| - Prof. Nicolas R. Gauger's group at Kaiserslautern U. of Technology. |" << endl;
  cout << "| - Prof. Alberto Guardone's group at Polytechnic University of Milan.  |" << endl;
  cout << "| - Prof. Rafael Palacios' group at Imperial College London.            |" << endl;
  cout << "| - Prof. Edwin van der Weide's group at the University of Twente.      |" << endl;
  cout << "| - Prof. Vincent Terrapon's group at the University of Liege.          |" << endl;
  cout <<"-------------------------------------------------------------------------" << endl;
  cout << "| Copyright (C) 2012-2017 SU2, the open-source CFD code.                |" << endl;
  cout << "|                                                                       |" << endl;
  cout << "| SU2 is free software; you can redistribute it and/or                  |" << endl;
  cout << "| modify it under the terms of the GNU Lesser General Public            |" << endl;
  cout << "| License as published by the Free Software Foundation; either          |" << endl;
  cout << "| version 2.1 of the License, or (at your option) any later version.    |" << endl;
  cout << "|                                                                       |" << endl;
  cout << "| SU2 is distributed in the hope that it will be useful,                |" << endl;
  cout << "| but WITHOUT ANY WARRANTY; without even the implied warranty of        |" << endl;
  cout << "| MERCHANTABILITY or FITNESS FOR A PARTICULAR PURPOSE. See the GNU      |" << endl;
  cout << "| Lesser General Public License for more details.                       |" << endl;
  cout << "|                                                                       |" << endl;
  cout << "| You should have received a copy of the GNU Lesser General Public      |" << endl;
  cout << "| License along with SU2. If not, see <http://www.gnu.org/licenses/>.   |" << endl;
  cout <<"-------------------------------------------------------------------------" << endl;

  cout << endl <<"------------------------ Physical Case Definition -----------------------" << endl;
  if (val_software == SU2_CFD) {
	if (FSI_Problem) {
	   cout << "Fluid-Structure Interaction." << endl;
	}

  if (DiscreteAdjoint) {
     cout <<"Discrete Adjoint equations using Algorithmic Differentiation " << endl;
     cout <<"based on the physical case: ";
  }
    switch (Kind_Solver) {
      case EULER: case DISC_ADJ_EULER:
        if (Kind_Regime == COMPRESSIBLE) cout << "Compressible Euler equations." << endl;
        if (Kind_Regime == INCOMPRESSIBLE) cout << "Incompressible Euler equations." << endl;
        break;
      case NAVIER_STOKES: case DISC_ADJ_NAVIER_STOKES:
        if (Kind_Regime == COMPRESSIBLE) cout << "Compressible Laminar Navier-Stokes' equations." << endl;
        if (Kind_Regime == INCOMPRESSIBLE) cout << "Incompressible Laminar Navier-Stokes' equations." << endl;
        break;
      case RANS: case DISC_ADJ_RANS:
        if (Kind_Regime == COMPRESSIBLE) cout << "Compressible RANS equations." << endl;
        if (Kind_Regime == INCOMPRESSIBLE) cout << "Incompressible RANS equations." << endl;
        cout << "Turbulence model: ";
        switch (Kind_Turb_Model) {
          case SA:     cout << "Spalart Allmaras" << endl; break;
          case SA_NEG: cout << "Negative Spalart Allmaras" << endl; break;
          case SST:    cout << "Menter's SST"     << endl; break;
          case SA_E:   cout << "Edwards Spalart Allmaras" << endl; break;
          case SA_COMP:   cout << "Compressibility Correction Spalart Allmaras" << endl; break;
          case SA_E_COMP:   cout << "Compressibility Correction Edwards Spalart Allmaras" << endl; break;
        }
        break;
      case POISSON_EQUATION: cout << "Poisson equation." << endl; break;
      case WAVE_EQUATION: cout << "Wave equation." << endl; break;
      case HEAT_EQUATION: cout << "Heat equation." << endl; break;
      case FEM_ELASTICITY:
    	  if (Kind_Struct_Solver == SMALL_DEFORMATIONS) cout << "Geometrically linear elasticity solver." << endl;
    	  if (Kind_Struct_Solver == LARGE_DEFORMATIONS) cout << "Geometrically non-linear elasticity solver." << endl;
    	  if (Kind_Material == LINEAR_ELASTIC) cout << "Linear elastic material." << endl;
    	  if (Kind_Material == NEO_HOOKEAN) {
    		  if (Kind_Material_Compress == COMPRESSIBLE_MAT) cout << "Compressible Neo-Hookean material model." << endl;
    		  if (Kind_Material_Compress == INCOMPRESSIBLE_MAT) cout << "Incompressible Neo-Hookean material model (mean dilatation method)." << endl;
    	  }
    	  break;
      case ADJ_EULER: cout << "Continuous Euler adjoint equations." << endl; break;
      case ADJ_NAVIER_STOKES:
        if (Frozen_Visc_Cont)
          cout << "Continuous Navier-Stokes adjoint equations with frozen (laminar) viscosity." << endl;
        else
          cout << "Continuous Navier-Stokes adjoint equations." << endl;
        break;
      case ADJ_RANS:
        if (Frozen_Visc_Cont)
          cout << "Continuous RANS adjoint equations with frozen (laminar and eddy) viscosity." << endl;
        else
          cout << "Continuous RANS adjoint equations." << endl;

        break;

    }

    if ((Kind_Regime == COMPRESSIBLE) && (Kind_Solver != FEM_ELASTICITY) &&
        (Kind_Solver != HEAT_EQUATION) && (Kind_Solver != WAVE_EQUATION)) {
      cout << "Mach number: " << Mach <<"."<< endl;
      cout << "Angle of attack (AoA): " << AoA <<" deg, and angle of sideslip (AoS): " << AoS <<" deg."<< endl;
      if ((Kind_Solver == NAVIER_STOKES) || (Kind_Solver == ADJ_NAVIER_STOKES) ||
          (Kind_Solver == RANS) || (Kind_Solver == ADJ_RANS))
        cout << "Reynolds number: " << Reynolds <<". Reference length "  << Length_Reynolds << "." << endl;
      if (Fixed_CL_Mode) {
      	cout << "Fixed CL mode, target value: " << Target_CL << "." << endl;
      }
      if (Fixed_CM_Mode) {
      		cout << "Fixed CM mode, target value:  " << Target_CM << "." << endl;
      		cout << "HTP rotation axis (X,Z): ("<< HTP_Axis[0] <<", "<< HTP_Axis[1] <<")."<< endl;
      }
    }

    if (EquivArea) {
      cout <<"The equivalent area is going to be evaluated on the near-field."<< endl;
      cout <<"The lower integration limit is "<<EA_IntLimit[0]<<", and the upper is "<<EA_IntLimit[1]<<"."<< endl;
      cout <<"The near-field is situated at "<<EA_IntLimit[2]<<"."<< endl;
    }

    if (Grid_Movement) {
      cout << "Performing a dynamic mesh simulation: ";
      switch (Kind_GridMovement[ZONE_0]) {
        case NO_MOVEMENT:     cout << "no movement." << endl; break;
        case DEFORMING:       cout << "deforming mesh motion." << endl; break;
        case RIGID_MOTION:    cout << "rigid mesh motion." << endl; break;
        case MOVING_WALL:     cout << "moving walls." << endl; break;
        case MOVING_HTP:      cout << "HTP moving." << endl; break;
        case ROTATING_FRAME:  cout << "rotating reference frame." << endl; break;
        case AEROELASTIC:     cout << "aeroelastic motion." << endl; break;
        case FLUID_STRUCTURE: cout << "fluid-structure motion." << endl; break;
        case EXTERNAL:        cout << "externally prescribed motion." << endl; break;
        case AEROELASTIC_RIGID_MOTION:  cout << "rigid mesh motion plus aeroelastic motion." << endl; break;
      }
    }

    if (Restart) {
      if (Read_Binary_Restart) cout << "Reading and writing binary SU2 native restart files." << endl;
      else cout << "Reading and writing ASCII SU2 native restart files." << endl;
      if (!ContinuousAdjoint && Kind_Solver != FEM_ELASTICITY) cout << "Read flow solution from: " << Solution_FlowFileName << "." << endl;
      if (ContinuousAdjoint) cout << "Read adjoint solution from: " << Solution_AdjFileName << "." << endl;
      if (Kind_Solver == FEM_ELASTICITY) cout << "Read structural solution from: " << Solution_FEMFileName << "." << endl;
    }
    else {
      cout << "No restart solution, use the values at infinity (freestream)." << endl;
    }

    if (ContinuousAdjoint)
      cout << "Read flow solution from: " << Solution_FlowFileName << "." << endl;

    
    if (Ref_NonDim == DIMENSIONAL) { cout << "Dimensional simulation." << endl; }
    else if (Ref_NonDim == FREESTREAM_PRESS_EQ_ONE) { cout << "Non-Dimensional simulation (P=1.0, Rho=1.0, T=1.0 at the farfield)." << endl; }
    else if (Ref_NonDim == FREESTREAM_VEL_EQ_MACH) { cout << "Non-Dimensional simulation (V=Mach, Rho=1.0, T=1.0 at the farfield)." << endl; }
    else if (Ref_NonDim == FREESTREAM_VEL_EQ_ONE) { cout << "Non-Dimensional simulation (V=1.0, Rho=1.0, T=1.0 at the farfield)." << endl; }
    
    if (RefArea == 0) cout << "The reference area will be computed using y(2D) or z(3D) projection." << endl;
    else { cout << "The reference area is " << RefArea;
    	if (SystemMeasurements == US) cout << " in^2." << endl;
    	else cout << " m^2." << endl;
    }
    cout << "The reference length is " << RefLength;
  	if (SystemMeasurements == US) cout << " in." << endl;
  	else cout << " m." << endl;

    if ((nRefOriginMoment_X > 1) || (nRefOriginMoment_Y > 1) || (nRefOriginMoment_Z > 1)) {
      cout << "Surface(s) where the force coefficients are evaluated and \n";
      cout << "their reference origin for moment computation: \n";

      for (iMarker_Monitoring = 0; iMarker_Monitoring < nMarker_Monitoring; iMarker_Monitoring++) {
        cout << "   - " << Marker_Monitoring[iMarker_Monitoring] << " (" << RefOriginMoment_X[iMarker_Monitoring] <<", "<<RefOriginMoment_Y[iMarker_Monitoring] <<", "<< RefOriginMoment_Z[iMarker_Monitoring] << ")";
        if (iMarker_Monitoring < nMarker_Monitoring-1) cout << ".\n";
        else {
        	if (SystemMeasurements == US) cout <<" ft."<< endl;
        	else cout <<" m."<< endl;
        }
      }
    }
    else {
      cout << "Reference origin for moment evaluation is (" << RefOriginMoment_X[0] << ", " << RefOriginMoment_Y[0] << ", " << RefOriginMoment_Z[0] << ")." << endl;
      cout << "Surface(s) where the force coefficients are evaluated: ";
      for (iMarker_Monitoring = 0; iMarker_Monitoring < nMarker_Monitoring; iMarker_Monitoring++) {
        cout << Marker_Monitoring[iMarker_Monitoring];
        if (iMarker_Monitoring < nMarker_Monitoring-1) cout << ", ";
        else cout <<"."<< endl;
      }
      cout<< endl;
    }
    
    if (nMarker_Designing != 0) {
      cout << "Surface(s) where the objective function is evaluated: ";
      for (iMarker_Designing = 0; iMarker_Designing < nMarker_Designing; iMarker_Designing++) {
        cout << Marker_Designing[iMarker_Designing];
        if (iMarker_Designing < nMarker_Designing-1) cout << ", ";
        else cout <<".";
      }
      cout<< endl;
    }
    
    if (nMarker_Plotting != 0) {
      cout << "Surface(s) plotted in the output file: ";
      for (iMarker_Plotting = 0; iMarker_Plotting < nMarker_Plotting; iMarker_Plotting++) {
        cout << Marker_Plotting[iMarker_Plotting];
        if (iMarker_Plotting < nMarker_Plotting-1) cout << ", ";
        else cout <<".";
      }
      cout<< endl;
    }
    
    if (nMarker_Analyze != 0) {
      cout << "Surface(s) to be analyzed in detail: ";
      for (iMarker_Analyze = 0; iMarker_Analyze < nMarker_Analyze; iMarker_Analyze++) {
        cout << Marker_Analyze[iMarker_Analyze];
        if (iMarker_Analyze < nMarker_Analyze-1) cout << ", ";
        else cout <<".";
      }
      cout<< endl;
    }
    
    if (nMarker_ZoneInterface != 0) {
      cout << "Surface(s) acting as an interface among zones: ";
      for (iMarker_ZoneInterface = 0; iMarker_ZoneInterface < nMarker_ZoneInterface; iMarker_ZoneInterface++) {
        cout << Marker_ZoneInterface[iMarker_ZoneInterface];
        if (iMarker_ZoneInterface < nMarker_ZoneInterface-1) cout << ", ";
        else cout <<".";
      }
      cout<<endl;
    }
    
    if (nMarker_DV != 0) {
      cout << "Surface(s) affected by the design variables: ";
      for (iMarker_DV = 0; iMarker_DV < nMarker_DV; iMarker_DV++) {
        cout << Marker_DV[iMarker_DV];
        if (iMarker_DV < nMarker_DV-1) cout << ", ";
        else cout <<".";
      }
      cout<< endl;
    }

    if ((Kind_GridMovement[ZONE_0] == DEFORMING) || (Kind_GridMovement[ZONE_0] == MOVING_WALL)) {
      cout << "Surface(s) in motion: ";
      for (iMarker_Moving = 0; iMarker_Moving < nMarker_Moving; iMarker_Moving++) {
        cout << Marker_Moving[iMarker_Moving];
        if (iMarker_Moving < nMarker_Moving-1) cout << ", ";
        else cout <<".";
      }
      cout<< endl;
    }

  }

  if (val_software == SU2_GEO) {
    if (nMarker_GeoEval != 0) {
      cout << "Surface(s) where the geometrical based functions is evaluated: ";
      for (iMarker_GeoEval = 0; iMarker_GeoEval < nMarker_GeoEval; iMarker_GeoEval++) {
        cout << Marker_GeoEval[iMarker_GeoEval];
        if (iMarker_GeoEval < nMarker_GeoEval-1) cout << ", ";
        else cout <<".";
      }
      cout<< endl;
    }
  }

  cout << "Input mesh file name: " << Mesh_FileName << endl;

	if (val_software == SU2_DOT) {
    if (DiscreteAdjoint) {
      cout << "Input sensitivity file name: " << GetObjFunc_Extension(Solution_AdjFileName) << "." << endl;
    }else {
		cout << "Input sensitivity file name: " << SurfAdjCoeff_FileName << "." << endl;
	}
  }

	if (val_software == SU2_MSH) {
		switch (Kind_Adaptation) {
		case FULL: case WAKE: case FULL_FLOW: case FULL_ADJOINT: case SMOOTHING: case SUPERSONIC_SHOCK:
			break;
		case GRAD_FLOW:
			cout << "Read flow solution from: " << Solution_FlowFileName << "." << endl;
			break;
		case GRAD_ADJOINT:
			cout << "Read adjoint flow solution from: " << Solution_AdjFileName << "." << endl;
			break;
		case GRAD_FLOW_ADJ: case COMPUTABLE: case REMAINING:
			cout << "Read flow solution from: " << Solution_FlowFileName << "." << endl;
			cout << "Read adjoint flow solution from: " << Solution_AdjFileName << "." << endl;
			break;
		}
	}

	if (val_software == SU2_DEF) {
		cout << endl <<"---------------------- Grid deformation parameters ----------------------" << endl;
		cout << "Grid deformation using a linear elasticity method." << endl;

    if (Hold_GridFixed == YES) cout << "Hold some regions of the mesh fixed (hardcode implementation)." << endl;
  }

  if (val_software == SU2_DOT) {
  cout << endl <<"-------------------- Surface deformation parameters ---------------------" << endl;
  }

  if (((val_software == SU2_DEF) || (val_software == SU2_DOT)) && (Design_Variable[0] != NONE)) {

    for (unsigned short iDV = 0; iDV < nDV; iDV++) {

      
      if ((Design_Variable[iDV] != NO_DEFORMATION) &&
          (Design_Variable[iDV] != FFD_SETTING) &&
          (Design_Variable[iDV] != SURFACE_FILE)) {
        
        if (iDV == 0)
          cout << "Design variables definition (markers <-> value <-> param):" << endl;
        
        switch (Design_Variable[iDV]) {
          case FFD_CONTROL_POINT_2D:  cout << "FFD 2D (control point) <-> "; break;
          case FFD_CAMBER_2D:         cout << "FFD 2D (camber) <-> "; break;
          case FFD_THICKNESS_2D:      cout << "FFD 2D (thickness) <-> "; break;
          case FFD_TWIST_2D:          cout << "FFD 2D (twist) <-> "; break;
          case HICKS_HENNE:           cout << "Hicks Henne <-> " ; break;
          case SURFACE_BUMP:          cout << "Surface bump <-> " ; break;
          case ANGLE_OF_ATTACK:       cout << "Angle of attack <-> " ; break;
	        case CST:           	      cout << "Kulfan parameter number (CST) <-> " ; break;
          case TRANSLATION:           cout << "Translation design variable."; break;
          case SCALE:                 cout << "Scale design variable."; break;
          case NACA_4DIGITS:          cout << "NACA four digits <-> "; break;
          case PARABOLIC:             cout << "Parabolic <-> "; break;
          case AIRFOIL:               cout << "Airfoil <-> "; break;
          case ROTATION:              cout << "Rotation <-> "; break;
          case FFD_CONTROL_POINT:     cout << "FFD (control point) <-> "; break;
          case FFD_NACELLE:           cout << "FFD (nacelle) <-> "; break;
          case FFD_GULL:              cout << "FFD (gull) <-> "; break;
          case FFD_TWIST:             cout << "FFD (twist) <-> "; break;
          case FFD_ROTATION:          cout << "FFD (rotation) <-> "; break;
          case FFD_ROTATION_TRANS:    cout << "FFD (rotation+translation) <-> "; break;
          case FFD_CONTROL_SURFACE:   cout << "FFD (control surface) <-> "; break;
          case FFD_CAMBER:            cout << "FFD (camber) <-> "; break;
          case FFD_THICKNESS:         cout << "FFD (thickness) -> "; break;
          case FFD_ANGLE_OF_ATTACK:   cout << "FFD (angle of attack) <-> "; break;
          case FFD_DIRECT_MANIPULATION:    cout << "FFD (direct) <-> "; break;
          case FFD_DIRECT_MANIPULATION_2D: cout << "FFD (direct) <-> "; break;
//          case CUSTOM:                cout << "Custom DV <-> "; break;
        }
        
        for (iMarker_DV = 0; iMarker_DV < nMarker_DV; iMarker_DV++) {
          cout << Marker_DV[iMarker_DV];
          if (iMarker_DV < nMarker_DV-1) cout << ", ";
          else cout << " <-> ";
        }

        for (iDV_Value = 0; iDV_Value < nDV_Value[iDV]; iDV_Value++) {
          cout << DV_Value[iDV][iDV_Value];
          if (iDV_Value != nDV_Value[iDV]-1) cout << ", ";
        }
        cout << " <-> ";

        if ((Design_Variable[iDV] == NO_DEFORMATION) ||
            (Design_Variable[iDV] == FFD_SETTING) ||
            (Design_Variable[iDV] == SCALE) ) nParamDV = 0;
        if (Design_Variable[iDV] == ANGLE_OF_ATTACK) nParamDV = 1;
        if ((Design_Variable[iDV] == FFD_CAMBER_2D) ||
            (Design_Variable[iDV] == FFD_THICKNESS_2D) ||
            (Design_Variable[iDV] == HICKS_HENNE) ||
            (Design_Variable[iDV] == PARABOLIC) ||
            (Design_Variable[iDV] == AIRFOIL) ||
            (Design_Variable[iDV] == FFD_GULL) ||
            (Design_Variable[iDV] == FFD_ANGLE_OF_ATTACK) ) nParamDV = 2;
        if ((Design_Variable[iDV] ==  TRANSLATION) ||
            (Design_Variable[iDV] ==  NACA_4DIGITS) ||
            (Design_Variable[iDV] ==  CST) ||
            (Design_Variable[iDV] ==  SURFACE_BUMP) ||
            (Design_Variable[iDV] ==  FFD_CAMBER) ||
            (Design_Variable[iDV] ==  FFD_TWIST_2D) ||
            (Design_Variable[iDV] ==  FFD_THICKNESS) ) nParamDV = 3;
        if (Design_Variable[iDV] == FFD_CONTROL_POINT_2D) nParamDV = 5;
        if (Design_Variable[iDV] == FFD_DIRECT_MANIPULATION) nParamDV = 4;
        if (Design_Variable[iDV] == FFD_DIRECT_MANIPULATION_2D) nParamDV = 3;
        if (Design_Variable[iDV] == ROTATION) nParamDV = 6;
        if ((Design_Variable[iDV] ==  FFD_CONTROL_POINT) ||
            (Design_Variable[iDV] ==  FFD_ROTATION) ||
            (Design_Variable[iDV] ==  FFD_CONTROL_SURFACE) ) nParamDV = 7;
        if (Design_Variable[iDV] ==  FFD_ROTATION_TRANS) nParamDV = 7;
//        if (Design_Variable[iDV] ==  CUSTOM) nParamDV = 1;
        if (Design_Variable[iDV] == FFD_TWIST) nParamDV = 8;

        for (unsigned short iParamDV = 0; iParamDV < nParamDV; iParamDV++) {

          if (iParamDV == 0) cout << "( ";

          if ((iParamDV == 0) &&
              ((Design_Variable[iDV] == NO_DEFORMATION) ||
               (Design_Variable[iDV] == FFD_SETTING) ||
               (Design_Variable[iDV] == FFD_ANGLE_OF_ATTACK) ||
               (Design_Variable[iDV] == FFD_CONTROL_POINT_2D) ||
               (Design_Variable[iDV] == FFD_CAMBER_2D) ||
               (Design_Variable[iDV] == FFD_THICKNESS_2D) ||
               (Design_Variable[iDV] == FFD_TWIST_2D) ||
               (Design_Variable[iDV] == FFD_CONTROL_POINT) ||
               (Design_Variable[iDV] == FFD_NACELLE) ||
               (Design_Variable[iDV] == FFD_GULL) ||
               (Design_Variable[iDV] == FFD_TWIST) ||
               (Design_Variable[iDV] == FFD_ROTATION) ||
               (Design_Variable[iDV] == FFD_ROTATION_TRANS) ||
               (Design_Variable[iDV] == FFD_CONTROL_SURFACE) ||
               (Design_Variable[iDV] == FFD_CAMBER) ||
               (Design_Variable[iDV] == FFD_THICKNESS) ||
               (Design_Variable[iDV] == FFD_DIRECT_MANIPULATION) ||
               (Design_Variable[iDV] == FFD_DIRECT_MANIPULATION_2D))) cout << FFDTag[iDV];
          else cout << ParamDV[iDV][iParamDV];

          if (iParamDV < nParamDV-1) cout << ", ";
          else cout <<" )"<< endl;
          
        }

      }
      
      else if (Design_Variable[iDV] == NO_DEFORMATION) {
        cout << "No deformation of the numerical grid. Just output .su2 file." << endl;
      }

      else if (Design_Variable[iDV] == FFD_SETTING) {
        
        cout << "Setting the FFD box structure." << endl;
        cout << "FFD boxes definition (FFD tag <-> degree <-> coord):" << endl;
        
        for (unsigned short iFFDBox = 0; iFFDBox < nFFDBox; iFFDBox++) {
          
          cout << TagFFDBox[iFFDBox] << " <-> ";
          
          for (unsigned short iDegreeFFD = 0; iDegreeFFD < 3; iDegreeFFD++) {
            if (iDegreeFFD == 0) cout << "( ";
            cout << DegreeFFDBox[iFFDBox][iDegreeFFD];
            if (iDegreeFFD < 2) cout << ", ";
            else cout <<" )";
          }
          
          cout << " <-> ";

          for (unsigned short iCoordFFD = 0; iCoordFFD < 24; iCoordFFD++) {
            if (iCoordFFD == 0) cout << "( ";
            cout << CoordFFDBox[iFFDBox][iCoordFFD];
            if (iCoordFFD < 23) cout << ", ";
            else cout <<" )"<< endl;
          }
          
        }
        
      }
      
      else cout << endl;

		}
	}

	if (((val_software == SU2_CFD) && ( ContinuousAdjoint || DiscreteAdjoint)) || (val_software == SU2_DOT)) {

		cout << endl <<"----------------------- Design problem definition -----------------------" << endl;
		if (nObj==1) {
      switch (Kind_ObjFunc[0]) {
        case DRAG_COEFFICIENT:           cout << "CD objective function";
          if (Fixed_CL_Mode) {           cout << " using fixed CL mode, dCD/dCL = " << dCD_dCL << "." << endl; }
          else if (Fixed_CM_Mode) {      cout << " using fixed CMy mode, dCD/dCMy = " << dCD_dCMy << "." << endl; }
          else {                         cout << "." << endl; }
          break;
        case LIFT_COEFFICIENT:           cout << "CL objective function." << endl; break;
        case MOMENT_X_COEFFICIENT:       cout << "CMx objective function" << endl;
          if (Fixed_CL_Mode) {           cout << " using fixed CL mode, dCMx/dCL = " << dCMx_dCL << "." << endl; }
          else {                         cout << "." << endl; }
          break;
        case MOMENT_Y_COEFFICIENT:       cout << "CMy objective function" << endl;
          if (Fixed_CL_Mode) {           cout << " using fixed CL mode, dCMy/dCL = " << dCMy_dCL << "." << endl; }
          else {                         cout << "." << endl; }
          break;
        case MOMENT_Z_COEFFICIENT:       cout << "CMz objective function" << endl;
          if (Fixed_CL_Mode) {           cout << " using fixed CL mode, dCMz/dCL = " << dCMz_dCL << "." << endl; }
          else {                         cout << "." << endl; }
          break;
        case INVERSE_DESIGN_PRESSURE:    cout << "Inverse design (Cp) objective function." << endl; break;
        case INVERSE_DESIGN_HEATFLUX:    cout << "Inverse design (Heat Flux) objective function." << endl; break;
        case SIDEFORCE_COEFFICIENT:      cout << "Side force objective function." << endl; break;
        case EFFICIENCY:                 cout << "CL/CD objective function." << endl; break;
        case EQUIVALENT_AREA:            cout << "Equivalent area objective function. CD weight: " << WeightCd <<"."<< endl;  break;
        case NEARFIELD_PRESSURE:         cout << "Nearfield pressure objective function. CD weight: " << WeightCd <<"."<< endl;  break;
        case FORCE_X_COEFFICIENT:        cout << "X-force objective function." << endl; break;
        case FORCE_Y_COEFFICIENT:        cout << "Y-force objective function." << endl; break;
        case FORCE_Z_COEFFICIENT:        cout << "Z-force objective function." << endl; break;
        case THRUST_COEFFICIENT:         cout << "Thrust objective function." << endl; break;
        case TORQUE_COEFFICIENT:         cout << "Torque efficiency objective function." << endl; break;
        case TOTAL_HEATFLUX:             cout << "Total heat flux objective function." << endl; break;
        case MAXIMUM_HEATFLUX:           cout << "Maximum heat flux objective function." << endl; break;
        case FIGURE_OF_MERIT:            cout << "Rotor Figure of Merit objective function." << endl; break;
        case AVG_TOTAL_PRESSURE:         cout << "Average total objective pressure." << endl; break;
        case AVG_OUTLET_PRESSURE:        cout << "Average static objective pressure." << endl; break;
        case MASS_FLOW_RATE:             cout << "Mass flow rate objective function." << endl; break;
        case CUSTOM_OBJFUNC:        		cout << "Custom objective function." << endl; break;
      }
		}
		else {
		  cout << "Weighted sum objective function." << endl;
		}

	}

	if (val_software == SU2_CFD) {
		cout << endl <<"---------------------- Space Numerical Integration ----------------------" << endl;

		if (SmoothNumGrid) cout << "There are some smoothing iterations on the grid coordinates." << endl;

    if ((Kind_Solver == EULER) || (Kind_Solver == NAVIER_STOKES) || (Kind_Solver == RANS) ||
         (Kind_Solver == DISC_ADJ_EULER) || (Kind_Solver == DISC_ADJ_NAVIER_STOKES) || (Kind_Solver == DISC_ADJ_RANS) ) {

      if (Kind_ConvNumScheme_Flow == SPACE_CENTERED) {
        if (Kind_Centered_Flow == JST) {
          cout << "Jameson-Schmidt-Turkel scheme (2nd order in space) for the flow inviscid terms."<< endl;
          cout << "JST viscous coefficients (1st, 2nd & 4th): " << Kappa_1st_Flow
          << ", " << Kappa_2nd_Flow << ", " << Kappa_4th_Flow <<"."<< endl;
          cout << "The method includes a grid stretching correction (p = 0.3)."<< endl;
        }
        if (Kind_Centered_Flow == JST_KE) {
          cout << "Jameson-Schmidt-Turkel scheme (2nd order in space) for the flow inviscid terms."<< endl;
          cout << "JST viscous coefficients (1st, 2nd): " << Kappa_1st_Flow
          << ", " << Kappa_2nd_Flow << "."<< endl;
          cout << "The method includes a grid stretching correction (p = 0.3)."<< endl;
        }
        if (Kind_Centered_Flow == LAX) {
          cout << "Lax-Friedrich scheme (1st order in space) for the flow inviscid terms."<< endl;
          cout << "First order integration." << endl;
        }
      }

			if (Kind_ConvNumScheme_Flow == SPACE_UPWIND) {
				if (Kind_Upwind_Flow == ROE) cout << "Roe (with entropy fix = "<< EntropyFix_Coeff <<") solver for the flow inviscid terms."<< endl;
				if (Kind_Upwind_Flow == TURKEL) cout << "Roe-Turkel solver for the flow inviscid terms."<< endl;
				if (Kind_Upwind_Flow == AUSM)	cout << "AUSM solver for the flow inviscid terms."<< endl;
				if (Kind_Upwind_Flow == HLLC)	cout << "HLLC solver for the flow inviscid terms."<< endl;
				if (Kind_Upwind_Flow == SW)	cout << "Steger-Warming solver for the flow inviscid terms."<< endl;
				if (Kind_Upwind_Flow == MSW)	cout << "Modified Steger-Warming solver for the flow inviscid terms."<< endl;
              if (Kind_Upwind_Flow == CUSP)	cout << "CUSP solver for the flow inviscid terms."<< endl;
              if (Kind_Upwind_Flow == L2ROE) cout << "L2ROE Low Mach ROE solver for the flow inviscid terms."<< endl;
              if (Kind_Upwind_Flow == LMROE) cout << "Rieper Low Mach ROE solver for the flow inviscid terms."<< endl;
        switch (SpatialOrder_Flow) {
          case FIRST_ORDER: cout << "First order integration in space." << endl; break;
          case SECOND_ORDER: cout << "Second order integration in space, without slope limiter." << endl; break;
          case SECOND_ORDER_LIMITER: cout << "Second order integration in space, with slope limiter." << endl;
            switch (Kind_SlopeLimit_Flow) {
              case VENKATAKRISHNAN:
                cout << "Venkatakrishnan slope-limiting method, with constant: " << LimiterCoeff <<". "<< endl;
                cout << "The reference element size is: " << RefElemLength <<". "<< endl;
                break;
              case BARTH_JESPERSEN:
                cout << "Barth-Jespersen slope-limiting method." << endl;
                break;
              case VENKATAKRISHNAN_MOD:
                cout << "Venkatakrishnan slope-limiting method, with constant:. "<< endl;
                break;
                    
            }
            break;
        }
			}

		}

    if ((Kind_Solver == RANS) || (Kind_Solver == DISC_ADJ_RANS)) {
      if (Kind_ConvNumScheme_Turb == SPACE_UPWIND) {
        if (Kind_Upwind_Turb == SCALAR_UPWIND) cout << "Scalar upwind solver for the turbulence model."<< endl;
        switch (SpatialOrder_Turb) {
          case FIRST_ORDER: cout << "First order integration in space." << endl; break;
          case SECOND_ORDER: cout << "Second order integration in space without slope limiter." << endl; break;
          case SECOND_ORDER_LIMITER: cout << "Second order integration in space with slope limiter." << endl;
            switch (Kind_SlopeLimit_Turb) {
              case VENKATAKRISHNAN:
                cout << "Venkatakrishnan slope-limiting method, with constant: " << LimiterCoeff <<". "<< endl;
                cout << "The reference element size is: " << RefElemLength <<". "<< endl;
                break;
              case BARTH_JESPERSEN:
                cout << "Barth-Jespersen slope-limiting method." << endl;
                break;
            }
            break;
        }
      }
    }

    if ((Kind_Solver == ADJ_EULER) || (Kind_Solver == ADJ_NAVIER_STOKES) || (Kind_Solver == ADJ_RANS)) {

      if (Kind_ConvNumScheme_AdjFlow == SPACE_CENTERED) {
        if (Kind_Centered_AdjFlow == JST) {
          cout << "Jameson-Schmidt-Turkel scheme for the adjoint inviscid terms."<< endl;
          cout << "JST viscous coefficients (1st, 2nd, & 4th): " << Kappa_1st_AdjFlow
          << ", " << Kappa_2nd_AdjFlow << ", " << Kappa_4th_AdjFlow <<"."<< endl;
          cout << "The method includes a grid stretching correction (p = 0.3)."<< endl;
          cout << "Second order integration." << endl;
        }
        if (Kind_Centered_AdjFlow == LAX) {
          cout << "Lax-Friedrich scheme for the adjoint inviscid terms."<< endl;
          cout << "First order integration." << endl;
        }
      }

      if (Kind_ConvNumScheme_AdjFlow == SPACE_UPWIND) {
        if (Kind_Upwind_AdjFlow == ROE) cout << "Roe (with entropy fix = "<< EntropyFix_Coeff <<") solver for the adjoint inviscid terms."<< endl;
        switch (SpatialOrder_AdjFlow) {
          case FIRST_ORDER: cout << "First order integration." << endl; break;
          case SECOND_ORDER: cout << "Second order integration." << endl; break;
          case SECOND_ORDER_LIMITER: cout << "Second order integration with slope limiter." << endl;
            switch (Kind_SlopeLimit_AdjFlow) {
              case VENKATAKRISHNAN:
                cout << "Venkatakrishnan slope-limiting method, with constant: " << LimiterCoeff <<". "<< endl;
                cout << "The reference element size is: " << RefElemLength <<". "<< endl;
                break;
              case SHARP_EDGES:
                cout << "Sharp edges slope-limiting method, with constant: " << LimiterCoeff <<". "<< endl;
                cout << "The reference element size is: " << RefElemLength <<". "<< endl;
                cout << "The reference sharp edge distance is: " << SharpEdgesCoeff*RefElemLength*LimiterCoeff <<". "<< endl;
                break;
              case WALL_DISTANCE:
                cout << "Wall distance slope-limiting method, with constant: " << LimiterCoeff <<". "<< endl;
                cout << "The reference element size is: " << RefElemLength <<". "<< endl;
                cout << "The reference wall distance is: " << SharpEdgesCoeff*RefElemLength*LimiterCoeff <<". "<< endl;
                break;
              case BARTH_JESPERSEN:
                cout << "Barth-Jespersen slope-limiting method." << endl;
                break;
            }
            break;
        }
      }
      
      cout << "The reference sharp edge distance is: " << SharpEdgesCoeff*RefElemLength*LimiterCoeff <<". "<< endl;

    }

    if ((Kind_Solver == ADJ_RANS) && (!Frozen_Visc_Cont)) {
      if (Kind_ConvNumScheme_AdjTurb == SPACE_UPWIND) {
        if (Kind_Upwind_Turb == SCALAR_UPWIND) cout << "Scalar upwind solver (first order) for the adjoint turbulence model."<< endl;
        switch (SpatialOrder_AdjTurb) {
          case FIRST_ORDER: cout << "First order integration." << endl; break;
          case SECOND_ORDER: cout << "Second order integration." << endl; break;
          case SECOND_ORDER_LIMITER: cout << "Second order integration with slope limiter." << endl;
            switch (Kind_SlopeLimit_AdjTurb) {
              case VENKATAKRISHNAN:
                cout << "Venkatakrishnan slope-limiting method, with constant: " << LimiterCoeff <<". "<< endl;
                cout << "The reference element size is: " << RefElemLength <<". "<< endl;
                break;
              case SHARP_EDGES:
                cout << "Sharp edges slope-limiting method, with constant: " << LimiterCoeff <<". "<< endl;
                cout << "The reference element size is: " << RefElemLength <<". "<< endl;
                cout << "The reference sharp edge distance is: " << SharpEdgesCoeff*RefElemLength*LimiterCoeff <<". "<< endl;
                break;
              case WALL_DISTANCE:
                cout << "Wall distance slope-limiting method, with constant: " << LimiterCoeff <<". "<< endl;
                cout << "The reference element size is: " << RefElemLength <<". "<< endl;
                cout << "The reference wall distance is: " << SharpEdgesCoeff*RefElemLength*LimiterCoeff <<". "<< endl;
                break;
              case BARTH_JESPERSEN:
                cout << "Barth-Jespersen slope-limiting method." << endl;
                break;
            }
            break;
        }
      }
    }

    if ((Kind_Solver == NAVIER_STOKES) || (Kind_Solver == RANS) ||
        (Kind_Solver == DISC_ADJ_NAVIER_STOKES) || (Kind_Solver == DISC_ADJ_RANS)) {
        cout << "Average of gradients with correction (viscous flow terms)." << endl;
    }

    if ((Kind_Solver == ADJ_NAVIER_STOKES) || (Kind_Solver == ADJ_RANS)) {
      cout << "Average of gradients with correction (viscous adjoint terms)." << endl;
    }

    if ((Kind_Solver == RANS) || (Kind_Solver == DISC_ADJ_RANS)) {
      cout << "Average of gradients with correction (viscous turbulence terms)." << endl;
    }

    if (Kind_Solver == POISSON_EQUATION) {
      cout << "Galerkin method for viscous terms computation of the poisson potential equation." << endl;
    }

    if ((Kind_Solver == ADJ_RANS) && (!Frozen_Visc_Cont)) {
      cout << "Average of gradients with correction (2nd order) for computation of adjoint viscous turbulence terms." << endl;
      if (Kind_TimeIntScheme_AdjTurb == EULER_IMPLICIT) cout << "Euler implicit method for the turbulent adjoint equation." << endl;
    }

    switch (Kind_Gradient_Method) {
      case GREEN_GAUSS: cout << "Gradient computation using Green-Gauss theorem." << endl; break;
      case WEIGHTED_LEAST_SQUARES: cout << "Gradient Computation using weighted Least-Squares method." << endl; break;
    }

    if (Kind_Regime == INCOMPRESSIBLE) {
      cout << "Artificial compressibility factor: " << ArtComp_Factor << "." << endl;
    }

    cout << endl <<"---------------------- Time Numerical Integration -----------------------" << endl;

    if (Kind_Solver != FEM_ELASTICITY) {
		switch (Unsteady_Simulation) {
		  case NO:
			cout << "Local time stepping (steady state simulation)." << endl; break;
		  case TIME_STEPPING:
			cout << "Unsteady simulation using a time stepping strategy."<< endl;
			if (Unst_CFL != 0.0) cout << "Time step computed by the code. Unsteady CFL number: " << Unst_CFL <<"."<< endl;
			else cout << "Unsteady time step provided by the user (s): "<< Delta_UnstTime << "." << endl;
			break;
		  case DT_STEPPING_1ST: case DT_STEPPING_2ND:
			if (Unsteady_Simulation == DT_STEPPING_1ST) cout << "Unsteady simulation, dual time stepping strategy (first order in time)."<< endl;
			if (Unsteady_Simulation == DT_STEPPING_2ND) cout << "Unsteady simulation, dual time stepping strategy (second order in time)."<< endl;
			if (Unst_CFL != 0.0) cout << "Time step computed by the code. Unsteady CFL number: " << Unst_CFL <<"."<< endl;
			else cout << "Unsteady time step provided by the user (s): "<< Delta_UnstTime << "." << endl;
			cout << "Total number of internal Dual Time iterations: "<< Unst_nIntIter <<"." << endl;
			break;
		}
    }
	else {
		switch (Dynamic_Analysis) {
		  case NO:
			cout << "Static structural analysis." << endl; break;
		  case YES:
			cout << "Dynamic structural analysis."<< endl;
			cout << "Time step provided by the user for the dynamic analysis(s): "<< Delta_DynTime << "." << endl;
			break;
		}
	}

    if ((Kind_Solver == EULER) || (Kind_Solver == NAVIER_STOKES) || (Kind_Solver == RANS) ||
        (Kind_Solver == DISC_ADJ_EULER) || (Kind_Solver == DISC_ADJ_NAVIER_STOKES) || (Kind_Solver == DISC_ADJ_RANS)) {
      switch (Kind_TimeIntScheme_Flow) {
        case RUNGE_KUTTA_EXPLICIT:
          cout << "Runge-Kutta explicit method for the flow equations." << endl;
          cout << "Number of steps: " << nRKStep << endl;
          cout << "Alpha coefficients: ";
          for (unsigned short iRKStep = 0; iRKStep < nRKStep; iRKStep++) {
            cout << "\t" << RK_Alpha_Step[iRKStep];
          }
          cout << endl;
          break;
        case EULER_EXPLICIT: cout << "Euler explicit method for the flow equations." << endl; break;
        case EULER_IMPLICIT:
          cout << "Euler implicit method for the flow equations." << endl;
          switch (Kind_Linear_Solver) {
            case BCGSTAB:
              cout << "BCGSTAB is used for solving the linear system." << endl;
              cout << "Convergence criteria of the linear solver: "<< Linear_Solver_Error <<"."<< endl;
              cout << "Max number of iterations: "<< Linear_Solver_Iter <<"."<< endl;
              break;
            case FGMRES || RESTARTED_FGMRES:
              cout << "FGMRES is used for solving the linear system." << endl;
              cout << "Convergence criteria of the linear solver: "<< Linear_Solver_Error <<"."<< endl;
              cout << "Max number of iterations: "<< Linear_Solver_Iter <<"."<< endl;
              break;
            case SMOOTHER_JACOBI:
              cout << "A Jacobi method is used for smoothing the linear system." << endl;
              break;
            case SMOOTHER_ILU:
              cout << "A ILU0 method is used for smoothing the linear system." << endl;
              break;
            case SMOOTHER_LUSGS:
              cout << "A LU-SGS method is used for smoothing the linear system." << endl;
              break;
            case SMOOTHER_LINELET:
              cout << "A Linelet method is used for smoothing the linear system." << endl;
              break;
          }
          break;
        case CLASSICAL_RK4_EXPLICIT:
          cout << "Classical RK4 explicit method for the flow equations." << endl;
          cout << "Number of steps: " << 4 << endl;
          cout << "Time coefficients: {0.5, 0.5, 1, 1}" << endl;
          cout << "Function coefficients: {1/6, 1/3, 1/3, 1/6}" << endl;
          break;
      }
    }

    if ((Kind_Solver == ADJ_EULER) || (Kind_Solver == ADJ_NAVIER_STOKES) || (Kind_Solver == ADJ_RANS)) {
      switch (Kind_TimeIntScheme_AdjFlow) {
        case RUNGE_KUTTA_EXPLICIT:
          cout << "Runge-Kutta explicit method for the adjoint equations." << endl;
          cout << "Number of steps: " << nRKStep << endl;
          cout << "Alpha coefficients: ";
          for (unsigned short iRKStep = 0; iRKStep < nRKStep; iRKStep++) {
            cout << "\t" << RK_Alpha_Step[iRKStep];
          }
          cout << endl;
          break;
        case EULER_EXPLICIT: cout << "Euler explicit method for the adjoint equations." << endl; break;
        case EULER_IMPLICIT: cout << "Euler implicit method for the adjoint equations." << endl; break;
      }
    }

    if (nMGLevels !=0) {
      
      if (nStartUpIter != 0) cout << "A total of " << nStartUpIter << " start up iterations on the fine grid."<< endl;
      if (MGCycle == V_CYCLE) cout << "V Multigrid Cycle, with " << nMGLevels << " multigrid levels."<< endl;
      if (MGCycle == W_CYCLE) cout << "W Multigrid Cycle, with " << nMGLevels << " multigrid levels."<< endl;
      if (MGCycle == FULLMG_CYCLE) cout << "Full Multigrid Cycle, with " << nMGLevels << " multigrid levels."<< endl;

      cout << "Damping factor for the residual restriction: " << Damp_Res_Restric <<"."<< endl;
      cout << "Damping factor for the correction prolongation: " << Damp_Correc_Prolong <<"."<< endl;
    }

    if ((Kind_Solver != FEM_ELASTICITY) && (Kind_Solver != HEAT_EQUATION) && (Kind_Solver != WAVE_EQUATION)) {

      if (!CFL_Adapt) cout << "No CFL adaptation." << endl;
      else cout << "CFL adaptation. Factor down: "<< CFL_AdaptParam[0] <<", factor up: "<< CFL_AdaptParam[1]
        <<",\n                lower limit: "<< CFL_AdaptParam[2] <<", upper limit: " << CFL_AdaptParam[3] <<"."<< endl;

      if (nMGLevels !=0) {
        cout << "Multigrid Level:                  ";
        for (unsigned short iLevel = 0; iLevel < nMGLevels+1; iLevel++) {
          cout.width(6); cout << iLevel;
        }
        cout << endl;
      }

			if (Unsteady_Simulation != TIME_STEPPING) {
				cout << "Courant-Friedrichs-Lewy number:   ";
				cout.precision(3);
				cout.width(6); cout << CFL[0];
				cout << endl;
			}
			

      if (nMGLevels !=0) {
        cout.precision(3);
        cout << "MG PreSmooth coefficients:        ";
        for (unsigned short iMG_PreSmooth = 0; iMG_PreSmooth < nMGLevels+1; iMG_PreSmooth++) {
          cout.width(6); cout << MG_PreSmooth[iMG_PreSmooth];
        }
        cout << endl;
      }

      if (nMGLevels !=0) {
        cout.precision(3);
        cout << "MG PostSmooth coefficients:       ";
        for (unsigned short iMG_PostSmooth = 0; iMG_PostSmooth < nMGLevels+1; iMG_PostSmooth++) {
          cout.width(6); cout << MG_PostSmooth[iMG_PostSmooth];
        }
        cout << endl;
      }

      if (nMGLevels !=0) {
        cout.precision(3);
        cout << "MG CorrecSmooth coefficients:     ";
        for (unsigned short iMG_CorrecSmooth = 0; iMG_CorrecSmooth < nMGLevels+1; iMG_CorrecSmooth++) {
          cout.width(6); cout << MG_CorrecSmooth[iMG_CorrecSmooth];
        }
        cout << endl;
      }

    }

    if ((Kind_Solver == RANS) || (Kind_Solver == DISC_ADJ_RANS))
      if (Kind_TimeIntScheme_Turb == EULER_IMPLICIT)
        cout << "Euler implicit time integration for the turbulence model." << endl;
  }

  if (val_software == SU2_CFD) {

    cout << endl <<"------------------------- Convergence Criteria --------------------------" << endl;

    cout << "Maximum number of iterations: " << nExtIter <<"."<< endl;

    if (ConvCriteria == CAUCHY) {
      if (!ContinuousAdjoint && !DiscreteAdjoint)
        switch (Cauchy_Func_Flow) {
          case LIFT_COEFFICIENT: cout << "Cauchy criteria for Lift using "
            << Cauchy_Elems << " elements and epsilon " <<Cauchy_Eps<< "."<< endl; break;
          case DRAG_COEFFICIENT: cout << "Cauchy criteria for Drag using "
            << Cauchy_Elems << " elements and epsilon " <<Cauchy_Eps<< "."<< endl; break;
        }

      if (ContinuousAdjoint || DiscreteAdjoint)
        switch (Cauchy_Func_AdjFlow) {
          case SENS_GEOMETRY: cout << "Cauchy criteria for geo. sensitivity using "
            << Cauchy_Elems << " elements and epsilon " <<Cauchy_Eps<< "."<< endl; break;
          case SENS_MACH: cout << "Cauchy criteria for Mach number sensitivity using "
            << Cauchy_Elems << " elements and epsilon " <<Cauchy_Eps<< "."<< endl; break;
        }

      cout << "Start convergence criteria at iteration " << StartConv_Iter<< "."<< endl;
      
    }


    if (ConvCriteria == RESIDUAL) {
      if (!ContinuousAdjoint && !DiscreteAdjoint) {
        cout << "Reduce the density residual " << OrderMagResidual << " orders of magnitude."<< endl;
        cout << "The minimum bound for the density residual is 10^(" << MinLogResidual<< ")."<< endl;
        cout << "Start convergence criteria at iteration " << StartConv_Iter<< "."<< endl;
      }

      if (ContinuousAdjoint || DiscreteAdjoint) {
        cout << "Reduce the adjoint density residual " << OrderMagResidual << " orders of magnitude."<< endl;
        cout << "The minimum value for the adjoint density residual is 10^(" << MinLogResidual<< ")."<< endl;
      }

    }

  }

  if (val_software == SU2_MSH) {
    cout << endl <<"----------------------- Grid adaptation strategy ------------------------" << endl;

    switch (Kind_Adaptation) {
      case NONE: break;
      case PERIODIC: cout << "Grid modification to run periodic bc problems." << endl; break;
      case FULL: cout << "Grid adaptation using a complete refinement." << endl; break;
      case WAKE: cout << "Grid adaptation of the wake." << endl; break;
      case FULL_FLOW: cout << "Flow grid adaptation using a complete refinement." << endl; break;
      case FULL_ADJOINT: cout << "Adjoint grid adaptation using a complete refinement." << endl; break;
      case GRAD_FLOW: cout << "Grid adaptation using gradient based strategy (density)." << endl; break;
      case GRAD_ADJOINT: cout << "Grid adaptation using gradient based strategy (adjoint density)." << endl; break;
      case GRAD_FLOW_ADJ: cout << "Grid adaptation using gradient based strategy (density and adjoint density)." << endl; break;
      case COMPUTABLE: cout << "Grid adaptation using computable correction."<< endl; break;
      case REMAINING: cout << "Grid adaptation using remaining error."<< endl; break;
      case SMOOTHING: cout << "Grid smoothing using an implicit method."<< endl; break;
      case SUPERSONIC_SHOCK: cout << "Grid adaptation for a supersonic shock at Mach: " << Mach <<"."<< endl; break;
    }

    switch (Kind_Adaptation) {
      case GRAD_FLOW: case GRAD_ADJOINT: case GRAD_FLOW_ADJ: case COMPUTABLE: case REMAINING:
        cout << "Power of the dual volume in the adaptation sensor: " << DualVol_Power << endl;
        cout << "Percentage of new elements in the adaptation process: " << New_Elem_Adapt << "."<< endl;
        break;
    }

    if (Analytical_Surface != NONE)
      cout << "Use analytical definition for including points in the surfaces." << endl;

  }

  cout << endl <<"-------------------------- Output Information ---------------------------" << endl;

  if (val_software == SU2_CFD) {

    if (Low_MemoryOutput) cout << "Writing output files with low memory RAM requirements."<< endl;
    cout << "Writing a flow solution every " << Wrt_Sol_Freq <<" iterations."<< endl;
    cout << "Writing the convergence history every " << Wrt_Con_Freq <<" iterations."<< endl;
    if ((Unsteady_Simulation == DT_STEPPING_1ST) || (Unsteady_Simulation == DT_STEPPING_2ND)) {
      cout << "Writing the dual time flow solution every " << Wrt_Sol_Freq_DualTime <<" iterations."<< endl;
      cout << "Writing the dual time convergence history every " << Wrt_Con_Freq_DualTime <<" iterations."<< endl;
    }

    switch (Output_FileFormat) {
      case PARAVIEW: cout << "The output file format is Paraview ASCII (.vtk)." << endl; break;
      case TECPLOT: cout << "The output file format is Tecplot ASCII (.dat)." << endl; break;
      case TECPLOT_BINARY: cout << "The output file format is Tecplot binary (.plt)." << endl; break;
      case FIELDVIEW: cout << "The output file format is FieldView ASCII (.uns)." << endl; break;
      case FIELDVIEW_BINARY: cout << "The output file format is FieldView binary (.uns)." << endl; break;
      case CGNS_SOL: cout << "The output file format is CGNS (.cgns)." << endl; break;
    }

    cout << "Convergence history file name: " << Conv_FileName << "." << endl;

    cout << "Forces breakdown file name: " << Breakdown_FileName << "." << endl;

    if ((Kind_Solver != FEM_ELASTICITY) && (Kind_Solver != HEAT_EQUATION) && (Kind_Solver != WAVE_EQUATION)) {
      if (!ContinuousAdjoint && !DiscreteAdjoint) {
        cout << "Surface flow coefficients file name: " << SurfFlowCoeff_FileName << "." << endl;
        cout << "Flow variables file name: " << Flow_FileName << "." << endl;
        cout << "Restart flow file name: " << Restart_FlowFileName << "." << endl;
      }

      if (ContinuousAdjoint || DiscreteAdjoint) {
        cout << "Adjoint solution file name: " << Solution_AdjFileName << "." << endl;
        cout << "Restart adjoint file name: " << Restart_AdjFileName << "." << endl;
        cout << "Adjoint variables file name: " << Adj_FileName << "." << endl;
        cout << "Surface adjoint coefficients file name: " << SurfAdjCoeff_FileName << "." << endl;
      }
    }
    else {
      cout << "Surface structure coefficients file name: " << SurfStructure_FileName << "." << endl;
      cout << "Structure variables file name: " << Structure_FileName << "." << endl;
      cout << "Restart structure file name: " << Restart_FEMFileName << "." << endl;
    }

  }

  if (val_software == SU2_SOL) {
    if (Low_MemoryOutput) cout << "Writing output files with low memory RAM requirements."<< endl;
    switch (Output_FileFormat) {
      case PARAVIEW: cout << "The output file format is Paraview ASCII (.vtk)." << endl; break;
      case TECPLOT: cout << "The output file format is Tecplot ASCII (.dat)." << endl; break;
      case TECPLOT_BINARY: cout << "The output file format is Tecplot binary (.plt)." << endl; break;
      case FIELDVIEW: cout << "The output file format is FieldView ASCII (.uns)." << endl; break;
      case FIELDVIEW_BINARY: cout << "The output file format is FieldView binary (.uns)." << endl; break;
      case CGNS_SOL: cout << "The output file format is CGNS (.cgns)." << endl; break;
    }
    cout << "Flow variables file name: " << Flow_FileName << "." << endl;
  }

  if (val_software == SU2_DEF) {
    cout << "Output mesh file name: " << Mesh_Out_FileName << ". " << endl;
    if (Visualize_Deformation) cout << "A file will be created to visualize the deformation." << endl;
    else cout << "No file for visualizing the deformation." << endl;
    switch (GetDeform_Stiffness_Type()) {
      case INVERSE_VOLUME:
        cout << "Cell stiffness scaled by inverse of the cell volume." << endl;
        break;
      case DEF_WALL_DISTANCE:
        cout << "Cell stiffness scaled by distance to nearest deforming surface." << endl;
        break;
      case BOUNDARY_DISTANCE:
        cout << "Cell stiffness scaled by distance to nearest solid surface." << endl;
        break;
      case CONSTANT_STIFFNESS:
        cout << "Imposing constant cell stiffness." << endl;
        break;
    }
  }

  if (val_software == SU2_MSH) {
    cout << "Output mesh file name: " << Mesh_Out_FileName << ". " << endl;
  }

  if (val_software == SU2_DOT) {
    if (DiscreteAdjoint) {
      cout << "Output Volume Sensitivity file name: " << VolSens_FileName << ". " << endl;
      cout << "Output Surface Sensitivity file name: " << SurfSens_FileName << ". " << endl;
    }
    cout << "Output gradient file name: " << ObjFunc_Grad_FileName << ". " << endl;
  }

  if (val_software == SU2_MSH) {
    cout << "Output mesh file name: " << Mesh_Out_FileName << ". " << endl;
    cout << "Restart flow file name: " << Restart_FlowFileName << "." << endl;
    if ((Kind_Adaptation == FULL_ADJOINT) || (Kind_Adaptation == GRAD_ADJOINT) || (Kind_Adaptation == GRAD_FLOW_ADJ) ||
        (Kind_Adaptation == COMPUTABLE) || (Kind_Adaptation == REMAINING)) {
      if (Kind_ObjFunc[0] == DRAG_COEFFICIENT) cout << "Restart adjoint file name: " << Restart_AdjFileName << "." << endl;
      if (Kind_ObjFunc[0] == EQUIVALENT_AREA) cout << "Restart adjoint file name: " << Restart_AdjFileName << "." << endl;
      if (Kind_ObjFunc[0] == NEARFIELD_PRESSURE) cout << "Restart adjoint file name: " << Restart_AdjFileName << "." << endl;
      if (Kind_ObjFunc[0] == LIFT_COEFFICIENT) cout << "Restart adjoint file name: " << Restart_AdjFileName << "." << endl;
    }
  }

  cout << endl <<"------------------- Config File Boundary Information --------------------" << endl;

  if (nMarker_Euler != 0) {
    cout << "Euler wall boundary marker(s): ";
    for (iMarker_Euler = 0; iMarker_Euler < nMarker_Euler; iMarker_Euler++) {
      cout << Marker_Euler[iMarker_Euler];
      if (iMarker_Euler < nMarker_Euler-1) cout << ", ";
      else cout <<"."<< endl;
    }
  }

  if (nMarker_FarField != 0) {
    cout << "Far-field boundary marker(s): ";
    for (iMarker_FarField = 0; iMarker_FarField < nMarker_FarField; iMarker_FarField++) {
      cout << Marker_FarField[iMarker_FarField];
      if (iMarker_FarField < nMarker_FarField-1) cout << ", ";
      else cout <<"."<< endl;
    }
  }

  if (nMarker_SymWall != 0) {
    cout << "Symmetry plane boundary marker(s): ";
    for (iMarker_SymWall = 0; iMarker_SymWall < nMarker_SymWall; iMarker_SymWall++) {
      cout << Marker_SymWall[iMarker_SymWall];
      if (iMarker_SymWall < nMarker_SymWall-1) cout << ", ";
      else cout <<"."<< endl;
    }
  }

  if (nMarker_Pressure != 0) {
    cout << "Pressure boundary marker(s): ";
    for (iMarker_Pressure = 0; iMarker_Pressure < nMarker_Pressure; iMarker_Pressure++) {
      cout << Marker_Pressure[iMarker_Pressure];
      if (iMarker_Pressure < nMarker_Pressure-1) cout << ", ";
      else cout <<"."<< endl;
    }
  }

  if (nMarker_PerBound != 0) {
    cout << "Periodic boundary marker(s): ";
    for (iMarker_PerBound = 0; iMarker_PerBound < nMarker_PerBound; iMarker_PerBound++) {
      cout << Marker_PerBound[iMarker_PerBound];
      if (iMarker_PerBound < nMarker_PerBound-1) cout << ", ";
      else cout <<"."<< endl;
    }
  }

  if (nMarker_NearFieldBound != 0) {
    cout << "Near-field boundary marker(s): ";
    for (iMarker_NearFieldBound = 0; iMarker_NearFieldBound < nMarker_NearFieldBound; iMarker_NearFieldBound++) {
      cout << Marker_NearFieldBound[iMarker_NearFieldBound];
      if (iMarker_NearFieldBound < nMarker_NearFieldBound-1) cout << ", ";
      else cout <<"."<< endl;
    }
  }

  if (nMarker_InterfaceBound != 0) {
    cout << "Interface boundary marker(s): ";
    for (iMarker_InterfaceBound = 0; iMarker_InterfaceBound < nMarker_InterfaceBound; iMarker_InterfaceBound++) {
      cout << Marker_InterfaceBound[iMarker_InterfaceBound];
      if (iMarker_InterfaceBound < nMarker_InterfaceBound-1) cout << ", ";
      else cout <<"."<< endl;
    }
  }
  
  if (nMarker_Fluid_InterfaceBound != 0) {
    cout << "Fluid interface boundary marker(s): ";
    for (iMarker_Fluid_InterfaceBound = 0; iMarker_Fluid_InterfaceBound < nMarker_Fluid_InterfaceBound; iMarker_Fluid_InterfaceBound++) {
      cout << Marker_Fluid_InterfaceBound[iMarker_Fluid_InterfaceBound];
      if (iMarker_Fluid_InterfaceBound < nMarker_Fluid_InterfaceBound-1) cout << ", ";
      else cout <<"."<< endl;
    }
  }

  if (nMarker_Dirichlet != 0) {
    cout << "Dirichlet boundary marker(s): ";
    for (iMarker_Dirichlet = 0; iMarker_Dirichlet < nMarker_Dirichlet; iMarker_Dirichlet++) {
      cout << Marker_Dirichlet[iMarker_Dirichlet];
      if (iMarker_Dirichlet < nMarker_Dirichlet-1) cout << ", ";
      else cout <<"."<< endl;
    }
  }

  if (nMarker_FlowLoad != 0) {
    cout << "Flow Load boundary marker(s): ";
    for (iMarker_FlowLoad = 0; iMarker_FlowLoad < nMarker_FlowLoad; iMarker_FlowLoad++) {
      cout << Marker_FlowLoad[iMarker_FlowLoad];
      if (iMarker_FlowLoad < nMarker_FlowLoad-1) cout << ", ";
      else cout <<"."<< endl;
    }
  }
  
  if (nMarker_Internal != 0) {
    cout << "Internal boundary marker(s): ";
    for (iMarker_Internal = 0; iMarker_Internal < nMarker_Internal; iMarker_Internal++) {
      cout << Marker_Internal[iMarker_Internal];
      if (iMarker_Internal < nMarker_Internal-1) cout << ", ";
      else cout <<"."<< endl;
    }
  }

  if (nMarker_Inlet != 0) {
    cout << "Inlet boundary marker(s): ";
    for (iMarker_Inlet = 0; iMarker_Inlet < nMarker_Inlet; iMarker_Inlet++) {
      cout << Marker_Inlet[iMarker_Inlet];
      if (iMarker_Inlet < nMarker_Inlet-1) cout << ", ";
      else cout <<"."<< endl;
    }
  }

  if (nMarker_Riemann != 0) {
      cout << "Riemann boundary marker(s): ";
      for (iMarker_Riemann = 0; iMarker_Riemann < nMarker_Riemann; iMarker_Riemann++) {
        cout << Marker_Riemann[iMarker_Riemann];
        if (iMarker_Riemann < nMarker_Riemann-1) cout << ", ";
        else cout <<"."<< endl;
    }
  }
  
  if (nMarker_Giles != 0) {
      cout << "Giles boundary marker(s): ";
      for (iMarker_Giles = 0; iMarker_Giles < nMarker_Giles; iMarker_Giles++) {
        cout << Marker_Giles[iMarker_Giles];
        if (iMarker_Giles < nMarker_Giles-1) cout << ", ";
        else cout <<"."<< endl;
    }
  }

  if (nMarker_MixingPlaneInterface != 0) {
      cout << "MixingPlane boundary marker(s): ";
      for (iMarker_MixingPlaneInterface = 0; iMarker_MixingPlaneInterface < nMarker_MixingPlaneInterface; iMarker_MixingPlaneInterface++) {
        cout << Marker_MixingPlaneInterface[iMarker_MixingPlaneInterface];
        if (iMarker_MixingPlaneInterface < nMarker_MixingPlaneInterface-1) cout << ", ";
        else cout <<"."<< endl;
    }
  }

  if (nMarker_EngineInflow != 0) {
    cout << "Engine inflow boundary marker(s): ";
    for (iMarker_EngineInflow = 0; iMarker_EngineInflow < nMarker_EngineInflow; iMarker_EngineInflow++) {
      cout << Marker_EngineInflow[iMarker_EngineInflow];
      if (iMarker_EngineInflow < nMarker_EngineInflow-1) cout << ", ";
      else cout <<"."<< endl;
    }
  }

  if (nMarker_EngineExhaust != 0) {
    cout << "Engine exhaust boundary marker(s): ";
    for (iMarker_EngineExhaust = 0; iMarker_EngineExhaust < nMarker_EngineExhaust; iMarker_EngineExhaust++) {
      cout << Marker_EngineExhaust[iMarker_EngineExhaust];
      if (iMarker_EngineExhaust < nMarker_EngineExhaust-1) cout << ", ";
      else cout <<"."<< endl;
    }
  }

  if (nMarker_Supersonic_Inlet != 0) {
    cout << "Supersonic inlet boundary marker(s): ";
    for (iMarker_Supersonic_Inlet = 0; iMarker_Supersonic_Inlet < nMarker_Supersonic_Inlet; iMarker_Supersonic_Inlet++) {
      cout << Marker_Supersonic_Inlet[iMarker_Supersonic_Inlet];
      if (iMarker_Supersonic_Inlet < nMarker_Supersonic_Inlet-1) cout << ", ";
      else cout <<"."<< endl;
    }
  }
  
  if (nMarker_Supersonic_Outlet != 0) {
    cout << "Supersonic outlet boundary marker(s): ";
    for (iMarker_Supersonic_Outlet = 0; iMarker_Supersonic_Outlet < nMarker_Supersonic_Outlet; iMarker_Supersonic_Outlet++) {
      cout << Marker_Supersonic_Outlet[iMarker_Supersonic_Outlet];
      if (iMarker_Supersonic_Outlet < nMarker_Supersonic_Outlet-1) cout << ", ";
      else cout <<"."<< endl;
    }
  }

  if (nMarker_Outlet != 0) {
    cout << "Outlet boundary marker(s): ";
    for (iMarker_Outlet = 0; iMarker_Outlet < nMarker_Outlet; iMarker_Outlet++) {
      cout << Marker_Outlet[iMarker_Outlet];
      if (iMarker_Outlet < nMarker_Outlet-1) cout << ", ";
      else cout <<"."<< endl;
    }
  }

  if (nMarker_Isothermal != 0) {
    cout << "Isothermal wall boundary marker(s): ";
    for (iMarker_Isothermal = 0; iMarker_Isothermal < nMarker_Isothermal; iMarker_Isothermal++) {
      cout << Marker_Isothermal[iMarker_Isothermal];
      if (iMarker_Isothermal < nMarker_Isothermal-1) cout << ", ";
      else cout <<"."<< endl;
    }
  }

  if (nMarker_HeatFlux != 0) {
    cout << "Constant heat flux wall boundary marker(s): ";
    for (iMarker_HeatFlux = 0; iMarker_HeatFlux < nMarker_HeatFlux; iMarker_HeatFlux++) {
      cout << Marker_HeatFlux[iMarker_HeatFlux];
      if (iMarker_HeatFlux < nMarker_HeatFlux-1) cout << ", ";
      else cout <<"."<< endl;
    }
  }

  if (nMarker_Clamped != 0) {
    cout << "Clamped boundary marker(s): ";
    for (iMarker_Clamped = 0; iMarker_Clamped < nMarker_Clamped; iMarker_Clamped++) {
      cout << Marker_Clamped[iMarker_Clamped];
      if (iMarker_Clamped < nMarker_Clamped-1) cout << ", ";
      else cout <<"."<<endl;
    }
  }

  if (nMarker_Displacement != 0) {
    cout << "Displacement boundary marker(s): ";
    for (iMarker_Displacement = 0; iMarker_Displacement < nMarker_Displacement; iMarker_Displacement++) {
      cout << Marker_Displacement[iMarker_Displacement];
      if (iMarker_Displacement < nMarker_Displacement-1) cout << ", ";
      else cout <<"."<< endl;
    }
  }

  if (nMarker_Load != 0) {
    cout << "Normal load boundary marker(s): ";
    for (iMarker_Load = 0; iMarker_Load < nMarker_Load; iMarker_Load++) {
      cout << Marker_Load[iMarker_Load];
      if (iMarker_Load < nMarker_Load-1) cout << ", ";
      else cout <<"."<< endl;
    }
  }

  if (nMarker_Load_Dir != 0) {
    cout << "Load boundary marker(s) in cartesian coordinates: ";
    for (iMarker_Load_Dir = 0; iMarker_Load_Dir < nMarker_Load_Dir; iMarker_Load_Dir++) {
      cout << Marker_Load_Dir[iMarker_Load_Dir];
      if (iMarker_Load_Dir < nMarker_Load_Dir-1) cout << ", ";
      else cout <<"."<<endl;
    }
  }

  if (nMarker_Load_Sine != 0) {
    cout << "Sine-Wave Load boundary marker(s): ";
    for (iMarker_Load_Sine = 0; iMarker_Load_Sine < nMarker_Load_Sine; iMarker_Load_Sine++) {
      cout << Marker_Load_Sine[iMarker_Load_Sine];
      if (iMarker_Load_Sine < nMarker_Load_Sine-1) cout << ", ";
      else cout <<"."<<endl;
    }
  }

  if (nMarker_Neumann != 0) {
    cout << "Neumann boundary marker(s): ";
    for (iMarker_Neumann = 0; iMarker_Neumann < nMarker_Neumann; iMarker_Neumann++) {
      cout << Marker_Neumann[iMarker_Neumann];
      if (iMarker_Neumann < nMarker_Neumann-1) cout << ", ";
      else cout <<"."<< endl;
    }
  }

  if (nMarker_Custom != 0) {
    cout << "Custom boundary marker(s): ";
    for (iMarker_Custom = 0; iMarker_Custom < nMarker_Custom; iMarker_Custom++) {
      cout << Marker_Custom[iMarker_Custom];
      if (iMarker_Custom < nMarker_Custom-1) cout << ", ";
      else cout <<"."<< endl;
    }
  }

  if (nMarker_ActDiskInlet != 0) {
    cout << "Actuator disk (inlet) boundary marker(s): ";
    for (iMarker_ActDiskInlet = 0; iMarker_ActDiskInlet < nMarker_ActDiskInlet; iMarker_ActDiskInlet++) {
      cout << Marker_ActDiskInlet[iMarker_ActDiskInlet];
      if (iMarker_ActDiskInlet < nMarker_ActDiskInlet-1) cout << ", ";
      else cout <<"."<< endl;
    }
  }

  if (nMarker_ActDiskOutlet != 0) {
    cout << "Actuator disk (outlet) boundary marker(s): ";
    for (iMarker_ActDiskOutlet = 0; iMarker_ActDiskOutlet < nMarker_ActDiskOutlet; iMarker_ActDiskOutlet++) {
      cout << Marker_ActDiskOutlet[iMarker_ActDiskOutlet];
      if (iMarker_ActDiskOutlet < nMarker_ActDiskOutlet-1) cout << ", ";
      else cout <<"."<< endl;
    }
  }

}

bool CConfig::TokenizeString(string & str, string & option_name,
                             vector<string> & option_value) {
  const string delimiters(" ()[]{}:,\t\n\v\f\r");
  // check for comments or empty string
  string::size_type pos, last_pos;
  pos = str.find_first_of("%");
  if ( (str.length() == 0) || (pos == 0) ) {
    // str is empty or a comment line, so no option here
    return false;
  }
  if (pos != string::npos) {
    // remove comment at end if necessary
    str.erase(pos);
  }

  // look for line composed on only delimiters (usually whitespace)
  pos = str.find_first_not_of(delimiters);
  if (pos == string::npos) {
    return false;
  }

  // find the equals sign and split string
  string name_part, value_part;
  pos = str.find("=");
  if (pos == string::npos) {
    cerr << "Error in TokenizeString(): "
    << "line in the configuration file with no \"=\" sign."
    << endl;
    cout << "Look for: " << str << endl;
    cout << "str.length() = " << str.length() << endl;
    throw(-1);
  }
  name_part = str.substr(0, pos);
  value_part = str.substr(pos+1, string::npos);
  //cout << "name_part  = |" << name_part  << "|" << endl;
  //cout << "value_part = |" << value_part << "|" << endl;

  // the first_part should consist of one string with no interior delimiters
  last_pos = name_part.find_first_not_of(delimiters, 0);
  pos = name_part.find_first_of(delimiters, last_pos);
  if ( (name_part.length() == 0) || (last_pos == string::npos) ) {
    cerr << "Error in CConfig::TokenizeString(): "
    << "line in the configuration file with no name before the \"=\" sign."
    << endl;
    throw(-1);
  }
  if (pos == string::npos) pos = name_part.length();
  option_name = name_part.substr(last_pos, pos - last_pos);
  last_pos = name_part.find_first_not_of(delimiters, pos);
  if (last_pos != string::npos) {
    cerr << "Error in TokenizeString(): "
    << "two or more options before an \"=\" sign in the configuration file."
    << endl;
    throw(-1);
  }
  StringToUpperCase(option_name);

  //cout << "option_name = |" << option_name << "|" << endl;
  //cout << "pos = " << pos << ": last_pos = " << last_pos << endl;

  // now fill the option value vector
  option_value.clear();
  last_pos = value_part.find_first_not_of(delimiters, 0);
  pos = value_part.find_first_of(delimiters, last_pos);
  while (string::npos != pos || string::npos != last_pos) {
    // add token to the vector<string>
    option_value.push_back(value_part.substr(last_pos, pos - last_pos));
    // skip delimiters
    last_pos = value_part.find_first_not_of(delimiters, pos);
    // find next "non-delimiter"
    pos = value_part.find_first_of(delimiters, last_pos);
  }
  if (option_value.size() == 0) {
    cerr << "Error in TokenizeString(): "
    << "option " << option_name << " in configuration file with no value assigned."
    << endl;
    throw(-1);
  }

#if 0
  cout << "option value(s) = ";
  for (unsigned int i = 0; i < option_value.size(); i++)
    cout << option_value[i] << " ";
  cout << endl;
#endif

  // look for ';' DV delimiters attached to values
  vector<string>::iterator it;
  it = option_value.begin();
  while (it != option_value.end()) {
    if (it->compare(";") == 0) {
      it++;
      continue;
    }

    pos = it->find(';');
    if (pos != string::npos) {
      string before_semi = it->substr(0, pos);
      string after_semi= it->substr(pos+1, string::npos);
      if (before_semi.empty()) {
        *it = ";";
        it++;
        option_value.insert(it, after_semi);
      } else {
        *it = before_semi;
        it++;
        vector<string> to_insert;
        to_insert.push_back(";");
        if (!after_semi.empty())
          to_insert.push_back(after_semi);
        option_value.insert(it, to_insert.begin(), to_insert.end());
      }
      it = option_value.begin(); // go back to beginning; not efficient
      continue;
    } else {
      it++;
    }
  }
#if 0
  cout << "option value(s) = ";
  for (unsigned int i = 0; i < option_value.size(); i++)
    cout << option_value[i] << " ";
  cout << endl;
#endif
  // remove any consecutive ";"
  it = option_value.begin();
  bool semi_at_prev = false;
  while (it != option_value.end()) {
    if (semi_at_prev) {
      if (it->compare(";") == 0) {
        option_value.erase(it);
        it = option_value.begin();
        semi_at_prev = false;
        continue;
      }
    }
    if (it->compare(";") == 0) {
      semi_at_prev = true;
    } else {
      semi_at_prev = false;
    }
    it++;
  }

#if 0
  cout << "option value(s) = ";
  for (unsigned int i = 0; i < option_value.size(); i++)
    cout << option_value[i] << " ";
  cout << endl;
#endif
  return true;
}

unsigned short CConfig::GetMarker_CfgFile_TagBound(string val_marker) {

  unsigned short iMarker_CfgFile;

  for (iMarker_CfgFile = 0; iMarker_CfgFile < nMarker_CfgFile; iMarker_CfgFile++)
    if (Marker_CfgFile_TagBound[iMarker_CfgFile] == val_marker)
      return iMarker_CfgFile;

  cout <<"The configuration file doesn't have any definition for marker "<< val_marker <<"!!" << endl;
  exit(EXIT_FAILURE);
  
}

string CConfig::GetMarker_CfgFile_TagBound(unsigned short val_marker) {
  return Marker_CfgFile_TagBound[val_marker];
}

unsigned short CConfig::GetMarker_CfgFile_KindBC(string val_marker) {
  unsigned short iMarker_CfgFile;
  for (iMarker_CfgFile = 0; iMarker_CfgFile < nMarker_CfgFile; iMarker_CfgFile++)
    if (Marker_CfgFile_TagBound[iMarker_CfgFile] == val_marker) break;
  return Marker_CfgFile_KindBC[iMarker_CfgFile];
}

unsigned short CConfig::GetMarker_CfgFile_Monitoring(string val_marker) {
  unsigned short iMarker_CfgFile;
  for (iMarker_CfgFile = 0; iMarker_CfgFile < nMarker_CfgFile; iMarker_CfgFile++)
    if (Marker_CfgFile_TagBound[iMarker_CfgFile] == val_marker) break;
  return Marker_CfgFile_Monitoring[iMarker_CfgFile];
}

unsigned short CConfig::GetMarker_CfgFile_GeoEval(string val_marker) {
  unsigned short iMarker_CfgFile;
  for (iMarker_CfgFile = 0; iMarker_CfgFile < nMarker_CfgFile; iMarker_CfgFile++)
    if (Marker_CfgFile_TagBound[iMarker_CfgFile] == val_marker) break;
  return Marker_CfgFile_GeoEval[iMarker_CfgFile];
}

unsigned short CConfig::GetMarker_CfgFile_Designing(string val_marker) {
  unsigned short iMarker_CfgFile;
  for (iMarker_CfgFile = 0; iMarker_CfgFile < nMarker_CfgFile; iMarker_CfgFile++)
    if (Marker_CfgFile_TagBound[iMarker_CfgFile] == val_marker) break;
  return Marker_CfgFile_Designing[iMarker_CfgFile];
}

unsigned short CConfig::GetMarker_CfgFile_Plotting(string val_marker) {
  unsigned short iMarker_CfgFile;
  for (iMarker_CfgFile = 0; iMarker_CfgFile < nMarker_CfgFile; iMarker_CfgFile++)
    if (Marker_CfgFile_TagBound[iMarker_CfgFile] == val_marker) break;
  return Marker_CfgFile_Plotting[iMarker_CfgFile];
}

unsigned short CConfig::GetMarker_CfgFile_Analyze(string val_marker) {
  unsigned short iMarker_CfgFile;
  for (iMarker_CfgFile = 0; iMarker_CfgFile < nMarker_CfgFile; iMarker_CfgFile++)
    if (Marker_CfgFile_TagBound[iMarker_CfgFile] == val_marker) break;
  return Marker_CfgFile_Analyze[iMarker_CfgFile];
}


unsigned short CConfig::GetMarker_CfgFile_ZoneInterface(string val_marker) {
  unsigned short iMarker_CfgFile;
  for (iMarker_CfgFile = 0; iMarker_CfgFile < nMarker_CfgFile; iMarker_CfgFile++)
    if (Marker_CfgFile_TagBound[iMarker_CfgFile] == val_marker) break;
  return Marker_CfgFile_ZoneInterface[iMarker_CfgFile];
}

unsigned short CConfig::GetMarker_CfgFile_Turbomachinery(string val_marker) {
  unsigned short iMarker_CfgFile;
  for (iMarker_CfgFile = 0; iMarker_CfgFile < nMarker_CfgFile; iMarker_CfgFile++)
    if (Marker_CfgFile_TagBound[iMarker_CfgFile] == val_marker) break;
  return Marker_CfgFile_Turbomachinery[iMarker_CfgFile];
}

unsigned short CConfig::GetMarker_CfgFile_TurbomachineryFlag(string val_marker) {
  unsigned short iMarker_CfgFile;
  for (iMarker_CfgFile = 0; iMarker_CfgFile < nMarker_CfgFile; iMarker_CfgFile++)
    if (Marker_CfgFile_TagBound[iMarker_CfgFile] == val_marker) break;
  return Marker_CfgFile_TurbomachineryFlag[iMarker_CfgFile];
}

unsigned short CConfig::GetMarker_CfgFile_MixingPlaneInterface(string val_marker) {
  unsigned short iMarker_CfgFile;
  for (iMarker_CfgFile = 0; iMarker_CfgFile < nMarker_CfgFile; iMarker_CfgFile++)
    if (Marker_CfgFile_TagBound[iMarker_CfgFile] == val_marker) break;
  return Marker_CfgFile_MixingPlaneInterface[iMarker_CfgFile];
}

unsigned short CConfig::GetMarker_CfgFile_Out_1D(string val_marker) {
  unsigned short iMarker_CfgFile;
  for (iMarker_CfgFile = 0; iMarker_CfgFile < nMarker_CfgFile; iMarker_CfgFile++)
    if (Marker_CfgFile_TagBound[iMarker_CfgFile] == val_marker) break;
  return Marker_CfgFile_Out_1D[iMarker_CfgFile];
}

unsigned short CConfig::GetMarker_CfgFile_DV(string val_marker) {
  unsigned short iMarker_CfgFile;
  for (iMarker_CfgFile = 0; iMarker_CfgFile < nMarker_CfgFile; iMarker_CfgFile++)
    if (Marker_CfgFile_TagBound[iMarker_CfgFile] == val_marker) break;
  return Marker_CfgFile_DV[iMarker_CfgFile];
}

unsigned short CConfig::GetMarker_CfgFile_Moving(string val_marker) {
  unsigned short iMarker_CfgFile;
  for (iMarker_CfgFile = 0; iMarker_CfgFile < nMarker_CfgFile; iMarker_CfgFile++)
    if (Marker_CfgFile_TagBound[iMarker_CfgFile] == val_marker) break;
  return Marker_CfgFile_Moving[iMarker_CfgFile];
}

unsigned short CConfig::GetMarker_CfgFile_PerBound(string val_marker) {
  unsigned short iMarker_CfgFile;
  for (iMarker_CfgFile = 0; iMarker_CfgFile < nMarker_CfgFile; iMarker_CfgFile++)
    if (Marker_CfgFile_TagBound[iMarker_CfgFile] == val_marker) break;
  return Marker_CfgFile_PerBound[iMarker_CfgFile];
}

int CConfig::GetMarker_ZoneInterface(string val_marker) {	
	  unsigned short iMarker_CfgFile;
	  for (iMarker_CfgFile = 0; iMarker_CfgFile < nMarker_CfgFile; iMarker_CfgFile++)
    
		  if (Marker_CfgFile_TagBound[iMarker_CfgFile] == val_marker)
				return  Marker_CfgFile_ZoneInterface[iMarker_CfgFile];
    return 0;
}


CConfig::~CConfig(void) {
	
  unsigned long iDV, iMarker, iPeriodic, iFFD;

  /*--- Delete all of the option objects in the global option map ---*/
    
  for(map<string, COptionBase*>::iterator itr = option_map.begin(); itr != option_map.end(); itr++) {
    delete itr->second;
  }
 
  if (RK_Alpha_Step != NULL) delete [] RK_Alpha_Step;
  if (MG_PreSmooth  != NULL) delete [] MG_PreSmooth;
  if (MG_PostSmooth != NULL) delete [] MG_PostSmooth;
  
  /*--- Free memory for Aeroelastic problems. ---*/

  if (Grid_Movement && Aeroelastic_Simulation) {
    if (Aeroelastic_pitch  != NULL) delete[] Aeroelastic_pitch;
    if (Aeroelastic_plunge != NULL) delete[] Aeroelastic_plunge;
  }

  /*--- Free memory for unspecified grid motion parameters ---*/

 if (Kind_GridMovement != NULL) delete [] Kind_GridMovement;

 /*--- Free memory for airfoil sections ---*/

 if (LocationStations   != NULL) delete [] LocationStations;

  /*--- motion origin: ---*/
  
  if (Motion_Origin_X   != NULL) delete [] Motion_Origin_X;
  if (Motion_Origin_Y   != NULL) delete [] Motion_Origin_Y;
  if (Motion_Origin_Z   != NULL) delete [] Motion_Origin_Z;
  if (MoveMotion_Origin != NULL) delete [] MoveMotion_Origin;

  /*--- translation: ---*/
  
  if (Translation_Rate_X != NULL) delete [] Translation_Rate_X;
  if (Translation_Rate_Y != NULL) delete [] Translation_Rate_Y;
  if (Translation_Rate_Z != NULL) delete [] Translation_Rate_Z;

  /*--- rotation: ---*/
  
  if (Rotation_Rate_X != NULL) delete [] Rotation_Rate_X;
  if (Rotation_Rate_Y != NULL) delete [] Rotation_Rate_Y;
  if (Rotation_Rate_Z != NULL) delete [] Rotation_Rate_Z;

  /*--- pitching: ---*/
  
  if (Pitching_Omega_X != NULL) delete [] Pitching_Omega_X;
  if (Pitching_Omega_Y != NULL) delete [] Pitching_Omega_Y;
  if (Pitching_Omega_Z != NULL) delete [] Pitching_Omega_Z;

  /*--- pitching amplitude: ---*/
  
  if (Pitching_Ampl_X != NULL) delete [] Pitching_Ampl_X;
  if (Pitching_Ampl_Y != NULL) delete [] Pitching_Ampl_Y;
  if (Pitching_Ampl_Z != NULL) delete [] Pitching_Ampl_Z;

  /*--- pitching phase: ---*/
  
  if (Pitching_Phase_X != NULL) delete [] Pitching_Phase_X;
  if (Pitching_Phase_Y != NULL) delete [] Pitching_Phase_Y;
  if (Pitching_Phase_Z != NULL) delete [] Pitching_Phase_Z;

  /*--- plunging: ---*/
  
  if (Plunging_Omega_X != NULL) delete [] Plunging_Omega_X;
  if (Plunging_Omega_Y != NULL) delete [] Plunging_Omega_Y;
  if (Plunging_Omega_Z != NULL) delete [] Plunging_Omega_Z;

  /*--- plunging amplitude: ---*/
  
  if (Plunging_Ampl_X != NULL) delete [] Plunging_Ampl_X;
  if (Plunging_Ampl_Y != NULL) delete [] Plunging_Ampl_Y;
  if (Plunging_Ampl_Z != NULL) delete [] Plunging_Ampl_Z;

  /*--- reference origin for moments ---*/
  
  if (RefOriginMoment   != NULL) delete [] RefOriginMoment;
  if (RefOriginMoment_X != NULL) delete [] RefOriginMoment_X;
  if (RefOriginMoment_Y != NULL) delete [] RefOriginMoment_Y;
  if (RefOriginMoment_Z != NULL) delete [] RefOriginMoment_Z;

  /*--- Free memory for Harmonic Blance Frequency  pointer ---*/
    
  if (Omega_HB != NULL) delete [] Omega_HB;
    
  /*--- Marker pointers ---*/
  
  if (Marker_CfgFile_Out_1D != NULL) delete[] Marker_CfgFile_Out_1D;
  if (Marker_All_Out_1D     != NULL) delete[] Marker_All_Out_1D;
  
  if (Marker_CfgFile_GeoEval != NULL) delete[] Marker_CfgFile_GeoEval;
  if (Marker_All_GeoEval     != NULL) delete[] Marker_All_GeoEval;
  
  if (Marker_CfgFile_TagBound != NULL) delete[] Marker_CfgFile_TagBound;
  if (Marker_All_TagBound     != NULL) delete[] Marker_All_TagBound;
  
  if (Marker_CfgFile_KindBC != NULL) delete[] Marker_CfgFile_KindBC;
  if (Marker_All_KindBC     != NULL) delete[] Marker_All_KindBC;
  
  if (Marker_CfgFile_Monitoring != NULL) delete[] Marker_CfgFile_Monitoring;
  if (Marker_All_Monitoring     != NULL) delete[] Marker_All_Monitoring;
  
  if (Marker_CfgFile_Designing != NULL) delete[] Marker_CfgFile_Designing;
  if (Marker_All_Designing     != NULL) delete[] Marker_All_Designing;
  
  if (Marker_CfgFile_Plotting != NULL) delete[] Marker_CfgFile_Plotting;
  if (Marker_All_Plotting     != NULL) delete[] Marker_All_Plotting;
  
  if (Marker_CfgFile_Analyze != NULL) delete[] Marker_CfgFile_Analyze;
  if (Marker_All_Analyze  != NULL) delete[] Marker_All_Analyze;

  if (Marker_CfgFile_ZoneInterface != NULL) delete[] Marker_CfgFile_ZoneInterface;
  if (Marker_All_ZoneInterface     != NULL) delete[] Marker_All_ZoneInterface;
  
  if (Marker_CfgFile_DV != NULL) delete[] Marker_CfgFile_DV;
  if (Marker_All_DV     != NULL) delete[] Marker_All_DV;
  
  if (Marker_CfgFile_Moving != NULL) delete[] Marker_CfgFile_Moving;
  if (Marker_All_Moving     != NULL) delete[] Marker_All_Moving;
  
  if (Marker_CfgFile_PerBound != NULL) delete[] Marker_CfgFile_PerBound;
  if (Marker_All_PerBound     != NULL) delete[] Marker_All_PerBound;

  if (Marker_DV!= NULL)               delete[] Marker_DV;
  if (Marker_Moving != NULL)           delete[] Marker_Moving;
  if (Marker_Monitoring != NULL)      delete[] Marker_Monitoring;
  if (Marker_Designing != NULL)       delete[] Marker_Designing;
  if (Marker_GeoEval != NULL)         delete[] Marker_GeoEval;
  if (Marker_Plotting != NULL)        delete[] Marker_Plotting;
  if (Marker_Analyze != NULL)        delete[] Marker_Analyze;
  if (Marker_ZoneInterface != NULL)        delete[] Marker_ZoneInterface;
  if (Marker_All_SendRecv != NULL)    delete[] Marker_All_SendRecv;

  if (Kind_ObjFunc != NULL)      delete[] Kind_ObjFunc;
  if (Weight_ObjFunc != NULL)      delete[] Weight_ObjFunc;

  if (DV_Value != NULL) {
    for (iDV = 0; iDV < nDV; iDV++) delete[] DV_Value[iDV];
    delete [] DV_Value;
  }
  
  if (ParamDV != NULL) {
    for (iDV = 0; iDV < nDV; iDV++) delete[] ParamDV[iDV];
    delete [] ParamDV;
  }
  
  if (CoordFFDBox != NULL) {
    for (iFFD = 0; iFFD < nFFDBox; iFFD++) delete[] CoordFFDBox[iFFD];
    delete [] CoordFFDBox;
  }
  
  if (DegreeFFDBox != NULL) {
    for (iFFD = 0; iFFD < nFFDBox; iFFD++) delete[] DegreeFFDBox[iFFD];
    delete [] DegreeFFDBox;
  }
  
  if (Design_Variable != NULL)    delete[] Design_Variable;
  if (Dirichlet_Value != NULL)    delete[] Dirichlet_Value;
  
  if (Exhaust_Temperature_Target != NULL)    delete[]  Exhaust_Temperature_Target;
  if (Exhaust_Pressure_Target != NULL)    delete[]  Exhaust_Pressure_Target;
  if (Exhaust_Pressure != NULL)    delete[] Exhaust_Pressure;
  if (Exhaust_Temperature != NULL)    delete[] Exhaust_Temperature;
  if (Exhaust_MassFlow != NULL)    delete[] Exhaust_MassFlow;
  if (Exhaust_TotalPressure != NULL)    delete[] Exhaust_TotalPressure;
  if (Exhaust_TotalTemperature != NULL)    delete[] Exhaust_TotalTemperature;
  if (Exhaust_GrossThrust != NULL)    delete[] Exhaust_GrossThrust;
  if (Exhaust_Force != NULL)    delete[] Exhaust_Force;
  if (Exhaust_Power != NULL)    delete[] Exhaust_Power;

  if (Inflow_Mach != NULL)    delete[]  Inflow_Mach;
  if (Inflow_Pressure != NULL)    delete[] Inflow_Pressure;
  if (Inflow_MassFlow != NULL)    delete[] Inflow_MassFlow;
  if (Inflow_ReverseMassFlow != NULL)    delete[] Inflow_ReverseMassFlow;
  if (Inflow_TotalPressure != NULL)    delete[] Inflow_TotalPressure;
  if (Inflow_Temperature != NULL)    delete[] Inflow_Temperature;
  if (Inflow_TotalTemperature != NULL)    delete[] Inflow_TotalTemperature;
  if (Inflow_RamDrag != NULL)    delete[] Inflow_RamDrag;
  if (Inflow_Force != NULL)    delete[]  Inflow_Force;
  if (Inflow_Power != NULL)    delete[] Inflow_Power;

  if (Engine_Power != NULL)    delete[]  Engine_Power;
  if (Engine_Mach != NULL)    delete[]  Engine_Mach;
  if (Engine_Force != NULL)    delete[]  Engine_Force;
  if (Engine_NetThrust != NULL)    delete[]  Engine_NetThrust;
  if (Engine_GrossThrust != NULL)    delete[]  Engine_GrossThrust;
  if (Engine_Area != NULL)    delete[]  Engine_Area;
  if (EngineInflow_Target != NULL)    delete[] EngineInflow_Target;

  if (ActDiskInlet_MassFlow != NULL)    delete[]  ActDiskInlet_MassFlow;
  if (ActDiskInlet_Temperature != NULL)    delete[]  ActDiskInlet_Temperature;
  if (ActDiskInlet_TotalTemperature != NULL)    delete[]  ActDiskInlet_TotalTemperature;
  if (ActDiskInlet_Pressure != NULL)    delete[]  ActDiskInlet_Pressure;
  if (ActDiskInlet_TotalPressure != NULL)    delete[]  ActDiskInlet_TotalPressure;
  if (ActDiskInlet_RamDrag != NULL)    delete[]  ActDiskInlet_RamDrag;
  if (ActDiskInlet_Force != NULL)    delete[]  ActDiskInlet_Force;
  if (ActDiskInlet_Power != NULL)    delete[]  ActDiskInlet_Power;

  if (ActDiskOutlet_MassFlow != NULL)    delete[]  ActDiskOutlet_MassFlow;
  if (ActDiskOutlet_Temperature != NULL)    delete[]  ActDiskOutlet_Temperature;
  if (ActDiskOutlet_TotalTemperature != NULL)    delete[]  ActDiskOutlet_TotalTemperature;
  if (ActDiskOutlet_Pressure != NULL)    delete[]  ActDiskOutlet_Pressure;
  if (ActDiskOutlet_TotalPressure != NULL)    delete[]  ActDiskOutlet_TotalPressure;
  if (ActDiskOutlet_GrossThrust != NULL)    delete[]  ActDiskOutlet_GrossThrust;
  if (ActDiskOutlet_Force != NULL)    delete[]  ActDiskOutlet_Force;
  if (ActDiskOutlet_Power != NULL)    delete[]  ActDiskOutlet_Power;

  if (ActDisk_DeltaPress != NULL)    delete[]  ActDisk_DeltaPress;
  if (ActDisk_DeltaTemp != NULL)    delete[]  ActDisk_DeltaTemp;
  if (ActDisk_TotalPressRatio != NULL)    delete[]  ActDisk_TotalPressRatio;
  if (ActDisk_TotalTempRatio != NULL)    delete[]  ActDisk_TotalTempRatio;
  if (ActDisk_StaticPressRatio != NULL)    delete[]  ActDisk_StaticPressRatio;
  if (ActDisk_StaticTempRatio != NULL)    delete[]  ActDisk_StaticTempRatio;
  if (ActDisk_Power != NULL)    delete[]  ActDisk_Power;
  if (ActDisk_MassFlow != NULL)    delete[]  ActDisk_MassFlow;
  if (ActDisk_Mach != NULL)    delete[]  ActDisk_Mach;
  if (ActDisk_Force != NULL)    delete[]  ActDisk_Force;
  if (ActDisk_NetThrust != NULL)    delete[]  ActDisk_NetThrust;
  if (ActDisk_BCThrust != NULL)    delete[]  ActDisk_BCThrust;
  if (ActDisk_BCThrust_Old != NULL)    delete[]  ActDisk_BCThrust_Old;
  if (ActDisk_GrossThrust != NULL)    delete[]  ActDisk_GrossThrust;
  if (ActDisk_Area != NULL)    delete[]  ActDisk_Area;
  if (ActDisk_ReverseMassFlow != NULL)    delete[]  ActDisk_ReverseMassFlow;
  
  if (Surface_MassFlow != NULL)    delete[]  Surface_MassFlow;
  if (Surface_DC60 != NULL)    delete[]  Surface_DC60;
  if (Surface_IDC != NULL)    delete[]  Surface_IDC;
  if (Surface_IDC_Mach != NULL)    delete[]  Surface_IDC_Mach;
  if (Surface_IDR != NULL)    delete[]  Surface_IDR;

  if (Inlet_Ttotal != NULL) delete[]  Inlet_Ttotal;
  if (Inlet_Ptotal != NULL) delete[]  Inlet_Ptotal;
  if (Inlet_FlowDir != NULL) {
    for (iMarker = 0; iMarker < nMarker_Inlet; iMarker++)
      delete [] Inlet_FlowDir[iMarker];
    delete [] Inlet_FlowDir;
  }
  
  if (Inlet_Velocity != NULL) {
    for (iMarker = 0; iMarker < nMarker_Supersonic_Inlet; iMarker++)
      delete [] Inlet_Velocity[iMarker];
    delete [] Inlet_Velocity;
  }
  
  if (Riemann_FlowDir != NULL) {
    for (iMarker = 0; iMarker < nMarker_Riemann; iMarker++)
      delete [] Riemann_FlowDir[iMarker];
    delete [] Riemann_FlowDir;
  }
  
  if (Giles_FlowDir != NULL) {
    for (iMarker = 0; iMarker < nMarker_Giles; iMarker++)
      delete [] Giles_FlowDir[iMarker];
    delete [] Giles_FlowDir;
  }
  
  if (Load_Sine_Dir != NULL) {
    for (iMarker = 0; iMarker < nMarker_Load_Sine; iMarker++)
      delete [] Load_Sine_Dir[iMarker];
    delete [] Load_Sine_Dir;
  }
  
  if (Load_Dir != NULL) {
    for (iMarker = 0; iMarker < nMarker_Load_Dir; iMarker++)
      delete [] Load_Dir[iMarker];
    delete [] Load_Dir;
  }
  
  if (Inlet_Temperature != NULL)    delete[] Inlet_Temperature;
  if (Inlet_Pressure != NULL)    delete[] Inlet_Pressure;
  if (Outlet_Pressure != NULL)    delete[] Outlet_Pressure;
  if (Isothermal_Temperature != NULL)    delete[] Isothermal_Temperature;
  if (Heat_Flux != NULL)    delete[] Heat_Flux;
  if (Displ_Value != NULL)    delete[] Displ_Value;
  if (Load_Value != NULL)    delete[] Load_Value;
  if (Load_Dir_Multiplier != NULL)    delete[] Load_Dir_Multiplier;
  if (Load_Dir_Value != NULL)    delete[] Load_Dir_Value;
  if (Load_Sine_Amplitude != NULL)    delete[] Load_Sine_Amplitude;
  if (Load_Sine_Frequency != NULL)    delete[] Load_Sine_Frequency;
  if (FlowLoad_Value != NULL)    delete[] FlowLoad_Value;

  /*--- related to periodic boundary conditions ---*/
  
  for (iMarker = 0; iMarker < nMarker_PerBound; iMarker++) {
    if (Periodic_RotCenter   != NULL) delete [] Periodic_RotCenter[iMarker];
    if (Periodic_RotAngles   != NULL) delete [] Periodic_RotAngles[iMarker];
    if (Periodic_Translation != NULL) delete [] Periodic_Translation[iMarker];
  }
  if (Periodic_RotCenter   != NULL) delete[] Periodic_RotCenter;
  if (Periodic_RotAngles   != NULL) delete[] Periodic_RotAngles;
  if (Periodic_Translation != NULL) delete[] Periodic_Translation;

  for (iPeriodic = 0; iPeriodic < nPeriodic_Index; iPeriodic++) {
    if (Periodic_Center    != NULL) delete [] Periodic_Center[iPeriodic];
    if (Periodic_Rotation  != NULL) delete [] Periodic_Rotation[iPeriodic];
    if (Periodic_Translate != NULL) delete [] Periodic_Translate[iPeriodic];
  }
  if (Periodic_Center      != NULL) delete[] Periodic_Center;
  if (Periodic_Rotation    != NULL) delete[] Periodic_Rotation;
  if (Periodic_Translate   != NULL) delete[] Periodic_Translate;
  
  if (MG_CorrecSmooth != NULL) delete[] MG_CorrecSmooth;
  if (PlaneTag != NULL)        delete[] PlaneTag;
  if (CFL != NULL)             delete[] CFL;

  /*--- String markers ---*/
  
  if (Marker_Euler != NULL )              delete[] Marker_Euler;
  if (Marker_FarField != NULL )           delete[] Marker_FarField;
  if (Marker_Custom != NULL )             delete[] Marker_Custom;
  if (Marker_SymWall != NULL )            delete[] Marker_SymWall;
  if (Marker_Pressure != NULL )           delete[] Marker_Pressure;
  if (Marker_PerBound != NULL )           delete[] Marker_PerBound;
  if (Marker_PerDonor != NULL )           delete[] Marker_PerDonor;
  if (Marker_NearFieldBound != NULL )     delete[] Marker_NearFieldBound;
  if (Marker_InterfaceBound != NULL )     delete[] Marker_InterfaceBound;
  if (Marker_Fluid_InterfaceBound != NULL )     delete[] Marker_Fluid_InterfaceBound;
  if (Marker_Dirichlet != NULL )          delete[] Marker_Dirichlet;
  if (Marker_Inlet != NULL )              delete[] Marker_Inlet;
  if (Marker_Supersonic_Inlet != NULL )   delete[] Marker_Supersonic_Inlet;
  if (Marker_Supersonic_Outlet != NULL )   delete[] Marker_Supersonic_Outlet;
  if (Marker_Outlet != NULL )             delete[] Marker_Outlet;
  if (Marker_Out_1D != NULL )             delete[] Marker_Out_1D;
  if (Marker_Isothermal != NULL )         delete[] Marker_Isothermal;
  if (Marker_EngineInflow != NULL )      delete[] Marker_EngineInflow;
  if (Marker_EngineExhaust != NULL )     delete[] Marker_EngineExhaust;
  if (Marker_Displacement != NULL )       delete[] Marker_Displacement;
  if (Marker_Load != NULL )               delete[] Marker_Load;
  if (Marker_Load_Dir != NULL )               delete[] Marker_Load_Dir;
  if (Marker_Load_Sine != NULL )               delete[] Marker_Load_Sine;
  if (Marker_FlowLoad != NULL )           delete[] Marker_FlowLoad;
  if (Marker_Neumann != NULL )            delete[] Marker_Neumann;
  if (Marker_Internal != NULL )            delete[] Marker_Internal;
  if (Marker_HeatFlux != NULL )               delete[] Marker_HeatFlux;

  if (Int_Coeffs != NULL) delete [] Int_Coeffs;
  
  /*--- Delete some arrays needed just for initializing options. ---*/
  
  if (default_vel_inf       != NULL) delete [] default_vel_inf;
  if (default_ffd_axis      != NULL) delete [] default_ffd_axis;
  if (default_eng_cyl       != NULL) delete [] default_eng_cyl;
  if (default_eng_val       != NULL) delete [] default_eng_val;
  if (default_cfl_adapt     != NULL) delete [] default_cfl_adapt;
  if (default_ad_coeff_flow != NULL) delete [] default_ad_coeff_flow;
  if (default_mixedout_coeff!= NULL) delete [] default_mixedout_coeff;
  if (default_extrarelfac!= NULL) delete [] default_extrarelfac;
  if (default_rampRotFrame_coeff!= NULL) delete [] default_rampRotFrame_coeff;
  if (default_rampOutPres_coeff!= NULL) delete[] default_rampOutPres_coeff;
  if (default_ad_coeff_adj  != NULL) delete [] default_ad_coeff_adj;
  if (default_obj_coeff     != NULL) delete [] default_obj_coeff;
  if (default_geo_loc       != NULL) delete [] default_geo_loc;
  if (default_distortion    != NULL) delete [] default_distortion;
  if (default_ea_lim        != NULL) delete [] default_ea_lim;
  if (default_grid_fix      != NULL) delete [] default_grid_fix;
  if (default_inc_crit      != NULL) delete [] default_inc_crit;
  if (default_htp_axis      != NULL) delete [] default_htp_axis;
  if (default_body_force    != NULL) delete [] default_body_force;

  if (FFDTag != NULL) delete [] FFDTag;
  if (nDV_Value != NULL) delete [] nDV_Value;
  if (TagFFDBox != NULL) delete [] TagFFDBox;
  
  if (Kind_Data_Riemann != NULL) delete [] Kind_Data_Riemann;
  if (Riemann_Var1 != NULL) delete [] Riemann_Var1;
  if (Riemann_Var2 != NULL) delete [] Riemann_Var2;
  if (Kind_Data_Giles != NULL) delete [] Kind_Data_Giles;
  if (Giles_Var1 != NULL) delete [] Giles_Var1;
  if (Giles_Var2 != NULL) delete [] Giles_Var2;
  if (RelaxFactorAverage != NULL) delete [] RelaxFactorAverage;
  if (RelaxFactorFourier != NULL) delete [] RelaxFactorFourier;
  if (nSpan_iZones != NULL) delete [] nSpan_iZones;
  if (Kind_TurboMachinery != NULL) delete [] Kind_TurboMachinery;

  if (Marker_MixingPlaneInterface !=NULL) delete [] Marker_MixingPlaneInterface;
  if (Marker_TurboBoundIn != NULL) delete [] Marker_TurboBoundIn;
  if (Marker_TurboBoundOut != NULL) delete [] Marker_TurboBoundOut;
  if (Marker_Riemann != NULL) delete [] Marker_Riemann;
  if (Marker_Giles != NULL) delete [] Marker_Giles;
  if (Marker_Shroud != NULL) delete [] Marker_Shroud;

  if (nBlades != NULL) delete [] nBlades;
  if (FreeStreamTurboNormal != NULL) delete [] FreeStreamTurboNormal;

 
}

string CConfig::GetUnsteady_FileName(string val_filename, int val_iter) {

  string UnstExt, UnstFilename = val_filename;
  char buffer[50];

  /*--- Check that a positive value iteration is requested (for now). ---*/
  
  if (val_iter < 0) {
    cout << "Requesting a negative iteration number for the restart file!!" << endl;
    exit(EXIT_FAILURE);
  }

  /*--- Append iteration number for unsteady cases ---*/

  if ((Wrt_Unsteady) || (Wrt_Dynamic)) {
    unsigned short lastindex = UnstFilename.find_last_of(".");
    UnstFilename = UnstFilename.substr(0, lastindex);
    if ((val_iter >= 0)    && (val_iter < 10))    SPRINTF (buffer, "_0000%d.dat", val_iter);
    if ((val_iter >= 10)   && (val_iter < 100))   SPRINTF (buffer, "_000%d.dat",  val_iter);
    if ((val_iter >= 100)  && (val_iter < 1000))  SPRINTF (buffer, "_00%d.dat",   val_iter);
    if ((val_iter >= 1000) && (val_iter < 10000)) SPRINTF (buffer, "_0%d.dat",    val_iter);
    if (val_iter >= 10000) SPRINTF (buffer, "_%d.dat", val_iter);
    string UnstExt = string(buffer);
    UnstFilename.append(UnstExt);
  }

  return UnstFilename;
}

string CConfig::GetMultizone_FileName(string val_filename, int val_iZone) {

    string multizone_filename = val_filename;
    char buffer[50];
    
    if (GetnZone() > 1 ) {
        unsigned short lastindex = multizone_filename.find_last_of(".");
        multizone_filename = multizone_filename.substr(0, lastindex);
        SPRINTF (buffer, "_%d.dat", SU2_TYPE::Int(val_iZone));
        multizone_filename.append(string(buffer));
    }
    return multizone_filename;
}

string CConfig::GetMultizone_HistoryFileName(string val_filename, int val_iZone) {

    string multizone_filename = val_filename;
    char buffer[50];

    if (GetnZone() > 1 ) {
        unsigned short lastindex = multizone_filename.find_last_of(".");
        multizone_filename = multizone_filename.substr(0, lastindex);
        SPRINTF (buffer, "_%d", SU2_TYPE::Int(val_iZone));
        multizone_filename.append(string(buffer));
    }
    return multizone_filename;
}

string CConfig::GetObjFunc_Extension(string val_filename) {

  string AdjExt, Filename = val_filename;

  if (ContinuousAdjoint || DiscreteAdjoint) {

    /*--- Remove filename extension (.dat) ---*/
    unsigned short lastindex = Filename.find_last_of(".");
    Filename = Filename.substr(0, lastindex);
    if (nObj==1) {
      switch (Kind_ObjFunc[0]) {
      case DRAG_COEFFICIENT:        AdjExt = "_cd";       break;
      case LIFT_COEFFICIENT:        AdjExt = "_cl";       break;
      case SIDEFORCE_COEFFICIENT:   AdjExt = "_csf";      break;
      case INVERSE_DESIGN_PRESSURE: AdjExt = "_invpress"; break;
      case INVERSE_DESIGN_HEATFLUX: AdjExt = "_invheat";  break;
      case MOMENT_X_COEFFICIENT:    AdjExt = "_cmx";      break;
      case MOMENT_Y_COEFFICIENT:    AdjExt = "_cmy";      break;
      case MOMENT_Z_COEFFICIENT:    AdjExt = "_cmz";      break;
      case EFFICIENCY:              AdjExt = "_eff";      break;
      case EQUIVALENT_AREA:         AdjExt = "_ea";       break;
      case NEARFIELD_PRESSURE:      AdjExt = "_nfp";      break;
      case FORCE_X_COEFFICIENT:     AdjExt = "_cfx";      break;
      case FORCE_Y_COEFFICIENT:     AdjExt = "_cfy";      break;
      case FORCE_Z_COEFFICIENT:     AdjExt = "_cfz";      break;
      case THRUST_COEFFICIENT:      AdjExt = "_ct";       break;
      case TORQUE_COEFFICIENT:      AdjExt = "_cq";       break;
      case TOTAL_HEATFLUX:          AdjExt = "_totheat";  break;
      case MAXIMUM_HEATFLUX:        AdjExt = "_maxheat";  break;
      case FIGURE_OF_MERIT:         AdjExt = "_merit";    break;
      case AVG_TOTAL_PRESSURE:      AdjExt = "_pt";       break;
      case AVG_OUTLET_PRESSURE:     AdjExt = "_pe";       break;
      case MASS_FLOW_RATE:          AdjExt = "_mfr";      break;
<<<<<<< HEAD
      case AERO_DRAG_COEFFICIENT:   AdjExt = "_acd";       break;
      case RADIAL_DISTORTION:           AdjExt = "_rdis";      break;
      case CIRCUMFERENTIAL_DISTORTION:  AdjExt = "_cdis";      break;
      case NOISE:                   AdjExt = "_no";        break;
=======
      case CUSTOM_OBJFUNC:        		AdjExt = "_custom";   break;
      case KINETIC_ENERGY_LOSS:     AdjExt = "_ke";        break;
      case TOTAL_PRESSURE_LOSS:     AdjExt = "_pl";        break;
      case FLOW_ANGLE_OUT:          AdjExt = "_fao";       break;
      case FLOW_ANGLE_IN:           AdjExt = "_fai";       break;
      case TOTAL_EFFICIENCY:        AdjExt = "_teff";      break;
      case TOTAL_STATIC_EFFICIENCY: AdjExt = "_tseff";     break;
      case EULERIAN_WORK:           AdjExt = "_ew";        break;
      case MASS_FLOW_IN:            AdjExt = "_mfi";       break;
      case MASS_FLOW_OUT:           AdjExt = "_mfo";       break;
      case ENTROPY_GENERATION:      AdjExt = "_entg";      break;
>>>>>>> d07e72e9
      }
    }
    else{
      AdjExt = "_combo";
    }
    Filename.append(AdjExt);

    /*--- Lastly, add the .dat extension ---*/
    Filename.append(".dat");

  }

  return Filename;
}

unsigned short CConfig::GetContainerPosition(unsigned short val_eqsystem) {

  switch (val_eqsystem) {
    case RUNTIME_FLOW_SYS:      return FLOW_SOL;
    case RUNTIME_TURB_SYS:      return TURB_SOL;
    case RUNTIME_TRANS_SYS:     return TRANS_SOL;
    case RUNTIME_POISSON_SYS:   return POISSON_SOL;
    case RUNTIME_WAVE_SYS:      return WAVE_SOL;
    case RUNTIME_HEAT_SYS:      return HEAT_SOL;
    case RUNTIME_FEA_SYS:       return FEA_SOL;
    case RUNTIME_ADJPOT_SYS:    return ADJFLOW_SOL;
    case RUNTIME_ADJFLOW_SYS:   return ADJFLOW_SOL;
    case RUNTIME_ADJTURB_SYS:   return ADJTURB_SOL;
    case RUNTIME_MULTIGRID_SYS: return 0;
  }
  return 0;
}

void CConfig::SetKind_ConvNumScheme(unsigned short val_kind_convnumscheme,
                                    unsigned short val_kind_centered, unsigned short val_kind_upwind,
                                    unsigned short val_kind_slopelimit, unsigned short val_order_spatial_int) {

  Kind_ConvNumScheme = val_kind_convnumscheme;
  Kind_Centered = val_kind_centered;
  Kind_Upwind = val_kind_upwind;
  Kind_SlopeLimit = val_kind_slopelimit;
  SpatialOrder = val_order_spatial_int;

}

void CConfig::SetGlobalParam(unsigned short val_solver,
                             unsigned short val_system,
                             unsigned long val_extiter) {

  /*--- Set the simulation global time ---*/
  Current_UnstTime = static_cast<su2double>(val_extiter)*Delta_UnstTime;
  Current_UnstTimeND = static_cast<su2double>(val_extiter)*Delta_UnstTimeND;

  /*--- Set the solver methods ---*/
  switch (val_solver) {
    case EULER:
      if (val_system == RUNTIME_FLOW_SYS) {
        SetKind_ConvNumScheme(Kind_ConvNumScheme_Flow, Kind_Centered_Flow,
                              Kind_Upwind_Flow, Kind_SlopeLimit_Flow,
                              SpatialOrder_Flow);
        SetKind_TimeIntScheme(Kind_TimeIntScheme_Flow);
      }
      break;
    case NAVIER_STOKES:
      if (val_system == RUNTIME_FLOW_SYS) {
        SetKind_ConvNumScheme(Kind_ConvNumScheme_Flow, Kind_Centered_Flow,
                              Kind_Upwind_Flow, Kind_SlopeLimit_Flow,
                              SpatialOrder_Flow);
        SetKind_TimeIntScheme(Kind_TimeIntScheme_Flow);
      }
      break;
    case RANS:
      if (val_system == RUNTIME_FLOW_SYS) {
        SetKind_ConvNumScheme(Kind_ConvNumScheme_Flow, Kind_Centered_Flow,
                              Kind_Upwind_Flow, Kind_SlopeLimit_Flow,
                              SpatialOrder_Flow);
        SetKind_TimeIntScheme(Kind_TimeIntScheme_Flow);
      }
      if (val_system == RUNTIME_TURB_SYS) {
        SetKind_ConvNumScheme(Kind_ConvNumScheme_Turb, Kind_Centered_Turb,
                              Kind_Upwind_Turb, Kind_SlopeLimit_Turb,
                              SpatialOrder_Turb);
        SetKind_TimeIntScheme(Kind_TimeIntScheme_Turb);
      }
      if (val_system == RUNTIME_TRANS_SYS) {
        SetKind_ConvNumScheme(Kind_ConvNumScheme_Turb, Kind_Centered_Turb,
                              Kind_Upwind_Turb, Kind_SlopeLimit_Turb,
                              SpatialOrder_Turb);
        SetKind_TimeIntScheme(Kind_TimeIntScheme_Turb);
      }
      break;
    case ADJ_EULER:
      if (val_system == RUNTIME_FLOW_SYS) {
        SetKind_ConvNumScheme(Kind_ConvNumScheme_Flow, Kind_Centered_Flow,
                              Kind_Upwind_Flow, Kind_SlopeLimit_Flow,
                              SpatialOrder_Flow);
        SetKind_TimeIntScheme(Kind_TimeIntScheme_Flow);
      }
      if (val_system == RUNTIME_ADJFLOW_SYS) {
        SetKind_ConvNumScheme(Kind_ConvNumScheme_AdjFlow, Kind_Centered_AdjFlow,
                              Kind_Upwind_AdjFlow, Kind_SlopeLimit_AdjFlow,
                              SpatialOrder_AdjFlow);
        SetKind_TimeIntScheme(Kind_TimeIntScheme_AdjFlow);
      }
      break;
    case ADJ_NAVIER_STOKES:
      if (val_system == RUNTIME_FLOW_SYS) {
        SetKind_ConvNumScheme(Kind_ConvNumScheme_Flow, Kind_Centered_Flow,
                              Kind_Upwind_Flow, Kind_SlopeLimit_Flow,
                              SpatialOrder_Flow);
        SetKind_TimeIntScheme(Kind_TimeIntScheme_Flow);
      }
      if (val_system == RUNTIME_ADJFLOW_SYS) {
        SetKind_ConvNumScheme(Kind_ConvNumScheme_AdjFlow, Kind_Centered_AdjFlow,
                              Kind_Upwind_AdjFlow, Kind_SlopeLimit_AdjFlow,
                              SpatialOrder_AdjFlow);
        SetKind_TimeIntScheme(Kind_TimeIntScheme_AdjFlow);
      }
      break;
    case ADJ_RANS:
      if (val_system == RUNTIME_FLOW_SYS) {
        SetKind_ConvNumScheme(Kind_ConvNumScheme_Flow, Kind_Centered_Flow,
                              Kind_Upwind_Flow, Kind_SlopeLimit_Flow,
                              SpatialOrder_Flow);
        SetKind_TimeIntScheme(Kind_TimeIntScheme_Flow);
      }
      if (val_system == RUNTIME_ADJFLOW_SYS) {
        SetKind_ConvNumScheme(Kind_ConvNumScheme_AdjFlow, Kind_Centered_AdjFlow,
                              Kind_Upwind_AdjFlow, Kind_SlopeLimit_AdjFlow,
                              SpatialOrder_AdjFlow);
        SetKind_TimeIntScheme(Kind_TimeIntScheme_AdjFlow);
      }
      if (val_system == RUNTIME_TURB_SYS) {
        SetKind_ConvNumScheme(Kind_ConvNumScheme_Turb, Kind_Centered_Turb,
                              Kind_Upwind_Turb, Kind_SlopeLimit_Turb,
                              SpatialOrder_Turb);
        SetKind_TimeIntScheme(Kind_TimeIntScheme_Turb);
      }
      if (val_system == RUNTIME_ADJTURB_SYS) {
        SetKind_ConvNumScheme(Kind_ConvNumScheme_AdjTurb, Kind_Centered_AdjTurb,
                              Kind_Upwind_AdjTurb, Kind_SlopeLimit_AdjTurb,
                              SpatialOrder_AdjTurb);
        SetKind_TimeIntScheme(Kind_TimeIntScheme_AdjTurb);
      }
      break;
    case POISSON_EQUATION:
      if (val_system == RUNTIME_POISSON_SYS) {
        SetKind_ConvNumScheme(NONE, NONE, NONE, NONE, NONE);
        SetKind_TimeIntScheme(Kind_TimeIntScheme_Poisson);
      }
      break;
    case WAVE_EQUATION:
      if (val_system == RUNTIME_WAVE_SYS) {
        SetKind_ConvNumScheme(NONE, NONE, NONE, NONE, NONE);
        SetKind_TimeIntScheme(Kind_TimeIntScheme_Wave);
      }
      break;
    case HEAT_EQUATION:
      if (val_system == RUNTIME_HEAT_SYS) {
        SetKind_ConvNumScheme(NONE, NONE, NONE, NONE, NONE);
        SetKind_TimeIntScheme(Kind_TimeIntScheme_Heat);
      }
      break;
    case FEM_ELASTICITY:

      Current_DynTime = static_cast<su2double>(val_extiter)*Delta_DynTime;

      if (val_system == RUNTIME_FEA_SYS) {
        SetKind_ConvNumScheme(NONE, NONE, NONE, NONE, NONE);
        SetKind_TimeIntScheme(Kind_TimeIntScheme_FEA);
      }
      break;
  }
}

su2double* CConfig::GetPeriodicRotCenter(string val_marker) {
  unsigned short iMarker_PerBound;
  for (iMarker_PerBound = 0; iMarker_PerBound < nMarker_PerBound; iMarker_PerBound++)
    if (Marker_PerBound[iMarker_PerBound] == val_marker) break;
  return Periodic_RotCenter[iMarker_PerBound];
}

su2double* CConfig::GetPeriodicRotAngles(string val_marker) {
  unsigned short iMarker_PerBound;
  for (iMarker_PerBound = 0; iMarker_PerBound < nMarker_PerBound; iMarker_PerBound++)
    if (Marker_PerBound[iMarker_PerBound] == val_marker) break;
  return Periodic_RotAngles[iMarker_PerBound];
}

su2double* CConfig::GetPeriodicTranslation(string val_marker) {
  unsigned short iMarker_PerBound;
  for (iMarker_PerBound = 0; iMarker_PerBound < nMarker_PerBound; iMarker_PerBound++)
    if (Marker_PerBound[iMarker_PerBound] == val_marker) break;
  return Periodic_Translation[iMarker_PerBound];
}

unsigned short CConfig::GetMarker_Periodic_Donor(string val_marker) {
  unsigned short iMarker_PerBound, jMarker_PerBound, kMarker_All;

  /*--- Find the marker for this periodic boundary. ---*/
  for (iMarker_PerBound = 0; iMarker_PerBound < nMarker_PerBound; iMarker_PerBound++)
    if (Marker_PerBound[iMarker_PerBound] == val_marker) break;

  /*--- Find corresponding donor. ---*/
  for (jMarker_PerBound = 0; jMarker_PerBound < nMarker_PerBound; jMarker_PerBound++)
    if (Marker_PerBound[jMarker_PerBound] == Marker_PerDonor[iMarker_PerBound]) break;

  /*--- Find and return global marker index for donor boundary. ---*/
  for (kMarker_All = 0; kMarker_All < nMarker_CfgFile; kMarker_All++)
    if (Marker_PerBound[jMarker_PerBound] == Marker_All_TagBound[kMarker_All]) break;

  return kMarker_All;
}

su2double CConfig::GetActDisk_NetThrust(string val_marker) {
  unsigned short iMarker_ActDisk;
  for (iMarker_ActDisk = 0; iMarker_ActDisk < nMarker_ActDiskInlet; iMarker_ActDisk++)
    if ((Marker_ActDiskInlet[iMarker_ActDisk] == val_marker) ||
        (Marker_ActDiskOutlet[iMarker_ActDisk] == val_marker)) break;
  return ActDisk_NetThrust[iMarker_ActDisk];
}

su2double CConfig::GetActDisk_Power(string val_marker) {
  unsigned short iMarker_ActDisk;
  for (iMarker_ActDisk = 0; iMarker_ActDisk < nMarker_ActDiskInlet; iMarker_ActDisk++)
    if ((Marker_ActDiskInlet[iMarker_ActDisk] == val_marker) ||
        (Marker_ActDiskOutlet[iMarker_ActDisk] == val_marker)) break;
  return ActDisk_Power[iMarker_ActDisk];
}

su2double CConfig::GetActDisk_MassFlow(string val_marker) {
  unsigned short iMarker_ActDisk;
  for (iMarker_ActDisk = 0; iMarker_ActDisk < nMarker_ActDiskInlet; iMarker_ActDisk++)
    if ((Marker_ActDiskInlet[iMarker_ActDisk] == val_marker) ||
        (Marker_ActDiskOutlet[iMarker_ActDisk] == val_marker)) break;
  return ActDisk_MassFlow[iMarker_ActDisk];
}

su2double CConfig::GetActDisk_Mach(string val_marker) {
  unsigned short iMarker_ActDisk;
  for (iMarker_ActDisk = 0; iMarker_ActDisk < nMarker_ActDiskInlet; iMarker_ActDisk++)
    if ((Marker_ActDiskInlet[iMarker_ActDisk] == val_marker) ||
        (Marker_ActDiskOutlet[iMarker_ActDisk] == val_marker)) break;
  return ActDisk_Mach[iMarker_ActDisk];
}

su2double CConfig::GetActDisk_Force(string val_marker) {
  unsigned short iMarker_ActDisk;
  for (iMarker_ActDisk = 0; iMarker_ActDisk < nMarker_ActDiskInlet; iMarker_ActDisk++)
    if ((Marker_ActDiskInlet[iMarker_ActDisk] == val_marker) ||
        (Marker_ActDiskOutlet[iMarker_ActDisk] == val_marker)) break;
  return ActDisk_Force[iMarker_ActDisk];
}

su2double CConfig::GetActDisk_BCThrust(string val_marker) {
  unsigned short iMarker_ActDisk;
  for (iMarker_ActDisk = 0; iMarker_ActDisk < nMarker_ActDiskInlet; iMarker_ActDisk++)
    if ((Marker_ActDiskInlet[iMarker_ActDisk] == val_marker) ||
        (Marker_ActDiskOutlet[iMarker_ActDisk] == val_marker)) break;
  return ActDisk_BCThrust[iMarker_ActDisk];
}

su2double CConfig::GetActDisk_BCThrust_Old(string val_marker) {
  unsigned short iMarker_ActDisk;
  for (iMarker_ActDisk = 0; iMarker_ActDisk < nMarker_ActDiskInlet; iMarker_ActDisk++)
    if ((Marker_ActDiskInlet[iMarker_ActDisk] == val_marker) ||
        (Marker_ActDiskOutlet[iMarker_ActDisk] == val_marker)) break;
  return ActDisk_BCThrust_Old[iMarker_ActDisk];
}

void CConfig::SetActDisk_BCThrust(string val_marker, su2double val_actdisk_bcthrust) {
  unsigned short iMarker_ActDisk;
  for (iMarker_ActDisk = 0; iMarker_ActDisk < nMarker_ActDiskInlet; iMarker_ActDisk++)
    if ((Marker_ActDiskInlet[iMarker_ActDisk] == val_marker) ||
        (Marker_ActDiskOutlet[iMarker_ActDisk] == val_marker)) break;
  ActDisk_BCThrust[iMarker_ActDisk] = val_actdisk_bcthrust;
}

void CConfig::SetActDisk_BCThrust_Old(string val_marker, su2double val_actdisk_bcthrust_old) {
  unsigned short iMarker_ActDisk;
  for (iMarker_ActDisk = 0; iMarker_ActDisk < nMarker_ActDiskInlet; iMarker_ActDisk++)
    if ((Marker_ActDiskInlet[iMarker_ActDisk] == val_marker) ||
        (Marker_ActDiskOutlet[iMarker_ActDisk] == val_marker)) break;
  ActDisk_BCThrust_Old[iMarker_ActDisk] = val_actdisk_bcthrust_old;
}

su2double CConfig::GetActDisk_Area(string val_marker) {
  unsigned short iMarker_ActDisk;
  for (iMarker_ActDisk = 0; iMarker_ActDisk < nMarker_ActDiskInlet; iMarker_ActDisk++)
    if ((Marker_ActDiskInlet[iMarker_ActDisk] == val_marker) ||
        (Marker_ActDiskOutlet[iMarker_ActDisk] == val_marker)) break;
  return ActDisk_Area[iMarker_ActDisk];
}

su2double CConfig::GetActDisk_ReverseMassFlow(string val_marker) {
  unsigned short iMarker_ActDisk;
  for (iMarker_ActDisk = 0; iMarker_ActDisk < nMarker_ActDiskInlet; iMarker_ActDisk++)
    if ((Marker_ActDiskInlet[iMarker_ActDisk] == val_marker) ||
        (Marker_ActDiskOutlet[iMarker_ActDisk] == val_marker)) break;
  return ActDisk_ReverseMassFlow[iMarker_ActDisk];
}

su2double CConfig::GetActDisk_PressJump(string val_marker, unsigned short val_value) {
  unsigned short iMarker_ActDisk;
  for (iMarker_ActDisk = 0; iMarker_ActDisk < nMarker_ActDiskInlet; iMarker_ActDisk++)
    if ((Marker_ActDiskInlet[iMarker_ActDisk] == val_marker) ||
        (Marker_ActDiskOutlet[iMarker_ActDisk] == val_marker)) break;
  return ActDisk_PressJump[iMarker_ActDisk][val_value];
}

su2double CConfig::GetActDisk_TempJump(string val_marker, unsigned short val_value) {
  unsigned short iMarker_ActDisk;
  for (iMarker_ActDisk = 0; iMarker_ActDisk < nMarker_ActDiskInlet; iMarker_ActDisk++)
    if ((Marker_ActDiskInlet[iMarker_ActDisk] == val_marker) ||
        (Marker_ActDiskOutlet[iMarker_ActDisk] == val_marker)) break;
  return ActDisk_TempJump[iMarker_ActDisk][val_value];;
}

su2double CConfig::GetActDisk_Omega(string val_marker, unsigned short val_value) {
  unsigned short iMarker_ActDisk;
  for (iMarker_ActDisk = 0; iMarker_ActDisk < nMarker_ActDiskInlet; iMarker_ActDisk++)
    if ((Marker_ActDiskInlet[iMarker_ActDisk] == val_marker) ||
        (Marker_ActDiskOutlet[iMarker_ActDisk] == val_marker)) break;
  return ActDisk_Omega[iMarker_ActDisk][val_value];;
}

unsigned short CConfig::GetMarker_CfgFile_ActDiskOutlet(string val_marker) {
  unsigned short iMarker_ActDisk, kMarker_All;
  
  /*--- Find the marker for this actuator disk inlet. ---*/
  
  for (iMarker_ActDisk = 0; iMarker_ActDisk < nMarker_ActDiskInlet; iMarker_ActDisk++)
    if (Marker_ActDiskInlet[iMarker_ActDisk] == val_marker) break;
  
  /*--- Find and return global marker index for the actuator disk outlet. ---*/
  
  for (kMarker_All = 0; kMarker_All < nMarker_CfgFile; kMarker_All++)
    if (Marker_ActDiskOutlet[iMarker_ActDisk] == Marker_CfgFile_TagBound[kMarker_All]) break;
  
  return kMarker_All;
}

unsigned short CConfig::GetMarker_CfgFile_EngineExhaust(string val_marker) {
  unsigned short iMarker_Engine, kMarker_All;
  
  /*--- Find the marker for this engine inflow. ---*/
  
  for (iMarker_Engine = 0; iMarker_Engine < nMarker_EngineInflow; iMarker_Engine++)
    if (Marker_EngineInflow[iMarker_Engine] == val_marker) break;
  
  /*--- Find and return global marker index for the engine exhaust. ---*/
  
  for (kMarker_All = 0; kMarker_All < nMarker_CfgFile; kMarker_All++)
    if (Marker_EngineExhaust[iMarker_Engine] == Marker_CfgFile_TagBound[kMarker_All]) break;
  
  return kMarker_All;
}

void CConfig::SetnPeriodicIndex(unsigned short val_index) {

  /*--- Store total number of transformations. ---*/
  nPeriodic_Index = val_index;

  /*--- Allocate memory for centers, angles, translations. ---*/
  Periodic_Center    = new su2double*[nPeriodic_Index];
  Periodic_Rotation  = new su2double*[nPeriodic_Index];
  Periodic_Translate = new su2double*[nPeriodic_Index];
  
  for (unsigned long i = 0; i < nPeriodic_Index; i++) {
    Periodic_Center[i]    = new su2double[3];
    Periodic_Rotation[i]  = new su2double[3];
    Periodic_Translate[i] = new su2double[3];
  }
  
}

unsigned short CConfig::GetMarker_Moving(string val_marker) {
  unsigned short iMarker_Moving;

  /*--- Find the marker for this moving boundary. ---*/
  for (iMarker_Moving = 0; iMarker_Moving < nMarker_Moving; iMarker_Moving++)
    if (Marker_Moving[iMarker_Moving] == val_marker) break;

  return iMarker_Moving;
}

su2double CConfig::GetDirichlet_Value(string val_marker) {
  unsigned short iMarker_Dirichlet;
  for (iMarker_Dirichlet = 0; iMarker_Dirichlet < nMarker_Dirichlet; iMarker_Dirichlet++)
    if (Marker_Dirichlet[iMarker_Dirichlet] == val_marker) break;
  return Dirichlet_Value[iMarker_Dirichlet];
}

bool CConfig::GetDirichlet_Boundary(string val_marker) {
  unsigned short iMarker_Dirichlet;
  bool Dirichlet = false;
  for (iMarker_Dirichlet = 0; iMarker_Dirichlet < nMarker_Dirichlet; iMarker_Dirichlet++)
    if (Marker_Dirichlet[iMarker_Dirichlet] == val_marker) {
      Dirichlet = true;
      break;
    }
  return Dirichlet;
}

su2double CConfig::GetExhaust_Temperature_Target(string val_marker) {
  unsigned short iMarker_EngineExhaust;
  for (iMarker_EngineExhaust = 0; iMarker_EngineExhaust < nMarker_EngineExhaust; iMarker_EngineExhaust++)
    if (Marker_EngineExhaust[iMarker_EngineExhaust] == val_marker) break;
  return Exhaust_Temperature_Target[iMarker_EngineExhaust];
}

su2double CConfig::GetExhaust_Pressure_Target(string val_marker) {
  unsigned short iMarker_EngineExhaust;
  for (iMarker_EngineExhaust = 0; iMarker_EngineExhaust < nMarker_EngineExhaust; iMarker_EngineExhaust++)
    if (Marker_EngineExhaust[iMarker_EngineExhaust] == val_marker) break;
  return Exhaust_Pressure_Target[iMarker_EngineExhaust];
}

su2double CConfig::GetInlet_Ttotal(string val_marker) {
  unsigned short iMarker_Inlet;
  for (iMarker_Inlet = 0; iMarker_Inlet < nMarker_Inlet; iMarker_Inlet++)
    if (Marker_Inlet[iMarker_Inlet] == val_marker) break;
  return Inlet_Ttotal[iMarker_Inlet];
}

su2double CConfig::GetInlet_Ptotal(string val_marker) {
  unsigned short iMarker_Inlet;
  for (iMarker_Inlet = 0; iMarker_Inlet < nMarker_Inlet; iMarker_Inlet++)
    if (Marker_Inlet[iMarker_Inlet] == val_marker) break;
  return Inlet_Ptotal[iMarker_Inlet];
}

su2double* CConfig::GetInlet_FlowDir(string val_marker) {
  unsigned short iMarker_Inlet;
  for (iMarker_Inlet = 0; iMarker_Inlet < nMarker_Inlet; iMarker_Inlet++)
    if (Marker_Inlet[iMarker_Inlet] == val_marker) break;
  return Inlet_FlowDir[iMarker_Inlet];
}

su2double CConfig::GetInlet_Temperature(string val_marker) {
  unsigned short iMarker_Supersonic_Inlet;
  for (iMarker_Supersonic_Inlet = 0; iMarker_Supersonic_Inlet < nMarker_Supersonic_Inlet; iMarker_Supersonic_Inlet++)
    if (Marker_Supersonic_Inlet[iMarker_Supersonic_Inlet] == val_marker) break;
  return Inlet_Temperature[iMarker_Supersonic_Inlet];
}

su2double CConfig::GetInlet_Pressure(string val_marker) {
  unsigned short iMarker_Supersonic_Inlet;
  for (iMarker_Supersonic_Inlet = 0; iMarker_Supersonic_Inlet < nMarker_Supersonic_Inlet; iMarker_Supersonic_Inlet++)
    if (Marker_Supersonic_Inlet[iMarker_Supersonic_Inlet] == val_marker) break;
  return Inlet_Pressure[iMarker_Supersonic_Inlet];
}

su2double* CConfig::GetInlet_Velocity(string val_marker) {
  unsigned short iMarker_Supersonic_Inlet;
  for (iMarker_Supersonic_Inlet = 0; iMarker_Supersonic_Inlet < nMarker_Supersonic_Inlet; iMarker_Supersonic_Inlet++)
    if (Marker_Supersonic_Inlet[iMarker_Supersonic_Inlet] == val_marker) break;
  return Inlet_Velocity[iMarker_Supersonic_Inlet];
}

su2double CConfig::GetOutlet_Pressure(string val_marker) {
  unsigned short iMarker_Outlet;
  for (iMarker_Outlet = 0; iMarker_Outlet < nMarker_Outlet; iMarker_Outlet++)
    if (Marker_Outlet[iMarker_Outlet] == val_marker) break;
  return Outlet_Pressure[iMarker_Outlet];
}

su2double CConfig::GetRiemann_Var1(string val_marker) {
  unsigned short iMarker_Riemann;
  for (iMarker_Riemann = 0; iMarker_Riemann < nMarker_Riemann; iMarker_Riemann++)
    if (Marker_Riemann[iMarker_Riemann] == val_marker) break;
  return Riemann_Var1[iMarker_Riemann];
}

su2double CConfig::GetRiemann_Var2(string val_marker) {
  unsigned short iMarker_Riemann;
  for (iMarker_Riemann = 0; iMarker_Riemann < nMarker_Riemann; iMarker_Riemann++)
    if (Marker_Riemann[iMarker_Riemann] == val_marker) break;
  return Riemann_Var2[iMarker_Riemann];
}

su2double* CConfig::GetRiemann_FlowDir(string val_marker) {
  unsigned short iMarker_Riemann;
  for (iMarker_Riemann = 0; iMarker_Riemann < nMarker_Riemann; iMarker_Riemann++)
    if (Marker_Riemann[iMarker_Riemann] == val_marker) break;
  return Riemann_FlowDir[iMarker_Riemann];
}

unsigned short CConfig::GetKind_Data_Riemann(string val_marker) {
  unsigned short iMarker_Riemann;
  for (iMarker_Riemann = 0; iMarker_Riemann < nMarker_Riemann; iMarker_Riemann++)
    if (Marker_Riemann[iMarker_Riemann] == val_marker) break;
  return Kind_Data_Riemann[iMarker_Riemann];
}


su2double CConfig::GetGiles_Var1(string val_marker) {
  unsigned short iMarker_Giles;
  for (iMarker_Giles = 0; iMarker_Giles < nMarker_Giles; iMarker_Giles++)
    if (Marker_Giles[iMarker_Giles] == val_marker) break;
  return Giles_Var1[iMarker_Giles];
}

void CConfig::SetGiles_Var1(su2double newVar1, string val_marker) {
  unsigned short iMarker_Giles;
  for (iMarker_Giles = 0; iMarker_Giles < nMarker_Giles; iMarker_Giles++)
    if (Marker_Giles[iMarker_Giles] == val_marker) break;
  Giles_Var1[iMarker_Giles] = newVar1;
}

su2double CConfig::GetGiles_Var2(string val_marker) {
  unsigned short iMarker_Giles;
  for (iMarker_Giles = 0; iMarker_Giles < nMarker_Giles; iMarker_Giles++)
    if (Marker_Giles[iMarker_Giles] == val_marker) break;
  return Giles_Var2[iMarker_Giles];
}

su2double CConfig::GetGiles_RelaxFactorAverage(string val_marker) {
  unsigned short iMarker_Giles;
  for (iMarker_Giles = 0; iMarker_Giles < nMarker_Giles; iMarker_Giles++)
    if (Marker_Giles[iMarker_Giles] == val_marker) break;
  return RelaxFactorAverage[iMarker_Giles];
}

su2double CConfig::GetGiles_RelaxFactorFourier(string val_marker) {
  unsigned short iMarker_Giles;
  for (iMarker_Giles = 0; iMarker_Giles < nMarker_Giles; iMarker_Giles++)
    if (Marker_Giles[iMarker_Giles] == val_marker) break;
  return RelaxFactorFourier[iMarker_Giles];
}

su2double* CConfig::GetGiles_FlowDir(string val_marker) {
  unsigned short iMarker_Giles;
  for (iMarker_Giles = 0; iMarker_Giles < nMarker_Giles; iMarker_Giles++)
    if (Marker_Giles[iMarker_Giles] == val_marker) break;
  return Giles_FlowDir[iMarker_Giles];
}

unsigned short CConfig::GetKind_Data_Giles(string val_marker) {
  unsigned short iMarker_Giles;
  for (iMarker_Giles = 0; iMarker_Giles < nMarker_Giles; iMarker_Giles++)
    if (Marker_Giles[iMarker_Giles] == val_marker) break;
  return Kind_Data_Giles[iMarker_Giles];
}


su2double CConfig::GetPressureOut_BC() {
  unsigned short iMarker_BC;
  su2double pres_out = 0.0;
  for (iMarker_BC = 0; iMarker_BC < nMarker_Giles; iMarker_BC++){
    if (Kind_Data_Giles[iMarker_BC] == STATIC_PRESSURE || Kind_Data_Giles[iMarker_BC] == STATIC_PRESSURE_1D || Kind_Data_Giles[iMarker_BC] == RADIAL_EQUILIBRIUM ){
      pres_out = Giles_Var1[iMarker_BC];
    }
  }
  for (iMarker_BC = 0; iMarker_BC < nMarker_Riemann; iMarker_BC++){
    if (Kind_Data_Riemann[iMarker_BC] == STATIC_PRESSURE || Kind_Data_Riemann[iMarker_BC] == RADIAL_EQUILIBRIUM){
      pres_out = Riemann_Var1[iMarker_BC];
    }
  }
  return pres_out/Pressure_Ref;
}


void CConfig::SetPressureOut_BC(su2double val_press) {
  unsigned short iMarker_BC;
  for (iMarker_BC = 0; iMarker_BC < nMarker_Giles; iMarker_BC++){
    if (Kind_Data_Giles[iMarker_BC] == STATIC_PRESSURE || Kind_Data_Giles[iMarker_BC] == STATIC_PRESSURE_1D || Kind_Data_Giles[iMarker_BC] == RADIAL_EQUILIBRIUM ){
      Giles_Var1[iMarker_BC] = val_press*Pressure_Ref;
    }
  }
  for (iMarker_BC = 0; iMarker_BC < nMarker_Riemann; iMarker_BC++){
    if (Kind_Data_Riemann[iMarker_BC] == STATIC_PRESSURE || Kind_Data_Riemann[iMarker_BC] == RADIAL_EQUILIBRIUM){
      Riemann_Var1[iMarker_BC] = val_press*Pressure_Ref;
    }
  }
}

su2double CConfig::GetTotalPressureIn_BC() {
  unsigned short iMarker_BC;
  su2double tot_pres_in = 0.0;
  for (iMarker_BC = 0; iMarker_BC < nMarker_Giles; iMarker_BC++){
    if (Kind_Data_Giles[iMarker_BC] == TOTAL_CONDITIONS_PT || Kind_Data_Giles[iMarker_BC] == TOTAL_CONDITIONS_PT_1D){
      tot_pres_in = Giles_Var1[iMarker_BC];
    }
  }
  for (iMarker_BC = 0; iMarker_BC < nMarker_Riemann; iMarker_BC++){
    if (Kind_Data_Riemann[iMarker_BC] == TOTAL_CONDITIONS_PT ){
      tot_pres_in = Riemann_Var1[iMarker_BC];
    }
  }
  if(nMarker_Inlet == 1 && Kind_Inlet == TOTAL_CONDITIONS){
    tot_pres_in = Inlet_Ptotal[0];
  }
  return tot_pres_in/Pressure_Ref;
}

su2double CConfig::GetTotalTemperatureIn_BC() {
  unsigned short iMarker_BC;
  su2double tot_temp_in = 0.0;
  for (iMarker_BC = 0; iMarker_BC < nMarker_Giles; iMarker_BC++){
    if (Kind_Data_Giles[iMarker_BC] == TOTAL_CONDITIONS_PT || Kind_Data_Giles[iMarker_BC] == TOTAL_CONDITIONS_PT_1D){
      tot_temp_in = Giles_Var2[iMarker_BC];
    }
  }
  for (iMarker_BC = 0; iMarker_BC < nMarker_Riemann; iMarker_BC++){
    if (Kind_Data_Riemann[iMarker_BC] == TOTAL_CONDITIONS_PT ){
      tot_temp_in = Riemann_Var2[iMarker_BC];
    }
  }

  if(nMarker_Inlet == 1 && Kind_Inlet == TOTAL_CONDITIONS){
    tot_temp_in = Inlet_Ttotal[0];
  }
  return tot_temp_in/Temperature_Ref;
}

void CConfig::SetTotalTemperatureIn_BC(su2double val_temp) {
  unsigned short iMarker_BC;
  for (iMarker_BC = 0; iMarker_BC < nMarker_Giles; iMarker_BC++){
    if (Kind_Data_Giles[iMarker_BC] == TOTAL_CONDITIONS_PT || Kind_Data_Giles[iMarker_BC] == TOTAL_CONDITIONS_PT_1D){
      Giles_Var2[iMarker_BC] = val_temp*Temperature_Ref;
    }
  }
  for (iMarker_BC = 0; iMarker_BC < nMarker_Riemann; iMarker_BC++){
    if (Kind_Data_Riemann[iMarker_BC] == TOTAL_CONDITIONS_PT ){
      Riemann_Var2[iMarker_BC] = val_temp*Temperature_Ref;
    }
  }

  if(nMarker_Inlet == 1 && Kind_Inlet == TOTAL_CONDITIONS){
    Inlet_Ttotal[0] = val_temp*Temperature_Ref;
  }
}

su2double CConfig::GetFlowAngleIn_BC() {
  unsigned short iMarker_BC;
  su2double alpha_in = 0.0;
  for (iMarker_BC = 0; iMarker_BC < nMarker_Giles; iMarker_BC++){
    if (Kind_Data_Giles[iMarker_BC] == TOTAL_CONDITIONS_PT || Kind_Data_Giles[iMarker_BC] == TOTAL_CONDITIONS_PT_1D){
      alpha_in = atan(Giles_FlowDir[iMarker_BC][1]/Giles_FlowDir[iMarker_BC][0]);
    }
  }
  for (iMarker_BC = 0; iMarker_BC < nMarker_Riemann; iMarker_BC++){
  	if (Kind_Data_Riemann[iMarker_BC] == TOTAL_CONDITIONS_PT ){
  		alpha_in = atan(Riemann_FlowDir[iMarker_BC][1]/Riemann_FlowDir[iMarker_BC][0]);
  	}
  }

  if(nMarker_Inlet == 1 && Kind_Inlet == TOTAL_CONDITIONS){
  	alpha_in = atan(Inlet_FlowDir[0][1]/Inlet_FlowDir[0][0]);
  }

  return alpha_in;
}

su2double CConfig::GetIsothermal_Temperature(string val_marker) {

  unsigned short iMarker_Isothermal = 0;

  if (nMarker_Isothermal > 0) {
    for (iMarker_Isothermal = 0; iMarker_Isothermal < nMarker_Isothermal; iMarker_Isothermal++)
      if (Marker_Isothermal[iMarker_Isothermal] == val_marker) break;
  }

  return Isothermal_Temperature[iMarker_Isothermal];
}

su2double CConfig::GetWall_HeatFlux(string val_marker) {
  unsigned short iMarker_HeatFlux = 0;

  if (nMarker_HeatFlux > 0) {
  for (iMarker_HeatFlux = 0; iMarker_HeatFlux < nMarker_HeatFlux; iMarker_HeatFlux++)
    if (Marker_HeatFlux[iMarker_HeatFlux] == val_marker) break;
  }

  return Heat_Flux[iMarker_HeatFlux];
}

su2double CConfig::GetEngineInflow_Target(string val_marker) {
  unsigned short iMarker_EngineInflow;
  for (iMarker_EngineInflow = 0; iMarker_EngineInflow < nMarker_EngineInflow; iMarker_EngineInflow++)
    if (Marker_EngineInflow[iMarker_EngineInflow] == val_marker) break;
  return EngineInflow_Target[iMarker_EngineInflow];
}

su2double CConfig::GetInflow_Pressure(string val_marker) {
  unsigned short iMarker_EngineInflow;
  for (iMarker_EngineInflow = 0; iMarker_EngineInflow < nMarker_EngineInflow; iMarker_EngineInflow++)
    if (Marker_EngineInflow[iMarker_EngineInflow] == val_marker) break;
  return Inflow_Pressure[iMarker_EngineInflow];
}

su2double CConfig::GetInflow_MassFlow(string val_marker) {
  unsigned short iMarker_EngineInflow;
  for (iMarker_EngineInflow = 0; iMarker_EngineInflow < nMarker_EngineInflow; iMarker_EngineInflow++)
    if (Marker_EngineInflow[iMarker_EngineInflow] == val_marker) break;
  return Inflow_MassFlow[iMarker_EngineInflow];
}

su2double CConfig::GetInflow_ReverseMassFlow(string val_marker) {
  unsigned short iMarker_EngineInflow;
  for (iMarker_EngineInflow = 0; iMarker_EngineInflow < nMarker_EngineInflow; iMarker_EngineInflow++)
    if (Marker_EngineInflow[iMarker_EngineInflow] == val_marker) break;
  return Inflow_ReverseMassFlow[iMarker_EngineInflow];
}

su2double CConfig::GetInflow_TotalPressure(string val_marker) {
  unsigned short iMarker_EngineInflow;
  for (iMarker_EngineInflow = 0; iMarker_EngineInflow < nMarker_EngineInflow; iMarker_EngineInflow++)
    if (Marker_EngineInflow[iMarker_EngineInflow] == val_marker) break;
  return Inflow_TotalPressure[iMarker_EngineInflow];
}

su2double CConfig::GetInflow_Temperature(string val_marker) {
  unsigned short iMarker_EngineInflow;
  for (iMarker_EngineInflow = 0; iMarker_EngineInflow < nMarker_EngineInflow; iMarker_EngineInflow++)
    if (Marker_EngineInflow[iMarker_EngineInflow] == val_marker) break;
  return Inflow_Temperature[iMarker_EngineInflow];
}

su2double CConfig::GetInflow_TotalTemperature(string val_marker) {
  unsigned short iMarker_EngineInflow;
  for (iMarker_EngineInflow = 0; iMarker_EngineInflow < nMarker_EngineInflow; iMarker_EngineInflow++)
    if (Marker_EngineInflow[iMarker_EngineInflow] == val_marker) break;
  return Inflow_TotalTemperature[iMarker_EngineInflow];
}

su2double CConfig::GetInflow_RamDrag(string val_marker) {
  unsigned short iMarker_EngineInflow;
  for (iMarker_EngineInflow = 0; iMarker_EngineInflow < nMarker_EngineInflow; iMarker_EngineInflow++)
    if (Marker_EngineInflow[iMarker_EngineInflow] == val_marker) break;
  return Inflow_RamDrag[iMarker_EngineInflow];
}

su2double CConfig::GetInflow_Force(string val_marker) {
  unsigned short iMarker_EngineInflow;
  for (iMarker_EngineInflow = 0; iMarker_EngineInflow < nMarker_EngineInflow; iMarker_EngineInflow++)
    if (Marker_EngineInflow[iMarker_EngineInflow] == val_marker) break;
  return Inflow_Force[iMarker_EngineInflow];
}

su2double CConfig::GetInflow_Power(string val_marker) {
  unsigned short iMarker_EngineInflow;
  for (iMarker_EngineInflow = 0; iMarker_EngineInflow < nMarker_EngineInflow; iMarker_EngineInflow++)
    if (Marker_EngineInflow[iMarker_EngineInflow] == val_marker) break;
  return Inflow_Power[iMarker_EngineInflow];
}

su2double CConfig::GetInflow_Mach(string val_marker) {
  unsigned short iMarker_EngineInflow;
  for (iMarker_EngineInflow = 0; iMarker_EngineInflow < nMarker_EngineInflow; iMarker_EngineInflow++)
    if (Marker_EngineInflow[iMarker_EngineInflow] == val_marker) break;
  return Inflow_Mach[iMarker_EngineInflow];
}

su2double CConfig::GetExhaust_Pressure(string val_marker) {
  unsigned short iMarker_EngineExhaust;
  for (iMarker_EngineExhaust = 0; iMarker_EngineExhaust < nMarker_EngineExhaust; iMarker_EngineExhaust++)
    if (Marker_EngineExhaust[iMarker_EngineExhaust] == val_marker) break;
  return Exhaust_Pressure[iMarker_EngineExhaust];
}

su2double CConfig::GetExhaust_Temperature(string val_marker) {
  unsigned short iMarker_EngineExhaust;
  for (iMarker_EngineExhaust = 0; iMarker_EngineExhaust < nMarker_EngineExhaust; iMarker_EngineExhaust++)
    if (Marker_EngineExhaust[iMarker_EngineExhaust] == val_marker) break;
  return Exhaust_Temperature[iMarker_EngineExhaust];
}

su2double CConfig::GetExhaust_MassFlow(string val_marker) {
  unsigned short iMarker_EngineExhaust;
  for (iMarker_EngineExhaust = 0; iMarker_EngineExhaust < nMarker_EngineExhaust; iMarker_EngineExhaust++)
    if (Marker_EngineExhaust[iMarker_EngineExhaust] == val_marker) break;
  return Exhaust_MassFlow[iMarker_EngineExhaust];
}

su2double CConfig::GetExhaust_TotalPressure(string val_marker) {
  unsigned short iMarker_EngineExhaust;
  for (iMarker_EngineExhaust = 0; iMarker_EngineExhaust < nMarker_EngineExhaust; iMarker_EngineExhaust++)
    if (Marker_EngineExhaust[iMarker_EngineExhaust] == val_marker) break;
  return Exhaust_TotalPressure[iMarker_EngineExhaust];
}

su2double CConfig::GetExhaust_TotalTemperature(string val_marker) {
  unsigned short iMarker_EngineExhaust;
  for (iMarker_EngineExhaust = 0; iMarker_EngineExhaust < nMarker_EngineExhaust; iMarker_EngineExhaust++)
    if (Marker_EngineExhaust[iMarker_EngineExhaust] == val_marker) break;
  return Exhaust_TotalTemperature[iMarker_EngineExhaust];
}

su2double CConfig::GetExhaust_GrossThrust(string val_marker) {
  unsigned short iMarker_EngineExhaust;
  for (iMarker_EngineExhaust = 0; iMarker_EngineExhaust < nMarker_EngineExhaust; iMarker_EngineExhaust++)
    if (Marker_EngineExhaust[iMarker_EngineExhaust] == val_marker) break;
  return Exhaust_GrossThrust[iMarker_EngineExhaust];
}

su2double CConfig::GetExhaust_Force(string val_marker) {
  unsigned short iMarker_EngineExhaust;
  for (iMarker_EngineExhaust = 0; iMarker_EngineExhaust < nMarker_EngineExhaust; iMarker_EngineExhaust++)
    if (Marker_EngineExhaust[iMarker_EngineExhaust] == val_marker) break;
  return Exhaust_Force[iMarker_EngineExhaust];
}

su2double CConfig::GetExhaust_Power(string val_marker) {
  unsigned short iMarker_EngineExhaust;
  for (iMarker_EngineExhaust = 0; iMarker_EngineExhaust < nMarker_EngineExhaust; iMarker_EngineExhaust++)
    if (Marker_EngineExhaust[iMarker_EngineExhaust] == val_marker) break;
  return Exhaust_Power[iMarker_EngineExhaust];
}

su2double CConfig::GetActDiskInlet_Pressure(string val_marker) {
  unsigned short iMarker_ActDiskInlet;
  for (iMarker_ActDiskInlet = 0; iMarker_ActDiskInlet < nMarker_ActDiskInlet; iMarker_ActDiskInlet++)
    if (Marker_ActDiskInlet[iMarker_ActDiskInlet] == val_marker) break;
  return ActDiskInlet_Pressure[iMarker_ActDiskInlet];
}

su2double CConfig::GetActDiskInlet_TotalPressure(string val_marker) {
  unsigned short iMarker_ActDiskInlet;
  for (iMarker_ActDiskInlet = 0; iMarker_ActDiskInlet < nMarker_ActDiskInlet; iMarker_ActDiskInlet++)
    if (Marker_ActDiskInlet[iMarker_ActDiskInlet] == val_marker) break;
  return ActDiskInlet_TotalPressure[iMarker_ActDiskInlet];
}

su2double CConfig::GetActDiskInlet_RamDrag(string val_marker) {
  unsigned short iMarker_ActDiskInlet;
  for (iMarker_ActDiskInlet = 0; iMarker_ActDiskInlet < nMarker_ActDiskInlet; iMarker_ActDiskInlet++)
    if (Marker_ActDiskInlet[iMarker_ActDiskInlet] == val_marker) break;
  return ActDiskInlet_RamDrag[iMarker_ActDiskInlet];
}

su2double CConfig::GetActDiskInlet_Force(string val_marker) {
  unsigned short iMarker_ActDiskInlet;
  for (iMarker_ActDiskInlet = 0; iMarker_ActDiskInlet < nMarker_ActDiskInlet; iMarker_ActDiskInlet++)
    if (Marker_ActDiskInlet[iMarker_ActDiskInlet] == val_marker) break;
  return ActDiskInlet_Force[iMarker_ActDiskInlet];
}

su2double CConfig::GetActDiskInlet_Power(string val_marker) {
  unsigned short iMarker_ActDiskInlet;
  for (iMarker_ActDiskInlet = 0; iMarker_ActDiskInlet < nMarker_ActDiskInlet; iMarker_ActDiskInlet++)
    if (Marker_ActDiskInlet[iMarker_ActDiskInlet] == val_marker) break;
  return ActDiskInlet_Power[iMarker_ActDiskInlet];
}

su2double CConfig::GetActDiskOutlet_Pressure(string val_marker) {
  unsigned short iMarker_ActDiskOutlet;
  for (iMarker_ActDiskOutlet = 0; iMarker_ActDiskOutlet < nMarker_ActDiskOutlet; iMarker_ActDiskOutlet++)
    if (Marker_ActDiskOutlet[iMarker_ActDiskOutlet] == val_marker) break;
  return ActDiskOutlet_Pressure[iMarker_ActDiskOutlet];
}

su2double CConfig::GetActDiskOutlet_TotalPressure(string val_marker) {
  unsigned short iMarker_ActDiskOutlet;
  for (iMarker_ActDiskOutlet = 0; iMarker_ActDiskOutlet < nMarker_ActDiskOutlet; iMarker_ActDiskOutlet++)
    if (Marker_ActDiskOutlet[iMarker_ActDiskOutlet] == val_marker) break;
  return ActDiskOutlet_TotalPressure[iMarker_ActDiskOutlet];
}

su2double CConfig::GetActDiskOutlet_GrossThrust(string val_marker) {
  unsigned short iMarker_ActDiskOutlet;
  for (iMarker_ActDiskOutlet = 0; iMarker_ActDiskOutlet < nMarker_ActDiskOutlet; iMarker_ActDiskOutlet++)
    if (Marker_ActDiskOutlet[iMarker_ActDiskOutlet] == val_marker) break;
  return ActDiskOutlet_GrossThrust[iMarker_ActDiskOutlet];
}

su2double CConfig::GetActDiskOutlet_Force(string val_marker) {
  unsigned short iMarker_ActDiskOutlet;
  for (iMarker_ActDiskOutlet = 0; iMarker_ActDiskOutlet < nMarker_ActDiskOutlet; iMarker_ActDiskOutlet++)
    if (Marker_ActDiskOutlet[iMarker_ActDiskOutlet] == val_marker) break;
  return ActDiskOutlet_Force[iMarker_ActDiskOutlet];
}

su2double CConfig::GetActDiskOutlet_Power(string val_marker) {
  unsigned short iMarker_ActDiskOutlet;
  for (iMarker_ActDiskOutlet = 0; iMarker_ActDiskOutlet < nMarker_ActDiskOutlet; iMarker_ActDiskOutlet++)
    if (Marker_ActDiskOutlet[iMarker_ActDiskOutlet] == val_marker) break;
  return ActDiskOutlet_Power[iMarker_ActDiskOutlet];
}

su2double CConfig::GetActDiskInlet_Temperature(string val_marker) {
  unsigned short iMarker_ActDiskInlet;
  for (iMarker_ActDiskInlet = 0; iMarker_ActDiskInlet < nMarker_ActDiskInlet; iMarker_ActDiskInlet++)
    if (Marker_ActDiskInlet[iMarker_ActDiskInlet] == val_marker) break;
  return ActDiskInlet_Temperature[iMarker_ActDiskInlet];
}

su2double CConfig::GetActDiskInlet_TotalTemperature(string val_marker) {
  unsigned short iMarker_ActDiskInlet;
  for (iMarker_ActDiskInlet = 0; iMarker_ActDiskInlet < nMarker_ActDiskInlet; iMarker_ActDiskInlet++)
    if (Marker_ActDiskInlet[iMarker_ActDiskInlet] == val_marker) break;
  return ActDiskInlet_TotalTemperature[iMarker_ActDiskInlet];
}

su2double CConfig::GetActDiskOutlet_Temperature(string val_marker) {
  unsigned short iMarker_ActDiskOutlet;
  for (iMarker_ActDiskOutlet = 0; iMarker_ActDiskOutlet < nMarker_ActDiskOutlet; iMarker_ActDiskOutlet++)
    if (Marker_ActDiskOutlet[iMarker_ActDiskOutlet] == val_marker) break;
  return ActDiskOutlet_Temperature[iMarker_ActDiskOutlet];
}

su2double CConfig::GetActDiskOutlet_TotalTemperature(string val_marker) {
  unsigned short iMarker_ActDiskOutlet;
  for (iMarker_ActDiskOutlet = 0; iMarker_ActDiskOutlet < nMarker_ActDiskOutlet; iMarker_ActDiskOutlet++)
    if (Marker_ActDiskOutlet[iMarker_ActDiskOutlet] == val_marker) break;
  return ActDiskOutlet_TotalTemperature[iMarker_ActDiskOutlet];
}

su2double CConfig::GetActDiskInlet_MassFlow(string val_marker) {
  unsigned short iMarker_ActDiskInlet;
  for (iMarker_ActDiskInlet = 0; iMarker_ActDiskInlet < nMarker_ActDiskInlet; iMarker_ActDiskInlet++)
    if (Marker_ActDiskInlet[iMarker_ActDiskInlet] == val_marker) break;
  return ActDiskInlet_MassFlow[iMarker_ActDiskInlet];
}

su2double CConfig::GetActDiskOutlet_MassFlow(string val_marker) {
  unsigned short iMarker_ActDiskOutlet;
  for (iMarker_ActDiskOutlet = 0; iMarker_ActDiskOutlet < nMarker_ActDiskOutlet; iMarker_ActDiskOutlet++)
    if (Marker_ActDiskOutlet[iMarker_ActDiskOutlet] == val_marker) break;
  return ActDiskOutlet_MassFlow[iMarker_ActDiskOutlet];
}

su2double CConfig::GetDispl_Value(string val_marker) {
  unsigned short iMarker_Displacement;
  for (iMarker_Displacement = 0; iMarker_Displacement < nMarker_Displacement; iMarker_Displacement++)
    if (Marker_Displacement[iMarker_Displacement] == val_marker) break;
  return Displ_Value[iMarker_Displacement];
}

su2double CConfig::GetLoad_Value(string val_marker) {
  unsigned short iMarker_Load;
  for (iMarker_Load = 0; iMarker_Load < nMarker_Load; iMarker_Load++)
    if (Marker_Load[iMarker_Load] == val_marker) break;
  return Load_Value[iMarker_Load];
}

su2double CConfig::GetLoad_Dir_Value(string val_marker) {
  unsigned short iMarker_Load_Dir;
  for (iMarker_Load_Dir = 0; iMarker_Load_Dir < nMarker_Load_Dir; iMarker_Load_Dir++)
    if (Marker_Load_Dir[iMarker_Load_Dir] == val_marker) break;
  return Load_Dir_Value[iMarker_Load_Dir];
}

su2double CConfig::GetLoad_Dir_Multiplier(string val_marker) {
  unsigned short iMarker_Load_Dir;
  for (iMarker_Load_Dir = 0; iMarker_Load_Dir < nMarker_Load_Dir; iMarker_Load_Dir++)
    if (Marker_Load_Dir[iMarker_Load_Dir] == val_marker) break;
  return Load_Dir_Multiplier[iMarker_Load_Dir];
}

su2double* CConfig::GetLoad_Dir(string val_marker) {
  unsigned short iMarker_Load_Dir;
  for (iMarker_Load_Dir = 0; iMarker_Load_Dir < nMarker_Load_Dir; iMarker_Load_Dir++)
    if (Marker_Load_Dir[iMarker_Load_Dir] == val_marker) break;
  return Load_Dir[iMarker_Load_Dir];
}


su2double CConfig::GetLoad_Sine_Amplitude(string val_marker) {
  unsigned short iMarker_Load_Sine;
  for (iMarker_Load_Sine = 0; iMarker_Load_Sine < nMarker_Load_Sine; iMarker_Load_Sine++)
    if (Marker_Load_Sine[iMarker_Load_Sine] == val_marker) break;
  return Load_Sine_Amplitude[iMarker_Load_Sine];
}

su2double CConfig::GetLoad_Sine_Frequency(string val_marker) {
  unsigned short iMarker_Load_Sine;
  for (iMarker_Load_Sine = 0; iMarker_Load_Sine < nMarker_Load_Sine; iMarker_Load_Sine++)
    if (Marker_Load_Sine[iMarker_Load_Sine] == val_marker) break;
  return Load_Sine_Frequency[iMarker_Load_Sine];
}

su2double* CConfig::GetLoad_Sine_Dir(string val_marker) {
  unsigned short iMarker_Load_Sine;
  for (iMarker_Load_Sine = 0; iMarker_Load_Sine < nMarker_Load_Sine; iMarker_Load_Sine++)
    if (Marker_Load_Sine[iMarker_Load_Sine] == val_marker) break;
  return Load_Sine_Dir[iMarker_Load_Sine];
}

su2double CConfig::GetFlowLoad_Value(string val_marker) {
  unsigned short iMarker_FlowLoad;
  for (iMarker_FlowLoad = 0; iMarker_FlowLoad < nMarker_FlowLoad; iMarker_FlowLoad++)
    if (Marker_FlowLoad[iMarker_FlowLoad] == val_marker) break;
  return FlowLoad_Value[iMarker_FlowLoad];
}

void CConfig::SetSpline(vector<su2double> &x, vector<su2double> &y, unsigned long n, su2double yp1, su2double ypn, vector<su2double> &y2) {
  unsigned long i, k;
  su2double p, qn, sig, un, *u;

  u = new su2double [n];

  if (yp1 > 0.99e30)			// The lower boundary condition is set either to be "nat
    y2[0]=u[0]=0.0;			  // -ural"
  else {									// or else to have a specified first derivative.
    y2[0] = -0.5;
    u[0]=(3.0/(x[1]-x[0]))*((y[1]-y[0])/(x[1]-x[0])-yp1);
  }

  for (i=2; i<=n-1; i++) {									//  This is the decomposition loop of the tridiagonal al-
    sig=(x[i-1]-x[i-2])/(x[i]-x[i-2]);		//	gorithm. y2 and u are used for tem-
    p=sig*y2[i-2]+2.0;										//	porary storage of the decomposed
    y2[i-1]=(sig-1.0)/p;										//	factors.
    u[i-1]=(y[i]-y[i-1])/(x[i]-x[i-1]) - (y[i-1]-y[i-2])/(x[i-1]-x[i-2]);
    u[i-1]=(6.0*u[i-1]/(x[i]-x[i-2])-sig*u[i-2])/p;
  }

  if (ypn > 0.99e30)						// The upper boundary condition is set either to be
    qn=un=0.0;									// "natural"
  else {												// or else to have a specified first derivative.
    qn=0.5;
    un=(3.0/(x[n-1]-x[n-2]))*(ypn-(y[n-1]-y[n-2])/(x[n-1]-x[n-2]));
  }
  y2[n-1]=(un-qn*u[n-2])/(qn*y2[n-2]+1.0);
  for (k=n-1; k>=1; k--)					// This is the backsubstitution loop of the tridiagonal
    y2[k-1]=y2[k-1]*y2[k]+u[k-1];	  // algorithm.

  delete[] u;

}

su2double CConfig::GetSpline(vector<su2double>&xa, vector<su2double>&ya, vector<su2double>&y2a, unsigned long n, su2double x) {
  unsigned long klo, khi, k;
  su2double h, b, a, y;

  klo=1;										// We will find the right place in the table by means of
  khi=n;										// bisection. This is optimal if sequential calls to this
  while (khi-klo > 1) {			// routine are at random values of x. If sequential calls
    k=(khi+klo) >> 1;				// are in order, and closely spaced, one would do better
    if (xa[k-1] > x) khi=k;		// to store previous values of klo and khi and test if
    else klo=k;							// they remain appropriate on the next call.
  }								// klo and khi now bracket the input value of x
  h=xa[khi-1]-xa[klo-1];
  if (h == 0.0) cout << "Bad xa input to routine splint" << endl;	// The xa’s must be dis-
  a=(xa[khi-1]-x)/h;																					      // tinct.
  b=(x-xa[klo-1])/h;				// Cubic spline polynomial is now evaluated.
  y=a*ya[klo-1]+b*ya[khi-1]+((a*a*a-a)*y2a[klo-1]+(b*b*b-b)*y2a[khi-1])*(h*h)/6.0;

  return y;
}

void CConfig::SetFreeStreamTurboNormal(su2double* turboNormal){

  FreeStreamTurboNormal[0] = turboNormal[0];
  FreeStreamTurboNormal[1] = turboNormal[1];
  FreeStreamTurboNormal[2] = 0.0;

}<|MERGE_RESOLUTION|>--- conflicted
+++ resolved
@@ -3303,10 +3303,10 @@
 
       Restart_Flow = false;
 
-      if (Grid_Movement) {
-        cout << "Dynamic mesh movement currently not supported for the discrete adjoint solver." << endl;
-        exit(EXIT_FAILURE);
-      }
+//      if (Grid_Movement) {
+//        cout << "Dynamic mesh movement currently not supported for the discrete adjoint solver." << endl;
+//        exit(EXIT_FAILURE);
+//      }
 
       if (Unst_AdjointIter- long(nExtIter) < 0){
         if (rank == MASTER_NODE){
@@ -6021,12 +6021,7 @@
       case AVG_TOTAL_PRESSURE:      AdjExt = "_pt";       break;
       case AVG_OUTLET_PRESSURE:     AdjExt = "_pe";       break;
       case MASS_FLOW_RATE:          AdjExt = "_mfr";      break;
-<<<<<<< HEAD
-      case AERO_DRAG_COEFFICIENT:   AdjExt = "_acd";       break;
-      case RADIAL_DISTORTION:           AdjExt = "_rdis";      break;
-      case CIRCUMFERENTIAL_DISTORTION:  AdjExt = "_cdis";      break;
       case NOISE:                   AdjExt = "_no";        break;
-=======
       case CUSTOM_OBJFUNC:        		AdjExt = "_custom";   break;
       case KINETIC_ENERGY_LOSS:     AdjExt = "_ke";        break;
       case TOTAL_PRESSURE_LOSS:     AdjExt = "_pl";        break;
@@ -6038,7 +6033,6 @@
       case MASS_FLOW_IN:            AdjExt = "_mfi";       break;
       case MASS_FLOW_OUT:           AdjExt = "_mfo";       break;
       case ENTROPY_GENERATION:      AdjExt = "_entg";      break;
->>>>>>> d07e72e9
       }
     }
     else{
