/*!
 * \file config_structure.cpp
 * \brief Main file for managing the config file
 * \author F. Palacios, T. Economon, B. Tracey, H. Kline
 * \version 5.0.0 "Raven"
 *
 * SU2 Original Developers: Dr. Francisco D. Palacios.
 *                          Dr. Thomas D. Economon.
 *
 * SU2 Developers: Prof. Juan J. Alonso's group at Stanford University.
 *                 Prof. Piero Colonna's group at Delft University of Technology.
 *                 Prof. Nicolas R. Gauger's group at Kaiserslautern University of Technology.
 *                 Prof. Alberto Guardone's group at Polytechnic University of Milan.
 *                 Prof. Rafael Palacios' group at Imperial College London.
 *                 Prof. Edwin van der Weide's group at the University of Twente.
 *                 Prof. Vincent Terrapon's group at the University of Liege.
 *
 * Copyright (C) 2012-2017 SU2, the open-source CFD code.
 *
 * SU2 is free software; you can redistribute it and/or
 * modify it under the terms of the GNU Lesser General Public
 * License as published by the Free Software Foundation; either
 * version 2.1 of the License, or (at your option) any later version.
 *
 * SU2 is distributed in the hope that it will be useful,
 * but WITHOUT ANY WARRANTY; without even the implied warranty of
 * MERCHANTABILITY or FITNESS FOR A PARTICULAR PURPOSE. See the GNU
 * Lesser General Public License for more details.
 *
 * You should have received a copy of the GNU Lesser General Public
 * License along with SU2. If not, see <http://www.gnu.org/licenses/>.
 */

#include "../include/config_structure.hpp"
#include "../include/gauss_jacobi_quadrature.hpp"

vector<string> Profile_Function_tp;       /*!< \brief Vector of string names for profiled functions. */
vector<double> Profile_Time_tp;           /*!< \brief Vector of elapsed time for profiled functions. */
vector<double> Profile_ID_tp;             /*!< \brief Vector of group ID number for profiled functions. */
map<string, vector<int> > Profile_Map_tp; /*!< \brief Map containing the final results for profiled functions. */

vector<string> GEMM_Profile_Function;       /*!< \brief Vector of string names for profiled functions. */
vector<double> GEMM_Profile_Time;           /*!< \brief Vector of elapsed time for profiled functions. */
vector<double> GEMM_Profile_M;             /*!< \brief Vector of group ID number for profiled functions. */
vector<double> GEMM_Profile_N;             /*!< \brief Vector of group ID number for profiled functions. */
vector<double> GEMM_Profile_K;             /*!< \brief Vector of group ID number for profiled functions. */
map<string, vector<int> > GEMM_Profile_Map; /*!< \brief Map containing the final results for profiled functions. */

//#pragma omp threadprivate(Profile_Function_tp, Profile_Time_tp, Profile_ID_tp, Profile_Map_tp)

CConfig::CConfig(char case_filename[MAX_STRING_SIZE], unsigned short val_software, unsigned short val_iZone, unsigned short val_nZone, unsigned short val_nDim, unsigned short verb_level) {

#ifdef HAVE_MPI
  MPI_Comm_rank(MPI_COMM_WORLD, &rank);
#else
  rank = MASTER_NODE;
#endif

  /*--- Initialize pointers to Null---*/

  SetPointersNull();

  /*--- Reading config options  ---*/

  SetConfig_Options(val_iZone, val_nZone);

  /*--- Parsing the config file  ---*/

  SetConfig_Parsing(case_filename);

  /*--- Configuration file postprocessing ---*/

  SetPostprocessing(val_software, val_iZone, val_nDim);

  /*--- Configuration file boundaries/markers setting ---*/

  SetMarkers(val_software);

  /*--- Configuration file output ---*/

  if ((rank == MASTER_NODE) && (verb_level == VERB_HIGH) && (val_iZone == 0))
    SetOutput(val_software, val_iZone);

}

CConfig::CConfig(char case_filename[MAX_STRING_SIZE], unsigned short val_software) {

  /*--- Initialize pointers to Null---*/

  SetPointersNull();

  /*--- Reading config options  ---*/

  SetConfig_Options(0, 1);

  /*--- Parsing the config file  ---*/

  SetConfig_Parsing(case_filename);

  /*--- Configuration file postprocessing ---*/

  SetPostprocessing(val_software, 0, 1);

}

CConfig::CConfig(char case_filename[MAX_STRING_SIZE], CConfig *config) {

  bool runtime_file = false;

  /*--- Initialize pointers to Null---*/

  SetPointersNull();

  /*--- Reading config options  ---*/

  SetRunTime_Options();

  /*--- Parsing the config file  ---*/

  runtime_file = SetRunTime_Parsing(case_filename);

  /*--- Update original config file ---*/

  if (runtime_file) {
    config->SetnExtIter(nExtIter);
  }

}

SU2_Comm CConfig::GetMPICommunicator() {

  return SU2_Communicator;

}

void CConfig::SetMPICommunicator(SU2_Comm Communicator) {

  SU2_Communicator = Communicator;

}

unsigned short CConfig::GetnZone(string val_mesh_filename, unsigned short val_format, CConfig *config) {

  int nZone = 1; /* Default value if nothing is specified. */
  int rank = MASTER_NODE;

#ifdef HAVE_MPI
  MPI_Comm_rank(MPI_COMM_WORLD, &rank);
#endif

  switch (val_format) {
    case SU2: {

      /*--- Local variables for reading the SU2 file. ---*/
      string text_line;
      ifstream mesh_file;

      /*--- Check if the mesh file can be opened for reading. ---*/
      mesh_file.open(val_mesh_filename.c_str(), ios::in);
      if (mesh_file.fail()) {
        if (rank == MASTER_NODE) {
          cout << "There is no geometry file called " << val_mesh_filename << "." << endl;
        }
#ifndef HAVE_MPI
        exit(EXIT_FAILURE);
#else
        MPI_Barrier(MPI_COMM_WORLD);
        MPI_Abort(MPI_COMM_WORLD,1);
        MPI_Finalize();
#endif
      }

      /*--- Read the SU2 mesh file until the zone data is reached or
            when it can be decided that it is not present. ---*/
      while( getline (mesh_file, text_line) ) {

        /*--- Search for the "NZONE" keyword to see if there are multiple Zones ---*/
        if(text_line.find ("NZONE=",0) != string::npos) {
          text_line.erase (0,6); nZone = atoi(text_line.c_str());
          break;
        }

        /*--- If one of the keywords NDIME, NELEM or NPOIN, NMARK is encountered,
              it can be assumed that the NZONE keyword is not present and the loop
              can be terminated. ---*/
        if(text_line.find ("NDIME=",0) != string::npos) break;
        if(text_line.find ("NELEM=",0) != string::npos) break;
        if(text_line.find ("NPOIN=",0) != string::npos) break;
        if(text_line.find ("NMARK=",0) != string::npos) break;
      }

      mesh_file.close();
      break;
    }

    case CGNS: {

#ifdef HAVE_CGNS

      /*--- Local variables which are needed when calling the CGNS mid-level API. ---*/
      int fn, nbases, file_type;

      /*--- Check whether the supplied file is truly a CGNS file. ---*/
      if ( cg_is_cgns(val_mesh_filename.c_str(), &file_type) != CG_OK ) {
        if (rank == MASTER_NODE) {
          printf( "\n\n   !!! Error !!!\n" );
          printf( " %s is not a CGNS file.\n", val_mesh_filename.c_str());
          printf( " Now exiting...\n\n");
        }
#ifndef HAVE_MPI
        exit(EXIT_FAILURE);
#else
        MPI_Barrier(MPI_COMM_WORLD);
        MPI_Abort(MPI_COMM_WORLD,1);
        MPI_Finalize();
#endif
      }

      /*--- Open the CGNS file for reading. The value of fn returned
            is the specific index number for this file and will be
            repeatedly used in the function calls. ---*/
      if (cg_open(val_mesh_filename.c_str(), CG_MODE_READ, &fn) != CG_OK) cg_error_exit();

      /*--- Get the number of databases. This is the highest node
            in the CGNS heirarchy. ---*/
      if (cg_nbases(fn, &nbases) != CG_OK) cg_error_exit();

      /*--- Check if there is more than one database. Throw an
            error if there is because this reader can currently
            only handle one database. ---*/
      if ( nbases > 1 ) {
        if (rank == MASTER_NODE) {
          printf("\n\n   !!! Error !!!\n" );
          printf("CGNS reader currently incapable of handling more than 1 database.");
          printf("Now exiting...\n\n");
        }
#ifndef HAVE_MPI
        exit(EXIT_FAILURE);
#else
        MPI_Barrier(MPI_COMM_WORLD);
        MPI_Abort(MPI_COMM_WORLD,1);
        MPI_Finalize();
#endif
      }

      /*--- Determine the number of zones present in the first base.
            Note that the indexing starts at 1 in CGNS. Afterwards
            close the file again. ---*/
      if(cg_nzones(fn, 1, &nZone) != CG_OK) cg_error_exit();
      if (cg_close(fn) != CG_OK) cg_error_exit();
#endif

      break;
    }
  }

  /*--- For harmonic balance integration, nZones = nTimeInstances. ---*/
  if (config->GetUnsteady_Simulation() == HARMONIC_BALANCE && (config->GetKind_SU2() != SU2_DEF)   ) {
  	nZone = config->GetnTimeInstances();
  }

  return (unsigned short) nZone;
}

unsigned short CConfig::GetnDim(string val_mesh_filename, unsigned short val_format) {

  short nDim = 3;   /* Default value if nothing is specified. */
  int rank = MASTER_NODE;

#ifdef HAVE_MPI
  MPI_Comm_rank(MPI_COMM_WORLD, &rank);
#endif

  switch (val_format) {
    case SU2: {

      /*--- Local variables for reading the SU2 file. ---*/
      string text_line;
      ifstream mesh_file;

      /*--- Check if the mesh file can be opened for reading. ---*/
      mesh_file.open(val_mesh_filename.c_str(), ios::in);
      if (mesh_file.fail()) {
        if (rank == MASTER_NODE) {
          cout << "There is no geometry file called " << val_mesh_filename << "." << endl;
        }
#ifndef HAVE_MPI
        exit(EXIT_FAILURE);
#else
        MPI_Barrier(MPI_COMM_WORLD);
        MPI_Abort(MPI_COMM_WORLD,1);
        MPI_Finalize();
#endif
      }

      /*--- Read the SU2 mesh file until the dimension data is reached
            or when it can be decided that it is not present. ---*/
      while( getline (mesh_file, text_line) ) {

        /*--- Search for the "NDIME" keyword to determine the number
              of dimensions.  ---*/
        if(text_line.find ("NDIME=",0) != string::npos) {
          text_line.erase (0,6); nDim = atoi(text_line.c_str());
          break;
        }

        /*--- If one of the keywords NELEM or NPOIN, NMARK is encountered,
              it can be assumed that the NZONE keyword is not present and
              the loop can be terminated. ---*/
        if(text_line.find ("NELEM=",0) != string::npos) break;
        if(text_line.find ("NPOIN=",0) != string::npos) break;
        if(text_line.find ("NMARK=",0) != string::npos) break;
      }

      mesh_file.close();
      break;
    }

    case CGNS: {

#ifdef HAVE_CGNS

      /*--- Local variables which are needed when calling the CGNS mid-level API. ---*/
      int fn, nbases, file_type;
      int cell_dim, phys_dim;
      char basename[CGNS_STRING_SIZE];

      /*--- Check whether the supplied file is truly a CGNS file. ---*/
      if ( cg_is_cgns(val_mesh_filename.c_str(), &file_type) != CG_OK ) {
        if (rank == MASTER_NODE) {
          printf( "\n\n   !!! Error !!!\n" );
          printf( " %s is not a CGNS file.\n", val_mesh_filename.c_str());
          printf( " Now exiting...\n\n");
        }
#ifndef HAVE_MPI
        exit(EXIT_FAILURE);
#else
        MPI_Barrier(MPI_COMM_WORLD);
        MPI_Abort(MPI_COMM_WORLD,1);
        MPI_Finalize();
#endif
      }

      /*--- Open the CGNS file for reading. The value of fn returned
            is the specific index number for this file and will be
            repeatedly used in the function calls. ---*/
      if (cg_open(val_mesh_filename.c_str(), CG_MODE_READ, &fn) != CG_OK) cg_error_exit();

      /*--- Get the number of databases. This is the highest node
            in the CGNS heirarchy. ---*/
      if (cg_nbases(fn, &nbases) != CG_OK) cg_error_exit();

      /*--- Check if there is more than one database. Throw an
            error if there is because this reader can currently
            only handle one database. ---*/
      if ( nbases > 1 ) {
        if (rank == MASTER_NODE) {
          printf("\n\n   !!! Error !!!\n" );
          printf("CGNS reader currently incapable of handling more than 1 database.");
          printf("Now exiting...\n\n");
        }
#ifndef HAVE_MPI
        exit(EXIT_FAILURE);
#else
        MPI_Barrier(MPI_COMM_WORLD);
        MPI_Abort(MPI_COMM_WORLD,1);
        MPI_Finalize();
#endif
      }

      /*--- Read the database. Note that the indexing starts at 1.
            Afterwards close the file again. ---*/
      if (cg_base_read(fn, 1, basename, &cell_dim, &phys_dim) != CG_OK) cg_error_exit();
      if (cg_close(fn) != CG_OK) cg_error_exit();

      /*--- Set the problem dimension as read from the CGNS file ---*/
      nDim = cell_dim;
#endif

      break;
    }
  }

  return (unsigned short) nDim;
}

void CConfig::SetPointersNull(void) {

  Marker_CfgFile_Out_1D       = NULL;   Marker_All_Out_1D        = NULL;
  Marker_CfgFile_GeoEval      = NULL;   Marker_All_GeoEval       = NULL;
  Marker_CfgFile_Monitoring   = NULL;   Marker_All_Monitoring    = NULL;
  Marker_CfgFile_Designing    = NULL;   Marker_All_Designing     = NULL;
  Marker_CfgFile_Plotting     = NULL;   Marker_All_Plotting      = NULL;
  Marker_CfgFile_Analyze      = NULL;   Marker_All_Analyze       = NULL;
  Marker_CfgFile_DV           = NULL;   Marker_All_DV            = NULL;
  Marker_CfgFile_Moving       = NULL;   Marker_All_Moving        = NULL;
  Marker_CfgFile_PerBound     = NULL;   Marker_All_PerBound      = NULL;    Marker_PerBound   = NULL;
  Marker_CfgFile_ZoneInterface = NULL;

  Marker_DV                   = NULL;   Marker_Moving            = NULL;    Marker_Monitoring = NULL;
  Marker_Designing            = NULL;   Marker_GeoEval           = NULL;    Marker_Plotting   = NULL;
  Marker_Analyze              = NULL;
  Marker_CfgFile_KindBC       = NULL;   Marker_All_KindBC        = NULL;

  /*--- Marker Pointers ---*/

  Marker_Euler                = NULL;    Marker_FarField         = NULL;    Marker_Custom         = NULL;
  Marker_SymWall              = NULL;    Marker_Pressure         = NULL;    Marker_PerBound       = NULL;
  Marker_PerDonor             = NULL;    Marker_NearFieldBound   = NULL;    Marker_InterfaceBound = NULL;
  Marker_Dirichlet            = NULL;    Marker_Inlet            = NULL;
  Marker_Supersonic_Inlet     = NULL;    Marker_Outlet           = NULL;    Marker_Out_1D         = NULL;
  Marker_Isothermal           = NULL;    Marker_HeatFlux         = NULL;    Marker_EngineInflow   = NULL;
  Marker_Supersonic_Outlet    = NULL;    Marker_Load             = NULL;
  Marker_EngineExhaust        = NULL;    Marker_Displacement     = NULL;    Marker_Load           = NULL;
  Marker_Load_Dir             = NULL;    Marker_Load_Sine        = NULL;    Marker_Clamped        = NULL;
  Marker_FlowLoad             = NULL;    Marker_Neumann          = NULL;    Marker_Internal       = NULL;
  Marker_All_TagBound         = NULL;    Marker_CfgFile_TagBound = NULL;    Marker_All_KindBC     = NULL;
  Marker_CfgFile_KindBC       = NULL;    Marker_All_SendRecv     = NULL;    Marker_All_PerBound   = NULL;
  Marker_ZoneInterface        = NULL;    Marker_All_ZoneInterface= NULL;    Marker_Riemann        = NULL;
  Marker_Fluid_InterfaceBound = NULL;


    /*--- Boundary Condition settings ---*/

  Dirichlet_Value = NULL;    Isothermal_Temperature = NULL;
  Heat_Flux       = NULL;    Displ_Value            = NULL;    Load_Value = NULL;
  FlowLoad_Value  = NULL;

  /*--- Inlet Outlet Boundary Condition settings ---*/

  Inlet_Ttotal    = NULL;    Inlet_Ptotal      = NULL;
  Inlet_FlowDir   = NULL;    Inlet_Temperature = NULL;    Inlet_Pressure = NULL;
  Inlet_Velocity  = NULL;
  Outlet_Pressure = NULL;

  /*--- Engine Boundary Condition settings ---*/

  Inflow_Pressure      = NULL;    Inflow_MassFlow    = NULL;    Inflow_ReverseMassFlow  = NULL;
  Inflow_TotalPressure = NULL;    Inflow_Temperature = NULL;    Inflow_TotalTemperature = NULL;
  Inflow_RamDrag       = NULL;    Inflow_Force       = NULL;    Inflow_Power            = NULL;
  Inflow_Mach          = NULL;

  Exhaust_Pressure        = NULL;   Exhaust_Temperature        = NULL;    Exhaust_MassFlow = NULL;
  Exhaust_TotalPressure   = NULL;   Exhaust_TotalTemperature   = NULL;
  Exhaust_GrossThrust     = NULL;   Exhaust_Force              = NULL;
  Exhaust_Power           = NULL;   Exhaust_Temperature_Target = NULL;
  Exhaust_Pressure_Target = NULL;

  Engine_Mach  = NULL;    Engine_Force        = NULL;
  Engine_Power = NULL;    Engine_NetThrust    = NULL;    Engine_GrossThrust = NULL;
  Engine_Area  = NULL;    EngineInflow_Target = NULL;

  Periodic_Translate   = NULL;   Periodic_Rotation  = NULL;   Periodic_Center    = NULL;
  Periodic_Translation = NULL;   Periodic_RotAngles = NULL;   Periodic_RotCenter = NULL;

  Dirichlet_Value           = NULL;     Exhaust_Temperature_Target  = NULL;     Exhaust_Temperature   = NULL;
  Exhaust_Pressure_Target   = NULL;     Inlet_Ttotal                = NULL;     Inlet_Ptotal          = NULL;
  Inlet_FlowDir             = NULL;     Inlet_Temperature           = NULL;     Inlet_Pressure        = NULL;
  Inlet_Velocity            = NULL;     Inflow_Mach                 = NULL;     Inflow_Pressure       = NULL;
  Exhaust_Pressure          = NULL;     Outlet_Pressure             = NULL;     Isothermal_Temperature= NULL;
  Heat_Flux                 = NULL;     Displ_Value                 = NULL;     Load_Value            = NULL;
  FlowLoad_Value            = NULL;     Periodic_RotCenter          = NULL;     Periodic_RotAngles    = NULL;
  Periodic_Translation      = NULL;     Periodic_Center             = NULL;     Periodic_Rotation     = NULL;
  Periodic_Translate        = NULL;

  Load_Dir            = NULL;    Load_Dir_Value      = NULL;    Load_Dir_Multiplier = NULL;
  Load_Sine_Dir       = NULL;    Load_Sine_Amplitude = NULL;    Load_Sine_Frequency = NULL;

  /*--- Actuator Disk Boundary Condition settings ---*/

  ActDiskInlet_Pressure         = NULL;    ActDiskInlet_TotalPressure = NULL;    ActDiskInlet_Temperature = NULL;
  ActDiskInlet_TotalTemperature = NULL;    ActDiskInlet_MassFlow      = NULL;    ActDiskInlet_RamDrag     = NULL;
  ActDiskInlet_Force            = NULL;    ActDiskInlet_Power         = NULL;

  ActDiskOutlet_Pressure      = NULL;
  ActDiskOutlet_TotalPressure = NULL;   ActDiskOutlet_GrossThrust = NULL;  ActDiskOutlet_Force            = NULL;
  ActDiskOutlet_Power         = NULL;   ActDiskOutlet_Temperature = NULL;  ActDiskOutlet_TotalTemperature = NULL;
  ActDiskOutlet_MassFlow      = NULL;

  ActDisk_DeltaPress      = NULL;    ActDisk_DeltaTemp      = NULL;
  ActDisk_TotalPressRatio = NULL;    ActDisk_TotalTempRatio = NULL;    ActDisk_StaticPressRatio = NULL;
  ActDisk_StaticTempRatio = NULL;    ActDisk_NetThrust      = NULL;    ActDisk_GrossThrust      = NULL;
  ActDisk_Power           = NULL;    ActDisk_MassFlow       = NULL;    ActDisk_Area             = NULL;
  ActDisk_ReverseMassFlow = NULL;    Surface_MassFlow       = NULL;    Surface_DC60             = NULL;    Surface_IDC = NULL;
  Surface_IDC_Mach        = NULL;    Surface_IDR            = NULL;    ActDisk_Mach             = NULL;
  ActDisk_Force           = NULL;    ActDisk_BCThrust       = NULL;    ActDisk_BCThrust_Old     = NULL;

  /*--- Miscellaneous/unsorted ---*/

  Aeroelastic_plunge  = NULL;
  Aeroelastic_pitch   = NULL;
  MassFrac_FreeStream = NULL;
  Velocity_FreeStream = NULL;
  RefOriginMoment     = NULL;
  CFL_AdaptParam      = NULL;
  CFL                 = NULL;
  HTP_Axis = NULL;
  PlaneTag            = NULL;
  Kappa_Flow          = NULL;
  Kappa_AdjFlow       = NULL;
  Stations_Bounds    = NULL;
  ParamDV             = NULL;
  DV_Value            = NULL;
  Design_Variable     = NULL;

  Hold_GridFixed_Coord      = NULL;
  SubsonicEngine_Cyl        = NULL;
  EA_IntLimit               = NULL;
  TimeDOFsADER_DG           = NULL;
  TimeIntegrationADER_DG    = NULL;
  WeightsIntegrationADER_DG = NULL;
  RK_Alpha_Step             = NULL;
  MG_CorrecSmooth           = NULL;
  MG_PreSmooth              = NULL;
  MG_PostSmooth             = NULL;
  Int_Coeffs                = NULL;

  Kind_ObjFunc   = NULL;

  Weight_ObjFunc = NULL;

  /*--- Moving mesh pointers ---*/

  Kind_GridMovement   = NULL;    LocationStations   = NULL;
  Motion_Origin_X     = NULL;    Motion_Origin_Y     = NULL;    Motion_Origin_Z     = NULL;
  Translation_Rate_X  = NULL;    Translation_Rate_Y  = NULL;    Translation_Rate_Z  = NULL;
  Rotation_Rate_X     = NULL;    Rotation_Rate_Y     = NULL;    Rotation_Rate_Z     = NULL;
  Pitching_Omega_X    = NULL;    Pitching_Omega_Y    = NULL;    Pitching_Omega_Z    = NULL;
  Pitching_Ampl_X     = NULL;    Pitching_Ampl_Y     = NULL;    Pitching_Ampl_Z     = NULL;
  Pitching_Phase_X    = NULL;    Pitching_Phase_Y    = NULL;    Pitching_Phase_Z    = NULL;
  Plunging_Omega_X    = NULL;    Plunging_Omega_Y    = NULL;    Plunging_Omega_Z    = NULL;
  Plunging_Ampl_X     = NULL;    Plunging_Ampl_Y     = NULL;    Plunging_Ampl_Z     = NULL;
  RefOriginMoment_X   = NULL;    RefOriginMoment_Y   = NULL;    RefOriginMoment_Z   = NULL;
  MoveMotion_Origin   = NULL;
  Periodic_Translate  = NULL;    Periodic_Rotation   = NULL;    Periodic_Center     = NULL;
  Periodic_Translation= NULL;    Periodic_RotAngles  = NULL;    Periodic_RotCenter  = NULL;


  /* Harmonic Balance Frequency pointer */
  Omega_HB = NULL;

  /*--- Initialize some default arrays to NULL. ---*/
  default_vel_inf            = NULL;
  default_ffd_axis           = NULL;
  default_eng_cyl            = NULL;
  default_eng_val            = NULL;
  default_cfl_adapt          = NULL;
  default_ad_coeff_flow      = NULL;
  default_mixedout_coeff     = NULL;
  default_extrarelfac        = NULL;
  default_rampRotFrame_coeff = NULL;
  default_rampOutPres_coeff  = NULL;
  default_ad_coeff_adj       = NULL;
  default_obj_coeff          = NULL;
  default_geo_loc            = NULL;
  default_distortion         = NULL;
  default_ea_lim             = NULL;
  default_grid_fix           = NULL;
  default_inc_crit           = NULL;
  default_htp_axis           = NULL;
  default_body_force         = NULL;

  Riemann_FlowDir       = NULL;
  Giles_FlowDir         = NULL;
  CoordFFDBox           = NULL;
  DegreeFFDBox          = NULL;
  FFDTag                = NULL;
  nDV_Value             = NULL;
  TagFFDBox             = NULL;

  Kind_Data_Riemann        = NULL;
  Riemann_Var1             = NULL;
  Riemann_Var2             = NULL;
  Kind_Data_Giles          = NULL;
  Giles_Var1               = NULL;
  Giles_Var2               = NULL;
  RelaxFactorAverage       = NULL;
  RelaxFactorFourier       = NULL;
  nSpan_iZones             = NULL;
  ExtraRelFacGiles         = NULL;
  Mixedout_Coeff           = NULL;
  RampRotatingFrame_Coeff  = NULL;
  RampOutletPressure_Coeff = NULL;
  Kind_TurboMachinery      = NULL;

  Marker_MixingPlaneInterface  = NULL;
  Marker_TurboBoundIn          = NULL;
  Marker_TurboBoundOut         = NULL;
  Marker_Giles                 = NULL;
  Marker_Shroud                = NULL;

  nBlades                      = NULL;
  FreeStreamTurboNormal        = NULL;

  /*--- Variable initialization ---*/

  ExtIter    = 0;
  IntIter    = 0;
  nIntCoeffs = 0;
  FSIIter    = 0;

  AoA_Offset = 0;
  AoS_Offset = 0;

  nMarker_PerBound = 0;
  nPeriodic_Index  = 0;

  Grid_Movement = false;
  Aeroelastic_Simulation = false;

  nSpanMaxAllZones = 1;

}

void CConfig::SetRunTime_Options(void) {

  /* DESCRIPTION: Number of external iterations */

  addUnsignedLongOption("EXT_ITER", nExtIter, 999999);

}

void CConfig::SetConfig_Options(unsigned short val_iZone, unsigned short val_nZone) {

  nZone = val_nZone;
  iZone = val_iZone;

  /*--- Allocate some default arrays needed for lists of doubles. ---*/

  default_vel_inf            = new su2double[3];
  default_ffd_axis           = new su2double[3];
  default_eng_cyl            = new su2double[7];
  default_eng_val            = new su2double[5];
  default_cfl_adapt          = new su2double[4];
  default_ad_coeff_flow      = new su2double[3];
  default_mixedout_coeff     = new su2double[3];
  default_extrarelfac        = new su2double[2];
  default_rampRotFrame_coeff = new su2double[3];
  default_rampOutPres_coeff  = new su2double[3];
  default_ad_coeff_adj       = new su2double[3];
  default_obj_coeff          = new su2double[5];
  default_geo_loc            = new su2double[2];
  default_distortion         = new su2double[2];
  default_ea_lim             = new su2double[3];
  default_grid_fix           = new su2double[6];
  default_inc_crit           = new su2double[3];
  default_htp_axis           = new su2double[2];
  default_body_force         = new su2double[3];

  // This config file is parsed by a number of programs to make it easy to write SU2
  // wrapper scripts (in python, go, etc.) so please do
  // the best you can to follow the established format. It's very hard to parse c++ code
  // and none of us that write the parsers want to write a full c++ interpreter. Please
  // play nice with the existing format so that you don't break the existing scripts.

  /* BEGIN_CONFIG_OPTIONS */

  /*!\par CONFIG_CATEGORY: Problem Definition \ingroup Config */
  /*--- Options related to problem definition and partitioning ---*/

  /*!\brief REGIME_TYPE \n  DESCRIPTION: Regime type \n OPTIONS: see \link Regime_Map \endlink \ingroup Config*/
  addEnumOption("REGIME_TYPE", Kind_Regime, Regime_Map, COMPRESSIBLE);

  /*!\brief PHYSICAL_PROBLEM \n DESCRIPTION: Physical governing equations \n Options: see \link Solver_Map \endlink \n DEFAULT: NO_SOLVER \ingroup Config*/
  addEnumOption("PHYSICAL_PROBLEM", Kind_Solver, Solver_Map, NO_SOLVER);
  /*!\brief MATH_PROBLEM  \n DESCRIPTION: Mathematical problem \n  Options: DIRECT, ADJOINT \ingroup Config*/
  addMathProblemOption("MATH_PROBLEM", ContinuousAdjoint, false, DiscreteAdjoint, false, Restart_Flow, false);
  /*!\brief KIND_TURB_MODEL \n DESCRIPTION: Specify turbulence model \n Options: see \link Turb_Model_Map \endlink \n DEFAULT: NO_TURB_MODEL \ingroup Config*/
  addEnumOption("KIND_TURB_MODEL", Kind_Turb_Model, Turb_Model_Map, NO_TURB_MODEL);

  /*!\brief KIND_TRANS_MODEL \n DESCRIPTION: Specify transition model OPTIONS: see \link Trans_Model_Map \endlink \n DEFAULT: NO_TRANS_MODEL \ingroup Config*/
  addEnumOption("KIND_TRANS_MODEL", Kind_Trans_Model, Trans_Model_Map, NO_TRANS_MODEL);

  /*!\brief KIND_SGS_MODEL \n DESCRIPTION: Specify subgrid scale model OPTIONS: see \link SGS_Model_Map \endlink \n DEFAULT: NO_SGS_MODEL \ingroup Config*/
  addEnumOption("KIND_SGS_MODEL", Kind_SGS_Model, SGS_Model_Map, NO_SGS_MODEL);

  /*!\brief KIND_FEM_DG_SHOCK \n DESCRIPTION: Specify shock capturing method for DG OPTIONS: see \link ShockCapturingDG_Map \endlink \n DEFAULT: NO_SHOCK_CAPTURING \ingroup Config*/
  addEnumOption("KIND_FEM_DG_SHOCK", Kind_FEM_DG_Shock, ShockCapturingDG_Map, NO_SHOCK_CAPTURING);

  /*!\brief KIND_MATRIX_COLORING \n DESCRIPTION: Specify the method for matrix coloring for Jacobian computations OPTIONS: see \link MatrixColoring_Map \endlink \n DEFAULT GREEDY_COLORING \ingroup Config*/
  addEnumOption("KIND_MATRIX_COLORING", Kind_Matrix_Coloring, MatrixColoring_Map, GREEDY_COLORING);

  /*\brief AXISYMMETRIC \n DESCRIPTION: Axisymmetric simulation \n DEFAULT: false \ingroup Config */
  addBoolOption("AXISYMMETRIC", Axisymmetric, false);
  /* DESCRIPTION: Add the gravity force */
  addBoolOption("GRAVITY_FORCE", GravityForce, false);
  /* DESCRIPTION: Apply a body force as a source term (NO, YES) */
  addBoolOption("BODY_FORCE", Body_Force, false);
  default_body_force[0] = 0.0; default_body_force[1] = 0.0; default_body_force[2] = 0.0;
  /* DESCRIPTION: Vector of body force values (BodyForce_X, BodyForce_Y, BodyForce_Z) */
  addDoubleArrayOption("BODY_FORCE_VECTOR", 3, Body_Force_Vector, default_body_force);
  /*!\brief RESTART_SOL \n DESCRIPTION: Restart solution from native solution file \n Options: NO, YES \ingroup Config */
  addBoolOption("RESTART_SOL", Restart, false);
  /*!\brief UPDATE_RESTART_PARAMS \n DESCRIPTION: Update some parameters from a metadata file when restarting \n Options: NO, YES \ingroup Config */
  addBoolOption("UPDATE_RESTART_PARAMS", Update_Restart_Params, false);
  /*!\brief BINARY_RESTART \n DESCRIPTION: Read / write binary SU2 native restart files. \n Options: YES, NO \ingroup Config */
  addBoolOption("WRT_BINARY_RESTART", Wrt_Binary_Restart, true);
  /*!\brief BINARY_RESTART \n DESCRIPTION: Read / write binary SU2 native restart files. \n Options: YES, NO \ingroup Config */
  addBoolOption("READ_BINARY_RESTART", Read_Binary_Restart, true);
  /*!\brief SYSTEM_MEASUREMENTS \n DESCRIPTION: System of measurements \n OPTIONS: see \link Measurements_Map \endlink \n DEFAULT: SI \ingroup Config*/
  addEnumOption("SYSTEM_MEASUREMENTS", SystemMeasurements, Measurements_Map, SI);

  /*!\par CONFIG_CATEGORY: FluidModel \ingroup Config*/
  /*!\brief FLUID_MODEL \n DESCRIPTION: Fluid model \n OPTIONS: See \link FluidModel_Map \endlink \n DEFAULT: STANDARD_AIR \ingroup Config*/
  addEnumOption("FLUID_MODEL", Kind_FluidModel, FluidModel_Map, STANDARD_AIR);


  /*!\par CONFIG_CATEGORY: Freestream Conditions \ingroup Config*/
  /*--- Options related to freestream specification ---*/

  /*!\brief GAS_CONSTANT \n DESCRIPTION: Specific gas constant (287.058 J/kg*K (air), only for compressible flows) \ingroup Config*/
  addDoubleOption("GAS_CONSTANT", Gas_Constant, 287.058);
  /*!\brief GAMMA_VALUE  \n DESCRIPTION: Ratio of specific heats (1.4 (air), only for compressible flows) \ingroup Config*/
  addDoubleOption("GAMMA_VALUE", Gamma, 1.4);


  /*--- Options related to VAN der WAALS MODEL and PENG ROBINSON ---*/

  /* DESCRIPTION: Critical Temperature, default value for AIR */
  addDoubleOption("CRITICAL_TEMPERATURE", Temperature_Critical, 131.00);
  /* DESCRIPTION: Critical Pressure, default value for MDM */
  addDoubleOption("CRITICAL_PRESSURE", Pressure_Critical, 3588550.0);
  /* DESCRIPTION: Critical Density, default value for MDM */
  addDoubleOption("CRITICAL_DENSITY", Density_Critical, 263.0);

  /*--- Options related to VAN der WAALS MODEL and PENG ROBINSON ---*/
  /* DESCRIPTION: Critical Density, default value for MDM */
   addDoubleOption("ACENTRIC_FACTOR", Acentric_Factor, 0.035);

   /*--- Options related to Viscosity Model ---*/
  /*!\brief VISCOSITY_MODEL \n DESCRIPTION: model of the viscosity \n OPTIONS: See \link ViscosityModel_Map \endlink \n DEFAULT: SUTHERLAND \ingroup Config*/
  addEnumOption("VISCOSITY_MODEL", Kind_ViscosityModel, ViscosityModel_Map, SUTHERLAND);

  /*--- Options related to Constant Viscosity Model ---*/

  /* DESCRIPTION: default value for AIR */
  addDoubleOption("MU_CONSTANT", Mu_ConstantND , 1.716E-5);

  /*--- Options related to Sutherland Viscosity Model ---*/

  /* DESCRIPTION: Sutherland Viscosity Ref default value for AIR SI */
  addDoubleOption("MU_REF", Mu_RefND, 1.716E-5);
  /* DESCRIPTION: Sutherland Temperature Ref, default value for AIR SI */
  addDoubleOption("MU_T_REF", Mu_Temperature_RefND, 273.15);
  /* DESCRIPTION: Sutherland constant, default value for AIR SI */
  addDoubleOption("SUTHERLAND_CONSTANT", Mu_SND, 110.4);

  /*--- Options related to Thermal Conductivity Model ---*/

  addEnumOption("CONDUCTIVITY_MODEL", Kind_ConductivityModel, ConductivityModel_Map, CONSTANT_PRANDTL);

 /*--- Options related to Constant Thermal Conductivity Model ---*/

 /* DESCRIPTION: default value for AIR */
  addDoubleOption("KT_CONSTANT", Kt_ConstantND , 0.0257);

  /*!\brief REYNOLDS_NUMBER \n DESCRIPTION: Reynolds number (non-dimensional, based on the free-stream values). Needed for viscous solvers. For incompressible solvers the Reynolds length will always be 1.0 \n DEFAULT: 0.0 \ingroup Config */
  addDoubleOption("REYNOLDS_NUMBER", Reynolds, 0.0);
  /*!\brief REYNOLDS_LENGTH \n DESCRIPTION: Reynolds length (1 m by default). Used for compressible solver: incompressible solver will use 1.0. \ingroup Config */
  addDoubleOption("REYNOLDS_LENGTH", Length_Reynolds, 1.0);
  /*!\brief PRANDTL_LAM \n DESCRIPTION: Laminar Prandtl number (0.72 (air), only for compressible flows) \n DEFAULT: 0.72 \ingroup Config*/
  addDoubleOption("PRANDTL_LAM", Prandtl_Lam, 0.72);
  /*!\brief PRANDTL_TURB \n DESCRIPTION: Turbulent Prandtl number (0.9 (air), only for compressible flows) \n DEFAULT 0.90 \ingroup Config*/
  addDoubleOption("PRANDTL_TURB", Prandtl_Turb, 0.90);
  /*!\brief BULK_MODULUS \n DESCRIPTION: Value of the Bulk Modulus  \n DEFAULT 1.42E5 \ingroup Config*/
  addDoubleOption("BULK_MODULUS", Bulk_Modulus, 1.42E5);
  /* DESCRIPTION: Artifical compressibility factor  */
  addDoubleOption("ARTCOMP_FACTOR", ArtComp_Factor, 1.0);
  /*!\brief MACH_NUMBER  \n DESCRIPTION:  Mach number (non-dimensional, based on the free-stream values). 0.0 by default \ingroup Config*/
  addDoubleOption("MACH_NUMBER", Mach, 0.0);
  /*!\brief INIT_OPTION \n DESCRIPTION: Init option to choose between Reynolds or thermodynamics quantities for initializing the solution \n OPTIONS: see \link InitOption_Map \endlink \n DEFAULT REYNOLDS \ingroup Config*/
  addEnumOption("INIT_OPTION", Kind_InitOption, InitOption_Map, REYNOLDS);
  /* DESCRIPTION: Free-stream option to choose between density and temperature for initializing the solution */
  addEnumOption("FREESTREAM_OPTION", Kind_FreeStreamOption, FreeStreamOption_Map, TEMPERATURE_FS);
  /*!\brief FREESTREAM_PRESSURE\n DESCRIPTION: Free-stream pressure (101325.0 N/m^2 by default) \ingroup Config*/
  addDoubleOption("FREESTREAM_PRESSURE", Pressure_FreeStream, 101325.0);
  /*!\brief FREESTREAM_DENSITY\n DESCRIPTION: Free-stream density (1.2886 Kg/m^3 (air), 998.2 Kg/m^3 (water)) \n DEFAULT -1.0 (calculated from others) \ingroup Config*/
  addDoubleOption("FREESTREAM_DENSITY", Density_FreeStream, -1.0);
  /*!\brief FREESTREAM_TEMPERATURE\n DESCRIPTION: Free-stream temperature (288.15 K by default) \ingroup Config*/
  addDoubleOption("FREESTREAM_TEMPERATURE", Temperature_FreeStream, 288.15);
  /*!\brief FREESTREAM_TEMPERATURE_VE\n DESCRIPTION: Free-stream vibrational-electronic temperature (288.15 K by default) \ingroup Config*/
  addDoubleOption("FREESTREAM_TEMPERATURE_VE", Temperature_ve_FreeStream, 288.15);
  default_vel_inf[0] = 1.0; default_vel_inf[1] = 0.0; default_vel_inf[2] = 0.0;
  /*!\brief FREESTREAM_VELOCITY\n DESCRIPTION: Free-stream velocity (m/s) */
  addDoubleArrayOption("FREESTREAM_VELOCITY", 3, Velocity_FreeStream, default_vel_inf);
  /* DESCRIPTION: Free-stream viscosity (1.853E-5 Ns/m^2 (air), 0.798E-3 Ns/m^2 (water)) */
  addDoubleOption("FREESTREAM_VISCOSITY", Viscosity_FreeStream, -1.0);
  /* DESCRIPTION:  */
  addDoubleOption("FREESTREAM_INTERMITTENCY", Intermittency_FreeStream, 1.0);
  /* DESCRIPTION:  */
  addDoubleOption("FREESTREAM_TURBULENCEINTENSITY", TurbulenceIntensity_FreeStream, 0.05);
  /* DESCRIPTION:  */
  addDoubleOption("FREESTREAM_NU_FACTOR", NuFactor_FreeStream, 3.0);
  /* DESCRIPTION:  */
  addDoubleOption("ENGINE_NU_FACTOR", NuFactor_Engine, 3.0);
  /* DESCRIPTION:  */
  addDoubleOption("ACTDISK_SECONDARY_FLOW", SecondaryFlow_ActDisk, 0.0);
  /* DESCRIPTION:  */
  addDoubleOption("INITIAL_BCTHRUST", Initial_BCThrust, 4000.0);
  /* DESCRIPTION:  */
  addDoubleOption("FREESTREAM_TURB2LAMVISCRATIO", Turb2LamViscRatio_FreeStream, 10.0);
  /* DESCRIPTION: Side-slip angle (degrees, only for compressible flows) */
  addDoubleOption("SIDESLIP_ANGLE", AoS, 0.0);
  /*!\brief AOA  \n DESCRIPTION: Angle of attack (degrees, only for compressible flows) \ingroup Config*/
  addDoubleOption("AOA", AoA, 0.0);
  /* DESCRIPTION: Activate fixed CL mode (specify a CL instead of AoA). */
  addBoolOption("FIXED_CL_MODE", Fixed_CL_Mode, false);
  /* DESCRIPTION: Activate fixed CM mode (specify a CM instead of iH). */
  addBoolOption("FIXED_CM_MODE", Fixed_CM_Mode, false);
  /* DESCRIPTION: Evaluate the dOF_dCL or dOF_dCMy during run time. */
  addBoolOption("EVAL_DOF_DCX", Eval_dOF_dCX, true);
  /* DESCRIPTION: DIscard the angle of attack in the solution and the increment in the geometry files. */
  addBoolOption("DISCARD_INFILES", Discard_InFiles, false);
  /* DESCRIPTION: Specify a fixed coefficient of lift instead of AoA (only for compressible flows) */
  addDoubleOption("TARGET_CL", Target_CL, 0.0);
  /* DESCRIPTION: Specify a fixed coefficient of lift instead of AoA (only for compressible flows) */
  addDoubleOption("TARGET_CM", Target_CM, 0.0);
  /* DESCRIPTION: Damping factor for fixed CL mode. */
  addDoubleOption("DCL_DALPHA", dCL_dAlpha, 0.2);
  /* DESCRIPTION: Damping factor for fixed CL mode. */
  addDoubleOption("DCM_DIH", dCM_diH, 0.05);
  /* DESCRIPTION: Number of times Alpha is updated in a fix CL problem. */
  addUnsignedLongOption("UPDATE_ALPHA", Update_Alpha, 5);
  /* DESCRIPTION: Number of times Alpha is updated in a fix CL problem. */
  addUnsignedLongOption("UPDATE_IH", Update_iH, 5);
  /* DESCRIPTION: Number of iterations to evaluate dCL_dAlpha . */
  addUnsignedLongOption("ITER_DCL_DALPHA", Iter_dCL_dAlpha, 2500);
  /* DESCRIPTION: Damping factor for fixed CL mode. */
  addDoubleOption("DNETTHRUST_DBCTHRUST", dNetThrust_dBCThrust, 2.0);
  /* DESCRIPTION: Number of times Alpha is updated in a fix CL problem. */
  addUnsignedLongOption("UPDATE_BCTHRUST", Update_BCThrust, 5);


  /*!\par CONFIG_CATEGORY: Reference Conditions \ingroup Config*/
  /*--- Options related to reference values for nondimensionalization ---*/

  Length_Ref = 1.0; //<---- NOTE: this should be given an option or set as a const

  /*!\brief REF_ORIGIN_MOMENT_X\n DESCRIPTION: X Reference origin for moment computation \ingroup Config*/
  addDoubleListOption("REF_ORIGIN_MOMENT_X", nRefOriginMoment_X, RefOriginMoment_X);
  /*!\brief REF_ORIGIN_MOMENT_Y\n DESCRIPTION: Y Reference origin for moment computation \ingroup Config*/
  addDoubleListOption("REF_ORIGIN_MOMENT_Y", nRefOriginMoment_Y, RefOriginMoment_Y);
  /*!\brief REF_ORIGIN_MOMENT_Z\n DESCRIPTION: Z Reference origin for moment computation \ingroup Config*/
  addDoubleListOption("REF_ORIGIN_MOMENT_Z", nRefOriginMoment_Z, RefOriginMoment_Z);
  /*!\brief REF_AREA\n DESCRIPTION: Reference area for force coefficients (0 implies automatic calculation) \ingroup Config*/
  addDoubleOption("REF_AREA", RefArea, 1.0);
  /*!\brief SEMI_SPAN\n DESCRIPTION: Wing semi-span (1 by deafult) \ingroup Config*/
  addDoubleOption("SEMI_SPAN", SemiSpan, 1.0);
  /*!\brief REF_LENGTH\n DESCRIPTION: Reference length for pitching, rolling, and yawing non-dimensional moment \ingroup Config*/
  addDoubleOption("REF_LENGTH", RefLength, 1.0);
  /*!\brief REF_ELEM_LENGTH\n DESCRIPTION: Reference element length for computing the slope limiter epsilon \ingroup Config*/
  addDoubleOption("REF_ELEM_LENGTH", RefElemLength, 0.1);
  /*!\brief REF_SHARP_EDGES\n DESCRIPTION: Reference coefficient for detecting sharp edges \ingroup Config*/
  addDoubleOption("REF_SHARP_EDGES", RefSharpEdges, 3.0);
	/*!\brief REF_VELOCITY\n DESCRIPTION: Reference velocity (incompressible only)  \ingroup Config*/
  addDoubleOption("REF_VELOCITY", Velocity_Ref, -1.0);
	/* !\brief REF_VISCOSITY  \n DESCRIPTION: Reference viscosity (incompressible only)  \ingroup Config*/
  addDoubleOption("REF_VISCOSITY", Viscosity_Ref, -1.0);
  /* DESCRIPTION: Type of mesh motion */
  addEnumOption("REF_DIMENSIONALIZATION", Ref_NonDim, NonDim_Map, DIMENSIONAL);

  /*!\par CONFIG_CATEGORY: Boundary Markers \ingroup Config*/
  /*--- Options related to various boundary markers ---*/

  /*!\brief HTP_AXIS\n DESCRIPTION: Location of the HTP axis*/
  default_htp_axis[0] = 0.0; default_htp_axis[1] = 0.0;
  addDoubleArrayOption("HTP_AXIS", 2, HTP_Axis, default_htp_axis);
  /*!\brief MARKER_PLOTTING\n DESCRIPTION: Marker(s) of the surface in the surface flow solution file  \ingroup Config*/
  addStringListOption("MARKER_PLOTTING", nMarker_Plotting, Marker_Plotting);
  /*!\brief MARKER_MONITORING\n DESCRIPTION: Marker(s) of the surface where evaluate the non-dimensional coefficients \ingroup Config*/
  addStringListOption("MARKER_MONITORING", nMarker_Monitoring, Marker_Monitoring);
  /*!\brief MARKER_CONTROL_VOLUME\n DESCRIPTION: Marker(s) of the surface in the surface flow solution file  \ingroup Config*/
  addStringListOption("MARKER_ANALYZE", nMarker_Analyze, Marker_Analyze);
  /*!\brief MARKER_DESIGNING\n DESCRIPTION: Marker(s) of the surface where objective function (design problem) will be evaluated \ingroup Config*/
  addStringListOption("MARKER_DESIGNING", nMarker_Designing, Marker_Designing);
  /*!\brief MARKER_OUT_1D \n DESCRIPTION: Outlet boundary marker(s) over which to calculate 1-D flow properties
   Format: ( outlet marker) \ingroup Config*/
  addStringListOption("MARKER_OUT_1D", nMarker_Out_1D, Marker_Out_1D);
  /*!\brief GEO_MARKER\n DESCRIPTION: Marker(s) of the surface where evaluate the geometrical functions \ingroup Config*/
  addStringListOption("GEO_MARKER", nMarker_GeoEval, Marker_GeoEval);
  /*!\brief MARKER_EULER\n DESCRIPTION: Euler wall boundary marker(s) \ingroup Config*/
  addStringListOption("MARKER_EULER", nMarker_Euler, Marker_Euler);
  /*!\brief MARKER_FAR\n DESCRIPTION: Far-field boundary marker(s) \ingroup Config*/
  addStringListOption("MARKER_FAR", nMarker_FarField, Marker_FarField);
  /*!\brief MARKER_SYM\n DESCRIPTION: Symmetry boundary condition \ingroup Config*/
  addStringListOption("MARKER_SYM", nMarker_SymWall, Marker_SymWall);
  /*!\brief MARKER_PRESSURE\n DESCRIPTION: Symmetry boundary condition \ingroup Config*/
  addStringListOption("MARKER_PRESSURE", nMarker_Pressure, Marker_Pressure);
  /*!\brief MARKER_NEARFIELD\n DESCRIPTION: Near-Field boundary condition \ingroup Config*/
  addStringListOption("MARKER_NEARFIELD", nMarker_NearFieldBound, Marker_NearFieldBound);
  /*!\brief MARKER_FLUID_INTERFACE\n DESCRIPTION: Fluid interface boundary marker(s) \ingroup Config*/
  addStringListOption("MARKER_FLUID_INTERFACE", nMarker_Fluid_InterfaceBound, Marker_Fluid_InterfaceBound);
  /*!\brief MARKER_INTERFACE\n DESCRIPTION: Zone interface boundary marker(s) \ingroup Config*/
  addStringListOption("MARKER_INTERFACE", nMarker_InterfaceBound, Marker_InterfaceBound);
  /*!\brief MARKER_FSI_INTERFACE \n DESCRIPTION: ZONE interface boundary marker(s) \ingroup Config*/
  addStringListOption("MARKER_ZONE_INTERFACE", nMarker_ZoneInterface, Marker_ZoneInterface);
  /*!\brief MARKER_DIRICHLET  \n DESCRIPTION: Dirichlet boundary marker(s) \ingroup Config*/
  addStringListOption("MARKER_DIRICHLET", nMarker_Dirichlet, Marker_Dirichlet);
  /* DESCRIPTION: Neumann boundary marker(s) */
  addStringListOption("MARKER_NEUMANN", nMarker_Neumann, Marker_Neumann);
  /* DESCRIPTION: Neumann boundary marker(s) */
  addStringListOption("MARKER_INTERNAL", nMarker_Internal, Marker_Internal);
  /* DESCRIPTION: Custom boundary marker(s) */
  addStringListOption("MARKER_CUSTOM", nMarker_Custom, Marker_Custom);
  /* DESCRIPTION: Periodic boundary marker(s) for use with SU2_MSH
   Format: ( periodic marker, donor marker, rotation_center_x, rotation_center_y,
   rotation_center_z, rotation_angle_x-axis, rotation_angle_y-axis,
   rotation_angle_z-axis, translation_x, translation_y, translation_z, ... ) */
  addPeriodicOption("MARKER_PERIODIC", nMarker_PerBound, Marker_PerBound, Marker_PerDonor,
                    Periodic_RotCenter, Periodic_RotAngles, Periodic_Translation);

  /*!\brief ACTDISK_TYPE  \n DESCRIPTION: Actuator Disk boundary type \n OPTIONS: see \link ActDisk_Map \endlink \n Default: VARIABLES_JUMP \ingroup Config*/
  addEnumOption("ACTDISK_TYPE", Kind_ActDisk, ActDisk_Map, VARIABLES_JUMP);

  /*!\brief MARKER_ACTDISK\n DESCRIPTION: Periodic boundary marker(s) for use with SU2_MSH
   Format: ( periodic marker, donor marker, rotation_center_x, rotation_center_y,
   rotation_center_z, rotation_angle_x-axis, rotation_angle_y-axis,
   rotation_angle_z-axis, translation_x, translation_y, translation_z, ... ) \ingroup Config*/
  addActDiskOption("MARKER_ACTDISK",
                   nMarker_ActDiskInlet, nMarker_ActDiskOutlet,  Marker_ActDiskInlet, Marker_ActDiskOutlet,
                   ActDisk_PressJump, ActDisk_TempJump, ActDisk_Omega);

  /*!\brief INLET_TYPE  \n DESCRIPTION: Inlet boundary type \n OPTIONS: see \link Inlet_Map \endlink \n DEFAULT: TOTAL_CONDITIONS \ingroup Config*/
  addEnumOption("INLET_TYPE", Kind_Inlet, Inlet_Map, TOTAL_CONDITIONS);

  /*!\brief MARKER_INLET  \n DESCRIPTION: Inlet boundary marker(s) with the following formats,
   Total Conditions: (inlet marker, total temp, total pressure, flow_direction_x,
   flow_direction_y, flow_direction_z, ... ) where flow_direction is
   a unit vector.
   Mass Flow: (inlet marker, density, velocity magnitude, flow_direction_x,
   flow_direction_y, flow_direction_z, ... ) where flow_direction is
   a unit vector. \ingroup Config*/
  addInletOption("MARKER_INLET", nMarker_Inlet, Marker_Inlet, Inlet_Ttotal, Inlet_Ptotal, Inlet_FlowDir);

  /*!\brief MARKER_RIEMANN \n DESCRIPTION: Riemann boundary marker(s) with the following formats, a unit vector.
   * \n OPTIONS: See \link Riemann_Map \endlink. The variables indicated by the option and the flow direction unit vector must be specified. \ingroup Config*/
  addRiemannOption("MARKER_RIEMANN", nMarker_Riemann, Marker_Riemann, Kind_Data_Riemann, Riemann_Map, Riemann_Var1, Riemann_Var2, Riemann_FlowDir);
  /*!\brief MARKER_GILES \n DESCRIPTION: Giles boundary marker(s) with the following formats, a unit vector. */
  /* \n OPTIONS: See \link Giles_Map \endlink. The variables indicated by the option and the flow direction unit vector must be specified. \ingroup Config*/
  addGilesOption("MARKER_GILES", nMarker_Giles, Marker_Giles, Kind_Data_Giles, Giles_Map, Giles_Var1, Giles_Var2, Giles_FlowDir, RelaxFactorAverage, RelaxFactorFourier);
  /*!\brief SPATIAL_FOURIER \n DESCRIPTION: Option to compute the spatial fourier trasformation for the Giles BC. */
  addBoolOption("SPATIAL_FOURIER", SpatialFourier, false);
  /*!\brief GILES_EXTRA_RELAXFACTOR \n DESCRIPTION: the 1st coeff the value of the under relaxation factor to apply to the shroud and hub,
   * the 2nd coefficient is the the percentage of span-wise height influenced by this extra under relaxation factor.*/
  default_extrarelfac[0] = 0.1; default_extrarelfac[1] = 0.1;
  addDoubleArrayOption("GILES_EXTRA_RELAXFACTOR", 2, ExtraRelFacGiles, default_extrarelfac);
  /*!\brief AVERAGE_PROCESS_TYPE \n DESCRIPTION: types of mixing process for averaging quantities at the boundaries.
    \n OPTIONS: see \link MixingProcess_Map \endlink \n DEFAULT: AREA_AVERAGE \ingroup Config*/
  addEnumOption("MIXINGPLANE_INTERFACE_KIND", Kind_MixingPlaneInterface, MixingPlaneInterface_Map, NEAREST_SPAN);
  /*!\brief AVERAGE_PROCESS_KIND \n DESCRIPTION: types of mixing process for averaging quantities at the boundaries.
    \n OPTIONS: see \link MixingProcess_Map \endlink \n DEFAULT: AREA_AVERAGE \ingroup Config*/
  addEnumOption("AVERAGE_PROCESS_KIND", Kind_AverageProcess, AverageProcess_Map, AREA);
  /*!\brief PERFORMANCE_AVERAGE_PROCESS_KIND \n DESCRIPTION: types of mixing process for averaging quantities at the boundaries for performance computation.
      \n OPTIONS: see \link MixingProcess_Map \endlink \n DEFAULT: AREA_AVERAGE \ingroup Config*/
  addEnumOption("PERFORMANCE_AVERAGE_PROCESS_KIND", Kind_PerformanceAverageProcess, AverageProcess_Map, AREA);
  default_mixedout_coeff[0] = 1.0; default_mixedout_coeff[1] = 1.0E-05; default_mixedout_coeff[2] = 15.0;
  /*!\brief MIXEDOUT_COEFF \n DESCRIPTION: the 1st coeff is an under relaxation factor for the Newton method,
   * the 2nd coefficient is the tolerance for the Newton method, 3rd coefficient is the maximum number of
   * iteration for the Newton Method.*/
  addDoubleArrayOption("MIXEDOUT_COEFF", 3, Mixedout_Coeff, default_mixedout_coeff);
  /*!\brief RAMP_ROTATING_FRAME\n DESCRIPTION: option to ramp up or down the rotating frame velocity value*/
  addBoolOption("RAMP_ROTATING_FRAME", RampRotatingFrame, false);
  default_rampRotFrame_coeff[0] = 0; default_rampRotFrame_coeff[1] = 1.0; default_rampRotFrame_coeff[2] = 1000.0;
      /*!\brief RAMP_ROTATING_FRAME_COEFF \n DESCRIPTION: the 1st coeff is the staring velocity,
   * the 2nd coeff is the number of iterations for the update, 3rd is the number of iteration */
  addDoubleArrayOption("RAMP_ROTATING_FRAME_COEFF", 3, RampRotatingFrame_Coeff, default_rampRotFrame_coeff);
  /* DESCRIPTION: AVERAGE_MACH_LIMIT is a limit value for average procedure based on the mass flux. */
  addDoubleOption("AVERAGE_MACH_LIMIT", AverageMachLimit, 0.03);
  /*!\brief RAMP_OUTLET_PRESSURE\n DESCRIPTION: option to ramp up or down the rotating frame velocity value*/
  addBoolOption("RAMP_OUTLET_PRESSURE", RampOutletPressure, false);
  default_rampOutPres_coeff[0] = 100000.0; default_rampOutPres_coeff[1] = 1.0; default_rampOutPres_coeff[2] = 1000.0;
  /*!\brief RAMP_OUTLET_PRESSURE_COEFF \n DESCRIPTION: the 1st coeff is the staring outlet pressure,
   * the 2nd coeff is the number of iterations for the update, 3rd is the number of total iteration till reaching the final outlet pressure value */
  addDoubleArrayOption("RAMP_OUTLET_PRESSURE_COEFF", 3, RampOutletPressure_Coeff, default_rampOutPres_coeff);
  /*!\brief MARKER_MIXINGPLANE \n DESCRIPTION: Identify the boundaries in which the mixing plane is applied. \ingroup Config*/
  addStringListOption("MARKER_MIXINGPLANE_INTERFACE", nMarker_MixingPlaneInterface, Marker_MixingPlaneInterface);
  /*!\brief TURBULENT_MIXINGPLANE \n DESCRIPTION: Activate mixing plane also for turbulent quantities \ingroup Config*/
  addBoolOption("TURBULENT_MIXINGPLANE", turbMixingPlane, false);
  /*!\brief MARKER_TURBOMACHINERY \n DESCRIPTION: Identify the inflow and outflow boundaries in which the turbomachinery settings are  applied. \ingroup Config*/
  addTurboPerfOption("MARKER_TURBOMACHINERY", nMarker_Turbomachinery, Marker_TurboBoundIn, Marker_TurboBoundOut);
  /*!\brief NUM_SPANWISE_SECTIONS \n DESCRIPTION: Integer number of spanwise sections to compute 3D turbo BC and Performance for turbomachinery */
  addUnsignedShortOption("NUM_SPANWISE_SECTIONS", nSpanWiseSections_User, 1);
  /*!\brief SPANWISE_KIND \n DESCRIPTION: type of algorithm to identify the span-wise sections at the turbo boundaries.
   \n OPTIONS: see \link SpanWise_Map \endlink \n Default: AUTOMATIC */
  addEnumOption("SPANWISE_KIND", Kind_SpanWise, SpanWise_Map, AUTOMATIC);
  /*!\brief TURBOMACHINERY_KIND \n DESCRIPTION: types of turbomachynery architecture.
      \n OPTIONS: see \link TurboMachinery_Map \endlink \n Default: AXIAL */
  addEnumListOption("TURBOMACHINERY_KIND",nTurboMachineryKind, Kind_TurboMachinery, TurboMachinery_Map);
  /*!\brief MARKER_SHROUD \n DESCRIPTION: markers in which velocity is forced to 0.0 .
   * \n Format: (shroud1, shroud2, ...)*/
  addStringListOption("MARKER_SHROUD", nMarker_Shroud, Marker_Shroud);
  /*!\brief MARKER_SUPERSONIC_INLET  \n DESCRIPTION: Supersonic inlet boundary marker(s)
   * \n   Format: (inlet marker, temperature, static pressure, velocity_x,   velocity_y, velocity_z, ... ), i.e. primitive variables specified. \ingroup Config*/
  addInletOption("MARKER_SUPERSONIC_INLET", nMarker_Supersonic_Inlet, Marker_Supersonic_Inlet, Inlet_Temperature, Inlet_Pressure, Inlet_Velocity);
  /*!\brief MARKER_SUPERSONIC_OUTLET \n DESCRIPTION: Supersonic outlet boundary marker(s) \ingroup Config*/
  addStringListOption("MARKER_SUPERSONIC_OUTLET", nMarker_Supersonic_Outlet, Marker_Supersonic_Outlet);
  /*!\brief MARKER_OUTLET  \n DESCRIPTION: Outlet boundary marker(s)\n
   Format: ( outlet marker, back pressure (static), ... ) \ingroup Config*/
  addStringDoubleListOption("MARKER_OUTLET", nMarker_Outlet, Marker_Outlet, Outlet_Pressure);
  /*!\brief MARKER_ISOTHERMAL DESCRIPTION: Isothermal wall boundary marker(s)\n
   * Format: ( isothermal marker, wall temperature (static), ... ) \ingroup Config  */
  addStringDoubleListOption("MARKER_ISOTHERMAL", nMarker_Isothermal, Marker_Isothermal, Isothermal_Temperature);
  /*!\brief MARKER_HEATFLUX  \n DESCRIPTION: Specified heat flux wall boundary marker(s)
   Format: ( Heat flux marker, wall heat flux (static), ... ) \ingroup Config*/
  addStringDoubleListOption("MARKER_HEATFLUX", nMarker_HeatFlux, Marker_HeatFlux, Heat_Flux);
  /*!\brief MARKER_ENGINE_INFLOW  \n DESCRIPTION: Engine inflow boundary marker(s)
   Format: ( nacelle inflow marker, fan face Mach, ... ) \ingroup Config*/
  addStringDoubleListOption("MARKER_ENGINE_INFLOW", nMarker_EngineInflow, Marker_EngineInflow, EngineInflow_Target);
  /* DESCRIPTION: Highlite area */
  addDoubleOption("HIGHLITE_AREA", Highlite_Area, 1.0);
  /* DESCRIPTION: Fan poly efficiency */
  addDoubleOption("FAN_POLY_EFF", Fan_Poly_Eff, 1.0);
  /*!\brief SUBSONIC_ENGINE\n DESCRIPTION: Engine subsonic intake region \ingroup Config*/
  addBoolOption("SUBSONIC_ENGINE", SubsonicEngine, false);
  /* DESCRIPTION: Actuator disk double surface */
  addBoolOption("ACTDISK_DOUBLE_SURFACE", ActDisk_DoubleSurface, false);
  /* DESCRIPTION: Only half engine is in the computational grid */
  addBoolOption("ENGINE_HALF_MODEL", Engine_HalfModel, false);
  /* DESCRIPTION: Actuator disk double surface */
  addBoolOption("ACTDISK_SU2_DEF", ActDisk_SU2_DEF, false);
  /* DESCRIPTION: Definition of the distortion rack (radial number of proves / circumferential density (degree) */
  default_distortion[0] =  5.0; default_distortion[1] =  15.0;
  addDoubleArrayOption("DISTORTION_RACK", 2, DistortionRack, default_distortion);
  /* DESCRIPTION: Values of the box to impose a subsonic nacellle (mach, Pressure, Temperature) */
  default_eng_val[0]=0.0; default_eng_val[1]=0.0; default_eng_val[2]=0.0;
  default_eng_val[3]=0.0;  default_eng_val[4]=0.0;
  addDoubleArrayOption("SUBSONIC_ENGINE_VALUES", 5, SubsonicEngine_Values, default_eng_val);
  /* DESCRIPTION: Coordinates of the box to impose a subsonic nacellle cylinder (Xmin, Ymin, Zmin, Xmax, Ymax, Zmax, Radius) */
  default_eng_cyl[0] = 0.0; default_eng_cyl[1] = 0.0; default_eng_cyl[2] = 0.0;
  default_eng_cyl[3] =  1E15; default_eng_cyl[4] =  1E15; default_eng_cyl[5] =  1E15; default_eng_cyl[6] =  1E15;
  addDoubleArrayOption("SUBSONIC_ENGINE_CYL", 7, SubsonicEngine_Cyl, default_eng_cyl);
  /* DESCRIPTION: Engine exhaust boundary marker(s)
   Format: (nacelle exhaust marker, total nozzle temp, total nozzle pressure, ... )*/
  addExhaustOption("MARKER_ENGINE_EXHAUST", nMarker_EngineExhaust, Marker_EngineExhaust, Exhaust_Temperature_Target, Exhaust_Pressure_Target);
  /* DESCRIPTION: Clamped boundary marker(s) */
  addStringListOption("MARKER_CLAMPED", nMarker_Clamped, Marker_Clamped);
  /* DESCRIPTION: Displacement boundary marker(s) */
  addStringDoubleListOption("MARKER_NORMAL_DISPL", nMarker_Displacement, Marker_Displacement, Displ_Value);
  /* DESCRIPTION: Load boundary marker(s) */
  addStringDoubleListOption("MARKER_NORMAL_LOAD", nMarker_Load, Marker_Load, Load_Value);
  /* DESCRIPTION: Load boundary marker(s)
   Format: (inlet marker, load, multiplier, dir_x, dir_y, dir_z, ... ), i.e. primitive variables specified. */
  addInletOption("MARKER_LOAD", nMarker_Load_Dir, Marker_Load_Dir, Load_Dir_Value, Load_Dir_Multiplier, Load_Dir);
  /* DESCRIPTION: Sine load boundary marker(s)
   Format: (inlet marker, load, multiplier, dir_x, dir_y, dir_z, ... ), i.e. primitive variables specified. */
  addInletOption("MARKER_SINE_LOAD", nMarker_Load_Sine, Marker_Load_Sine, Load_Sine_Amplitude, Load_Sine_Frequency, Load_Sine_Dir);

  /* DESCRIPTION: Flow load boundary marker(s) */
  addStringDoubleListOption("MARKER_FLOWLOAD", nMarker_FlowLoad, Marker_FlowLoad, FlowLoad_Value);
  /* DESCRIPTION: Damping factor for engine inlet condition */
  addDoubleOption("DAMP_ENGINE_INFLOW", Damp_Engine_Inflow, 0.95);
  /* DESCRIPTION: Damping factor for engine exhaust condition */
  addDoubleOption("DAMP_ENGINE_EXHAUST", Damp_Engine_Exhaust, 0.95);
  /*!\brief ENGINE_INFLOW_TYPE  \n DESCRIPTION: Inlet boundary type \n OPTIONS: see \link Engine_Inflow_Map \endlink \n Default: FAN_FACE_MACH \ingroup Config*/
  addEnumOption("ENGINE_INFLOW_TYPE", Kind_Engine_Inflow, Engine_Inflow_Map, FAN_FACE_MACH);
  /* DESCRIPTION: Evaluate a problem with engines */
  addBoolOption("ENGINE", Engine, false);


  /*!\par CONFIG_CATEGORY: Time-marching \ingroup Config*/
  /*--- Options related to time-marching ---*/

  /* DESCRIPTION: Unsteady simulation  */
  addEnumOption("UNSTEADY_SIMULATION", Unsteady_Simulation, Unsteady_Map, STEADY);
  /* DESCRIPTION:  Courant-Friedrichs-Lewy condition of the finest grid */
  addDoubleOption("CFL_NUMBER", CFLFineGrid, 1.25);
  /* DESCRIPTION:  Max time step in local time stepping simulations */
  addDoubleOption("MAX_DELTA_TIME", Max_DeltaTime, 1000000);
  /* DESCRIPTION: Activate The adaptive CFL number. */
  addBoolOption("CFL_ADAPT", CFL_Adapt, false);
  /* !\brief CFL_ADAPT_PARAM
   * DESCRIPTION: Parameters of the adaptive CFL number (factor down, factor up, CFL limit (min and max) )
   * Factor down generally >1.0, factor up generally < 1.0 to cause the CFL to increase when residual is decreasing,
   * and decrease when the residual is increasing or stalled. \ingroup Config*/
  default_cfl_adapt[0] = 0.0; default_cfl_adapt[1] = 0.0; default_cfl_adapt[2] = 1.0; default_cfl_adapt[3] = 100.0;
  addDoubleArrayOption("CFL_ADAPT_PARAM", 4, CFL_AdaptParam, default_cfl_adapt);
  /* DESCRIPTION: Reduction factor of the CFL coefficient in the adjoint problem */
  addDoubleOption("CFL_REDUCTION_ADJFLOW", CFLRedCoeff_AdjFlow, 0.8);
  /* DESCRIPTION: Reduction factor of the CFL coefficient in the level set problem */
  addDoubleOption("CFL_REDUCTION_TURB", CFLRedCoeff_Turb, 1.0);
  /* DESCRIPTION: Reduction factor of the CFL coefficient in the turbulent adjoint problem */
  addDoubleOption("CFL_REDUCTION_ADJTURB", CFLRedCoeff_AdjTurb, 1.0);
  /* DESCRIPTION: Number of total iterations */
  addUnsignedLongOption("EXT_ITER", nExtIter, 999999);
  /* DESCRIPTION: External iteration offset due to restart */
  addUnsignedLongOption("EXT_ITER_OFFSET", ExtIter_OffSet, 0);
  // these options share nRKStep as their size, which is not a good idea in general
  /* DESCRIPTION: Runge-Kutta alpha coefficients */
  addDoubleListOption("RK_ALPHA_COEFF", nRKStep, RK_Alpha_Step);
  /* DESCRIPTION: Number of time levels for time accurate local time stepping. */
  addUnsignedShortOption("LEVELS_TIME_ACCURATE_LTS", nLevels_TimeAccurateLTS, 1);
  /* DESCRIPTION: Number of time DOFs used in the predictor step of ADER-DG. */
  addUnsignedShortOption("TIME_DOFS_ADER_DG", nTimeDOFsADER_DG, 2);
  /* DESCRIPTION: Time Step for dual time stepping simulations (s) */
  addDoubleOption("UNST_TIMESTEP", Delta_UnstTime, 0.0);
  /* DESCRIPTION: Total Physical Time for dual time stepping simulations (s) */
  addDoubleOption("UNST_TIME", Total_UnstTime, 1.0);
  /* DESCRIPTION: Unsteady Courant-Friedrichs-Lewy number of the finest grid */
  addDoubleOption("UNST_CFL_NUMBER", Unst_CFL, 0.0);
  /* DESCRIPTION: Number of internal iterations (dual time method) */
  addUnsignedLongOption("UNST_INT_ITER", Unst_nIntIter, 100);
  /* DESCRIPTION: Integer number of periodic time instances for Harmonic Balance */
  addUnsignedShortOption("TIME_INSTANCES", nTimeInstances, 1);
  /* DESCRIPTION: Time period for Harmonic Balance wihtout moving meshes */
  addDoubleOption("HB_PERIOD", HarmonicBalance_Period, -1.0);
  /* DESCRIPTION: Iteration number to begin unsteady restarts (dual time method) */
  addLongOption("UNST_RESTART_ITER", Unst_RestartIter, 0);
  /* DESCRIPTION: Starting direct solver iteration for the unsteady adjoint */
  addLongOption("UNST_ADJOINT_ITER", Unst_AdjointIter, 0);
  /* DESCRIPTION: Number of iterations to average the objective */
  addLongOption("ITER_AVERAGE_OBJ", Iter_Avg_Objective , 0);
  /* DESCRIPTION: Iteration number to begin unsteady restarts (structural analysis) */
  addLongOption("DYN_RESTART_ITER", Dyn_RestartIter, 0);
  /* DESCRIPTION: Time discretization */
  addEnumOption("TIME_DISCRE_FLOW", Kind_TimeIntScheme_Flow, Time_Int_Map, EULER_IMPLICIT);
  /* DESCRIPTION: Time discretization */
  addEnumOption("TIME_DISCRE_FEM_FLOW", Kind_TimeIntScheme_FEM_Flow, Time_Int_Map, RUNGE_KUTTA_EXPLICIT);
  /* DESCRIPTION: ADER-DG predictor step */
  addEnumOption("ADER_PREDICTOR", Kind_ADER_Predictor, Ader_Predictor_Map, ADER_ALIASED_PREDICTOR);
  /* DESCRIPTION: Time discretization */
  addEnumOption("TIME_DISCRE_ADJFLOW", Kind_TimeIntScheme_AdjFlow, Time_Int_Map, EULER_IMPLICIT);
  /* DESCRIPTION: Time discretization */
  addEnumOption("TIME_DISCRE_TURB", Kind_TimeIntScheme_Turb, Time_Int_Map, EULER_IMPLICIT);
  /* DESCRIPTION: Time discretization */
  addEnumOption("TIME_DISCRE_ADJTURB", Kind_TimeIntScheme_AdjTurb, Time_Int_Map, EULER_IMPLICIT);
  /* DESCRIPTION: Time discretization */
  addEnumOption("TIME_DISCRE_WAVE", Kind_TimeIntScheme_Wave, Time_Int_Map, EULER_IMPLICIT);
  /* DESCRIPTION: Time discretization */
  addEnumOption("TIME_DISCRE_FEA", Kind_TimeIntScheme_FEA, Time_Int_Map_FEA, NEWMARK_IMPLICIT);
  /* DESCRIPTION: Time discretization */
  addEnumOption("TIME_DISCRE_HEAT", Kind_TimeIntScheme_Heat, Time_Int_Map, EULER_IMPLICIT);
  /* DESCRIPTION: Time discretization */
  addEnumOption("TIME_DISCRE_POISSON", Kind_TimeIntScheme_Poisson, Time_Int_Map, EULER_IMPLICIT);

  /*!\par CONFIG_CATEGORY: Linear solver definition \ingroup Config*/
  /*--- Options related to the linear solvers ---*/

  /*!\brief LINEAR_SOLVER
   *  \n DESCRIPTION: Linear solver for the implicit, mesh deformation, or discrete adjoint systems \n OPTIONS: see \link Linear_Solver_Map \endlink \n DEFAULT: FGMRES \ingroup Config*/
  addEnumOption("LINEAR_SOLVER", Kind_Linear_Solver, Linear_Solver_Map, FGMRES);
  /*!\brief LINEAR_SOLVER_PREC
   *  \n DESCRIPTION: Preconditioner for the Krylov linear solvers \n OPTIONS: see \link Linear_Solver_Prec_Map \endlink \n DEFAULT: LU_SGS \ingroup Config*/
  addEnumOption("LINEAR_SOLVER_PREC", Kind_Linear_Solver_Prec, Linear_Solver_Prec_Map, LU_SGS);
  /* DESCRIPTION: Minimum error threshold for the linear solver for the implicit formulation */
  addDoubleOption("LINEAR_SOLVER_ERROR", Linear_Solver_Error, 1E-5);
  /* DESCRIPTION: Maximum number of iterations of the linear solver for the implicit formulation */
  addUnsignedLongOption("LINEAR_SOLVER_ITER", Linear_Solver_Iter, 10);
  /* DESCRIPTION: Maximum number of iterations of the linear solver for the implicit formulation */
  addUnsignedLongOption("LINEAR_SOLVER_RESTART_FREQUENCY", Linear_Solver_Restart_Frequency, 10);
  /* DESCRIPTION: Relaxation of the flow equations solver for the implicit formulation */
  addDoubleOption("RELAXATION_FACTOR_FLOW", Relaxation_Factor_Flow, 1.0);
  /* DESCRIPTION: Relaxation of the turb equations solver for the implicit formulation */
  addDoubleOption("RELAXATION_FACTOR_TURB", Relaxation_Factor_Turb, 1.0);
  /* DESCRIPTION: Relaxation of the adjoint flow equations solver for the implicit formulation */
  addDoubleOption("RELAXATION_FACTOR_ADJFLOW", Relaxation_Factor_AdjFlow, 1.0);
  /* DESCRIPTION: Roe coefficient */
  addDoubleOption("ROE_KAPPA", Roe_Kappa, 0.5);
  /* DESCRIPTION: Roe-Turkel preconditioning for low Mach number flows */
  addBoolOption("ROE_TURKEL_PREC", Low_Mach_Precon, false);
  /* DESCRIPTION: Post-reconstruction correction for low Mach number flows */
  addBoolOption("LOW_MACH_CORR", Low_Mach_Corr, false);
  /* DESCRIPTION: Time Step for dual time stepping simulations (s) */
  addDoubleOption("MIN_ROE_TURKEL_PREC", Min_Beta_RoeTurkel, 0.01);
  /* DESCRIPTION: Time Step for dual time stepping simulations (s) */
  addDoubleOption("MAX_ROE_TURKEL_PREC", Max_Beta_RoeTurkel, 0.2);
  /* DESCRIPTION: Linear solver for the turbulent adjoint systems */
  addEnumOption("ADJTURB_LIN_SOLVER", Kind_AdjTurb_Linear_Solver, Linear_Solver_Map, FGMRES);
  /* DESCRIPTION: Preconditioner for the turbulent adjoint Krylov linear solvers */
  addEnumOption("ADJTURB_LIN_PREC", Kind_AdjTurb_Linear_Prec, Linear_Solver_Prec_Map, LU_SGS);
  /* DESCRIPTION: Minimum error threshold for the turbulent adjoint linear solver for the implicit formulation */
  addDoubleOption("ADJTURB_LIN_ERROR", AdjTurb_Linear_Error, 1E-5);
  /* DESCRIPTION: Maximum number of iterations of the turbulent adjoint linear solver for the implicit formulation */
  addUnsignedShortOption("ADJTURB_LIN_ITER", AdjTurb_Linear_Iter, 10);
  /* DESCRIPTION: Entropy fix factor */
  addDoubleOption("ENTROPY_FIX_COEFF", EntropyFix_Coeff, 0.001);
  /* DESCRIPTION: Linear solver for the discete adjoint systems */
  addEnumOption("DISCADJ_LIN_SOLVER", Kind_DiscAdj_Linear_Solver, Linear_Solver_Map, FGMRES);
  /* DESCRIPTION: Preconditioner for the discrete adjoint Krylov linear solvers */
  addEnumOption("DISCADJ_LIN_PREC", Kind_DiscAdj_Linear_Prec, Linear_Solver_Prec_Map, ILU);

  /*!\par CONFIG_CATEGORY: Convergence\ingroup Config*/
  /*--- Options related to convergence ---*/

  /*!\brief CONV_CRITERIA
   *  \n DESCRIPTION: Convergence criteria \n OPTIONS: see \link Converge_Crit_Map \endlink \n DEFAULT: RESIDUAL \ingroup Config*/
  addEnumOption("CONV_CRITERIA", ConvCriteria, Converge_Crit_Map, RESIDUAL);
  /*!\brief RESIDUAL_REDUCTION \n DESCRIPTION: Residual reduction (order of magnitude with respect to the initial value)\n DEFAULT: 3.0 \ingroup Config*/
  addDoubleOption("RESIDUAL_REDUCTION", OrderMagResidual, 5.0);
  /*!\brief RESIDUAL_MINVAL\n DESCRIPTION: Min value of the residual (log10 of the residual)\n DEFAULT: -8.0 \ingroup Config*/
  addDoubleOption("RESIDUAL_MINVAL", MinLogResidual, -8.0);
  /* DESCRIPTION: Residual reduction (order of magnitude with respect to the initial value) */
  addDoubleOption("RESIDUAL_REDUCTION_FSI", OrderMagResidualFSI, 3.0);
  /* DESCRIPTION: Min value of the residual (log10 of the residual) */
  addDoubleOption("RESIDUAL_MINVAL_FSI", MinLogResidualFSI, -5.0);
  /* DESCRIPTION: FEM: UTOL = norm(Delta_U(k)) / norm(U(k)) */
  addDoubleOption("RESIDUAL_FEM_UTOL", Res_FEM_UTOL, -9.0);
  /* DESCRIPTION: FEM: RTOL = norm(Residual(k)) / norm(Residual(0)) */
  addDoubleOption("RESIDUAL_FEM_RTOL", Res_FEM_RTOL, -9.0);
  /* DESCRIPTION: FEM: ETOL = Delta_U(k) * Residual(k) / Delta_U(0) * Residual(0) */
  addDoubleOption("RESIDUAL_FEM_ETOL", Res_FEM_ETOL, -9.0);
  /*!\brief RESIDUAL_FUNC_FLOW\n DESCRIPTION: Flow functional for the Residual criteria\n OPTIONS: See \link Residual_Map \endlink \n DEFAULT: RHO_RESIDUAL \ingroup Config*/
  addEnumOption("RESIDUAL_FUNC_FLOW", Residual_Func_Flow, Residual_Map, RHO_RESIDUAL);
  /*!\brief STARTCONV_ITER\n DESCRIPTION: Iteration number to begin convergence monitoring\n DEFAULT: 5 \ingroup Config*/
  addUnsignedLongOption("STARTCONV_ITER", StartConv_Iter, 5);
  /*!\brief CAUCHY_ELEMS\n DESCRIPTION: Number of elements to apply the criteria. \n DEFAULT 100 \ingroup Config*/
  addUnsignedShortOption("CAUCHY_ELEMS", Cauchy_Elems, 100);
  /*!\brief CAUCHY_EPS\n DESCRIPTION: Epsilon to control the series convergence \n DEFAULT: 1e-10 \ingroup Config*/
  addDoubleOption("CAUCHY_EPS", Cauchy_Eps, 1E-10);
  /*!\brief CAUCHY_FUNC_FLOW
   *  \n DESCRIPTION: Flow functional for the Cauchy criteria \n OPTIONS: see \link Objective_Map \endlink \n DEFAULT: DRAG_COEFFICIENT \ingroup Config*/
  addEnumOption("CAUCHY_FUNC_FLOW", Cauchy_Func_Flow, Objective_Map, DRAG_COEFFICIENT);
  /*!\brief CAUCHY_FUNC_ADJFLOW\n DESCRIPTION: Adjoint functional for the Cauchy criteria.\n OPTIONS: See \link Sens_Map \endlink. \n DEFAULT: SENS_GEOMETRY \ingroup Config*/
  addEnumOption("CAUCHY_FUNC_ADJFLOW", Cauchy_Func_AdjFlow, Sens_Map, SENS_GEOMETRY);

  /*!\par CONFIG_CATEGORY: Multi-grid \ingroup Config*/
  /*--- Options related to Multi-grid ---*/

  /*!\brief START_UP_ITER \n DESCRIPTION: Start up iterations using the fine grid only. DEFAULT: 0 \ingroup Config*/
  addUnsignedShortOption("START_UP_ITER", nStartUpIter, 0);
  /*!\brief MGLEVEL\n DESCRIPTION: Multi-grid Levels. DEFAULT: 0 \ingroup Config*/
  addUnsignedShortOption("MGLEVEL", nMGLevels, 0);
  /*!\brief MGCYCLE\n DESCRIPTION: Multi-grid cycle. OPTIONS: See \link MG_Cycle_Map \endlink. Defualt V_CYCLE \ingroup Config*/
  addEnumOption("MGCYCLE", MGCycle, MG_Cycle_Map, V_CYCLE);
  /*!\brief MG_PRE_SMOOTH\n DESCRIPTION: Multi-grid pre-smoothing level \ingroup Config*/
  addUShortListOption("MG_PRE_SMOOTH", nMG_PreSmooth, MG_PreSmooth);
  /*!\brief MG_POST_SMOOTH\n DESCRIPTION: Multi-grid post-smoothing level \ingroup Config*/
  addUShortListOption("MG_POST_SMOOTH", nMG_PostSmooth, MG_PostSmooth);
  /*!\brief MG_CORRECTION_SMOOTH\n DESCRIPTION: Jacobi implicit smoothing of the correction \ingroup Config*/
  addUShortListOption("MG_CORRECTION_SMOOTH", nMG_CorrecSmooth, MG_CorrecSmooth);
  /*!\brief MG_DAMP_RESTRICTION\n DESCRIPTION: Damping factor for the residual restriction. DEFAULT: 0.75 \ingroup Config*/
  addDoubleOption("MG_DAMP_RESTRICTION", Damp_Res_Restric, 0.75);
  /*!\brief MG_DAMP_PROLONGATION\n DESCRIPTION: Damping factor for the correction prolongation. DEFAULT 0.75 \ingroup Config*/
  addDoubleOption("MG_DAMP_PROLONGATION", Damp_Correc_Prolong, 0.75);

  /*!\par CONFIG_CATEGORY: Spatial Discretization \ingroup Config*/
  /*--- Options related to the spatial discretization ---*/

  /*!\brief NUM_METHOD_GRAD
   *  \n DESCRIPTION: Numerical method for spatial gradients \n OPTIONS: See \link Gradient_Map \endlink. \n DEFAULT: WEIGHTED_LEAST_SQUARES. \ingroup Config*/
  addEnumOption("NUM_METHOD_GRAD", Kind_Gradient_Method, Gradient_Map, WEIGHTED_LEAST_SQUARES);
  /*!\brief LIMITER_COEFF
   *  \n DESCRIPTION: Coefficient for the limiter. DEFAULT value 0.5. Larger values decrease the extent of limiting, values approaching zero cause lower-order approximation to the solution. \ingroup Config */
  addDoubleOption("LIMITER_COEFF", LimiterCoeff, 0.5);
  /*!\brief LIMITER_ITER
   *  \n DESCRIPTION: Freeze the value of the limiter after a number of iterations. DEFAULT value 999999. \ingroup Config*/
  addUnsignedLongOption("LIMITER_ITER", LimiterIter, 999999);
  /*!\brief SHARP_EDGES_COEFF
   *  \n DESCRIPTION: Coefficient for detecting the limit of the sharp edges. DEFAULT value 3.0.  Use with sharp edges limiter. \ingroup Config*/
  addDoubleOption("SHARP_EDGES_COEFF", SharpEdgesCoeff, 3.0);

  /*!\brief CONV_NUM_METHOD_FLOW
   *  \n DESCRIPTION: Convective numerical method \n OPTIONS: See \link Upwind_Map \endlink , \link Centered_Map \endlink. \ingroup Config*/
  addConvectOption("CONV_NUM_METHOD_FLOW", Kind_ConvNumScheme_Flow, Kind_Centered_Flow, Kind_Upwind_Flow);

  /*!\brief NUM_METHOD_FEM_FLOW
   *  \n DESCRIPTION: Numerical method \n OPTIONS: See \link Upwind_Map \endlink , \link Centered_Map \endlink. \ingroup Config*/
  addConvectFEMOption("NUM_METHOD_FEM_FLOW", Kind_ConvNumScheme_FEM_Flow, Kind_FEM_Flow);

  /*!\brief SPATIAL_ORDER_FLOW
   *  \n DESCRIPTION: Spatial numerical order integration \n OPTIONS: See \link SpatialOrder_Map \endlink \n DEFAULT: SECOND_ORDER \ingroup Config*/
  addEnumOption("SPATIAL_ORDER_FLOW", SpatialOrder_Flow, SpatialOrder_Map, SECOND_ORDER);
  /*!\brief SLOPE_LIMITER_FLOW
   * DESCRIPTION: Slope limiter for the direct solution. \n OPTIONS: See \link Limiter_Map \endlink \n DEFAULT VENKATAKRISHNAN \ingroup Config*/
  addEnumOption("SLOPE_LIMITER_FLOW", Kind_SlopeLimit_Flow, Limiter_Map, VENKATAKRISHNAN);
  default_ad_coeff_flow[0] = 0.15; default_ad_coeff_flow[1] = 0.5; default_ad_coeff_flow[2] = 0.02;
  /*!\brief AD_COEFF_FLOW \n DESCRIPTION: 1st, 2nd and 4th order artificial dissipation coefficients \ingroup Config*/
  addDoubleArrayOption("AD_COEFF_FLOW", 3, Kappa_Flow, default_ad_coeff_flow);

  /*!\brief CONV_NUM_METHOD_ADJFLOW
   *  \n DESCRIPTION: Convective numerical method for the adjoint solver.
   *  \n OPTIONS:  See \link Upwind_Map \endlink , \link Centered_Map \endlink. Note: not all methods are guaranteed to be implemented for the adjoint solver. \ingroup Config */
  addConvectOption("CONV_NUM_METHOD_ADJFLOW", Kind_ConvNumScheme_AdjFlow, Kind_Centered_AdjFlow, Kind_Upwind_AdjFlow);
  /*!\brief SPATIAL_ORDER_ADJFLOW
   *  \n DESCRIPTION: Spatial numerical order integration \n OPTIONS: See \link SpatialOrder_Map \endlink \n DEFAULT: SECOND_ORDER \ingroup Config*/
  addEnumOption("SPATIAL_ORDER_ADJFLOW", SpatialOrder_AdjFlow, SpatialOrder_Map, SECOND_ORDER);
  /*!\brief SLOPE_LIMITER_ADJFLOW
     * DESCRIPTION: Slope limiter for the adjoint solution. \n OPTIONS: See \link Limiter_Map \endlink \n DEFAULT VENKATAKRISHNAN \ingroup Config*/
  addEnumOption("SLOPE_LIMITER_ADJFLOW", Kind_SlopeLimit_AdjFlow, Limiter_Map, VENKATAKRISHNAN);
  default_ad_coeff_adj[0] = 0.15; default_ad_coeff_adj[1] = 0.5; default_ad_coeff_adj[2] = 0.02;
  /*!\brief AD_COEFF_ADJFLOW
   *  \n DESCRIPTION: 1st, 2nd and 4th order artificial dissipation coefficients for the adjoint solver.
   *  \n FORMAT and default values: AD_COEFF_ADJFLOW = (0.15, 0.5, 0.02) \ingroup Config*/
  addDoubleArrayOption("AD_COEFF_ADJFLOW", 3, Kappa_AdjFlow, default_ad_coeff_adj);

  /*!\brief SPATIAL_ORDER_TURB
   *  \n DESCRIPTION: Spatial numerical order integration.\n OPTIONS: See \link SpatialOrder_Map \endlink \n DEFAULT: FIRST_ORDER \ingroup Config*/
  addEnumOption("SPATIAL_ORDER_TURB", SpatialOrder_Turb, SpatialOrder_Map, FIRST_ORDER);
  /*!\brief SLOPE_LIMITER_TURB
   *  \n DESCRIPTION: Slope limiter  \n OPTIONS: See \link Limiter_Map \endlink \n DEFAULT VENKATAKRISHNAN \ingroup Config*/
  addEnumOption("SLOPE_LIMITER_TURB", Kind_SlopeLimit_Turb, Limiter_Map, VENKATAKRISHNAN);
  /*!\brief CONV_NUM_METHOD_TURB
   *  \n DESCRIPTION: Convective numerical method \ingroup Config*/
  addConvectOption("CONV_NUM_METHOD_TURB", Kind_ConvNumScheme_Turb, Kind_Centered_Turb, Kind_Upwind_Turb);

  /*!\brief SPATIAL_ORDER_ADJTURB
   *  \n DESCRIPTION: Spatial numerical order integration \n OPTIONS: See \link SpatialOrder_Map \endlink \n DEFAULT: FIRST_ORDER \ingroup Config*/
  addEnumOption("SPATIAL_ORDER_ADJTURB", SpatialOrder_AdjTurb, SpatialOrder_Map, FIRST_ORDER);
  /*!\brief SLOPE_LIMITER_ADJTURB
   *  \n DESCRIPTION: Slope limiter \n OPTIONS: See \link Limiter_Map \endlink \n DEFAULT VENKATAKRISHNAN \ingroup Config */
  addEnumOption("SLOPE_LIMITER_ADJTURB", Kind_SlopeLimit_AdjTurb, Limiter_Map, VENKATAKRISHNAN);
  /*!\brief CONV_NUM_METHOD_ADJTURB\n DESCRIPTION: Convective numerical method for the adjoint/turbulent problem \ingroup Config*/
  addConvectOption("CONV_NUM_METHOD_ADJTURB", Kind_ConvNumScheme_AdjTurb, Kind_Centered_AdjTurb, Kind_Upwind_AdjTurb);

  /* DESCRIPTION: Viscous limiter mean flow equations */
  addBoolOption("VISCOUS_LIMITER_FLOW", Viscous_Limiter_Flow, false);
  /* DESCRIPTION: Viscous limiter turbulent equations */
  addBoolOption("VISCOUS_LIMITER_TURB", Viscous_Limiter_Turb, false);

  /*!\par CONFIG_CATEGORY: Adjoint and Gradient \ingroup Config*/
  /*--- Options related to the adjoint and gradient ---*/

  /*!\brief LIMIT_ADJFLOW \n DESCRIPTION: Limit value for the adjoint variable.\n DEFAULT: 1E6. \ingroup Config*/
  addDoubleOption("LIMIT_ADJFLOW", AdjointLimit, 1E6);
  /*!\brief MG_ADJFLOW\n DESCRIPTION: Multigrid with the adjoint problem. \n Defualt: YES \ingroup Config*/
  addBoolOption("MG_ADJFLOW", MG_AdjointFlow, true);

  /*!\brief OBJECTIVE_WEIGHT  \n DESCRIPTION: Adjoint problem boundary condition weights. Applies scaling factor to objective(s) \ingroup Config*/
  addDoubleListOption("OBJECTIVE_WEIGHT", nObjW, Weight_ObjFunc);
  /*!\brief OBJECTIVE_FUNCTION
   *  \n DESCRIPTION: Adjoint problem boundary condition \n OPTIONS: see \link Objective_Map \endlink \n DEFAULT: DRAG_COEFFICIENT \ingroup Config*/
  addEnumListOption("OBJECTIVE_FUNCTION", nObj, Kind_ObjFunc, Objective_Map);

  /* DESCRIPTION: parameter for the definition of a complex objective function */
  addDoubleOption("DCD_DCL_VALUE", dCD_dCL, 0.0);
  /* DESCRIPTION: parameter for the definition of a complex objective function */
  addDoubleOption("DCMX_DCL_VALUE", dCMx_dCL, 0.0);
  /* DESCRIPTION: parameter for the definition of a complex objective function */
  addDoubleOption("DCMY_DCL_VALUE", dCMy_dCL, 0.0);
  /* DESCRIPTION: parameter for the definition of a complex objective function */
  addDoubleOption("DCMZ_DCL_VALUE", dCMz_dCL, 0.0);

  /* DESCRIPTION: parameter for the definition of a complex objective function */
  addDoubleOption("DCD_DCMY_VALUE", dCD_dCMy, 0.0);

  default_obj_coeff[0]=0.0; default_obj_coeff[1]=0.0; default_obj_coeff[2]=0.0;
  default_obj_coeff[3]=0.0;  default_obj_coeff[4]=0.0;
  /*!\brief OBJ_CHAIN_RULE_COEFF
  * \n DESCRIPTION: Coefficients defining the objective function gradient using the chain rule
  * with area-averaged outlet primitive variables. This is used with the genereralized outflow
  * objective.  \ingroup Config   */
  addDoubleArrayOption("OBJ_CHAIN_RULE_COEFF",5,Obj_ChainRuleCoeff,default_obj_coeff);

  default_geo_loc[0] = 0.0; default_geo_loc[1] = 1.0;
  /* DESCRIPTION: Definition of the airfoil section */
  addDoubleArrayOption("GEO_BOUNDS", 2, Stations_Bounds, default_geo_loc);
  /* DESCRIPTION: Identify the body to slice */
  addEnumOption("GEO_DESCRIPTION", Geo_Description, Geo_Description_Map, WING);
  /* DESCRIPTION: Z location of the waterline */
  addDoubleOption("GEO_WATERLINE_LOCATION", Geo_Waterline_Location, 0.0);
  /* DESCRIPTION: Number of section cuts to make when calculating internal volume */
  addUnsignedShortOption("GEO_NUMBER_STATIONS", nWingStations, 101);
  /* DESCRIPTION: Definition of the airfoil sections */
  addDoubleListOption("GEO_LOCATION_STATIONS", nLocationStations, LocationStations);
  /* DESCRIPTION: Output sectional forces for specified markers. */
  addBoolOption("GEO_PLOT_STATIONS", Plot_Section_Forces, false);
  /* DESCRIPTION: Mode of the GDC code (analysis, or gradient) */
  addEnumOption("GEO_MODE", GeometryMode, GeometryMode_Map, FUNCTION);

  /* DESCRIPTION: Drag weight in sonic boom Objective Function (from 0.0 to 1.0) */
  addDoubleOption("DRAG_IN_SONICBOOM", WeightCd, 0.0);
  /* DESCRIPTION: Sensitivity smoothing  */
  addEnumOption("SENS_SMOOTHING", Kind_SensSmooth, Sens_Smoothing_Map, NO_SMOOTH);
  /* DESCRIPTION: Continuous Adjoint frozen viscosity */
  addBoolOption("FROZEN_VISC_CONT", Frozen_Visc_Cont, true);
  /* DESCRIPTION: Discrete Adjoint frozen viscosity */
  addBoolOption("FROZEN_VISC_DISC", Frozen_Visc_Disc, false);
  /* DESCRIPTION: Discrete Adjoint frozen limiter */
  addBoolOption("FROZEN_LIMITER_DISC", Frozen_Limiter_Disc, false);
   /* DESCRIPTION:  */
  addDoubleOption("FIX_AZIMUTHAL_LINE", FixAzimuthalLine, 90.0);
  /*!\brief SENS_REMOVE_SHARP
   * \n DESCRIPTION: Remove sharp edges from the sensitivity evaluation  \n Format: SENS_REMOVE_SHARP = YES \n DEFAULT: NO \ingroup Config*/
  addBoolOption("SENS_REMOVE_SHARP", Sens_Remove_Sharp, false);

  /*!\par CONFIG_CATEGORY: Input/output files and formats \ingroup Config */
  /*--- Options related to input/output files and formats ---*/

  /*!\brief OUTPUT_FORMAT \n DESCRIPTION: I/O format for output plots. \n OPTIONS: see \link Output_Map \endlink \n DEFAULT: TECPLOT \ingroup Config */
  addEnumOption("OUTPUT_FORMAT", Output_FileFormat, Output_Map, TECPLOT);
  /*!\brief ACTDISK_JUMP \n DESCRIPTION: The jump is given by the difference in values or a ratio */
  addEnumOption("ACTDISK_JUMP", ActDisk_Jump, Jump_Map, DIFFERENCE);
  /*!\brief MESH_FORMAT \n DESCRIPTION: Mesh input file format \n OPTIONS: see \link Input_Map \endlink \n DEFAULT: SU2 \ingroup Config*/
  addEnumOption("MESH_FORMAT", Mesh_FileFormat, Input_Map, SU2);
  /* DESCRIPTION:  Mesh input file */
  addStringOption("MESH_FILENAME", Mesh_FileName, string("mesh.su2"));
  /*!\brief MESH_OUT_FILENAME \n DESCRIPTION: Mesh output file name. Used when converting, scaling, or deforming a mesh. \n DEFAULT: mesh_out.su2 \ingroup Config*/
  addStringOption("MESH_OUT_FILENAME", Mesh_Out_FileName, string("mesh_out.su2"));

  /*!\brief CONV_FILENAME \n DESCRIPTION: Output file convergence history (w/o extension) \n DEFAULT: history \ingroup Config*/
  addStringOption("CONV_FILENAME", Conv_FileName, string("history"));
  /*!\brief BREAKDOWN_FILENAME \n DESCRIPTION: Output file forces breakdown \ingroup Config*/
  addStringOption("BREAKDOWN_FILENAME", Breakdown_FileName, string("forces_breakdown.dat"));
  /*!\brief CONV_FILENAME \n DESCRIPTION: Output file convergence history (w/o extension) \n DEFAULT: history \ingroup Config*/
  addStringOption("CONV_FILENAME_FSI", Conv_FileName_FSI, string("historyFSI.csv"));
  /* DESCRIPTION: Viscous limiter turbulent equations */
  addBoolOption("WRITE_CONV_FILENAME_FSI", Write_Conv_FSI, false);
  /*!\brief SOLUTION_FLOW_FILENAME \n DESCRIPTION: Restart flow input file (the file output under the filename set by RESTART_FLOW_FILENAME) \n DEFAULT: solution_flow.dat \ingroup Config */
  addStringOption("SOLUTION_FLOW_FILENAME", Solution_FlowFileName, string("solution_flow.dat"));
  /*!\brief SOLUTION_ADJ_FILENAME\n DESCRIPTION: Restart adjoint input file. Objective function abbreviation is expected. \ingroup Config*/
  addStringOption("SOLUTION_ADJ_FILENAME", Solution_AdjFileName, string("solution_adj.dat"));
  /*!\brief SOLUTION_FLOW_FILENAME \n DESCRIPTION: Restart structure input file (the file output under the filename set by RESTART_FLOW_FILENAME) \n Default: solution_flow.dat \ingroup Config */
  addStringOption("SOLUTION_STRUCTURE_FILENAME", Solution_FEMFileName, string("solution_structure.dat"));
  /*!\brief RESTART_FLOW_FILENAME \n DESCRIPTION: Output file restart flow \ingroup Config*/
  addStringOption("RESTART_FLOW_FILENAME", Restart_FlowFileName, string("restart_flow.dat"));
  /*!\brief RESTART_ADJ_FILENAME  \n DESCRIPTION: Output file restart adjoint. Objective function abbreviation will be appended. \ingroup Config*/
  addStringOption("RESTART_ADJ_FILENAME", Restart_AdjFileName, string("restart_adj.dat"));
  /*!\brief RESTART_WAVE_FILENAME \n DESCRIPTION: Output file restart wave \ingroup Config*/
  addStringOption("RESTART_WAVE_FILENAME", Restart_WaveFileName, string("restart_wave.dat"));
  /*!\brief RESTART_FLOW_FILENAME \n DESCRIPTION: Output file restart structure \ingroup Config*/
  addStringOption("RESTART_STRUCTURE_FILENAME", Restart_FEMFileName, string("restart_structure.dat"));
  /*!\brief VOLUME_FLOW_FILENAME  \n DESCRIPTION: Output file flow (w/o extension) variables \ingroup Config */
  addStringOption("VOLUME_FLOW_FILENAME", Flow_FileName, string("flow"));
  /*!\brief VOLUME_STRUCTURE_FILENAME
   * \n  DESCRIPTION: Output file structure (w/o extension) variables \ingroup Config*/
  addStringOption("VOLUME_STRUCTURE_FILENAME", Structure_FileName, string("structure"));
  /*!\brief SURFACE_STRUCTURE_FILENAME
   *  \n DESCRIPTION: Output file structure (w/o extension) variables \ingroup Config*/
  addStringOption("SURFACE_STRUCTURE_FILENAME", SurfStructure_FileName, string("surface_structure"));
  /*!\brief SURFACE_WAVE_FILENAME
   *  \n DESCRIPTION: Output file structure (w/o extension) variables \ingroup Config*/
  addStringOption("SURFACE_WAVE_FILENAME", SurfWave_FileName, string("surface_wave"));
  /*!\brief SURFACE_HEAT_FILENAME
   *  \n DESCRIPTION: Output file structure (w/o extension) variables \ingroup Config */
  addStringOption("SURFACE_HEAT_FILENAME", SurfHeat_FileName, string("surface_heat"));
  /*!\brief VOLUME_WAVE_FILENAME
   *  \n DESCRIPTION: Output file wave (w/o extension) variables  \ingroup Config*/
  addStringOption("VOLUME_WAVE_FILENAME", Wave_FileName, string("wave"));
  /*!\brief VOLUME_HEAT_FILENAME
   *  \n DESCRIPTION: Output file wave (w/o extension) variables  \ingroup Config*/
  addStringOption("VOLUME_HEAT_FILENAME", Heat_FileName, string("heat"));
  /*!\brief VOLUME_ADJWAVE_FILENAME
   *  \n DESCRIPTION: Output file adj. wave (w/o extension) variables  \ingroup Config*/
  addStringOption("VOLUME_ADJWAVE_FILENAME", AdjWave_FileName, string("adjoint_wave"));
  /*!\brief VOLUME_ADJ_FILENAME
   *  \n DESCRIPTION: Output file adjoint (w/o extension) variables  \ingroup Config*/
  addStringOption("VOLUME_ADJ_FILENAME", Adj_FileName, string("adjoint"));
  /*!\brief GRAD_OBJFUNC_FILENAME
   *  \n DESCRIPTION: Output objective function gradient  \ingroup Config*/
  addStringOption("GRAD_OBJFUNC_FILENAME", ObjFunc_Grad_FileName, string("of_grad.dat"));
  /*!\brief VALUE_OBJFUNC_FILENAME
   *  \n DESCRIPTION: Output objective function  \ingroup Config*/
  addStringOption("VALUE_OBJFUNC_FILENAME", ObjFunc_Value_FileName, string("of_func.dat"));
  /*!\brief SURFACE_FLOW_FILENAME
   *  \n DESCRIPTION: Output file surface flow coefficient (w/o extension)  \ingroup Config*/
  addStringOption("SURFACE_FLOW_FILENAME", SurfFlowCoeff_FileName, string("surface_flow"));
  /*!\brief SURFACE_ADJ_FILENAME
   *  \n DESCRIPTION: Output file surface adjoint coefficient (w/o extension)  \ingroup Config*/
  addStringOption("SURFACE_ADJ_FILENAME", SurfAdjCoeff_FileName, string("surface_adjoint"));
  /*!\brief SURFACE_SENS_FILENAME_FILENAME
   *  \n DESCRIPTION: Output file surface sensitivity (discrete adjoint) (w/o extension)  \ingroup Config*/
  addStringOption("SURFACE_SENS_FILENAME", SurfSens_FileName, string("surface_sens"));
  /*!\brief VOLUME_SENS_FILENAME
   *  \n DESCRIPTION: Output file volume sensitivity (discrete adjoint))  \ingroup Config*/
  addStringOption("VOLUME_SENS_FILENAME", VolSens_FileName, string("volume_sens"));
  /*!\brief WRT_SOL_FREQ
   *  \n DESCRIPTION: Writing solution file frequency  \ingroup Config*/
  addUnsignedLongOption("WRT_SOL_FREQ", Wrt_Sol_Freq, 1000);
  /*!\brief WRT_SOL_FREQ_DUALTIME
   *  \n DESCRIPTION: Writing solution file frequency for dual time  \ingroup Config*/
  addUnsignedLongOption("WRT_SOL_FREQ_DUALTIME", Wrt_Sol_Freq_DualTime, 1);
  /*!\brief WRT_CON_FREQ
   *  \n DESCRIPTION: Writing convergence history frequency  \ingroup Config*/
  addUnsignedLongOption("WRT_CON_FREQ",  Wrt_Con_Freq, 1);
  /*!\brief WRT_CON_FREQ_DUALTIME
   *  \n DESCRIPTION: Writing convergence history frequency for the dual time  \ingroup Config*/
  addUnsignedLongOption("WRT_CON_FREQ_DUALTIME",  Wrt_Con_Freq_DualTime, 10);
  /*!\brief LOW_MEMORY_OUTPUT
   *  \n DESCRIPTION: Output less information for lower memory use.  \ingroup Config*/
  addBoolOption("LOW_MEMORY_OUTPUT", Low_MemoryOutput, false);
  /*!\brief WRT_OUTPUT
   *  \n DESCRIPTION: Write output files (disable all output by setting to NO)  \ingroup Config*/
  addBoolOption("WRT_OUTPUT", Wrt_Output, true);
  /*!\brief WRT_VOL_SOL
   *  \n DESCRIPTION: Write a volume solution file  \ingroup Config*/
  addBoolOption("WRT_VOL_SOL", Wrt_Vol_Sol, true);
  /*!\brief WRT_SRF_SOL
   *  \n DESCRIPTION: Write a surface solution file  \ingroup Config*/
  addBoolOption("WRT_SRF_SOL", Wrt_Srf_Sol, true);
  /*!\brief WRT_CSV_SOL
   *  \n DESCRIPTION: Write a surface CSV solution file  \ingroup Config*/
  addBoolOption("WRT_CSV_SOL", Wrt_Csv_Sol, true);
  /*!\brief WRT_SURFACE
   *  \n DESCRIPTION: Output solution at each surface  \ingroup Config*/
  addBoolOption("WRT_SURFACE", Wrt_Surface, false);
  /*!\brief WRT_RESIDUALS
   *  \n DESCRIPTION: Output residual info to solution/restart file  \ingroup Config*/
  addBoolOption("WRT_RESIDUALS", Wrt_Residuals, false);
  /*!\brief WRT_LIMITERS
   *  \n DESCRIPTION: Output limiter value information to solution/restart file  \ingroup Config*/
  addBoolOption("WRT_LIMITERS", Wrt_Limiters, false);
  /*!\brief WRT_SHARPEDGES
   *  \n DESCRIPTION: Output sharp edge limiter information to solution/restart file  \ingroup Config*/
  addBoolOption("WRT_SHARPEDGES", Wrt_SharpEdges, false);
  /* DESCRIPTION: Output the rind layers in the solution files  \ingroup Config*/
  addBoolOption("WRT_HALO", Wrt_Halo, false);
  /*!\brief KIND_ONE_DIMENSIONALIZATION
   *  \n DESCRIPTION: Output averaged outlet flow values on specified exit marker.
   *  Options: AREA, MASSFLUX, NONE
   *  \n Use with MARKER_OUT_1D. \ingroup Config*/
  addEnumOption("KIND_ONE_DIMENSIONALIZATION", Kind_OneD, OneD_Map, ONED_NONE);
  /*!\brief CONSOLE_OUTPUT_VERBOSITY
   *  \n DESCRIPTION: Verbosity level for console output  \ingroup Config*/
  addEnumOption("CONSOLE_OUTPUT_VERBOSITY", Console_Output_Verb, Verb_Map, VERB_HIGH);


  /*!\par CONFIG_CATEGORY: Dynamic mesh definition \ingroup Config*/
  /*--- Options related to dynamic meshes ---*/

  /* DESCRIPTION: Mesh motion for unsteady simulations */
  addBoolOption("GRID_MOVEMENT", Grid_Movement, false);
  /* DESCRIPTION: Type of mesh motion */
  addEnumListOption("GRID_MOVEMENT_KIND", nGridMovement, Kind_GridMovement, GridMovement_Map);
  /* DESCRIPTION: Marker(s) of moving surfaces (MOVING_WALL or DEFORMING grid motion). */
  addStringListOption("MARKER_MOVING", nMarker_Moving, Marker_Moving);
  /* DESCRIPTION: Mach number (non-dimensional, based on the mesh velocity and freestream vals.) */
  addDoubleOption("MACH_MOTION", Mach_Motion, 0.0);
  /* DESCRIPTION: Coordinates of the rigid motion origin */
  addDoubleListOption("MOTION_ORIGIN_X", nMotion_Origin_X, Motion_Origin_X);
  /* DESCRIPTION: Coordinates of the rigid motion origin */
  addDoubleListOption("MOTION_ORIGIN_Y", nMotion_Origin_Y, Motion_Origin_Y);
  /* DESCRIPTION: Coordinates of the rigid motion origin */
  addDoubleListOption("MOTION_ORIGIN_Z", nMotion_Origin_Z, Motion_Origin_Z);
  /* DESCRIPTION: Translational velocity vector (m/s) in the x, y, & z directions (RIGID_MOTION only) */
  addDoubleListOption("TRANSLATION_RATE_X", nTranslation_Rate_X, Translation_Rate_X);
  /* DESCRIPTION: Translational velocity vector (m/s) in the x, y, & z directions (RIGID_MOTION only) */
  addDoubleListOption("TRANSLATION_RATE_Y", nTranslation_Rate_Y, Translation_Rate_Y);
  /* DESCRIPTION: Translational velocity vector (m/s) in the x, y, & z directions (RIGID_MOTION only) */
  addDoubleListOption("TRANSLATION_RATE_Z", nTranslation_Rate_Z, Translation_Rate_Z);
  /* DESCRIPTION: Angular velocity vector (rad/s) about x, y, & z axes (RIGID_MOTION only) */
  addDoubleListOption("ROTATION_RATE_X", nRotation_Rate_X, Rotation_Rate_X);
  /* DESCRIPTION: Angular velocity vector (rad/s) about x, y, & z axes (RIGID_MOTION only) */
  addDoubleListOption("ROTATION_RATE_Y", nRotation_Rate_Y, Rotation_Rate_Y);
  /* DESCRIPTION: Angular velocity vector (rad/s) about x, y, & z axes (RIGID_MOTION only) */
  addDoubleListOption("ROTATION_RATE_Z", nRotation_Rate_Z, Rotation_Rate_Z);
  /* DESCRIPTION: Pitching angular freq. (rad/s) about x, y, & z axes (RIGID_MOTION only) */
  addDoubleListOption("PITCHING_OMEGA_X", nPitching_Omega_X, Pitching_Omega_X);
  /* DESCRIPTION: Pitching angular freq. (rad/s) about x, y, & z axes (RIGID_MOTION only) */
  addDoubleListOption("PITCHING_OMEGA_Y", nPitching_Omega_Y, Pitching_Omega_Y);
  /* DESCRIPTION: Pitching angular freq. (rad/s) about x, y, & z axes (RIGID_MOTION only) */
  addDoubleListOption("PITCHING_OMEGA_Z", nPitching_Omega_Z, Pitching_Omega_Z);
  /* DESCRIPTION: Pitching amplitude (degrees) about x, y, & z axes (RIGID_MOTION only) */
  addDoubleListOption("PITCHING_AMPL_X", nPitching_Ampl_X, Pitching_Ampl_X);
  /* DESCRIPTION: Pitching amplitude (degrees) about x, y, & z axes (RIGID_MOTION only) */
  addDoubleListOption("PITCHING_AMPL_Y", nPitching_Ampl_Y, Pitching_Ampl_Y);
  /* DESCRIPTION: Pitching amplitude (degrees) about x, y, & z axes (RIGID_MOTION only) */
  addDoubleListOption("PITCHING_AMPL_Z", nPitching_Ampl_Z, Pitching_Ampl_Z);
  /* DESCRIPTION: Pitching phase offset (degrees) about x, y, & z axes (RIGID_MOTION only) */
  addDoubleListOption("PITCHING_PHASE_X", nPitching_Phase_X, Pitching_Phase_X);
  /* DESCRIPTION: Pitching phase offset (degrees) about x, y, & z axes (RIGID_MOTION only) */
  addDoubleListOption("PITCHING_PHASE_Y", nPitching_Phase_Y, Pitching_Phase_Y);
  /* DESCRIPTION: Pitching phase offset (degrees) about x, y, & z axes (RIGID_MOTION only) */
  addDoubleListOption("PITCHING_PHASE_Z", nPitching_Phase_Z, Pitching_Phase_Z);
  /* DESCRIPTION: Plunging angular freq. (rad/s) in x, y, & z directions (RIGID_MOTION only) */
  addDoubleListOption("PLUNGING_OMEGA_X", nPlunging_Omega_X, Plunging_Omega_X);
  /* DESCRIPTION: Plunging angular freq. (rad/s) in x, y, & z directions (RIGID_MOTION only) */
  addDoubleListOption("PLUNGING_OMEGA_Y", nPlunging_Omega_Y, Plunging_Omega_Y);
  /* DESCRIPTION: Plunging angular freq. (rad/s) in x, y, & z directions (RIGID_MOTION only) */
  addDoubleListOption("PLUNGING_OMEGA_Z", nPlunging_Omega_Z, Plunging_Omega_Z);
  /* DESCRIPTION: Plunging amplitude (m) in x, y, & z directions (RIGID_MOTION only) */
  addDoubleListOption("PLUNGING_AMPL_X", nPlunging_Ampl_X, Plunging_Ampl_X);
  /* DESCRIPTION: Plunging amplitude (m) in x, y, & z directions (RIGID_MOTION only) */
  addDoubleListOption("PLUNGING_AMPL_Y", nPlunging_Ampl_Y, Plunging_Ampl_Y);
  /* DESCRIPTION: Plunging amplitude (m) in x, y, & z directions (RIGID_MOTION only) */
  addDoubleListOption("PLUNGING_AMPL_Z", nPlunging_Ampl_Z, Plunging_Ampl_Z);
  /* DESCRIPTION: Value to move motion origins (1 or 0) */
  addUShortListOption("MOVE_MOTION_ORIGIN", nMoveMotion_Origin, MoveMotion_Origin);
  /* DESCRIPTION:  */
  addStringOption("MOTION_FILENAME", Motion_Filename, string("mesh_motion.dat"));

  /*!\par CONFIG_CATEGORY: Grid adaptation \ingroup Config*/
  /*--- Options related to grid adaptation ---*/

  /* DESCRIPTION: Kind of grid adaptation */
  addEnumOption("KIND_ADAPT", Kind_Adaptation, Adapt_Map, NO_ADAPT);
  /* DESCRIPTION: Percentage of new elements (% of the original number of elements) */
  addDoubleOption("NEW_ELEMS", New_Elem_Adapt, -1.0);
  /* DESCRIPTION: Scale factor for the dual volume */
  addDoubleOption("DUALVOL_POWER", DualVol_Power, 0.5);
  /* DESCRIPTION: Use analytical definition for surfaces */
  addEnumOption("ANALYTICAL_SURFDEF", Analytical_Surface, Geo_Analytic_Map, NO_GEO_ANALYTIC);
  /* DESCRIPTION: Before each computation, implicitly smooth the nodal coordinates */
  addBoolOption("SMOOTH_GEOMETRY", SmoothNumGrid, false);
  /* DESCRIPTION: Adapt the boundary elements */
  addBoolOption("ADAPT_BOUNDARY", AdaptBoundary, true);

  /*!\par CONFIG_CATEGORY: Aeroelastic Simulation (Typical Section Model) \ingroup Config*/
  /*--- Options related to aeroelastic simulations using the Typical Section Model) ---*/
  /* DESCRIPTION: The flutter speed index (modifies the freestream condition) */
  addDoubleOption("FLUTTER_SPEED_INDEX", FlutterSpeedIndex, 0.6);
  /* DESCRIPTION: Natural frequency of the spring in the plunging direction (rad/s). */
  addDoubleOption("PLUNGE_NATURAL_FREQUENCY", PlungeNaturalFrequency, 100);
  /* DESCRIPTION: Natural frequency of the spring in the pitching direction (rad/s). */
  addDoubleOption("PITCH_NATURAL_FREQUENCY", PitchNaturalFrequency, 100);
  /* DESCRIPTION: The airfoil mass ratio. */
  addDoubleOption("AIRFOIL_MASS_RATIO", AirfoilMassRatio, 60);
  /* DESCRIPTION: Distance in semichords by which the center of gravity lies behind the elastic axis. */
  addDoubleOption("CG_LOCATION", CG_Location, 1.8);
  /* DESCRIPTION: The radius of gyration squared (expressed in semichords) of the typical section about the elastic axis. */
  addDoubleOption("RADIUS_GYRATION_SQUARED", RadiusGyrationSquared, 3.48);
  /* DESCRIPTION: Solve the aeroelastic equations every given number of internal iterations. */
  addUnsignedShortOption("AEROELASTIC_ITER", AeroelasticIter, 3);
<<<<<<< HEAD
=======
  
  /*!\par CONFIG_CATEGORY: Optimization Problem*/
  
  /* DESCRIPTION: Scale the line search in the optimizer */
  addDoubleOption("OPT_RELAX_FACTOR", Opt_RelaxFactor, 1.0);

  /* DESCRIPTION: Bound the line search in the optimizer */
  addDoubleOption("OPT_LINE_SEARCH_BOUND", Opt_LineSearch_Bound, 1E6);
>>>>>>> c0a11c63

  /*!\par CONFIG_CATEGORY: Wind Gust \ingroup Config*/
  /*--- Options related to wind gust simulations ---*/

  /* DESCRIPTION: Apply a wind gust */
  addBoolOption("WIND_GUST", Wind_Gust, false);
  /* DESCRIPTION: Type of gust */
  addEnumOption("GUST_TYPE", Gust_Type, Gust_Type_Map, NO_GUST);
  /* DESCRIPTION: Gust wavelenght (meters) */
  addDoubleOption("GUST_WAVELENGTH", Gust_WaveLength, 0.0);
  /* DESCRIPTION: Number of gust periods */
  addDoubleOption("GUST_PERIODS", Gust_Periods, 1.0);
  /* DESCRIPTION: Gust amplitude (m/s) */
  addDoubleOption("GUST_AMPL", Gust_Ampl, 0.0);
  /* DESCRIPTION: Time at which to begin the gust (sec) */
  addDoubleOption("GUST_BEGIN_TIME", Gust_Begin_Time, 0.0);
  /* DESCRIPTION: Location at which the gust begins (meters) */
  addDoubleOption("GUST_BEGIN_LOC", Gust_Begin_Loc, 0.0);
  /* DESCRIPTION: Direction of the gust X or Y dir */
  addEnumOption("GUST_DIR", Gust_Dir, Gust_Dir_Map, Y_DIR);

  /* Harmonic Balance config */
  /* DESCRIPTION: Omega_HB = 2*PI*frequency - frequencies for Harmonic Balance method */
  addDoubleListOption("OMEGA_HB", nOmega_HB, Omega_HB);

  /*!\par CONFIG_CATEGORY: Equivalent Area \ingroup Config*/
  /*--- Options related to the equivalent area ---*/

  /* DESCRIPTION: Evaluate equivalent area on the Near-Field  */
  addBoolOption("EQUIV_AREA", EquivArea, false);
  default_ea_lim[0] = 0.0; default_ea_lim[1] = 1.0; default_ea_lim[2] = 1.0;
  /* DESCRIPTION: Integration limits of the equivalent area ( xmin, xmax, Dist_NearField ) */
  addDoubleArrayOption("EA_INT_LIMIT", 3, EA_IntLimit, default_ea_lim);
  /* DESCRIPTION: Equivalent area scaling factor */
  addDoubleOption("EA_SCALE_FACTOR", EA_ScaleFactor, 1.0);

	// these options share nDV as their size in the option references; not a good idea
	/*!\par CONFIG_CATEGORY: Grid deformation \ingroup Config*/
  /*--- Options related to the grid deformation ---*/

	/* DESCRIPTION: Kind of deformation */
	addEnumListOption("DV_KIND", nDV, Design_Variable, Param_Map);
	/* DESCRIPTION: Marker of the surface to which we are going apply the shape deformation */
  addStringListOption("DV_MARKER", nMarker_DV, Marker_DV);
	/* DESCRIPTION: Parameters of the shape deformation
   - FFD_CONTROL_POINT_2D ( FFDBox ID, i_Ind, j_Ind, x_Disp, y_Disp )
   - FFD_RADIUS_2D ( FFDBox ID )
   - FFD_CAMBER_2D ( FFDBox ID, i_Ind )
   - FFD_THICKNESS_2D ( FFDBox ID, i_Ind )
   - HICKS_HENNE ( Lower Surface (0)/Upper Surface (1)/Only one Surface (2), x_Loc )
   - SURFACE_BUMP ( x_start, x_end, x_Loc )
   - CST ( Lower Surface (0)/Upper Surface (1), Kulfan parameter number, Total number of Kulfan parameters for surface )
   - NACA_4DIGITS ( 1st digit, 2nd digit, 3rd and 4th digit )
   - PARABOLIC ( Center, Thickness )
   - TRANSLATION ( x_Disp, y_Disp, z_Disp )
   - ROTATION ( x_Orig, y_Orig, z_Orig, x_End, y_End, z_End )
   - OBSTACLE ( Center, Bump size )
   - SPHERICAL ( ControlPoint_Index, Theta_Disp, R_Disp )
   - FFD_CONTROL_POINT ( FFDBox ID, i_Ind, j_Ind, k_Ind, x_Disp, y_Disp, z_Disp )
   - FFD_TWIST_ANGLE ( FFDBox ID, x_Orig, y_Orig, z_Orig, x_End, y_End, z_End )
   - FFD_ROTATION ( FFDBox ID, x_Orig, y_Orig, z_Orig, x_End, y_End, z_End )
   - FFD_CONTROL_SURFACE ( FFDBox ID, x_Orig, y_Orig, z_Orig, x_End, y_End, z_End )
   - FFD_CAMBER ( FFDBox ID, i_Ind, j_Ind )
   - FFD_THICKNESS ( FFDBox ID, i_Ind, j_Ind ) */
	addDVParamOption("DV_PARAM", nDV, ParamDV, FFDTag, Design_Variable);
  /* DESCRIPTION: New value of the shape deformation */
  addDVValueOption("DV_VALUE", nDV_Value, DV_Value, nDV, ParamDV, Design_Variable);
	/* DESCRIPTION: Hold the grid fixed in a region */
  addBoolOption("HOLD_GRID_FIXED", Hold_GridFixed, false);
	default_grid_fix[0] = -1E15; default_grid_fix[1] = -1E15; default_grid_fix[2] = -1E15;
	default_grid_fix[3] =  1E15; default_grid_fix[4] =  1E15; default_grid_fix[5] =  1E15;
	/* DESCRIPTION: Coordinates of the box where the grid will be deformed (Xmin, Ymin, Zmin, Xmax, Ymax, Zmax) */
	addDoubleArrayOption("HOLD_GRID_FIXED_COORD", 6, Hold_GridFixed_Coord, default_grid_fix);
	/* DESCRIPTION: Visualize the deformation */
  addBoolOption("VISUALIZE_DEFORMATION", Visualize_Deformation, false);
  /* DESCRIPTION: Print the residuals during mesh deformation to the console */
  addBoolOption("DEFORM_CONSOLE_OUTPUT", Deform_Output, true);
  /* DESCRIPTION: Number of nonlinear deformation iterations (surface deformation increments) */
  addUnsignedLongOption("DEFORM_NONLINEAR_ITER", GridDef_Nonlinear_Iter, 1);
  /* DESCRIPTION: Number of smoothing iterations for FEA mesh deformation */
  addUnsignedLongOption("DEFORM_LINEAR_ITER", GridDef_Linear_Iter, 1000);
  /* DESCRIPTION: Factor to multiply smallest volume for deform tolerance (0.001 default) */
  addDoubleOption("DEFORM_TOL_FACTOR", Deform_Tol_Factor, 1E-6);
  /* DESCRIPTION: Deform coefficient (-1.0 to 0.5) */
  addDoubleOption("DEFORM_COEFF", Deform_Coeff, 1E6);
  /* DESCRIPTION: Type of element stiffness imposed for FEA mesh deformation (INVERSE_VOLUME, DEF_WALL_DISTANCE, WALL_DISTANCE, CONSTANT_STIFFNESS) */
  addEnumOption("DEFORM_STIFFNESS_TYPE", Deform_Stiffness_Type, Deform_Stiffness_Map, BOUNDARY_DISTANCE);
  /* DESCRIPTION: Poisson's ratio for constant stiffness FEA method of grid deformation*/
  addDoubleOption("DEFORM_ELASTICITY_MODULUS", Deform_ElasticityMod, 2E11);
  /* DESCRIPTION: Young's modulus and Poisson's ratio for constant stiffness FEA method of grid deformation*/
  addDoubleOption("DEFORM_POISSONS_RATIO", Deform_PoissonRatio, 0.3);
  /*  DESCRIPTION: Linealv for the mesh deformation\n OPTIONS: see \link Linear_Solver_Map \endlink \n DEFAULT: FGMRES \ingroup Config*/
  addEnumOption("DEFORM_LINEAR_SOLVER", Kind_Deform_Linear_Solver, Linear_Solver_Map, FGMRES);
  /*  \n DESCRIPTION: Preconditioner for the Krylov linear solvers \n OPTIONS: see \link Linear_Solver_Prec_Map \endlink \n DEFAULT: LU_SGS \ingroup Config*/
  addEnumOption("DEFORM_LINEAR_SOLVER_PREC", Kind_Deform_Linear_Solver_Prec, Linear_Solver_Prec_Map, LU_SGS);

  /*!\par CONFIG_CATEGORY: Rotorcraft problem \ingroup Config*/
  /*--- option related to rotorcraft problems ---*/

  /* DESCRIPTION: MISSING ---*/
  addDoubleOption("CYCLIC_PITCH", Cyclic_Pitch, 0.0);
  /* DESCRIPTION: MISSING ---*/
  addDoubleOption("COLLECTIVE_PITCH", Collective_Pitch, 0.0);

  /*!\par CONFIG_CATEGORY: FEM flow solver definition \ingroup Config*/
  /*--- Options related to the finite element flow solver---*/

  /* DESCRIPTION: Riemann solver used for DG (ROE, LAX-FRIEDRICH, AUSM, AUSMPW+, HLLC, VAN_LEER) */
  addEnumOption("RIEMANN_SOLVER_FEM", Riemann_Solver_FEM, Upwind_Map, ROE);
  /* DESCRIPTION: Constant factor applied for quadrature with straight elements (2.0 by default) */
  addDoubleOption("QUADRATURE_FACTOR_STRAIGHT_FEM", Quadrature_Factor_Straight, 2.0);
  /* DESCRIPTION: Constant factor applied for quadrature with curved elements (3.0 by default) */
  addDoubleOption("QUADRATURE_FACTOR_CURVED_FEM", Quadrature_Factor_Curved, 3.0);
  /* DESCRIPTION: Factor applied during quadrature in time for ADER-DG. (2.0 by default) */
  addDoubleOption("QUADRATURE_FACTOR_TIME_ADER_DG", Quadrature_Factor_Time_ADER_DG, 2.0);
  /* DESCRIPTION: Factor for the symmetrizing terms in the DG FEM discretization (1.0 by default) */
  addDoubleOption("THETA_INTERIOR_PENALTY_DG_FEM", Theta_Interior_Penalty_DGFEM, 1.0);
  /* DESCRIPTION: Compute the entropy in the fluid model (YES, NO) */
  addBoolOption("COMPUTE_ENTROPY_FLUID_MODEL", Compute_Entropy, true);
  /* DESCRIPTION: Store the Cartesian gradients of the DGFEM basis functions (NO, YES) */
  addBoolOption("STORE_CARTESIAN_GRADIENTS_BASIS_DGFEM", Store_Cart_Grad_BasisFunctions_DGFEM, false);
  /* DESCRIPTION: Use the lumped mass matrix for steady DGFEM computations */
  addBoolOption("USE_LUMPED_MASSMATRIX_DGFEM", Use_Lumped_MassMatrix_DGFEM, false);
  /* DESCRIPTION: Only compute the exact Jacobian of the spatial discretization (NO, YES) */
  addBoolOption("JACOBIAN_SPATIAL_DISCRETIZATION_ONLY", Jacobian_Spatial_Discretization_Only, false);

  /*!\par CONFIG_CATEGORY: FEA solver \ingroup Config*/
  /*--- Options related to the FEA solver ---*/

  /* DESCRIPTION: Modulus of elasticity */
  addDoubleOption("ELASTICITY_MODULUS", ElasticyMod, 2E11);
  /* DESCRIPTION: Poisson ratio */
  addDoubleOption("POISSON_RATIO", PoissonRatio, 0.30);
  /* DESCRIPTION: Material density */
  addDoubleOption("MATERIAL_DENSITY", MaterialDensity, 7854);
  /*!\brief BULK_MODULUS_STRUCT \n DESCRIPTION: Value of the Bulk Modulus for a structural problem \n DEFAULT 160E9 */
  /* This is a temporal definition */
  addDoubleOption("BULK_MODULUS_STRUCT", Bulk_Modulus_Struct, 160E9);

  /*!\brief REGIME_TYPE \n  DESCRIPTION: Geometric condition \n OPTIONS: see \link Struct_Map \endlink \ingroup Config*/
  addEnumOption("GEOMETRIC_CONDITIONS", Kind_Struct_Solver, Struct_Map, SMALL_DEFORMATIONS);
  /*!\brief REGIME_TYPE \n  DESCRIPTION: Material model \n OPTIONS: see \link Material_Map \endlink \ingroup Config*/
  addEnumOption("MATERIAL_MODEL", Kind_Material, Material_Map, LINEAR_ELASTIC);
  /*!\brief REGIME_TYPE \n  DESCRIPTION: Compressibility of the material \n OPTIONS: see \link MatComp_Map \endlink \ingroup Config*/
  addEnumOption("MATERIAL_COMPRESSIBILITY", Kind_Material_Compress, MatComp_Map, COMPRESSIBLE_MAT);

  /*  DESCRIPTION: Consider a prestretch in the structural domain
  *  Options: NO, YES \ingroup Config */
  addBoolOption("PRESTRETCH", Prestretch, false);
  /*!\brief PRESTRETCH_FILENAME \n DESCRIPTION: Filename to input for prestretching membranes \n Default: prestretch_file.dat \ingroup Config */
  addStringOption("PRESTRETCH_FILENAME", Prestretch_FEMFileName, string("prestretch_file.dat"));

  /* DESCRIPTION: Iterative method for non-linear structural analysis */
  addEnumOption("NONLINEAR_FEM_SOLUTION_METHOD", Kind_SpaceIteScheme_FEA, Space_Ite_Map_FEA, NEWTON_RAPHSON);
  /* DESCRIPTION: Number of internal iterations for Newton-Raphson Method in nonlinear structural applications */
  addUnsignedLongOption("NONLINEAR_FEM_INT_ITER", Dyn_nIntIter, 10);

  /* DESCRIPTION: Formulation for bidimensional elasticity solver */
  addEnumOption("FORMULATION_ELASTICITY_2D", Kind_2DElasForm, ElasForm_2D, PLANE_STRAIN);
  /*  DESCRIPTION: Apply dead loads
  *  Options: NO, YES \ingroup Config */
  addBoolOption("DEAD_LOAD", DeadLoad, false);
  /* DESCRIPTION: Dynamic or static structural analysis */
  addEnumOption("DYNAMIC_ANALYSIS", Dynamic_Analysis, Dynamic_Map, STATIC);
  /* DESCRIPTION: Time Step for dynamic analysis (s) */
  addDoubleOption("DYN_TIMESTEP", Delta_DynTime, 0.0);
  /* DESCRIPTION: Total Physical Time for dual time stepping simulations (s) */
  addDoubleOption("DYN_TIME", Total_DynTime, 1.0);
  /* DESCRIPTION: Parameter alpha for Newmark scheme (s) */
  addDoubleOption("NEWMARK_ALPHA", Newmark_alpha, 0.25);
  /* DESCRIPTION: Parameter delta for Newmark scheme (s) */
  addDoubleOption("NEWMARK_DELTA", Newmark_delta, 0.5);
  /* DESCRIPTION: Apply the load slowly or suddenly */
  addBoolOption("SIGMOID_LOADING", Sigmoid_Load, false);
  /* DESCRIPTION: Apply the load as a ramp */
  addBoolOption("RAMP_LOADING", Ramp_Load, false);
  /* DESCRIPTION: Time while the load is to be increased linearly */
  addDoubleOption("RAMP_TIME", Ramp_Time, 1.0);
  /* DESCRIPTION: Time while the load is to be increased linearly */
  addDoubleOption("SIGMOID_TIME", Sigmoid_Time, 1.0);
  /* DESCRIPTION: Constant of steepness of the sigmoid */
  addDoubleOption("SIGMOID_K", Sigmoid_K, 10.0);

  /* DESCRIPTION: Newmark - Generalized alpha - coefficients */
  addDoubleListOption("TIME_INT_STRUCT_COEFFS", nIntCoeffs, Int_Coeffs);

  /*  DESCRIPTION: Apply dead loads. Options: NO, YES \ingroup Config */
  addBoolOption("INCREMENTAL_LOAD", IncrementalLoad, false);
  /* DESCRIPTION: Maximum number of increments of the  */
  addUnsignedLongOption("NUMBER_INCREMENTS", IncLoad_Nincrements, 10);

  default_inc_crit[0] = 0.0; default_inc_crit[1] = 0.0; default_inc_crit[2] = 0.0;
  /* DESCRIPTION: Definition of the  UTOL RTOL ETOL*/
  addDoubleArrayOption("INCREMENTAL_CRITERIA", 3, IncLoad_Criteria, default_inc_crit);

  /* DESCRIPTION: Time while the structure is static */
  addDoubleOption("STATIC_TIME", Static_Time, 0.0);

  /* DESCRIPTION: Order of the predictor */
  addUnsignedShortOption("PREDICTOR_ORDER", Pred_Order, 0);

  /* DESCRIPTION: Transfer method used for multiphysics problems */
  addEnumOption("MULTIPHYSICS_TRANSFER_METHOD", Kind_TransferMethod, Transfer_Method_Map, BROADCAST_DATA);


  /* CONFIG_CATEGORY: FSI solver */
  /*--- Options related to the FSI solver ---*/

  /*!\brief PHYSICAL_PROBLEM_FLUID_FSI
   *  DESCRIPTION: Physical governing equations \n
   *  Options: NONE (default),EULER, NAVIER_STOKES, RANS,
   *  \ingroup Config*/
  addEnumOption("FSI_FLUID_PROBLEM", Kind_Solver_Fluid_FSI, FSI_Fluid_Solver_Map, NO_SOLVER_FFSI);

  /*!\brief PHYSICAL_PROBLEM_STRUCTURAL_FSI
   *  DESCRIPTION: Physical governing equations \n
   *  Options: NONE (default), FEM_ELASTICITY
   *  \ingroup Config*/
  addEnumOption("FSI_STRUCTURAL_PROBLEM", Kind_Solver_Struc_FSI, FSI_Struc_Solver_Map, NO_SOLVER_SFSI);

  /* DESCRIPTION: Linear solver for the structural side on FSI problems */
  addEnumOption("FSI_LINEAR_SOLVER_STRUC", Kind_Linear_Solver_FSI_Struc, Linear_Solver_Map, FGMRES);
  /* DESCRIPTION: Preconditioner for the Krylov linear solvers */
  addEnumOption("FSI_LINEAR_SOLVER_PREC_STRUC", Kind_Linear_Solver_Prec_FSI_Struc, Linear_Solver_Prec_Map, LU_SGS);
  /* DESCRIPTION: Maximum number of iterations of the linear solver for the implicit formulation */
  addUnsignedLongOption("FSI_LINEAR_SOLVER_ITER_STRUC", Linear_Solver_Iter_FSI_Struc, 500);
  /* DESCRIPTION: Minimum error threshold for the linear solver for the implicit formulation */
  addDoubleOption("FSI_LINEAR_SOLVER_ERROR_STRUC", Linear_Solver_Error_FSI_Struc, 1E-6);

  /* DESCRIPTION: Restart from a steady state (sets grid velocities to 0 when loading the restart). */
  addBoolOption("RESTART_STEADY_STATE", SteadyRestart, false);

  /*  DESCRIPTION: Apply dead loads
  *  Options: NO, YES \ingroup Config */
  addBoolOption("MATCHING_MESH", MatchingMesh, true);

  /*!\par KIND_INTERPOLATION \n
   * DESCRIPTION: Type of interpolation to use for multi-zone problems. \n OPTIONS: see \link Interpolator_Map \endlink
   * Sets Kind_Interpolation \ingroup Config
   */
  addEnumOption("KIND_INTERPOLATION", Kind_Interpolation, Interpolator_Map, NEAREST_NEIGHBOR);

  /* DESCRIPTION: Maximum number of FSI iterations */
  addUnsignedShortOption("FSI_ITER", nIterFSI, 1);
  /* DESCRIPTION: Aitken's static relaxation factor */
  addDoubleOption("STAT_RELAX_PARAMETER", AitkenStatRelax, 0.4);
  /* DESCRIPTION: Aitken's dynamic maximum relaxation factor for the first iteration */
  addDoubleOption("AITKEN_DYN_MAX_INITIAL", AitkenDynMaxInit, 0.5);
  /* DESCRIPTION: Aitken's dynamic minimum relaxation factor for the first iteration */
  addDoubleOption("AITKEN_DYN_MIN_INITIAL", AitkenDynMinInit, 0.5);
  /* DESCRIPTION: Type of gust */
  addEnumOption("BGS_RELAXATION", Kind_BGS_RelaxMethod, AitkenForm_Map, NO_RELAXATION);


  /*!\par CONFIG_CATEGORY: Wave solver \ingroup Config*/
  /*--- options related to the wave solver ---*/

  /* DESCRIPTION: Constant wave speed */
  addDoubleOption("WAVE_SPEED", Wave_Speed, 331.79);

  /*!\par CONFIG_CATEGORY: Heat solver \ingroup Config*/
  /*--- options related to the heat solver ---*/

  /* DESCRIPTION: Thermal diffusivity constant */
  addDoubleOption("THERMAL_DIFFUSIVITY", Thermal_Diffusivity, 1.172E-5);

  /*!\par CONFIG_CATEGORY: Visualize Control Volumes \ingroup Config*/
  /*--- options related to visualizing control volumes ---*/

  /* DESCRIPTION: Node number for the CV to be visualized */
  addLongOption("VISUALIZE_CV", Visualize_CV, -1);

  /*!\par CONFIG_CATEGORY: Inverse design problem \ingroup Config*/
  /*--- options related to inverse design problem ---*/

  /* DESCRIPTION: Evaluate inverse design on the surface  */
  addBoolOption("INV_DESIGN_CP", InvDesign_Cp, false);

  /* DESCRIPTION: Evaluate inverse design on the surface  */
  addBoolOption("INV_DESIGN_HEATFLUX", InvDesign_HeatFlux, false);

  /*!\par CONFIG_CATEGORY: Unsupported options \ingroup Config*/
  /*--- Options that are experimental and not intended for general use ---*/

  /* DESCRIPTION: Write extra output */
  addBoolOption("EXTRA_OUTPUT", ExtraOutput, false);

  /*--- options related to the FFD problem ---*/
  /*!\par CONFIG_CATEGORY:FFD point inversion \ingroup Config*/

  /* DESCRIPTION: Fix I plane */
  addShortListOption("FFD_FIX_I", nFFD_Fix_IDir, FFD_Fix_IDir);

  /* DESCRIPTION: Fix J plane */
  addShortListOption("FFD_FIX_J", nFFD_Fix_JDir, FFD_Fix_JDir);

  /* DESCRIPTION: Fix K plane */
  addShortListOption("FFD_FIX_K", nFFD_Fix_KDir, FFD_Fix_KDir);

  /* DESCRIPTION: FFD symmetry plane (j=0) */
  addBoolOption("FFD_SYMMETRY_PLANE", FFD_Symmetry_Plane, false);

  /* DESCRIPTION: Define different coordinates systems for the FFD */
  addEnumOption("FFD_COORD_SYSTEM", FFD_CoordSystem, CoordSystem_Map, CARTESIAN);

  /* DESCRIPTION: Axis information for the spherical and cylindrical coord system */
  default_ffd_axis[0] = 0.0; default_ffd_axis[1] = 0.0; default_ffd_axis[2] =0.0;
  addDoubleArrayOption("FFD_AXIS", 3, FFD_Axis, default_ffd_axis);

  /* DESCRIPTION: Number of total iterations in the FFD point inversion */
  addUnsignedShortOption("FFD_ITERATIONS", nFFD_Iter, 500);

  /* DESCRIPTION: Free surface damping coefficient */
	addDoubleOption("FFD_TOLERANCE", FFD_Tol, 1E-10);

  /* DESCRIPTION: Definition of the FFD boxes */
  addFFDDefOption("FFD_DEFINITION", nFFDBox, CoordFFDBox, TagFFDBox);

  /* DESCRIPTION: Definition of the FFD boxes */
  addFFDDegreeOption("FFD_DEGREE", nFFDBox, DegreeFFDBox);

  /* DESCRIPTION: Surface continuity at the intersection with the FFD */
  addEnumOption("FFD_CONTINUITY", FFD_Continuity, Continuity_Map, DERIVATIVE_2ND);

  /* DESCRIPTION: Kind of blending for the FFD definition */
  addEnumOption("FFD_BLENDING", FFD_Blending, Blending_Map, BEZIER );

  /* DESCRIPTION: Order of the BSplines for BSpline Blending function */
  default_ad_coeff_flow[0] = 2; default_ad_coeff_flow[1] = 2; default_ad_coeff_flow[2] = 2;
  addDoubleArrayOption("FFD_BSPLINE_ORDER", 3, FFD_BSpline_Order,default_ad_coeff_flow);

  /*--- Options for the automatic differentiation methods ---*/
  /*!\par CONFIG_CATEGORY: Automatic Differentation options\ingroup Config*/

  /* DESCRIPTION: Direct differentiation mode (forward) */
  addEnumOption("DIRECT_DIFF", DirectDiff, DirectDiff_Var_Map, NO_DERIVATIVE);

  /* DESCRIPTION: Automatic differentiation mode (reverse) */
  addBoolOption("AUTO_DIFF", AD_Mode, NO);

  /*--- options that are used in the python optimization scripts. These have no effect on the c++ toolsuite ---*/
  /*!\par CONFIG_CATEGORY:Python Options\ingroup Config*/

  /* DESCRIPTION: Gradient method */
  addPythonOption("GRADIENT_METHOD");

  /* DESCRIPTION: Geometrical Parameter */
  addPythonOption("GEO_PARAM");

  /* DESCRIPTION: Setup for design variables */
  addPythonOption("DEFINITION_DV");

  /* DESCRIPTION: Maximum number of iterations */
  addPythonOption("OPT_ITERATIONS");

  /* DESCRIPTION: Requested accuracy */
  addPythonOption("OPT_ACCURACY");

  /*!\brief OPT_COMBINE_OBJECTIVE
   *  \n DESCRIPTION: Flag specifying whether to internally combine a multi-objective function or treat separately */
  addPythonOption("OPT_COMBINE_OBJECTIVE");

  /* DESCRIPTION: Current value of the design variables */
  addPythonOption("DV_VALUE_NEW");

  /* DESCRIPTION: Previous value of the design variables */
  addPythonOption("DV_VALUE_OLD");

  /* DESCRIPTION: Number of partitions of the mesh */
  addPythonOption("NUMBER_PART");

  /* DESCRIPTION: Optimization objective function with optional scaling factor*/
  addPythonOption("OPT_OBJECTIVE");

  /* DESCRIPTION: Optimization constraint functions with optional scaling factor */
  addPythonOption("OPT_CONSTRAINT");

  /* DESCRIPTION: Finite different step for gradient estimation */
  addPythonOption("FIN_DIFF_STEP");

  /* DESCRIPTION: Verbosity of the python scripts to Stdout */
  addPythonOption("CONSOLE");

  /* DESCRIPTION: Flag specifying if the mesh was decomposed */
  addPythonOption("DECOMPOSED");

  /* DESCRIPTION: Optimization gradient factor */
  addPythonOption("OPT_GRADIENT_FACTOR");
  
  /* DESCRIPTION: Upper bound for the optimizer */
  addPythonOption("OPT_BOUND_UPPER");
  
  /* DESCRIPTION: Lower bound for the optimizer */
  addPythonOption("OPT_BOUND_LOWER");

  /* DESCRIPTION: Number of zones of the problem */
  addPythonOption("NZONES");

  /* DESCRIPTION: Activate ParMETIS mode for testing */
  addBoolOption("PARMETIS", ParMETIS, false);

  /* DESCRIPTION: Multipoint design Mach number*/
  addPythonOption("MULTIPOINT_MACH_NUMBER");

  /* DESCRIPTION: Multipoint design Weight */
  addPythonOption("MULTIPOINT_WEIGHT");

  /* DESCRIPTION: Multipoint design Angle of Attack */
  addPythonOption("MULTIPOINT_AOA");

  /* DESCRIPTION: Multipoint design Sideslip angle */
  addPythonOption("MULTIPOINT_SIDESLIP_ANGLE");

  /* DESCRIPTION: Multipoint design target CL*/
  addPythonOption("MULTIPOINT_TARGET_CL");

  /* DESCRIPTION: Multipoint design Reynolds number */
  addPythonOption("MULTIPOINT_REYNOLDS_NUMBER");

  /* DESCRIPTION: Multipoint design freestream temperature */
  addPythonOption("MULTIPOINT_FREESTREAM_TEMPERATURE");

  /* DESCRIPTION: Multipoint design freestream pressure */
  addPythonOption("MULTIPOINT_FREESTREAM_PRESSURE");

  /* END_CONFIG_OPTIONS */

}

void CConfig::SetConfig_Parsing(char case_filename[MAX_STRING_SIZE]) {
  string text_line, option_name;
  ifstream case_file;
  vector<string> option_value;
  int rank = MASTER_NODE;

#ifdef HAVE_MPI
  MPI_Comm_rank(MPI_COMM_WORLD, &rank);
#endif

  /*--- Read the configuration file ---*/

  case_file.open(case_filename, ios::in);

  if (case_file.fail()) {
    if (rank == MASTER_NODE) cout << endl << "The configuration file (.cfg) is missing!!" << endl << endl;
    exit(EXIT_FAILURE);
  }

  string errorString;

  int  err_count = 0;  // How many errors have we found in the config file
  int max_err_count = 30; // Maximum number of errors to print before stopping

  map<string, bool> included_options;

  /*--- Parse the configuration file and set the options ---*/

  while (getline (case_file, text_line)) {

    if (err_count >= max_err_count) {
      errorString.append("too many errors. Stopping parse");

      cout << errorString << endl;
      throw(1);
    }

    if (TokenizeString(text_line, option_name, option_value)) {

      /*--- See if it's a python option ---*/

      if (option_map.find(option_name) == option_map.end()) {
          string newString;
          newString.append(option_name);
          newString.append(": invalid option name");
          newString.append(". Check current SU2 options in config_template.cfg.");
          newString.append("\n");
          errorString.append(newString);
          err_count++;
        continue;
      }

      /*--- Option exists, check if the option has already been in the config file ---*/

      if (included_options.find(option_name) != included_options.end()) {
        string newString;
        newString.append(option_name);
        newString.append(": option appears twice");
        newString.append("\n");
        errorString.append(newString);
        err_count++;
        continue;
      }


      /*--- New found option. Add it to the map, and delete from all options ---*/

      included_options.insert(pair<string, bool>(option_name, true));
      all_options.erase(option_name);

      /*--- Set the value and check error ---*/

      string out = option_map[option_name]->SetValue(option_value);
      if (out.compare("") != 0) {
        errorString.append(out);
        errorString.append("\n");
        err_count++;
      }
    }
  }

  /*--- See if there were any errors parsing the config file ---*/

  if (errorString.size() != 0) {
    if (rank == MASTER_NODE) cout << errorString << endl;
    exit(EXIT_FAILURE);
  }

  /*--- Set the default values for all of the options that weren't set ---*/

  for (map<string, bool>::iterator iter = all_options.begin(); iter != all_options.end(); ++iter) {
    option_map[iter->first]->SetDefault();
  }

  case_file.close();

}

bool CConfig::SetRunTime_Parsing(char case_filename[MAX_STRING_SIZE]) {
  string text_line, option_name;
  ifstream case_file;
  vector<string> option_value;
  int rank = MASTER_NODE;

#ifdef HAVE_MPI
  MPI_Comm_rank(MPI_COMM_WORLD, &rank);
#endif

  /*--- Read the configuration file ---*/

  case_file.open(case_filename, ios::in);

  if (case_file.fail()) { return false; }

  string errorString;

  int err_count = 0;  // How many errors have we found in the config file
  int max_err_count = 30; // Maximum number of errors to print before stopping

  map<string, bool> included_options;

  /*--- Parse the configuration file and set the options ---*/

  while (getline (case_file, text_line)) {

    if (err_count >= max_err_count) {
      errorString.append("too many errors. Stopping parse");

      cout << errorString << endl;
      throw(1);
    }

    if (TokenizeString(text_line, option_name, option_value)) {

      if (option_map.find(option_name) == option_map.end()) {

        /*--- See if it's a python option ---*/

        string newString;
        newString.append(option_name);
        newString.append(": invalid option name");
        newString.append("\n");
        errorString.append(newString);
        err_count++;
        continue;
      }

      /*--- Option exists, check if the option has already been in the config file ---*/

      if (included_options.find(option_name) != included_options.end()) {
        string newString;
        newString.append(option_name);
        newString.append(": option appears twice");
        newString.append("\n");
        errorString.append(newString);
        err_count++;
        continue;
      }

      /*--- New found option. Add it to the map, and delete from all options ---*/

      included_options.insert(pair<string, bool>(option_name, true));
      all_options.erase(option_name);

      /*--- Set the value and check error ---*/

      string out = option_map[option_name]->SetValue(option_value);
      if (out.compare("") != 0) {
        errorString.append(out);
        errorString.append("\n");
        err_count++;
      }

    }
  }

  /*--- See if there were any errors parsing the runtime file ---*/

  if (errorString.size() != 0) {
    if (rank == MASTER_NODE) cout << errorString << endl;
    exit(EXIT_FAILURE);
  }

  case_file.close();

  return true;

}

void CConfig::SetPostprocessing(unsigned short val_software, unsigned short val_izone, unsigned short val_nDim) {

  unsigned short iZone, iCFL, iMarker;
  bool ideal_gas       = (Kind_FluidModel == STANDARD_AIR || Kind_FluidModel == IDEAL_GAS );
  bool standard_air       = (Kind_FluidModel == STANDARD_AIR);

  int rank = MASTER_NODE;
#ifdef HAVE_MPI
  int size = SINGLE_NODE;
  MPI_Comm_size(MPI_COMM_WORLD, &size);
  MPI_Comm_rank(MPI_COMM_WORLD, &rank);
#endif

#ifndef HAVE_TECIO
  if (Output_FileFormat == TECPLOT_BINARY) {
    cout << "Tecplot binary file requested but SU2 was built without TecIO support." << "\n";
    Output_FileFormat = TECPLOT;
  }
#endif

  /*--- Fixed CM mode requires a static movement of the grid ---*/

  if (Fixed_CM_Mode) {
    Grid_Movement= true;
  	 nGridMovement = 1;
  	 Kind_GridMovement = new unsigned short[nGridMovement];
  	 Kind_GridMovement[0] = MOVING_HTP;
  }

  /*--- By default, in 2D we should use TWOD_AIRFOIL (independenly from the input file) ---*/

  if (val_nDim == 2) Geo_Description = TWOD_AIRFOIL;

  /*--- Store the SU2 module that we are executing. ---*/

  Kind_SU2 = val_software;

  /*--- Set the default for thrust in ActDisk ---*/

  if ((Kind_ActDisk == NET_THRUST) || (Kind_ActDisk == BC_THRUST)
      || (Kind_ActDisk == DRAG_MINUS_THRUST) || (Kind_ActDisk == MASSFLOW)
      || (Kind_ActDisk == POWER))
    ActDisk_Jump = RATIO;

  /*--- If Kind_Obj has not been specified, these arrays need to take a default --*/

  if (Weight_ObjFunc == NULL and Kind_ObjFunc == NULL) {
    Kind_ObjFunc = new unsigned short[1];
    Kind_ObjFunc[0] = DRAG_COEFFICIENT;
    Weight_ObjFunc = new su2double[1];
    Weight_ObjFunc[0] = 1.0;
    nObj=1;
    nObjW=1;
  }
  /*-- Correct for case where Weight_ObjFunc has not been provided or has length < kind_objfunc---*/

  if (nObjW<nObj) {
    if (Weight_ObjFunc!= NULL) {
      cout <<"The option OBJECTIVE_WEIGHT must either have the same length as OBJECTIVE_FUNCTION,\n"<<
          "or be deleted from the config file (equal weights will be applied)."<< endl;
      exit(EXIT_FAILURE);
    }
    Weight_ObjFunc = new su2double[nObj];
    for (unsigned short iObj=0; iObj<nObj; iObj++)
      Weight_ObjFunc[iObj] = 1.0;
  }
  /*--- Ignore weights if only one objective provided ---*/

  if (nObj == 1 )
      Weight_ObjFunc[0] = 1.0;

  /*--- Maker sure that nMarker = nObj ---*/

  if (nObj>0) {
    if (nMarker_Monitoring!=nObj and Marker_Monitoring!= NULL) {
      if (nMarker_Monitoring==1) {
        /*-- If only one marker was listed with multiple objectives, set that marker as the marker for each objective ---*/
        nMarker_Monitoring = nObj;
        string marker = Marker_Monitoring[0];
        delete[] Marker_Monitoring;
        Marker_Monitoring = new string[nMarker_Monitoring];
        for (iMarker=0; iMarker<nMarker_Monitoring; iMarker++)
          Marker_Monitoring[iMarker] = marker;
      }
      else if(nObj>1) {
        cout <<"When using more than one OBJECTIVE_FUNCTION, MARKER_MONTIOR must be the same length or length 1. \n "<<
            "For multiple surfaces per objective, list the objective multiple times. \n"<<
            "For multiple objectives per marker either use one marker overall or list the marker multiple times."<<endl;
        exit(EXIT_FAILURE);
      }
    }
  }

  /*--- Low memory only for ASCII Tecplot ---*/

  if (Output_FileFormat != TECPLOT) Low_MemoryOutput = NO;

  /*--- Deactivate the multigrid in the adjoint problem ---*/

  if ((ContinuousAdjoint && !MG_AdjointFlow) ||
      (Unsteady_Simulation == TIME_STEPPING)) { nMGLevels = 0; }

  /*--- If Fluid Structure Interaction, set the solver for each zone.
   *--- ZONE_0 is the zone of the fluid.
   *--- All the other zones are structure.
   *--- This will allow us to define multiple physics structural problems */

  if (Kind_Solver == FLUID_STRUCTURE_INTERACTION) {
    if (val_izone == 0) {Kind_Solver = Kind_Solver_Fluid_FSI; FSI_Problem = true;}

    else {Kind_Solver = Kind_Solver_Struc_FSI; FSI_Problem = true;
    Kind_Linear_Solver = Kind_Linear_Solver_FSI_Struc;
    Kind_Linear_Solver_Prec = Kind_Linear_Solver_Prec_FSI_Struc;
    Linear_Solver_Error = Linear_Solver_Error_FSI_Struc;
    Linear_Solver_Iter = Linear_Solver_Iter_FSI_Struc;}
  }
  else { FSI_Problem = false; }

  if ((rank == MASTER_NODE) && ContinuousAdjoint && (Ref_NonDim == DIMENSIONAL) && (Kind_SU2 == SU2_CFD)) {
    cout << "WARNING: The adjoint solver should use a non-dimensional flow solution." << endl;
  }
  if ((rank == MASTER_NODE) && ContinuousAdjoint && (Kind_OneD == ONED_MFLUX) && (Kind_SU2 == SU2_CFD)) {
    cout << "WARNING: The continuous adjoint solver assumes area-averaging." << endl;
  }

  /*--- Initialize non-physical points/reconstructions to zero ---*/

  Nonphys_Points   = 0;
  Nonphys_Reconstr = 0;

  if (Kind_Solver == POISSON_EQUATION) {
    Unsteady_Simulation = STEADY;
  }

  /*--- Set the number of external iterations to 1 for the steady state problem ---*/

  if ((Kind_Solver == HEAT_EQUATION) ||
      (Kind_Solver == WAVE_EQUATION) || (Kind_Solver == POISSON_EQUATION)) {
    nMGLevels = 0;
    if (Unsteady_Simulation == STEADY) nExtIter = 1;
    else Unst_nIntIter = 2;
  }

  if (Kind_Solver == FEM_ELASTICITY) {
    nMGLevels = 0;
    if (Dynamic_Analysis == STATIC)
	nExtIter = 1;
  }

  /*--- Decide whether we should be writing unsteady solution files. ---*/

  if (Unsteady_Simulation == STEADY ||
      Unsteady_Simulation == HARMONIC_BALANCE)
 { Wrt_Unsteady = false; }
  else { Wrt_Unsteady = true; }

  if (Kind_Solver == FEM_ELASTICITY) {

	  if (Dynamic_Analysis == STATIC) { Wrt_Dynamic = false; }
	  else { Wrt_Dynamic = true; }

  } else {
    Wrt_Dynamic = false;
  }

  /*--- Check for unsupported features. ---*/

  if ((Kind_Regime == INCOMPRESSIBLE) && (Unsteady_Simulation == HARMONIC_BALANCE)){
    cout << "Harmonic Balance not yet implemented for the incompressible solver." << endl;
    exit(EXIT_FAILURE);
  }

  /*--- Check for Fluid model consistency ---*/

  if (standard_air) {
    if (Gamma != 1.4 || Gas_Constant != 287.058) {
      Gamma = 1.4;
      Gas_Constant = 287.058;
    }
  }
  /*--- Check for Measurement System ---*/

  if (SystemMeasurements == US && !standard_air) {
    cout << "Only STANDARD_AIR fluid model can be used with US Measurement System" << endl;
    exit(EXIT_FAILURE);
  }

  /*--- Check for Convective scheme available for NICFD ---*/

  if (!ideal_gas) {
    if (Kind_Upwind_Flow != ROE && Kind_Upwind_Flow != HLLC && Kind_Centered_Flow != JST) {
      cout << "Only ROE Upwind, HLLC Upwind scheme, and JST scheme can be used for Non-Ideal Compressible Fluids" << endl;
      exit(EXIT_FAILURE);
    }

  }

  if(GetBoolTurbomachinery()){
    nBlades = new su2double[nZone];
    FreeStreamTurboNormal= new su2double[3];
  }

  /*--- Check if Giles are used with turbo markers ---*/

  if (nMarker_Giles > 0 && !GetBoolTurbomachinery()){
    cout << "Giles Boundary conditions can only be used with turbomachinery markers" << endl;
    exit(EXIT_FAILURE);
  }

  /*--- Check for Boundary condition available for NICFD ---*/

  if (!ideal_gas) {
    if (nMarker_Inlet != 0) {
      cout << "Riemann Boundary conditions or Giles must be used for inlet and outlet with Not Ideal Compressible Fluids " << endl;
      exit(EXIT_FAILURE);
    }
    if (nMarker_Outlet != 0) {
      cout << "Riemann Boundary conditions or Giles must be used outlet with Not Ideal Compressible Fluids " << endl;
      exit(EXIT_FAILURE);
    }

    if (nMarker_FarField != 0) {
      cout << "Riemann Boundary conditions or Giles must be used outlet with Not Ideal Compressible Fluids " << endl;
      exit(EXIT_FAILURE);
    }

  }

  /*--- Check for Boundary condition available for NICF ---*/

  if (ideal_gas) {
    if (SystemMeasurements == US && standard_air) {
      if (Kind_ViscosityModel != SUTHERLAND) {
        cout << "Only SUTHERLAND viscosity model can be used with US Measurement  " << endl;
        exit(EXIT_FAILURE);
      }
    }
    if (Kind_ConductivityModel != CONSTANT_PRANDTL ) {
      cout << "Only CONSTANT_PRANDTL thermal conductivity model can be used with STANDARD_AIR and IDEAL_GAS" << endl;
      exit(EXIT_FAILURE);
    }

  }

  /*--- Force number of span-wise section to 1 if 2D case ---*/
  if(val_nDim ==2){
    nSpanWiseSections_User=1;
    Kind_SpanWise= EQUISPACED;
  }

  /*--- Set number of TurboPerformance markers ---*/
  if(nMarker_Turbomachinery > 0){
    if(nMarker_Turbomachinery > 1){
      nMarker_TurboPerformance = nMarker_Turbomachinery + int(nMarker_Turbomachinery/2) + 1;
    }else{
      nMarker_TurboPerformance = nMarker_Turbomachinery;
    }
  } else {
    nMarker_TurboPerformance = 0;
    nSpanWiseSections =1;
  }

  /*--- Set number of TurboPerformance markers ---*/
  if(nMarker_Turbomachinery != 0){
    nSpan_iZones = new unsigned short[nZone];
  }

  /*--- Set number of TurboPerformance markers ---*/
  if(RampRotatingFrame && !DiscreteAdjoint){
    FinalRotation_Rate_Z = new su2double[nZone];
    for(iZone=0; iZone <nZone; iZone ++){
      FinalRotation_Rate_Z[iZone] = Rotation_Rate_Z[iZone];
      if(abs(FinalRotation_Rate_Z[iZone]) > 0.0){
        Rotation_Rate_Z[iZone] = RampRotatingFrame_Coeff[0];
      }
    }
  }

  if(RampOutletPressure && !DiscreteAdjoint){
    for (iMarker = 0; iMarker < nMarker_Giles; iMarker++){
      if (Kind_Data_Giles[iMarker] == STATIC_PRESSURE || Kind_Data_Giles[iMarker] == STATIC_PRESSURE_1D || Kind_Data_Giles[iMarker] == RADIAL_EQUILIBRIUM ){
        FinalOutletPressure   = Giles_Var1[iMarker];
        Giles_Var1[iMarker] = RampOutletPressure_Coeff[0];
      }
    }
    for (iMarker = 0; iMarker < nMarker_Riemann; iMarker++){
      if (Kind_Data_Riemann[iMarker] == STATIC_PRESSURE || Kind_Data_Riemann[iMarker] == RADIAL_EQUILIBRIUM){
        FinalOutletPressure      = Riemann_Var1[iMarker];
        Riemann_Var1[iMarker] = RampOutletPressure_Coeff[0];
      }
    }
  }

  /*--- Check on extra Relaxation factor for Giles---*/
  if(ExtraRelFacGiles[1] > 0.5){
    ExtraRelFacGiles[1] = 0.5;
  }


  /*--- Set grid movement kind to NO_MOVEMENT if not specified, which means
   that we also set the Grid_Movement flag to false. We initialize to the
   number of zones here, because we are guaranteed to at least have one. ---*/

  if (Kind_GridMovement == NULL) {
    Kind_GridMovement = new unsigned short[nZone];
    for (unsigned short iZone = 0; iZone < nZone; iZone++ )
      Kind_GridMovement[iZone] = NO_MOVEMENT;
    if (Grid_Movement == true) {
      cout << "GRID_MOVEMENT = YES but no type provided in GRID_MOVEMENT_KIND!!" << endl;
      exit(EXIT_FAILURE);
    }
  }

  /*--- If we're solving a purely steady problem with no prescribed grid
   movement (both rotating frame and moving walls can be steady), make sure that
   there is no grid motion ---*/

  if ((Kind_SU2 == SU2_CFD || Kind_SU2 == SU2_SOL) &&
      (Unsteady_Simulation == STEADY) &&
      ((Kind_GridMovement[ZONE_0] != MOVING_WALL) &&
       (Kind_GridMovement[ZONE_0] != ROTATING_FRAME) &&
       (Kind_GridMovement[ZONE_0] != STEADY_TRANSLATION) &&
       (Kind_GridMovement[ZONE_0] != FLUID_STRUCTURE)))
    Grid_Movement = false;

  if ((Kind_SU2 == SU2_CFD || Kind_SU2 == SU2_SOL) &&
      (Unsteady_Simulation == STEADY) &&
      ((Kind_GridMovement[ZONE_0] == MOVING_HTP)))
    Grid_Movement = true;

  /*--- The Line Search should be applied only in the deformation stage. ---*/

  if (Kind_SU2 != SU2_DEF) {
  	Opt_RelaxFactor = 1.0;
  }

  /*--- If it is not specified, set the mesh motion mach number
   equal to the freestream value. ---*/

  if (Grid_Movement && Mach_Motion == 0.0)
    Mach_Motion = Mach;

  /*--- Set the boolean flag if we are in a rotating frame (source term). ---*/

  if (Grid_Movement && Kind_GridMovement[ZONE_0] == ROTATING_FRAME)
    Rotating_Frame = true;
  else
    Rotating_Frame = false;

  /*--- Check the number of moving markers against the number of grid movement
   types provided (should be equal, except that rigid motion and rotating frame
   do not depend on surface specification). ---*/

  if (Grid_Movement &&
      (Kind_GridMovement[ZONE_0] != RIGID_MOTION) &&
      (Kind_GridMovement[ZONE_0] != ROTATING_FRAME) &&
      (Kind_GridMovement[ZONE_0] != MOVING_HTP) &&
      (Kind_GridMovement[ZONE_0] != STEADY_TRANSLATION) &&
      (Kind_GridMovement[ZONE_0] != FLUID_STRUCTURE) &&
      (Kind_GridMovement[ZONE_0] != GUST) &&
      (nGridMovement != nMarker_Moving)) {
    cout << "Number of GRID_MOVEMENT_KIND must match number of MARKER_MOVING!!" << endl;
    exit(EXIT_FAILURE);
  }

  /*--- In case the grid movement parameters have not been declared in the
   config file, set them equal to zero for safety. Also check to make sure
   that for each option, a value has been declared for each moving marker. ---*/

  unsigned short nMoving;
  if (nGridMovement > nZone) nMoving = nGridMovement;
  else nMoving = nZone;

  /*--- Motion Origin: ---*/

  if (Motion_Origin_X == NULL) {
    Motion_Origin_X = new su2double[nMoving];
    for (iZone = 0; iZone < nMoving; iZone++ )
      Motion_Origin_X[iZone] = 0.0;
  } else {
    if (Grid_Movement && (nMotion_Origin_X != nGridMovement)) {
      cout << "Length of MOTION_ORIGIN_X must match GRID_MOVEMENT_KIND!!" << endl;
      exit(EXIT_FAILURE);
    }
  }

  if (Motion_Origin_Y == NULL) {
    Motion_Origin_Y = new su2double[nMoving];
    for (iZone = 0; iZone < nMoving; iZone++ )
      Motion_Origin_Y[iZone] = 0.0;
  } else {
    if (Grid_Movement && (nMotion_Origin_Y != nGridMovement)) {
      cout << "Length of MOTION_ORIGIN_Y must match GRID_MOVEMENT_KIND!!" << endl;
      exit(EXIT_FAILURE);
    }
  }

  if (Motion_Origin_Z == NULL) {
    Motion_Origin_Z = new su2double[nMoving];
    for (iZone = 0; iZone < nMoving; iZone++ )
      Motion_Origin_Z[iZone] = 0.0;
  } else {
    if (Grid_Movement && (nMotion_Origin_Z != nGridMovement)) {
      cout << "Length of MOTION_ORIGIN_Z must match GRID_MOVEMENT_KIND!!" << endl;
      exit(EXIT_FAILURE);
    }
  }

  if (MoveMotion_Origin == NULL) {
    MoveMotion_Origin = new unsigned short[nMoving];
    for (iZone = 0; iZone < nMoving; iZone++ )
      MoveMotion_Origin[iZone] = 0;
  } else {
    if (Grid_Movement && (nMoveMotion_Origin != nGridMovement)) {
      cout << "Length of MOVE_MOTION_ORIGIN must match GRID_MOVEMENT_KIND!!" << endl;
      exit(EXIT_FAILURE);
    }
  }

  /*--- Translation: ---*/

  if (Translation_Rate_X == NULL) {
    Translation_Rate_X = new su2double[nMoving];
    for (iZone = 0; iZone < nMoving; iZone++ )
      Translation_Rate_X[iZone] = 0.0;
  } else {
    if (Grid_Movement && (nTranslation_Rate_X != nGridMovement)) {
      cout << "Length of TRANSLATION_RATE_X must match GRID_MOVEMENT_KIND!!" << endl;
      exit(EXIT_FAILURE);
    }
  }

  if (Translation_Rate_Y == NULL) {
    Translation_Rate_Y = new su2double[nMoving];
    for (iZone = 0; iZone < nMoving; iZone++ )
      Translation_Rate_Y[iZone] = 0.0;
  } else {
    if (Grid_Movement && (nTranslation_Rate_Y != nGridMovement)) {
      cout << "Length of TRANSLATION_RATE_Y must match GRID_MOVEMENT_KIND!!" << endl;
      exit(EXIT_FAILURE);
    }
  }

  if (Translation_Rate_Z == NULL) {
    Translation_Rate_Z = new su2double[nMoving];
    for (iZone = 0; iZone < nMoving; iZone++ )
      Translation_Rate_Z[iZone] = 0.0;
  } else {
    if (Grid_Movement && (nTranslation_Rate_Z != nGridMovement)) {
      cout << "Length of TRANSLATION_RATE_Z must match GRID_MOVEMENT_KIND!!" << endl;
      exit(EXIT_FAILURE);
    }
  }

  /*--- Rotation: ---*/

  if (Rotation_Rate_X == NULL) {
    Rotation_Rate_X = new su2double[nMoving];
    for (iZone = 0; iZone < nMoving; iZone++ )
      Rotation_Rate_X[iZone] = 0.0;
  } else {
    if (Grid_Movement && (nRotation_Rate_X != nGridMovement)) {
      cout << "Length of ROTATION_RATE_X must match GRID_MOVEMENT_KIND!!" << endl;
      exit(EXIT_FAILURE);
    }
  }

  if (Rotation_Rate_Y == NULL) {
    Rotation_Rate_Y = new su2double[nMoving];
    for (iZone = 0; iZone < nMoving; iZone++ )
      Rotation_Rate_Y[iZone] = 0.0;
  } else {
    if (Grid_Movement && (nRotation_Rate_Y != nGridMovement)) {
      cout << "Length of ROTATION_RATE_Y must match GRID_MOVEMENT_KIND!!" << endl;
      exit(EXIT_FAILURE);
    }
  }

  if (Rotation_Rate_Z == NULL) {
    Rotation_Rate_Z = new su2double[nMoving];
    for (iZone = 0; iZone < nMoving; iZone++ )
      Rotation_Rate_Z[iZone] = 0.0;
  } else {
    if (Grid_Movement && (nRotation_Rate_Z != nGridMovement)) {
      cout << "Length of ROTATION_RATE_Z must match GRID_MOVEMENT_KIND!!" << endl;
      exit(EXIT_FAILURE);
    }
  }

  /*--- Pitching: ---*/

  if (Pitching_Omega_X == NULL) {
    Pitching_Omega_X = new su2double[nMoving];
    for (iZone = 0; iZone < nMoving; iZone++ )
      Pitching_Omega_X[iZone] = 0.0;
  } else {
    if (Grid_Movement && (nPitching_Omega_X != nGridMovement)) {
      cout << "Length of PITCHING_OMEGA_X must match GRID_MOVEMENT_KIND!!" << endl;
      exit(EXIT_FAILURE);
    }
  }

  if (Pitching_Omega_Y == NULL) {
    Pitching_Omega_Y = new su2double[nMoving];
    for (iZone = 0; iZone < nMoving; iZone++ )
      Pitching_Omega_Y[iZone] = 0.0;
  } else {
    if (Grid_Movement && (nPitching_Omega_Y != nGridMovement)) {
      cout << "Length of PITCHING_OMEGA_Y must match GRID_MOVEMENT_KIND!!" << endl;
      exit(EXIT_FAILURE);
    }
  }

  if (Pitching_Omega_Z == NULL) {
    Pitching_Omega_Z = new su2double[nMoving];
    for (iZone = 0; iZone < nMoving; iZone++ )
      Pitching_Omega_Z[iZone] = 0.0;
  } else {
    if (Grid_Movement && (nPitching_Omega_Z != nGridMovement)) {
      cout << "Length of PITCHING_OMEGA_Z must match GRID_MOVEMENT_KIND!!" << endl;
      exit(EXIT_FAILURE);
    }
  }

  /*--- Pitching Amplitude: ---*/

  if (Pitching_Ampl_X == NULL) {
    Pitching_Ampl_X = new su2double[nMoving];
    for (iZone = 0; iZone < nMoving; iZone++ )
      Pitching_Ampl_X[iZone] = 0.0;
  } else {
    if (Grid_Movement && (nPitching_Ampl_X != nGridMovement)) {
      cout << "Length of PITCHING_AMPL_X must match GRID_MOVEMENT_KIND!!" << endl;
      exit(EXIT_FAILURE);
    }
  }

  if (Pitching_Ampl_Y == NULL) {
    Pitching_Ampl_Y = new su2double[nMoving];
    for (iZone = 0; iZone < nMoving; iZone++ )
      Pitching_Ampl_Y[iZone] = 0.0;
  } else {
    if (Grid_Movement && (nPitching_Ampl_Y != nGridMovement)) {
      cout << "Length of PITCHING_AMPL_Y must match GRID_MOVEMENT_KIND!!" << endl;
      exit(EXIT_FAILURE);
    }
  }

  if (Pitching_Ampl_Z == NULL) {
    Pitching_Ampl_Z = new su2double[nMoving];
    for (iZone = 0; iZone < nMoving; iZone++ )
      Pitching_Ampl_Z[iZone] = 0.0;
  } else {
    if (Grid_Movement && (nPitching_Ampl_Z != nGridMovement)) {
      cout << "Length of PITCHING_AMPL_Z must match GRID_MOVEMENT_KIND!!" << endl;
      exit(EXIT_FAILURE);
    }
  }

  /*--- Pitching Phase: ---*/

  if (Pitching_Phase_X == NULL) {
    Pitching_Phase_X = new su2double[nMoving];
    for (iZone = 0; iZone < nMoving; iZone++ )
      Pitching_Phase_X[iZone] = 0.0;
  } else {
    if (Grid_Movement && (nPitching_Phase_X != nGridMovement)) {
      cout << "Length of PITCHING_PHASE_X must match GRID_MOVEMENT_KIND!!" << endl;
      exit(EXIT_FAILURE);
    }
  }

  if (Pitching_Phase_Y == NULL) {
    Pitching_Phase_Y = new su2double[nMoving];
    for (iZone = 0; iZone < nMoving; iZone++ )
      Pitching_Phase_Y[iZone] = 0.0;
  } else {
    if (Grid_Movement && (nPitching_Phase_Y != nGridMovement)) {
      cout << "Length of PITCHING_PHASE_Y must match GRID_MOVEMENT_KIND!!" << endl;
      exit(EXIT_FAILURE);
    }
  }

  if (Pitching_Phase_Z == NULL) {
    Pitching_Phase_Z = new su2double[nMoving];
    for (iZone = 0; iZone < nMoving; iZone++ )
      Pitching_Phase_Z[iZone] = 0.0;
  } else {
    if (Grid_Movement && (nPitching_Phase_Z != nGridMovement)) {
      cout << "Length of PITCHING_PHASE_Z must match GRID_MOVEMENT_KIND!!" << endl;
      exit(EXIT_FAILURE);
    }
  }

  /*--- Plunging: ---*/

  if (Plunging_Omega_X == NULL) {
    Plunging_Omega_X = new su2double[nMoving];
    for (iZone = 0; iZone < nMoving; iZone++ )
      Plunging_Omega_X[iZone] = 0.0;
  } else {
    if (Grid_Movement && (nPlunging_Omega_X != nGridMovement)) {
      cout << "Length of PLUNGING_OMEGA_X must match GRID_MOVEMENT_KIND!!" << endl;
      exit(EXIT_FAILURE);
    }
  }

  if (Plunging_Omega_Y == NULL) {
    Plunging_Omega_Y = new su2double[nMoving];
    for (iZone = 0; iZone < nMoving; iZone++ )
      Plunging_Omega_Y[iZone] = 0.0;
  } else {
    if (Grid_Movement && (nPlunging_Omega_Y != nGridMovement)) {
      cout << "Length of PLUNGING_OMEGA_Y must match GRID_MOVEMENT_KIND!!" << endl;
      exit(EXIT_FAILURE);
    }
  }

  if (Plunging_Omega_Z == NULL) {
    Plunging_Omega_Z = new su2double[nMoving];
    for (iZone = 0; iZone < nMoving; iZone++ )
      Plunging_Omega_Z[iZone] = 0.0;
  } else {
    if (Grid_Movement && (nPlunging_Omega_Z != nGridMovement)) {
      cout << "Length of PLUNGING_OMEGA_Z must match GRID_MOVEMENT_KIND!!" << endl;
      exit(EXIT_FAILURE);
    }
  }

  /*--- Plunging Amplitude: ---*/

  if (Plunging_Ampl_X == NULL) {
    Plunging_Ampl_X = new su2double[nMoving];
    for (iZone = 0; iZone < nMoving; iZone++ )
      Plunging_Ampl_X[iZone] = 0.0;
  } else {
    if (Grid_Movement && (nPlunging_Ampl_X != nGridMovement)) {
      cout << "Length of PLUNGING_AMPL_X must match GRID_MOVEMENT_KIND!!" << endl;
      exit(EXIT_FAILURE);
    }
  }

  if (Plunging_Ampl_Y == NULL) {
    Plunging_Ampl_Y = new su2double[nMoving];
    for (iZone = 0; iZone < nMoving; iZone++ )
      Plunging_Ampl_Y[iZone] = 0.0;
  } else {
    if (Grid_Movement && (nPlunging_Ampl_Y != nGridMovement)) {
      cout << "Length of PLUNGING_AMPL_Y must match GRID_MOVEMENT_KIND!!" << endl;
      exit(EXIT_FAILURE);
    }
  }

  if (Plunging_Ampl_Z == NULL) {
    Plunging_Ampl_Z = new su2double[nMoving];
    for (iZone = 0; iZone < nMoving; iZone++ )
      Plunging_Ampl_Z[iZone] = 0.0;
  } else {
    if (Grid_Movement && (nPlunging_Ampl_Z != nGridMovement)) {
      cout << "Length of PLUNGING_AMPL_Z must match GRID_MOVEMENT_KIND!!" << endl;
      exit(EXIT_FAILURE);
    }
  }

  /*-- Setting Harmonic Balance period from the config file */

  if (Unsteady_Simulation == HARMONIC_BALANCE) {
  	HarmonicBalance_Period = GetHarmonicBalance_Period();
  	if (HarmonicBalance_Period < 0)  {
  		cout << "Not a valid value for time period!!" << endl;
  		exit(EXIT_FAILURE);
  	}
  	/* Initialize the Harmonic balance Frequency pointer */
  	if (Omega_HB == NULL) {
  		Omega_HB = new su2double[nOmega_HB];
  		for (iZone = 0; iZone < nOmega_HB; iZone++ )
  			Omega_HB[iZone] = 0.0;
  	}else {
  		if (nOmega_HB != nTimeInstances) {
  			cout << "Length of omega_HB  must match the number TIME_INSTANCES!!" << endl;
  			exit(EXIT_FAILURE);
  		}
  	}
  }

    /*--- Use the various rigid-motion input frequencies to determine the period to be used with harmonic balance cases.
     There are THREE types of motion to consider, namely: rotation, pitching, and plunging.
     The largest period of motion is the one to be used for harmonic balance  calculations. ---*/

  /*if (Unsteady_Simulation == HARMONIC_BALANCE) {
      if (!(GetGrid_Movement())) {
          // No grid movement - Time period from config file //
          HarmonicBalance_Period = GetHarmonicBalance_Period();
      }

      else {
          unsigned short N_MOTION_TYPES = 3;
          su2double *periods;
          periods = new su2double[N_MOTION_TYPES];

          //--- rotation: ---//

          su2double Omega_mag_rot = sqrt(pow(Rotation_Rate_X[ZONE_0],2)+pow(Rotation_Rate_Y[ZONE_0],2)+pow(Rotation_Rate_Z[ZONE_0],2));
          if (Omega_mag_rot > 0)
              periods[0] = 2*PI_NUMBER/Omega_mag_rot;
          else
              periods[0] = 0.0;

          //--- pitching: ---//

          su2double Omega_mag_pitch = sqrt(pow(Pitching_Omega_X[ZONE_0],2)+pow(Pitching_Omega_Y[ZONE_0],2)+pow(Pitching_Omega_Z[ZONE_0],2));
          if (Omega_mag_pitch > 0)
              periods[1] = 2*PI_NUMBER/Omega_mag_pitch;
          else
              periods[1] = 0.0;

          //--- plunging: ---//

          su2double Omega_mag_plunge = sqrt(pow(Plunging_Omega_X[ZONE_0],2)+pow(Plunging_Omega_Y[ZONE_0],2)+pow(Plunging_Omega_Z[ZONE_0],2));
          if (Omega_mag_plunge > 0)
              periods[2] = 2*PI_NUMBER/Omega_mag_plunge;
          else
              periods[2] = 0.0;

          //--- determine which period is largest ---//

          unsigned short iVar;
          HarmonicBalance_Period = 0.0;
          for (iVar = 0; iVar < N_MOTION_TYPES; iVar++) {
              if (periods[iVar] > HarmonicBalance_Period)
                  HarmonicBalance_Period = periods[iVar];
          }

          delete periods;
      }

  }*/




  /*--- Initialize the RefOriginMoment Pointer ---*/

  RefOriginMoment = NULL;
  RefOriginMoment = new su2double[3];
  RefOriginMoment[0] = 0.0; RefOriginMoment[1] = 0.0; RefOriginMoment[2] = 0.0;

  /*--- In case the moment origin coordinates have not been declared in the
   config file, set them equal to zero for safety. Also check to make sure
   that for each marker, a value has been declared for the moment origin.
   Unless only one value was specified, then set this value for all the markers
   being monitored. ---*/


  if ((nRefOriginMoment_X != nRefOriginMoment_Y) || (nRefOriginMoment_X != nRefOriginMoment_Z) ) {
    cout << "ERROR: Length of REF_ORIGIN_MOMENT_X, REF_ORIGIN_MOMENT_Y and REF_ORIGIN_MOMENT_Z must be the same!!" << endl;
    exit(EXIT_FAILURE);
  }

  if (RefOriginMoment_X == NULL) {
    RefOriginMoment_X = new su2double[nMarker_Monitoring];
    for (iMarker = 0; iMarker < nMarker_Monitoring; iMarker++ )
      RefOriginMoment_X[iMarker] = 0.0;
  } else {
    if (nRefOriginMoment_X == 1) {

      su2double aux_RefOriginMoment_X = RefOriginMoment_X[0];
      delete [] RefOriginMoment_X;
      RefOriginMoment_X = new su2double[nMarker_Monitoring];
      nRefOriginMoment_X = nMarker_Monitoring;

      for (iMarker = 0; iMarker < nMarker_Monitoring; iMarker++ )
        RefOriginMoment_X[iMarker] = aux_RefOriginMoment_X;
    }
    else if (nRefOriginMoment_X != nMarker_Monitoring) {
      cout << "ERROR: Length of REF_ORIGIN_MOMENT_X must match number of Monitoring Markers!!" << endl;
      exit(EXIT_FAILURE);
    }
  }

  if (RefOriginMoment_Y == NULL) {
    RefOriginMoment_Y = new su2double[nMarker_Monitoring];
    for (iMarker = 0; iMarker < nMarker_Monitoring; iMarker++ )
      RefOriginMoment_Y[iMarker] = 0.0;
  } else {
    if (nRefOriginMoment_Y == 1) {

      su2double aux_RefOriginMoment_Y = RefOriginMoment_Y[0];
      delete [] RefOriginMoment_Y;
      RefOriginMoment_Y = new su2double[nMarker_Monitoring];
      nRefOriginMoment_Y = nMarker_Monitoring;

      for (iMarker = 0; iMarker < nMarker_Monitoring; iMarker++ )
        RefOriginMoment_Y[iMarker] = aux_RefOriginMoment_Y;
    }
    else if (nRefOriginMoment_Y != nMarker_Monitoring) {
      cout << "ERROR: Length of REF_ORIGIN_MOMENT_Y must match number of Monitoring Markers!!" << endl;
      exit(EXIT_FAILURE);
    }
  }

  if (RefOriginMoment_Z == NULL) {
    RefOriginMoment_Z = new su2double[nMarker_Monitoring];
    for (iMarker = 0; iMarker < nMarker_Monitoring; iMarker++ )
      RefOriginMoment_Z[iMarker] = 0.0;
  } else {
    if (nRefOriginMoment_Z == 1) {

      su2double aux_RefOriginMoment_Z = RefOriginMoment_Z[0];
      delete [] RefOriginMoment_Z;
      RefOriginMoment_Z = new su2double[nMarker_Monitoring];
      nRefOriginMoment_Z = nMarker_Monitoring;

      for (iMarker = 0; iMarker < nMarker_Monitoring; iMarker++ )
        RefOriginMoment_Z[iMarker] = aux_RefOriginMoment_Z;
    }
    else if (nRefOriginMoment_Z != nMarker_Monitoring) {
      cout << "ERROR: Length of REF_ORIGIN_MOMENT_Z must match number of Monitoring Markers!!" << endl;
      exit(EXIT_FAILURE);
    }
  }

  /*--- Set the boolean flag if we are carrying out an aeroelastic simulation. ---*/

  if (Grid_Movement && (Kind_GridMovement[ZONE_0] == AEROELASTIC || Kind_GridMovement[ZONE_0] == AEROELASTIC_RIGID_MOTION)) Aeroelastic_Simulation = true;
  else Aeroelastic_Simulation = false;

  /*--- Initializing the size for the solutions of the Aeroelastic problem. ---*/


  if (Grid_Movement && Aeroelastic_Simulation) {
    Aeroelastic_np1.resize(nMarker_Monitoring);
    Aeroelastic_n.resize(nMarker_Monitoring);
    Aeroelastic_n1.resize(nMarker_Monitoring);
    for (iMarker = 0; iMarker < nMarker_Monitoring; iMarker++) {
      Aeroelastic_np1[iMarker].resize(2);
      Aeroelastic_n[iMarker].resize(2);
      Aeroelastic_n1[iMarker].resize(2);
      for (int i =0; i<2; i++) {
        Aeroelastic_np1[iMarker][i].resize(2);
        Aeroelastic_n[iMarker][i].resize(2);
        Aeroelastic_n1[iMarker][i].resize(2);
        for (int j=0; j<2; j++) {
          Aeroelastic_np1[iMarker][i][j] = 0.0;
          Aeroelastic_n[iMarker][i][j] = 0.0;
          Aeroelastic_n1[iMarker][i][j] = 0.0;
        }
      }
    }
  }

  /*--- Allocate memory for the plunge and pitch and initialized them to zero ---*/

  if (Grid_Movement && Aeroelastic_Simulation) {
    Aeroelastic_pitch = new su2double[nMarker_Monitoring];
    Aeroelastic_plunge = new su2double[nMarker_Monitoring];
    for (iMarker = 0; iMarker < nMarker_Monitoring; iMarker++ ) {
      Aeroelastic_pitch[iMarker] = 0.0;
      Aeroelastic_plunge[iMarker] = 0.0;
    }
  }

  /*--- Fluid-Structure Interaction problems ---*/

  if (FSI_Problem) {
	  Kind_GridMovement[val_izone] = FLUID_STRUCTURE;
	  Grid_Movement = true;
  }

  if (MGCycle == FULLMG_CYCLE) FinestMesh = nMGLevels;
  else FinestMesh = MESH_0;

  if ((Kind_Solver == NAVIER_STOKES) &&
      (Kind_Turb_Model != NONE))
    Kind_Solver = RANS;

  Kappa_1st_Flow = Kappa_Flow[0];
  Kappa_2nd_Flow = Kappa_Flow[1];
  Kappa_4th_Flow = Kappa_Flow[2];
  Kappa_1st_AdjFlow = Kappa_AdjFlow[0];
  Kappa_2nd_AdjFlow = Kappa_AdjFlow[1];
  Kappa_4th_AdjFlow = Kappa_AdjFlow[2];

  /*--- Make the MG_PreSmooth, MG_PostSmooth, and MG_CorrecSmooth
   arrays consistent with nMGLevels ---*/

  unsigned short * tmp_smooth = new unsigned short[nMGLevels+1];

  if ((nMG_PreSmooth != nMGLevels+1) && (nMG_PreSmooth != 0)) {
    if (nMG_PreSmooth > nMGLevels+1) {

      /*--- Truncate by removing unnecessary elements at the end ---*/

      for (unsigned int i = 0; i <= nMGLevels; i++)
        tmp_smooth[i] = MG_PreSmooth[i];
      delete [] MG_PreSmooth;
      MG_PreSmooth=NULL;
    } else {

      /*--- Add additional elements equal to last element ---*/

      for (unsigned int i = 0; i < nMG_PreSmooth; i++)
        tmp_smooth[i] = MG_PreSmooth[i];
      for (unsigned int i = nMG_PreSmooth; i <= nMGLevels; i++)
        tmp_smooth[i] = MG_PreSmooth[nMG_PreSmooth-1];
      delete [] MG_PreSmooth;
      MG_PreSmooth=NULL;
    }

    nMG_PreSmooth = nMGLevels+1;
    MG_PreSmooth = new unsigned short[nMG_PreSmooth];
    for (unsigned int i = 0; i < nMG_PreSmooth; i++)
      MG_PreSmooth[i] = tmp_smooth[i];
  }
  if ((nMGLevels != 0) && (nMG_PreSmooth == 0)) {
    delete [] MG_PreSmooth;
    nMG_PreSmooth = nMGLevels+1;
    MG_PreSmooth = new unsigned short[nMG_PreSmooth];
    for (unsigned int i = 0; i < nMG_PreSmooth; i++)
      MG_PreSmooth[i] = i+1;
  }

  if ((nMG_PostSmooth != nMGLevels+1) && (nMG_PostSmooth != 0)) {
    if (nMG_PostSmooth > nMGLevels+1) {

      /*--- Truncate by removing unnecessary elements at the end ---*/

      for (unsigned int i = 0; i <= nMGLevels; i++)
        tmp_smooth[i] = MG_PostSmooth[i];
      delete [] MG_PostSmooth;
      MG_PostSmooth=NULL;
    } else {

      /*--- Add additional elements equal to last element ---*/

      for (unsigned int i = 0; i < nMG_PostSmooth; i++)
        tmp_smooth[i] = MG_PostSmooth[i];
      for (unsigned int i = nMG_PostSmooth; i <= nMGLevels; i++)
        tmp_smooth[i] = MG_PostSmooth[nMG_PostSmooth-1];
      delete [] MG_PostSmooth;
      MG_PostSmooth=NULL;
    }

    nMG_PostSmooth = nMGLevels+1;
    MG_PostSmooth = new unsigned short[nMG_PostSmooth];
    for (unsigned int i = 0; i < nMG_PostSmooth; i++)
      MG_PostSmooth[i] = tmp_smooth[i];

  }

  if ((nMGLevels != 0) && (nMG_PostSmooth == 0)) {
    delete [] MG_PostSmooth;
    nMG_PostSmooth = nMGLevels+1;
    MG_PostSmooth = new unsigned short[nMG_PostSmooth];
    for (unsigned int i = 0; i < nMG_PostSmooth; i++)
      MG_PostSmooth[i] = 0;
  }

  if ((nMG_CorrecSmooth != nMGLevels+1) && (nMG_CorrecSmooth != 0)) {
    if (nMG_CorrecSmooth > nMGLevels+1) {

      /*--- Truncate by removing unnecessary elements at the end ---*/

      for (unsigned int i = 0; i <= nMGLevels; i++)
        tmp_smooth[i] = MG_CorrecSmooth[i];
      delete [] MG_CorrecSmooth;
      MG_CorrecSmooth = NULL;
    } else {

      /*--- Add additional elements equal to last element ---*/

      for (unsigned int i = 0; i < nMG_CorrecSmooth; i++)
        tmp_smooth[i] = MG_CorrecSmooth[i];
      for (unsigned int i = nMG_CorrecSmooth; i <= nMGLevels; i++)
        tmp_smooth[i] = MG_CorrecSmooth[nMG_CorrecSmooth-1];
      delete [] MG_CorrecSmooth;
      MG_CorrecSmooth = NULL;
    }
    nMG_CorrecSmooth = nMGLevels+1;
    MG_CorrecSmooth = new unsigned short[nMG_CorrecSmooth];
    for (unsigned int i = 0; i < nMG_CorrecSmooth; i++)
      MG_CorrecSmooth[i] = tmp_smooth[i];
  }

  if ((nMGLevels != 0) && (nMG_CorrecSmooth == 0)) {
    delete [] MG_CorrecSmooth;
    nMG_CorrecSmooth = nMGLevels+1;
    MG_CorrecSmooth = new unsigned short[nMG_CorrecSmooth];
    for (unsigned int i = 0; i < nMG_CorrecSmooth; i++)
      MG_CorrecSmooth[i] = 0;
  }

  /*--- Override MG Smooth parameters ---*/

  if (nMG_PreSmooth != 0) MG_PreSmooth[MESH_0] = 1;
  if (nMG_PostSmooth != 0) {
    MG_PostSmooth[MESH_0] = 0;
    MG_PostSmooth[nMGLevels] = 0;
  }
  if (nMG_CorrecSmooth != 0) MG_CorrecSmooth[nMGLevels] = 0;

  if (Restart) MGCycle = V_CYCLE;

  if (ContinuousAdjoint) {
    if (Kind_Solver == EULER) Kind_Solver = ADJ_EULER;
    if (Kind_Solver == NAVIER_STOKES) Kind_Solver = ADJ_NAVIER_STOKES;
    if (Kind_Solver == RANS) Kind_Solver = ADJ_RANS;
  }

  nCFL = nMGLevels+1;
  CFL = new su2double[nCFL];
  CFL[0] = CFLFineGrid;

  /*--- Evaluate when the Cl should be evaluated ---*/

  Iter_Fixed_CL        = SU2_TYPE::Int(nExtIter / (su2double(Update_Alpha)+1));
  Iter_Fixed_CM        = SU2_TYPE::Int(nExtIter / (su2double(Update_iH)+1));
  Iter_Fixed_NetThrust = SU2_TYPE::Int(nExtIter / (su2double(Update_BCThrust)+1));

  /*--- Setting relaxation factor and CFL for the adjoint runs ---*/

  if (ContinuousAdjoint) {
    Relaxation_Factor_Flow = Relaxation_Factor_AdjFlow;
    CFL[0] = CFL[0] * CFLRedCoeff_AdjFlow;
    CFL_AdaptParam[2] *= CFLRedCoeff_AdjFlow;
    CFL_AdaptParam[3] *= CFLRedCoeff_AdjFlow;
    Iter_Fixed_CL = SU2_TYPE::Int(su2double (Iter_Fixed_CL) / CFLRedCoeff_AdjFlow);
    Iter_Fixed_CM = SU2_TYPE::Int(su2double (Iter_Fixed_CM) / CFLRedCoeff_AdjFlow);
    Iter_Fixed_NetThrust = SU2_TYPE::Int(su2double (Iter_Fixed_NetThrust) / CFLRedCoeff_AdjFlow);
  }

  if (Iter_Fixed_CL == 0) { Iter_Fixed_CL = nExtIter+1; Update_Alpha = 0; }
  if (Iter_Fixed_CM == 0) { Iter_Fixed_CM = nExtIter+1; Update_iH = 0; }
  if (Iter_Fixed_NetThrust == 0) { Iter_Fixed_NetThrust = nExtIter+1; Update_BCThrust = 0; }

  for (iCFL = 1; iCFL < nCFL; iCFL++)
    CFL[iCFL] = CFL[iCFL-1];

  if (nRKStep == 0) {
    nRKStep = 1;
    RK_Alpha_Step = new su2double[1]; RK_Alpha_Step[0] = 1.0;
  }

  /* Correct the number of time levels for time accurate local time
     stepping, if needed.  */
  if (nLevels_TimeAccurateLTS == 0)  nLevels_TimeAccurateLTS =  1;
  if (nLevels_TimeAccurateLTS  > 15) nLevels_TimeAccurateLTS = 15;

  /* Check that no time accurate local time stepping is specified for time
     integration schemes other than ADER. */
  if (Kind_TimeIntScheme_FEM_Flow != ADER_DG && nLevels_TimeAccurateLTS != 1) {

    if (rank==MASTER_NODE) {
      cout << endl << "WARNING: "
           << nLevels_TimeAccurateLTS << " levels specified for time accurate local time stepping." << endl
           << "Time accurate local time stepping is only possible for ADER, hence this option is not used." << endl
           << endl;
    }

    nLevels_TimeAccurateLTS = 1;
  }

  if (Kind_TimeIntScheme_FEM_Flow == ADER_DG) {

    Unsteady_Simulation = TIME_STEPPING;  // Only time stepping for ADER.

    /* If time accurate local time stepping is used, make sure that an unsteady
       CFL is specified. If not, terminate. */
    if (nLevels_TimeAccurateLTS != 1) {

      if(Unst_CFL == 0.0) {
        if (rank==MASTER_NODE) {
          cout << "ERROR: Unsteady CFL not specified for time accurate "
               << "local time stepping." << endl;
          exit(EXIT_FAILURE);
        }
      }
    }

    /* Determine the location of the ADER time DOFs, which are the Gauss-Legendre
       integration points corresponding to the number of time DOFs. */
    vector<su2double> GLPoints(nTimeDOFsADER_DG), GLWeights(nTimeDOFsADER_DG);
    CGaussJacobiQuadrature GaussJacobi;
    GaussJacobi.GetQuadraturePoints(0.0, 0.0, -1.0, 1.0, GLPoints, GLWeights);

    TimeDOFsADER_DG = new su2double[nTimeDOFsADER_DG];
    for(unsigned short i=0; i<nTimeDOFsADER_DG; ++i)
      TimeDOFsADER_DG[i] = GLPoints[i];

    /* Determine the number of integration points in time, their locations
       on the interval [-1..1] and their integration weights. */
    unsigned short orderExact = ceil(Quadrature_Factor_Time_ADER_DG*(nTimeDOFsADER_DG-1));
    nTimeIntegrationADER_DG = orderExact/2 + 1;
    nTimeIntegrationADER_DG = max(nTimeIntegrationADER_DG, nTimeDOFsADER_DG);
    GLPoints.resize(nTimeIntegrationADER_DG);
    GLWeights.resize(nTimeIntegrationADER_DG);
    GaussJacobi.GetQuadraturePoints(0.0, 0.0, -1.0, 1.0, GLPoints, GLWeights);

    TimeIntegrationADER_DG    = new su2double[nTimeIntegrationADER_DG];
    WeightsIntegrationADER_DG = new su2double[nTimeIntegrationADER_DG];
    for(unsigned short i=0; i<nTimeIntegrationADER_DG; ++i) {
      TimeIntegrationADER_DG[i]    = GLPoints[i];
      WeightsIntegrationADER_DG[i] = GLWeights[i];
    }
  }

  if (nIntCoeffs == 0) {
  	nIntCoeffs = 2;
  	Int_Coeffs = new su2double[2]; Int_Coeffs[0] = 0.25; Int_Coeffs[1] = 0.5;
  }

  if ((Kind_SU2 == SU2_CFD) && (Kind_Solver == NO_SOLVER)) {
    cout << "PHYSICAL_PROBLEM must be set in the configuration file" << endl;
    exit(EXIT_FAILURE);
  }

  /*--- Set a flag for viscous simulations ---*/

  Viscous = (( Kind_Solver == NAVIER_STOKES          ) ||
             ( Kind_Solver == ADJ_NAVIER_STOKES      ) ||
             ( Kind_Solver == RANS                   ) ||
             ( Kind_Solver == ADJ_RANS               ) ||
             ( Kind_Solver == FEM_NAVIER_STOKES      ) ||
             ( Kind_Solver == FEM_RANS               ) ||
             ( Kind_Solver == FEM_LES                ));

  /*--- To avoid boundary intersections, let's add a small constant to the planes. ---*/

  Stations_Bounds[0] += EPS;
  Stations_Bounds[1] += EPS;

  for (unsigned short iSections = 0; iSections < nLocationStations; iSections++) {
    LocationStations[iSections] += EPS;
  }

  /*--- Re-scale the length based parameters. The US system uses feet,
   but SU2 assumes that the grid is in inches ---*/

  if ((SystemMeasurements == US) && (Kind_SU2 == SU2_CFD)) {

    for (iMarker = 0; iMarker < nMarker_Monitoring; iMarker++) {
      RefOriginMoment_X[iMarker] = RefOriginMoment_X[iMarker]/12.0;
      RefOriginMoment_Y[iMarker] = RefOriginMoment_Y[iMarker]/12.0;
      RefOriginMoment_Z[iMarker] = RefOriginMoment_Z[iMarker]/12.0;
    }

    for (iMarker = 0; iMarker < nGridMovement; iMarker++) {
      Motion_Origin_X[iMarker] = Motion_Origin_X[iMarker]/12.0;
      Motion_Origin_Y[iMarker] = Motion_Origin_Y[iMarker]/12.0;
      Motion_Origin_Z[iMarker] = Motion_Origin_Z[iMarker]/12.0;
    }

    RefLength = RefLength/12.0;

    if ((val_nDim == 2) && (!Axisymmetric)) RefArea = RefArea/12.0;
    else RefArea = RefArea/144.0;
    Length_Reynolds = Length_Reynolds/12.0;
    RefElemLength = RefElemLength/12.0;
    Highlite_Area = Highlite_Area/144.0;
    SemiSpan = SemiSpan/12.0;

    EA_IntLimit[0] = EA_IntLimit[0]/12.0;
    EA_IntLimit[1] = EA_IntLimit[1]/12.0;
    EA_IntLimit[2] = EA_IntLimit[2]/12.0;

    for (unsigned short iSections = 0; iSections < nLocationStations; iSections++) {
      LocationStations[iSections] = LocationStations[iSections]/12.0;
    }

    Stations_Bounds[0] = Stations_Bounds[0]/12.0;
    Stations_Bounds[1] = Stations_Bounds[1]/12.0;

    SubsonicEngine_Cyl[0] = SubsonicEngine_Cyl[0]/12.0;
    SubsonicEngine_Cyl[1] = SubsonicEngine_Cyl[1]/12.0;
    SubsonicEngine_Cyl[2] = SubsonicEngine_Cyl[2]/12.0;
    SubsonicEngine_Cyl[3] = SubsonicEngine_Cyl[3]/12.0;
    SubsonicEngine_Cyl[4] = SubsonicEngine_Cyl[4]/12.0;
    SubsonicEngine_Cyl[5] = SubsonicEngine_Cyl[5]/12.0;
    SubsonicEngine_Cyl[6] = SubsonicEngine_Cyl[6]/12.0;

  }

  if ((Kind_Turb_Model != SA) && (Kind_Trans_Model == BC)){
    if (rank == MASTER_NODE){
      cout << "Config error: BC transition model currently only available in combination with SA turbulence model!" << endl;
    }
    exit(EXIT_FAILURE);
  }

  /*--- Check for constant lift mode. Initialize the update flag for
   the AoA with each iteration to false  ---*/

  if (Fixed_CL_Mode) Update_AoA = false;
  if (Fixed_CM_Mode) Update_HTPIncidence = false;

  if (DirectDiff != NO_DERIVATIVE) {
#if !defined COMPLEX_TYPE && !defined ADOLC_FORWARD_TYPE && !defined CODI_FORWARD_TYPE
      if (Kind_SU2 == SU2_CFD) {
        cout << "SU2_CFD: Config option DIRECT_DIFF= YES requires AD or complex support!" << endl;
        cout << "Please use SU2_CFD_DIRECTDIFF (configuration/compilation is done using the preconfigure.py script)." << endl;
        exit(EXIT_FAILURE);
      }
#endif
    /*--- Initialize the derivative values ---*/
    switch (DirectDiff) {
      case D_MACH:
        SU2_TYPE::SetDerivative(Mach, 1.0);
        break;
      case D_AOA:
        SU2_TYPE::SetDerivative(AoA, 1.0);
        break;
      case D_SIDESLIP:
        SU2_TYPE::SetDerivative(AoS, 1.0);
        break;
      case D_REYNOLDS:
        SU2_TYPE::SetDerivative(Reynolds, 1.0);
        break;
      case D_TURB2LAM:
       SU2_TYPE::SetDerivative(Turb2LamViscRatio_FreeStream, 1.0);
        break;
      default:
        /*--- All other cases are handled in the specific solver ---*/
        break;
      }
  }

#if defined CODI_REVERSE_TYPE
  AD_Mode = YES;
#else
  if (AD_Mode == YES) {
    if (rank == MASTER_NODE){
      cout << "AUTO_DIFF=YES requires Automatic Differentiation support." << endl;
      cout << "Please use correct executables (configuration/compilation is done using the preconfigure.py script)." << endl;
    }
  }
#endif

  if (DiscreteAdjoint) {
#if !defined ADOLC_REVERSE_TYPE && !defined CODI_REVERSE_TYPE
    if (Kind_SU2 == SU2_CFD) {
      if (rank == MASTER_NODE){
        cout << "SU2_CFD: Config option MATH_PROBLEM= DISCRETE_ADJOINT requires AD support!" << endl;
        cout << "Please use SU2_CFD_AD (configuration/compilation is done using the preconfigure.py script)." << endl;
      }
      exit(EXIT_FAILURE);
    }
#endif

    /*--- Disable writing of limiters if enabled ---*/
    Wrt_Limiters = false;

    if (Unsteady_Simulation) {

      Restart_Flow = false;

      if (Grid_Movement) {
        cout << "Dynamic mesh movement currently not supported for the discrete adjoint solver." << endl;
        exit(EXIT_FAILURE);
      }

      if (Unst_AdjointIter- long(nExtIter) < 0){
        if (rank == MASTER_NODE){
          cout << "Invalid iteration number requested for unsteady adjoint. " << endl;
          cout << "Make sure EXT_ITER is larger or equal than UNST_ADJ_ITER." << endl;
        }
        exit(EXIT_FAILURE);
      }

      /*--- If the averaging interval is not set, we average over all time-steps ---*/

      if (Iter_Avg_Objective == 0.0) {
        Iter_Avg_Objective = nExtIter;
      }

    }

    switch(Kind_Solver) {
      case EULER:
        Kind_Solver = DISC_ADJ_EULER;
        break;
      case RANS:
        Kind_Solver = DISC_ADJ_RANS;
        break;
      case NAVIER_STOKES:
        Kind_Solver = DISC_ADJ_NAVIER_STOKES;
        break;
      default:
        break;
    }

    RampOutletPressure = false;
    RampRotatingFrame = false;
  }

  /*--- Check for 2nd order w/ limiting for JST and correct ---*/

  if ((Kind_ConvNumScheme_Flow == SPACE_CENTERED) && (Kind_Centered_Flow == JST) && (SpatialOrder_Flow == SECOND_ORDER_LIMITER))
    SpatialOrder_Flow = SECOND_ORDER;

  if ((Kind_ConvNumScheme_AdjFlow == SPACE_CENTERED) && (Kind_Centered_AdjFlow == JST) && (SpatialOrder_AdjFlow == SECOND_ORDER_LIMITER))
    SpatialOrder_AdjFlow = SECOND_ORDER;

  delete [] tmp_smooth;

  /*--- Make sure that implicit time integration is disabled
        for the FEM fluid solver (numerics). ---*/
  if ((Kind_Solver == FEM_EULER) ||
      (Kind_Solver == FEM_NAVIER_STOKES) ||
      (Kind_Solver == FEM_RANS)) {
     Kind_TimeIntScheme_Flow = Kind_TimeIntScheme_FEM_Flow;
  }

  /*--- Set up the time stepping / unsteady CFL options. ---*/
  if ((Unsteady_Simulation == TIME_STEPPING) && (Unst_CFL != 0.0)) {
    for (iCFL = 0; iCFL < nCFL; iCFL++)
      CFL[iCFL] = Unst_CFL;
  }


  /*--- If it is a fixed mode problem, then we will add 100 iterations to
    evaluate the derivatives with respect to a change in the AoA and CL ---*/

  if (!ContinuousAdjoint & !DiscreteAdjoint) {
  	if ((Fixed_CL_Mode) || (Fixed_CM_Mode)) {
    ConvCriteria = RESIDUAL;
  		nExtIter += Iter_dCL_dAlpha;
  		OrderMagResidual = 24;
  		MinLogResidual = -24;
  	}
  }

  /*--- If there are not design variables defined in the file ---*/

  if (nDV == 0) {
    nDV = 1;
    Design_Variable = new unsigned short [nDV];
    Design_Variable[0] = NO_DEFORMATION;
  }

}

void CConfig::SetMarkers(unsigned short val_software) {

  unsigned short iMarker_All, iMarker_CfgFile, iMarker_Euler, iMarker_Custom,
  iMarker_FarField, iMarker_SymWall, iMarker_Pressure, iMarker_PerBound,
  iMarker_NearFieldBound, iMarker_InterfaceBound, iMarker_Fluid_InterfaceBound, iMarker_Dirichlet,
  iMarker_Inlet, iMarker_Riemann, iMarker_Giles, iMarker_Outlet, iMarker_Isothermal,
  iMarker_HeatFlux, iMarker_EngineInflow, iMarker_EngineExhaust,
  iMarker_Displacement, iMarker_Load, iMarker_FlowLoad, iMarker_Neumann, iMarker_Internal,
  iMarker_Monitoring, iMarker_Designing, iMarker_GeoEval, iMarker_Plotting, iMarker_Analyze,
  iMarker_DV, iMarker_Moving, iMarker_Supersonic_Inlet, iMarker_Supersonic_Outlet,
  iMarker_Clamped, iMarker_ZoneInterface, iMarker_Load_Dir, iMarker_Load_Sine,
  iMarker_ActDiskInlet, iMarker_ActDiskOutlet, iMarker_Out_1D,
  iMarker_Turbomachinery, iMarker_MixingPlaneInterface;

  int size = SINGLE_NODE;

#ifdef HAVE_MPI
  if (val_software != SU2_MSH)
    MPI_Comm_size(MPI_COMM_WORLD, &size);
#endif

  /*--- Compute the total number of markers in the config file ---*/

  nMarker_CfgFile = nMarker_Euler + nMarker_FarField + nMarker_SymWall +
  nMarker_Pressure + nMarker_PerBound + nMarker_NearFieldBound + nMarker_Fluid_InterfaceBound +
  nMarker_InterfaceBound + nMarker_Dirichlet + nMarker_Neumann + nMarker_Inlet + nMarker_Riemann +
  nMarker_Giles + nMarker_Outlet + nMarker_Isothermal + nMarker_HeatFlux +
  nMarker_EngineInflow + nMarker_EngineExhaust + nMarker_Internal +
  nMarker_Supersonic_Inlet + nMarker_Supersonic_Outlet + nMarker_Displacement + nMarker_Load +
  nMarker_FlowLoad + nMarker_Custom +
  nMarker_Clamped + nMarker_Load_Sine + nMarker_Load_Dir +
  nMarker_ActDiskInlet + nMarker_ActDiskOutlet + nMarker_Out_1D;

  /*--- Add the possible send/receive domains ---*/

  nMarker_Max = nMarker_CfgFile + OVERHEAD*size;

  /*--- Basic dimensionalization of the markers (worst scenario) ---*/

  nMarker_All = nMarker_Max;

  /*--- Allocate the memory (markers in each domain) ---*/

  Marker_All_TagBound             = new string[nMarker_All];			// Store the tag that correspond with each marker.
  Marker_All_SendRecv             = new short[nMarker_All];				// +#domain (send), -#domain (receive).
  Marker_All_KindBC               = new unsigned short[nMarker_All];	// Store the kind of boundary condition.
  Marker_All_Monitoring           = new unsigned short[nMarker_All];	// Store whether the boundary should be monitored.
  Marker_All_Designing            = new unsigned short[nMarker_All];    // Store whether the boundary should be designed.
  Marker_All_Plotting             = new unsigned short[nMarker_All];	// Store whether the boundary should be plotted.
  Marker_All_Analyze              = new unsigned short[nMarker_All];	// Store whether the boundary should be plotted.
  Marker_All_ZoneInterface        = new unsigned short[nMarker_All];	// Store whether the boundary is in the FSI interface.
  Marker_All_GeoEval              = new unsigned short[nMarker_All];	// Store whether the boundary should be geometry evaluation.
  Marker_All_DV                   = new unsigned short[nMarker_All];	// Store whether the boundary should be affected by design variables.
  Marker_All_Moving               = new unsigned short[nMarker_All];	// Store whether the boundary should be in motion.
  Marker_All_PerBound             = new short[nMarker_All];				// Store whether the boundary belongs to a periodic boundary.
  Marker_All_Out_1D               = new unsigned short[nMarker_All];    // Store whether the boundary belongs to a 1-d output boundary.
  Marker_All_Turbomachinery       = new unsigned short[nMarker_All];	// Store whether the boundary is in needed for Turbomachinery computations.
  Marker_All_TurbomachineryFlag   = new unsigned short[nMarker_All];	// Store whether the boundary has a flag for Turbomachinery computations.
  Marker_All_MixingPlaneInterface = new unsigned short[nMarker_All];	// Store whether the boundary has a in the MixingPlane interface.


  for (iMarker_All = 0; iMarker_All < nMarker_All; iMarker_All++) {
    Marker_All_TagBound[iMarker_All]             = "SEND_RECEIVE";
    Marker_All_SendRecv[iMarker_All]             = 0;
    Marker_All_KindBC[iMarker_All]               = 0;
    Marker_All_Monitoring[iMarker_All]           = 0;
    Marker_All_GeoEval[iMarker_All]              = 0;
    Marker_All_Designing[iMarker_All]            = 0;
    Marker_All_Plotting[iMarker_All]             = 0;
    Marker_All_Analyze[iMarker_All]              = 0;
    Marker_All_ZoneInterface[iMarker_All]        = 0;
    Marker_All_DV[iMarker_All]                   = 0;
    Marker_All_Moving[iMarker_All]               = 0;
    Marker_All_PerBound[iMarker_All]             = 0;
    Marker_All_Out_1D[iMarker_All]               = 0;
    Marker_All_Turbomachinery[iMarker_All]       = 0;
    Marker_All_TurbomachineryFlag[iMarker_All]   = 0;
    Marker_All_MixingPlaneInterface[iMarker_All] = 0;
  }

  /*--- Allocate the memory (markers in the config file) ---*/

  Marker_CfgFile_TagBound             = new string[nMarker_CfgFile];
  Marker_CfgFile_KindBC               = new unsigned short[nMarker_CfgFile];
  Marker_CfgFile_Monitoring           = new unsigned short[nMarker_CfgFile];
  Marker_CfgFile_Designing            = new unsigned short[nMarker_CfgFile];
  Marker_CfgFile_Plotting             = new unsigned short[nMarker_CfgFile];
  Marker_CfgFile_Analyze              = new unsigned short[nMarker_CfgFile];
  Marker_CfgFile_GeoEval              = new unsigned short[nMarker_CfgFile];
  Marker_CfgFile_ZoneInterface        = new unsigned short[nMarker_CfgFile];
  Marker_CfgFile_DV                   = new unsigned short[nMarker_CfgFile];
  Marker_CfgFile_Moving               = new unsigned short[nMarker_CfgFile];
  Marker_CfgFile_PerBound             = new unsigned short[nMarker_CfgFile];
  Marker_CfgFile_Out_1D               = new unsigned short[nMarker_CfgFile];
  Marker_CfgFile_Turbomachinery       = new unsigned short[nMarker_CfgFile];
  Marker_CfgFile_TurbomachineryFlag   = new unsigned short[nMarker_CfgFile];
  Marker_CfgFile_MixingPlaneInterface = new unsigned short[nMarker_CfgFile];

  for (iMarker_CfgFile = 0; iMarker_CfgFile < nMarker_CfgFile; iMarker_CfgFile++) {
    Marker_CfgFile_TagBound[iMarker_CfgFile]             = "SEND_RECEIVE";
    Marker_CfgFile_KindBC[iMarker_CfgFile]               = 0;
    Marker_CfgFile_Monitoring[iMarker_CfgFile]           = 0;
    Marker_CfgFile_GeoEval[iMarker_CfgFile]              = 0;
    Marker_CfgFile_Designing[iMarker_CfgFile]            = 0;
    Marker_CfgFile_Plotting[iMarker_CfgFile]             = 0;
    Marker_CfgFile_Analyze[iMarker_CfgFile]              = 0;
    Marker_CfgFile_ZoneInterface[iMarker_CfgFile]        = 0;
    Marker_CfgFile_DV[iMarker_CfgFile]                   = 0;
    Marker_CfgFile_Moving[iMarker_CfgFile]               = 0;
    Marker_CfgFile_PerBound[iMarker_CfgFile]             = 0;
    Marker_CfgFile_Out_1D[iMarker_CfgFile]               = 0;
    Marker_CfgFile_Turbomachinery[iMarker_CfgFile]       = 0;
    Marker_CfgFile_TurbomachineryFlag[iMarker_CfgFile]   = 0;
    Marker_CfgFile_MixingPlaneInterface[iMarker_CfgFile] = 0;
  }

  /*--- Allocate memory to store surface information (Analyze BC) ---*/

  Surface_MassFlow = new su2double[nMarker_Analyze];
  Surface_DC60 = new su2double[nMarker_Analyze];
  Surface_IDC = new su2double[nMarker_Analyze];
  Surface_IDC_Mach = new su2double[nMarker_Analyze];
  Surface_IDR = new su2double[nMarker_Analyze];
  for (iMarker_Analyze = 0; iMarker_Analyze < nMarker_Analyze; iMarker_Analyze++) {
     Surface_MassFlow[iMarker_Analyze] = 0.0;
     Surface_DC60[iMarker_Analyze] = 0.0;
     Surface_IDC[iMarker_Analyze] = 0.0;
     Surface_IDC_Mach[iMarker_Analyze] = 0.0;
     Surface_IDR[iMarker_Analyze] = 0.0;
   }

  /*--- Populate the marker information in the config file (all domains) ---*/

  iMarker_CfgFile = 0;
  for (iMarker_Euler = 0; iMarker_Euler < nMarker_Euler; iMarker_Euler++) {
    Marker_CfgFile_TagBound[iMarker_CfgFile] = Marker_Euler[iMarker_Euler];
    Marker_CfgFile_KindBC[iMarker_CfgFile] = EULER_WALL;
    iMarker_CfgFile++;
  }

  for (iMarker_FarField = 0; iMarker_FarField < nMarker_FarField; iMarker_FarField++) {
    Marker_CfgFile_TagBound[iMarker_CfgFile] = Marker_FarField[iMarker_FarField];
    Marker_CfgFile_KindBC[iMarker_CfgFile] = FAR_FIELD;
    iMarker_CfgFile++;
  }

  for (iMarker_SymWall = 0; iMarker_SymWall < nMarker_SymWall; iMarker_SymWall++) {
    Marker_CfgFile_TagBound[iMarker_CfgFile] = Marker_SymWall[iMarker_SymWall];
    Marker_CfgFile_KindBC[iMarker_CfgFile] = SYMMETRY_PLANE;
    iMarker_CfgFile++;
  }

  for (iMarker_Pressure = 0; iMarker_Pressure < nMarker_Pressure; iMarker_Pressure++) {
    Marker_CfgFile_TagBound[iMarker_CfgFile] = Marker_Pressure[iMarker_Pressure];
    Marker_CfgFile_KindBC[iMarker_CfgFile] = PRESSURE_BOUNDARY;
    iMarker_CfgFile++;
  }

  for (iMarker_PerBound = 0; iMarker_PerBound < nMarker_PerBound; iMarker_PerBound++) {
    Marker_CfgFile_TagBound[iMarker_CfgFile] = Marker_PerBound[iMarker_PerBound];
    Marker_CfgFile_KindBC[iMarker_CfgFile] = PERIODIC_BOUNDARY;
    Marker_CfgFile_PerBound[iMarker_CfgFile] = iMarker_PerBound + 1;
    iMarker_CfgFile++;
  }

  ActDisk_DeltaPress = new su2double[nMarker_ActDiskInlet];
  ActDisk_DeltaTemp = new su2double[nMarker_ActDiskInlet];
  ActDisk_TotalPressRatio = new su2double[nMarker_ActDiskInlet];
  ActDisk_TotalTempRatio = new su2double[nMarker_ActDiskInlet];
  ActDisk_StaticPressRatio = new su2double[nMarker_ActDiskInlet];
  ActDisk_StaticTempRatio = new su2double[nMarker_ActDiskInlet];
  ActDisk_Power = new su2double[nMarker_ActDiskInlet];
  ActDisk_MassFlow = new su2double[nMarker_ActDiskInlet];
  ActDisk_Mach = new su2double[nMarker_ActDiskInlet];
  ActDisk_Force = new su2double[nMarker_ActDiskInlet];
  ActDisk_NetThrust = new su2double[nMarker_ActDiskInlet];
  ActDisk_BCThrust = new su2double[nMarker_ActDiskInlet];
  ActDisk_BCThrust_Old = new su2double[nMarker_ActDiskInlet];
  ActDisk_GrossThrust = new su2double[nMarker_ActDiskInlet];
  ActDisk_Area = new su2double[nMarker_ActDiskInlet];
  ActDisk_ReverseMassFlow = new su2double[nMarker_ActDiskInlet];

  for (iMarker_ActDiskInlet = 0; iMarker_ActDiskInlet < nMarker_ActDiskInlet; iMarker_ActDiskInlet++) {
    ActDisk_DeltaPress[iMarker_ActDiskInlet] = 0.0;
    ActDisk_DeltaTemp[iMarker_ActDiskInlet] = 0.0;
    ActDisk_TotalPressRatio[iMarker_ActDiskInlet] = 0.0;
    ActDisk_TotalTempRatio[iMarker_ActDiskInlet] = 0.0;
    ActDisk_StaticPressRatio[iMarker_ActDiskInlet] = 0.0;
    ActDisk_StaticTempRatio[iMarker_ActDiskInlet] = 0.0;
    ActDisk_Power[iMarker_ActDiskInlet] = 0.0;
    ActDisk_MassFlow[iMarker_ActDiskInlet] = 0.0;
    ActDisk_Mach[iMarker_ActDiskInlet] = 0.0;
    ActDisk_Force[iMarker_ActDiskInlet] = 0.0;
    ActDisk_NetThrust[iMarker_ActDiskInlet] = 0.0;
    ActDisk_BCThrust[iMarker_ActDiskInlet] = 0.0;
    ActDisk_BCThrust_Old[iMarker_ActDiskInlet] = 0.0;
    ActDisk_GrossThrust[iMarker_ActDiskInlet] = 0.0;
    ActDisk_Area[iMarker_ActDiskInlet] = 0.0;
    ActDisk_ReverseMassFlow[iMarker_ActDiskInlet] = 0.0;
  }


  ActDiskInlet_MassFlow = new su2double[nMarker_ActDiskInlet];
  ActDiskInlet_Temperature = new su2double[nMarker_ActDiskInlet];
  ActDiskInlet_TotalTemperature = new su2double[nMarker_ActDiskInlet];
  ActDiskInlet_Pressure = new su2double[nMarker_ActDiskInlet];
  ActDiskInlet_TotalPressure = new su2double[nMarker_ActDiskInlet];
  ActDiskInlet_RamDrag = new su2double[nMarker_ActDiskInlet];
  ActDiskInlet_Force = new su2double[nMarker_ActDiskInlet];
  ActDiskInlet_Power = new su2double[nMarker_ActDiskInlet];

  for (iMarker_ActDiskInlet = 0; iMarker_ActDiskInlet < nMarker_ActDiskInlet; iMarker_ActDiskInlet++) {
    Marker_CfgFile_TagBound[iMarker_CfgFile] = Marker_ActDiskInlet[iMarker_ActDiskInlet];
    Marker_CfgFile_KindBC[iMarker_CfgFile] = ACTDISK_INLET;
    ActDiskInlet_MassFlow[iMarker_ActDiskInlet] = 0.0;
    ActDiskInlet_Temperature[iMarker_ActDiskInlet] = 0.0;
    ActDiskInlet_TotalTemperature[iMarker_ActDiskInlet] = 0.0;
    ActDiskInlet_Pressure[iMarker_ActDiskInlet] = 0.0;
    ActDiskInlet_TotalPressure[iMarker_ActDiskInlet] = 0.0;
    ActDiskInlet_RamDrag[iMarker_ActDiskInlet] = 0.0;
    ActDiskInlet_Force[iMarker_ActDiskInlet] = 0.0;
    ActDiskInlet_Power[iMarker_ActDiskInlet] = 0.0;
    iMarker_CfgFile++;
  }

  ActDiskOutlet_MassFlow = new su2double[nMarker_ActDiskOutlet];
  ActDiskOutlet_Temperature = new su2double[nMarker_ActDiskOutlet];
  ActDiskOutlet_TotalTemperature = new su2double[nMarker_ActDiskOutlet];
  ActDiskOutlet_Pressure = new su2double[nMarker_ActDiskOutlet];
  ActDiskOutlet_TotalPressure = new su2double[nMarker_ActDiskOutlet];
  ActDiskOutlet_GrossThrust = new su2double[nMarker_ActDiskOutlet];
  ActDiskOutlet_Force = new su2double[nMarker_ActDiskOutlet];
  ActDiskOutlet_Power = new su2double[nMarker_ActDiskOutlet];

  for (iMarker_ActDiskOutlet = 0; iMarker_ActDiskOutlet < nMarker_ActDiskOutlet; iMarker_ActDiskOutlet++) {
    Marker_CfgFile_TagBound[iMarker_CfgFile] = Marker_ActDiskOutlet[iMarker_ActDiskOutlet];
    Marker_CfgFile_KindBC[iMarker_CfgFile] = ACTDISK_OUTLET;
    ActDiskOutlet_MassFlow[iMarker_ActDiskOutlet] = 0.0;
    ActDiskOutlet_Temperature[iMarker_ActDiskOutlet] = 0.0;
    ActDiskOutlet_TotalTemperature[iMarker_ActDiskOutlet] = 0.0;
    ActDiskOutlet_Pressure[iMarker_ActDiskOutlet] = 0.0;
    ActDiskOutlet_TotalPressure[iMarker_ActDiskOutlet] = 0.0;
    ActDiskOutlet_GrossThrust[iMarker_ActDiskOutlet] = 0.0;
    ActDiskOutlet_Force[iMarker_ActDiskOutlet] = 0.0;
    ActDiskOutlet_Power[iMarker_ActDiskOutlet] = 0.0;
    iMarker_CfgFile++;
  }

  for (iMarker_NearFieldBound = 0; iMarker_NearFieldBound < nMarker_NearFieldBound; iMarker_NearFieldBound++) {
    Marker_CfgFile_TagBound[iMarker_CfgFile] = Marker_NearFieldBound[iMarker_NearFieldBound];
    Marker_CfgFile_KindBC[iMarker_CfgFile] = NEARFIELD_BOUNDARY;
    iMarker_CfgFile++;
  }

  for (iMarker_InterfaceBound = 0; iMarker_InterfaceBound < nMarker_InterfaceBound; iMarker_InterfaceBound++) {
    Marker_CfgFile_TagBound[iMarker_CfgFile] = Marker_InterfaceBound[iMarker_InterfaceBound];
    Marker_CfgFile_KindBC[iMarker_CfgFile] = INTERFACE_BOUNDARY;
    iMarker_CfgFile++;
  }

  for (iMarker_Fluid_InterfaceBound = 0; iMarker_Fluid_InterfaceBound < nMarker_Fluid_InterfaceBound; iMarker_Fluid_InterfaceBound++) {
    Marker_CfgFile_TagBound[iMarker_CfgFile] = Marker_Fluid_InterfaceBound[iMarker_Fluid_InterfaceBound];
    Marker_CfgFile_KindBC[iMarker_CfgFile] = FLUID_INTERFACE;
    iMarker_CfgFile++;
  }

  for (iMarker_Dirichlet = 0; iMarker_Dirichlet < nMarker_Dirichlet; iMarker_Dirichlet++) {
    Marker_CfgFile_TagBound[iMarker_CfgFile] = Marker_Dirichlet[iMarker_Dirichlet];
    Marker_CfgFile_KindBC[iMarker_CfgFile] = DIRICHLET;
    iMarker_CfgFile++;
  }

  for (iMarker_Inlet = 0; iMarker_Inlet < nMarker_Inlet; iMarker_Inlet++) {
    Marker_CfgFile_TagBound[iMarker_CfgFile] = Marker_Inlet[iMarker_Inlet];
    Marker_CfgFile_KindBC[iMarker_CfgFile] = INLET_FLOW;
    iMarker_CfgFile++;
  }

  for (iMarker_Riemann = 0; iMarker_Riemann < nMarker_Riemann; iMarker_Riemann++) {
    Marker_CfgFile_TagBound[iMarker_CfgFile] = Marker_Riemann[iMarker_Riemann];
    Marker_CfgFile_KindBC[iMarker_CfgFile] = RIEMANN_BOUNDARY;
    iMarker_CfgFile++;
  }

  for (iMarker_Giles = 0; iMarker_Giles < nMarker_Giles; iMarker_Giles++) {
    Marker_CfgFile_TagBound[iMarker_CfgFile] = Marker_Giles[iMarker_Giles];
    Marker_CfgFile_KindBC[iMarker_CfgFile] = GILES_BOUNDARY;
    iMarker_CfgFile++;
  }

  Engine_Power       = new su2double[nMarker_EngineInflow];
  Engine_Mach        = new su2double[nMarker_EngineInflow];
  Engine_Force       = new su2double[nMarker_EngineInflow];
  Engine_NetThrust   = new su2double[nMarker_EngineInflow];
  Engine_GrossThrust = new su2double[nMarker_EngineInflow];
  Engine_Area        = new su2double[nMarker_EngineInflow];

  for (iMarker_EngineInflow = 0; iMarker_EngineInflow < nMarker_EngineInflow; iMarker_EngineInflow++) {
    Engine_Power[iMarker_EngineInflow] = 0.0;
    Engine_Mach[iMarker_EngineInflow] = 0.0;
    Engine_Force[iMarker_EngineInflow] = 0.0;
    Engine_NetThrust[iMarker_EngineInflow] = 0.0;
    Engine_GrossThrust[iMarker_EngineInflow] = 0.0;
    Engine_Area[iMarker_EngineInflow] = 0.0;
  }

  Inflow_Mach = new su2double[nMarker_EngineInflow];
  Inflow_Pressure = new su2double[nMarker_EngineInflow];
  Inflow_MassFlow = new su2double[nMarker_EngineInflow];
  Inflow_ReverseMassFlow = new su2double[nMarker_EngineInflow];
  Inflow_TotalPressure = new su2double[nMarker_EngineInflow];
  Inflow_Temperature = new su2double[nMarker_EngineInflow];
  Inflow_TotalTemperature = new su2double[nMarker_EngineInflow];
  Inflow_RamDrag = new su2double[nMarker_EngineInflow];
  Inflow_Force = new su2double[nMarker_EngineInflow];
  Inflow_Power = new su2double[nMarker_EngineInflow];

  for (iMarker_EngineInflow = 0; iMarker_EngineInflow < nMarker_EngineInflow; iMarker_EngineInflow++) {
    Marker_CfgFile_TagBound[iMarker_CfgFile] = Marker_EngineInflow[iMarker_EngineInflow];
    Marker_CfgFile_KindBC[iMarker_CfgFile] = ENGINE_INFLOW;
    Inflow_Mach[iMarker_EngineInflow] = 0.0;
    Inflow_Pressure[iMarker_EngineInflow] = 0.0;
    Inflow_MassFlow[iMarker_EngineInflow] = 0.0;
    Inflow_ReverseMassFlow[iMarker_EngineInflow] = 0.0;
    Inflow_TotalPressure[iMarker_EngineInflow] = 0.0;
    Inflow_Temperature[iMarker_EngineInflow] = 0.0;
    Inflow_TotalTemperature[iMarker_EngineInflow] = 0.0;
    Inflow_RamDrag[iMarker_EngineInflow] = 0.0;
    Inflow_Force[iMarker_EngineInflow] = 0.0;
    Inflow_Power[iMarker_EngineInflow] = 0.0;
    iMarker_CfgFile++;
  }

  Exhaust_Pressure = new su2double[nMarker_EngineExhaust];
  Exhaust_Temperature = new su2double[nMarker_EngineExhaust];
  Exhaust_MassFlow = new su2double[nMarker_EngineExhaust];
  Exhaust_TotalPressure = new su2double[nMarker_EngineExhaust];
  Exhaust_TotalTemperature = new su2double[nMarker_EngineExhaust];
  Exhaust_GrossThrust = new su2double[nMarker_EngineExhaust];
  Exhaust_Force = new su2double[nMarker_EngineExhaust];
  Exhaust_Power = new su2double[nMarker_EngineExhaust];

  for (iMarker_EngineExhaust = 0; iMarker_EngineExhaust < nMarker_EngineExhaust; iMarker_EngineExhaust++) {
    Marker_CfgFile_TagBound[iMarker_CfgFile] = Marker_EngineExhaust[iMarker_EngineExhaust];
    Marker_CfgFile_KindBC[iMarker_CfgFile] = ENGINE_EXHAUST;
    Exhaust_Pressure[iMarker_EngineExhaust] = 0.0;
    Exhaust_Temperature[iMarker_EngineExhaust] = 0.0;
    Exhaust_MassFlow[iMarker_EngineExhaust] = 0.0;
    Exhaust_TotalPressure[iMarker_EngineExhaust] = 0.0;
    Exhaust_TotalTemperature[iMarker_EngineExhaust] = 0.0;
    Exhaust_GrossThrust[iMarker_EngineExhaust] = 0.0;
    Exhaust_Force[iMarker_EngineExhaust] = 0.0;
    Exhaust_Power[iMarker_EngineExhaust] = 0.0;
    iMarker_CfgFile++;
  }

  for (iMarker_Supersonic_Inlet = 0; iMarker_Supersonic_Inlet < nMarker_Supersonic_Inlet; iMarker_Supersonic_Inlet++) {
    Marker_CfgFile_TagBound[iMarker_CfgFile] = Marker_Supersonic_Inlet[iMarker_Supersonic_Inlet];
    Marker_CfgFile_KindBC[iMarker_CfgFile] = SUPERSONIC_INLET;
    iMarker_CfgFile++;
  }

  for (iMarker_Supersonic_Outlet = 0; iMarker_Supersonic_Outlet < nMarker_Supersonic_Outlet; iMarker_Supersonic_Outlet++) {
    Marker_CfgFile_TagBound[iMarker_CfgFile] = Marker_Supersonic_Outlet[iMarker_Supersonic_Outlet];
    Marker_CfgFile_KindBC[iMarker_CfgFile] = SUPERSONIC_OUTLET;
    iMarker_CfgFile++;
  }

  for (iMarker_Neumann = 0; iMarker_Neumann < nMarker_Neumann; iMarker_Neumann++) {
    Marker_CfgFile_TagBound[iMarker_CfgFile] = Marker_Neumann[iMarker_Neumann];
    Marker_CfgFile_KindBC[iMarker_CfgFile] = NEUMANN;
    iMarker_CfgFile++;
  }

  for (iMarker_Internal = 0; iMarker_Internal < nMarker_Internal; iMarker_Internal++) {
    Marker_CfgFile_TagBound[iMarker_CfgFile] = Marker_Internal[iMarker_Internal];
    Marker_CfgFile_KindBC[iMarker_CfgFile] = INTERNAL_BOUNDARY;
    iMarker_CfgFile++;
  }

  for (iMarker_Custom = 0; iMarker_Custom < nMarker_Custom; iMarker_Custom++) {
    Marker_CfgFile_TagBound[iMarker_CfgFile] = Marker_Custom[iMarker_Custom];
    Marker_CfgFile_KindBC[iMarker_CfgFile] = CUSTOM_BOUNDARY;
    iMarker_CfgFile++;
  }

  for (iMarker_Outlet = 0; iMarker_Outlet < nMarker_Outlet; iMarker_Outlet++) {
    Marker_CfgFile_TagBound[iMarker_CfgFile] = Marker_Outlet[iMarker_Outlet];
    Marker_CfgFile_KindBC[iMarker_CfgFile] = OUTLET_FLOW;
    iMarker_CfgFile++;
  }

  for (iMarker_Isothermal = 0; iMarker_Isothermal < nMarker_Isothermal; iMarker_Isothermal++) {
    Marker_CfgFile_TagBound[iMarker_CfgFile] = Marker_Isothermal[iMarker_Isothermal];
    Marker_CfgFile_KindBC[iMarker_CfgFile] = ISOTHERMAL;
    iMarker_CfgFile++;
  }

  for (iMarker_HeatFlux = 0; iMarker_HeatFlux < nMarker_HeatFlux; iMarker_HeatFlux++) {
    Marker_CfgFile_TagBound[iMarker_CfgFile] = Marker_HeatFlux[iMarker_HeatFlux];
    Marker_CfgFile_KindBC[iMarker_CfgFile] = HEAT_FLUX;
    iMarker_CfgFile++;
  }

  for (iMarker_Clamped = 0; iMarker_Clamped < nMarker_Clamped; iMarker_Clamped++) {
    Marker_CfgFile_TagBound[iMarker_CfgFile] = Marker_Clamped[iMarker_Clamped];
    Marker_CfgFile_KindBC[iMarker_CfgFile] = CLAMPED_BOUNDARY;
    iMarker_CfgFile++;
  }

  for (iMarker_Displacement = 0; iMarker_Displacement < nMarker_Displacement; iMarker_Displacement++) {
    Marker_CfgFile_TagBound[iMarker_CfgFile] = Marker_Displacement[iMarker_Displacement];
    Marker_CfgFile_KindBC[iMarker_CfgFile] = DISPLACEMENT_BOUNDARY;
    iMarker_CfgFile++;
  }

  for (iMarker_Load = 0; iMarker_Load < nMarker_Load; iMarker_Load++) {
    Marker_CfgFile_TagBound[iMarker_CfgFile] = Marker_Load[iMarker_Load];
    Marker_CfgFile_KindBC[iMarker_CfgFile] = LOAD_BOUNDARY;
    iMarker_CfgFile++;
  }

  for (iMarker_Load_Dir = 0; iMarker_Load_Dir < nMarker_Load_Dir; iMarker_Load_Dir++) {
    Marker_CfgFile_TagBound[iMarker_CfgFile] = Marker_Load_Dir[iMarker_Load_Dir];
    Marker_CfgFile_KindBC[iMarker_CfgFile] = LOAD_DIR_BOUNDARY;
    iMarker_CfgFile++;
  }

  for (iMarker_Load_Sine = 0; iMarker_Load_Sine < nMarker_Load_Sine; iMarker_Load_Sine++) {
    Marker_CfgFile_TagBound[iMarker_CfgFile] = Marker_Load_Sine[iMarker_Load_Sine];
    Marker_CfgFile_KindBC[iMarker_CfgFile] = LOAD_SINE_BOUNDARY;
    iMarker_CfgFile++;
  }


  for (iMarker_FlowLoad = 0; iMarker_FlowLoad < nMarker_FlowLoad; iMarker_FlowLoad++) {
    Marker_CfgFile_TagBound[iMarker_CfgFile] = Marker_FlowLoad[iMarker_FlowLoad];
    Marker_CfgFile_KindBC[iMarker_CfgFile] = FLOWLOAD_BOUNDARY;
    iMarker_CfgFile++;
  }

  for (iMarker_CfgFile = 0; iMarker_CfgFile < nMarker_CfgFile; iMarker_CfgFile++) {
    Marker_CfgFile_Monitoring[iMarker_CfgFile] = NO;
    for (iMarker_Monitoring = 0; iMarker_Monitoring < nMarker_Monitoring; iMarker_Monitoring++)
      if (Marker_CfgFile_TagBound[iMarker_CfgFile] == Marker_Monitoring[iMarker_Monitoring])
        Marker_CfgFile_Monitoring[iMarker_CfgFile] = YES;
  }

  for (iMarker_CfgFile = 0; iMarker_CfgFile < nMarker_CfgFile; iMarker_CfgFile++) {
    Marker_CfgFile_GeoEval[iMarker_CfgFile] = NO;
    for (iMarker_GeoEval = 0; iMarker_GeoEval < nMarker_GeoEval; iMarker_GeoEval++)
      if (Marker_CfgFile_TagBound[iMarker_CfgFile] == Marker_GeoEval[iMarker_GeoEval])
        Marker_CfgFile_GeoEval[iMarker_CfgFile] = YES;
  }

  for (iMarker_CfgFile = 0; iMarker_CfgFile < nMarker_CfgFile; iMarker_CfgFile++) {
    Marker_CfgFile_Designing[iMarker_CfgFile] = NO;
    for (iMarker_Designing = 0; iMarker_Designing < nMarker_Designing; iMarker_Designing++)
      if (Marker_CfgFile_TagBound[iMarker_CfgFile] == Marker_Designing[iMarker_Designing])
        Marker_CfgFile_Designing[iMarker_CfgFile] = YES;
  }

  for (iMarker_CfgFile = 0; iMarker_CfgFile < nMarker_CfgFile; iMarker_CfgFile++) {
    Marker_CfgFile_Plotting[iMarker_CfgFile] = NO;
    for (iMarker_Plotting = 0; iMarker_Plotting < nMarker_Plotting; iMarker_Plotting++)
      if (Marker_CfgFile_TagBound[iMarker_CfgFile] == Marker_Plotting[iMarker_Plotting])
        Marker_CfgFile_Plotting[iMarker_CfgFile] = YES;
  }

  for (iMarker_CfgFile = 0; iMarker_CfgFile < nMarker_CfgFile; iMarker_CfgFile++) {
    Marker_CfgFile_Analyze[iMarker_CfgFile] = NO;
    for (iMarker_Analyze = 0; iMarker_Analyze < nMarker_Analyze; iMarker_Analyze++)
      if (Marker_CfgFile_TagBound[iMarker_CfgFile] == Marker_Analyze[iMarker_Analyze])
        Marker_CfgFile_Analyze[iMarker_CfgFile] = YES;
  }

  /*--- Identification of Fluid-Structure interface markers ---*/

  for (iMarker_CfgFile = 0; iMarker_CfgFile < nMarker_CfgFile; iMarker_CfgFile++) {
    unsigned short indexMarker = 0;
    Marker_CfgFile_ZoneInterface[iMarker_CfgFile] = NO;
    for (iMarker_ZoneInterface = 0; iMarker_ZoneInterface < nMarker_ZoneInterface; iMarker_ZoneInterface++)
      if (Marker_CfgFile_TagBound[iMarker_CfgFile] == Marker_ZoneInterface[iMarker_ZoneInterface])
            indexMarker = (int)(iMarker_ZoneInterface/2+1);
    Marker_CfgFile_ZoneInterface[iMarker_CfgFile] = indexMarker;
  }

/*--- Identification of Turbomachinery markers and flag them---*/

  for (iMarker_CfgFile = 0; iMarker_CfgFile < nMarker_CfgFile; iMarker_CfgFile++) {
    unsigned short indexMarker=0;
    Marker_CfgFile_Turbomachinery[iMarker_CfgFile] = NO;
    Marker_CfgFile_TurbomachineryFlag[iMarker_CfgFile] = NO;
    for (iMarker_Turbomachinery = 0; iMarker_Turbomachinery < nMarker_Turbomachinery; iMarker_Turbomachinery++){
      if (Marker_CfgFile_TagBound[iMarker_CfgFile] == Marker_TurboBoundIn[iMarker_Turbomachinery]){
        indexMarker=(iMarker_Turbomachinery+1);
        Marker_CfgFile_Turbomachinery[iMarker_CfgFile] = indexMarker;
        Marker_CfgFile_TurbomachineryFlag[iMarker_CfgFile] = INFLOW;
      }
      if (Marker_CfgFile_TagBound[iMarker_CfgFile] == Marker_TurboBoundOut[iMarker_Turbomachinery]){
        indexMarker=(iMarker_Turbomachinery+1);
        Marker_CfgFile_Turbomachinery[iMarker_CfgFile] = indexMarker;
        Marker_CfgFile_TurbomachineryFlag[iMarker_CfgFile] = OUTFLOW;
      }
    }
  }

  /*--- Identification of MixingPlane interface markers ---*/

  for (iMarker_CfgFile = 0; iMarker_CfgFile < nMarker_CfgFile; iMarker_CfgFile++) {
  	unsigned short indexMarker=0;
    Marker_CfgFile_MixingPlaneInterface[iMarker_CfgFile] = NO;
    for (iMarker_MixingPlaneInterface = 0; iMarker_MixingPlaneInterface < nMarker_MixingPlaneInterface; iMarker_MixingPlaneInterface++)
      if (Marker_CfgFile_TagBound[iMarker_CfgFile] == Marker_MixingPlaneInterface[iMarker_MixingPlaneInterface])
      	indexMarker=(int)(iMarker_MixingPlaneInterface/2+1);
    Marker_CfgFile_MixingPlaneInterface[iMarker_CfgFile] = indexMarker;
  }

  for (iMarker_CfgFile = 0; iMarker_CfgFile < nMarker_CfgFile; iMarker_CfgFile++) {
    Marker_CfgFile_DV[iMarker_CfgFile] = NO;
    for (iMarker_DV = 0; iMarker_DV < nMarker_DV; iMarker_DV++)
      if (Marker_CfgFile_TagBound[iMarker_CfgFile] == Marker_DV[iMarker_DV])
        Marker_CfgFile_DV[iMarker_CfgFile] = YES;
  }

  for (iMarker_CfgFile = 0; iMarker_CfgFile < nMarker_CfgFile; iMarker_CfgFile++) {
    Marker_CfgFile_Moving[iMarker_CfgFile] = NO;
    for (iMarker_Moving = 0; iMarker_Moving < nMarker_Moving; iMarker_Moving++)
      if (Marker_CfgFile_TagBound[iMarker_CfgFile] == Marker_Moving[iMarker_Moving])
        Marker_CfgFile_Moving[iMarker_CfgFile] = YES;
  }

  for (iMarker_CfgFile = 0; iMarker_CfgFile < nMarker_CfgFile; iMarker_CfgFile++) {
    Marker_CfgFile_Out_1D[iMarker_CfgFile] = NO;
    for (iMarker_Out_1D = 0; iMarker_Out_1D < nMarker_Out_1D; iMarker_Out_1D++)
      if (Marker_CfgFile_TagBound[iMarker_CfgFile] == Marker_Out_1D[iMarker_Out_1D])
        Marker_CfgFile_Out_1D[iMarker_CfgFile] = YES;
  }

}

void CConfig::SetOutput(unsigned short val_software, unsigned short val_izone) {

  unsigned short iMarker_Euler, iMarker_Custom, iMarker_FarField,
  iMarker_SymWall, iMarker_PerBound, iMarker_Pressure, iMarker_NearFieldBound,
  iMarker_InterfaceBound, iMarker_Fluid_InterfaceBound, iMarker_Dirichlet, iMarker_Inlet, iMarker_Riemann,
  iMarker_Giles, iMarker_Outlet, iMarker_Isothermal, iMarker_HeatFlux,
  iMarker_EngineInflow, iMarker_EngineExhaust, iMarker_Displacement,
  iMarker_Load, iMarker_FlowLoad,  iMarker_Neumann, iMarker_Internal, iMarker_Monitoring,
  iMarker_Designing, iMarker_GeoEval, iMarker_Plotting, iMarker_Analyze, iMarker_DV, iDV_Value,
  iMarker_ZoneInterface, iMarker_Load_Dir, iMarker_Load_Sine, iMarker_Clamped,
  iMarker_Moving, iMarker_Supersonic_Inlet, iMarker_Supersonic_Outlet, iMarker_ActDiskInlet,
  iMarker_ActDiskOutlet, iMarker_MixingPlaneInterface;


  /*--- WARNING: when compiling on Windows, ctime() is not available. Comment out
   the two lines below that use the dt variable. ---*/
  //time_t now = time(0);
  //string dt = ctime(&now); dt[24] = '.';

  cout << endl << "-------------------------------------------------------------------------" << endl;
  cout << "|    ___ _   _ ___                                                      |" << endl;
  cout << "|   / __| | | |_  )   Release 5.0.0  \"Raven\"                            |" << endl;
  cout << "|   \\__ \\ |_| |/ /                                                      |" << endl;
  switch (val_software) {
    case SU2_CFD: cout << "|   |___/\\___//___|   Suite (Computational Fluid Dynamics Code)         |" << endl; break;
    case SU2_DEF: cout << "|   |___/\\___//___|   Suite (Mesh Deformation Code)                     |" << endl; break;
    case SU2_DOT: cout << "|   |___/\\___//___|   Suite (Gradient Projection Code)                  |" << endl; break;
    case SU2_MSH: cout << "|   |___/\\___//___|   Suite (Mesh Adaptation Code)                      |" << endl; break;
    case SU2_GEO: cout << "|   |___/\\___//___|   Suite (Geometry Definition Code)                  |" << endl; break;
    case SU2_SOL: cout << "|   |___/\\___//___|   Suite (Solution Exporting Code)                   |" << endl; break;
  }

  cout << "|                                                                       |" << endl;
  //cout << "|   Local date and time: " << dt << "                      |" << endl;
  cout <<"-------------------------------------------------------------------------" << endl;
  cout << "| SU2 Original Developers: Dr. Francisco D. Palacios.                   |" << endl;
  cout << "|                          Dr. Thomas D. Economon.                      |" << endl;
  cout <<"-------------------------------------------------------------------------" << endl;
  cout << "| SU2 Developers:                                                       |" << endl;
  cout << "| - Prof. Juan J. Alonso's group at Stanford University.                |" << endl;
  cout << "| - Prof. Piero Colonna's group at Delft University of Technology.      |" << endl;
  cout << "| - Prof. Nicolas R. Gauger's group at Kaiserslautern U. of Technology. |" << endl;
  cout << "| - Prof. Alberto Guardone's group at Polytechnic University of Milan.  |" << endl;
  cout << "| - Prof. Rafael Palacios' group at Imperial College London.            |" << endl;
  cout << "| - Prof. Edwin van der Weide's group at the University of Twente.      |" << endl;
  cout << "| - Prof. Vincent Terrapon's group at the University of Liege.          |" << endl;
  cout <<"-------------------------------------------------------------------------" << endl;
  cout << "| Copyright (C) 2012-2017 SU2, the open-source CFD code.                |" << endl;
  cout << "|                                                                       |" << endl;
  cout << "| SU2 is free software; you can redistribute it and/or                  |" << endl;
  cout << "| modify it under the terms of the GNU Lesser General Public            |" << endl;
  cout << "| License as published by the Free Software Foundation; either          |" << endl;
  cout << "| version 2.1 of the License, or (at your option) any later version.    |" << endl;
  cout << "|                                                                       |" << endl;
  cout << "| SU2 is distributed in the hope that it will be useful,                |" << endl;
  cout << "| but WITHOUT ANY WARRANTY; without even the implied warranty of        |" << endl;
  cout << "| MERCHANTABILITY or FITNESS FOR A PARTICULAR PURPOSE. See the GNU      |" << endl;
  cout << "| Lesser General Public License for more details.                       |" << endl;
  cout << "|                                                                       |" << endl;
  cout << "| You should have received a copy of the GNU Lesser General Public      |" << endl;
  cout << "| License along with SU2. If not, see <http://www.gnu.org/licenses/>.   |" << endl;
  cout <<"-------------------------------------------------------------------------" << endl;

  cout << endl <<"------------------------ Physical Case Definition -----------------------" << endl;
  if (val_software == SU2_CFD) {
	if (FSI_Problem) {
	   cout << "Fluid-Structure Interaction." << endl;
	}

  if (DiscreteAdjoint) {
     cout <<"Discrete Adjoint equations using Algorithmic Differentiation " << endl;
     cout <<"based on the physical case: ";
  }
    switch (Kind_Solver) {
      case EULER: case DISC_ADJ_EULER: case FEM_EULER:
        if (Kind_Regime == COMPRESSIBLE) cout << "Compressible Euler equations." << endl;
        if (Kind_Regime == INCOMPRESSIBLE) cout << "Incompressible Euler equations." << endl;
        break;
      case NAVIER_STOKES: case DISC_ADJ_NAVIER_STOKES: case FEM_NAVIER_STOKES:
        if (Kind_Regime == COMPRESSIBLE) cout << "Compressible Laminar Navier-Stokes' equations." << endl;
        if (Kind_Regime == INCOMPRESSIBLE) cout << "Incompressible Laminar Navier-Stokes' equations." << endl;
        break;
      case RANS: case DISC_ADJ_RANS: case FEM_RANS:
        if (Kind_Regime == COMPRESSIBLE) cout << "Compressible RANS equations." << endl;
        if (Kind_Regime == INCOMPRESSIBLE) cout << "Incompressible RANS equations." << endl;
        cout << "Turbulence model: ";
        switch (Kind_Turb_Model) {
          case SA:     cout << "Spalart Allmaras" << endl; break;
          case SA_NEG: cout << "Negative Spalart Allmaras" << endl; break;
          case SST:    cout << "Menter's SST"     << endl; break;
        }
        break;
      case FEM_LES:
        if (Kind_Regime == COMPRESSIBLE)   cout << "Compressible LES equations." << endl;
        if (Kind_Regime == INCOMPRESSIBLE) cout << "Incompressible LES equations." << endl;
        cout << "Subgrid Scale model: ";
        switch (Kind_SGS_Model) {
          case IMPLICIT_LES: cout << "Implicit LES" << endl; break;
          case SMAGORINSKY:  cout << "Smagorinsky " << endl; break;
          case WALE:         cout << "WALE"         << endl; break;
          default:
            cout << endl << "Subgrid Scale model not specified." << endl;
#ifndef HAVE_MPI
            exit(EXIT_FAILURE);
#else
            MPI_Abort(MPI_COMM_WORLD,1);
            MPI_Finalize();
#endif
        }
        break;
      case POISSON_EQUATION: cout << "Poisson equation." << endl; break;
      case WAVE_EQUATION: cout << "Wave equation." << endl; break;
      case HEAT_EQUATION: cout << "Heat equation." << endl; break;
      case FEM_ELASTICITY:
    	  if (Kind_Struct_Solver == SMALL_DEFORMATIONS) cout << "Geometrically linear elasticity solver." << endl;
    	  if (Kind_Struct_Solver == LARGE_DEFORMATIONS) cout << "Geometrically non-linear elasticity solver." << endl;
    	  if (Kind_Material == LINEAR_ELASTIC) cout << "Linear elastic material." << endl;
    	  if (Kind_Material == NEO_HOOKEAN) {
    		  if (Kind_Material_Compress == COMPRESSIBLE_MAT) cout << "Compressible Neo-Hookean material model." << endl;
    		  if (Kind_Material_Compress == INCOMPRESSIBLE_MAT) cout << "Incompressible Neo-Hookean material model (mean dilatation method)." << endl;
    	  }
    	  break;
      case ADJ_EULER: cout << "Continuous Euler adjoint equations." << endl; break;
      case ADJ_NAVIER_STOKES:
        if (Frozen_Visc_Cont)
          cout << "Continuous Navier-Stokes adjoint equations with frozen (laminar) viscosity." << endl;
        else
          cout << "Continuous Navier-Stokes adjoint equations." << endl;
        break;
      case ADJ_RANS:
        if (Frozen_Visc_Cont)
          cout << "Continuous RANS adjoint equations with frozen (laminar and eddy) viscosity." << endl;
        else
          cout << "Continuous RANS adjoint equations." << endl;

        break;

    }

    if ((Kind_Regime == COMPRESSIBLE) && (Kind_Solver != FEM_ELASTICITY) &&
        (Kind_Solver != HEAT_EQUATION) && (Kind_Solver != WAVE_EQUATION)) {
      cout << "Mach number: " << Mach <<"."<< endl;
      cout << "Angle of attack (AoA): " << AoA <<" deg, and angle of sideslip (AoS): " << AoS <<" deg."<< endl;
      if ((Kind_Solver == NAVIER_STOKES) || (Kind_Solver == ADJ_NAVIER_STOKES) ||
          (Kind_Solver == RANS) || (Kind_Solver == ADJ_RANS))
        cout << "Reynolds number: " << Reynolds <<". Reference length "  << Length_Reynolds << "." << endl;
      if (Fixed_CL_Mode) {
      	cout << "Fixed CL mode, target value: " << Target_CL << "." << endl;
      }
      if (Fixed_CM_Mode) {
      		cout << "Fixed CM mode, target value:  " << Target_CM << "." << endl;
      		cout << "HTP rotation axis (X,Z): ("<< HTP_Axis[0] <<", "<< HTP_Axis[1] <<")."<< endl;
      }
    }

    if (EquivArea) {
      cout <<"The equivalent area is going to be evaluated on the near-field."<< endl;
      cout <<"The lower integration limit is "<<EA_IntLimit[0]<<", and the upper is "<<EA_IntLimit[1]<<"."<< endl;
      cout <<"The near-field is situated at "<<EA_IntLimit[2]<<"."<< endl;
    }

    if (Grid_Movement) {
      cout << "Performing a dynamic mesh simulation: ";
      switch (Kind_GridMovement[ZONE_0]) {
        case NO_MOVEMENT:     cout << "no movement." << endl; break;
        case DEFORMING:       cout << "deforming mesh motion." << endl; break;
        case RIGID_MOTION:    cout << "rigid mesh motion." << endl; break;
        case MOVING_WALL:     cout << "moving walls." << endl; break;
        case MOVING_HTP:      cout << "HTP moving." << endl; break;
        case ROTATING_FRAME:  cout << "rotating reference frame." << endl; break;
        case AEROELASTIC:     cout << "aeroelastic motion." << endl; break;
        case FLUID_STRUCTURE: cout << "fluid-structure motion." << endl; break;
        case EXTERNAL:        cout << "externally prescribed motion." << endl; break;
        case AEROELASTIC_RIGID_MOTION:  cout << "rigid mesh motion plus aeroelastic motion." << endl; break;
      }
    }

    if (Restart) {
      if (Read_Binary_Restart) cout << "Reading and writing binary SU2 native restart files." << endl;
      else cout << "Reading and writing ASCII SU2 native restart files." << endl;
      if (!ContinuousAdjoint && Kind_Solver != FEM_ELASTICITY) cout << "Read flow solution from: " << Solution_FlowFileName << "." << endl;
      if (ContinuousAdjoint) cout << "Read adjoint solution from: " << Solution_AdjFileName << "." << endl;
      if (Kind_Solver == FEM_ELASTICITY) cout << "Read structural solution from: " << Solution_FEMFileName << "." << endl;
    }
    else {
      cout << "No restart solution, use the values at infinity (freestream)." << endl;
    }

    if (ContinuousAdjoint)
      cout << "Read flow solution from: " << Solution_FlowFileName << "." << endl;


    if (Ref_NonDim == DIMENSIONAL) { cout << "Dimensional simulation." << endl; }
    else if (Ref_NonDim == FREESTREAM_PRESS_EQ_ONE) { cout << "Non-Dimensional simulation (P=1.0, Rho=1.0, T=1.0 at the farfield)." << endl; }
    else if (Ref_NonDim == FREESTREAM_VEL_EQ_MACH) { cout << "Non-Dimensional simulation (V=Mach, Rho=1.0, T=1.0 at the farfield)." << endl; }
    else if (Ref_NonDim == FREESTREAM_VEL_EQ_ONE) { cout << "Non-Dimensional simulation (V=1.0, Rho=1.0, T=1.0 at the farfield)." << endl; }

    if (RefArea == 0) cout << "The reference area will be computed using y(2D) or z(3D) projection." << endl;
    else { cout << "The reference area is " << RefArea;
    	if (SystemMeasurements == US) cout << " in^2." << endl;
    	else cout << " m^2." << endl;
    }
    cout << "The reference length is " << RefLength;
  	if (SystemMeasurements == US) cout << " in." << endl;
  	else cout << " m." << endl;

    if ((nRefOriginMoment_X > 1) || (nRefOriginMoment_Y > 1) || (nRefOriginMoment_Z > 1)) {
      cout << "Surface(s) where the force coefficients are evaluated and \n";
      cout << "their reference origin for moment computation: \n";

      for (iMarker_Monitoring = 0; iMarker_Monitoring < nMarker_Monitoring; iMarker_Monitoring++) {
        cout << "   - " << Marker_Monitoring[iMarker_Monitoring] << " (" << RefOriginMoment_X[iMarker_Monitoring] <<", "<<RefOriginMoment_Y[iMarker_Monitoring] <<", "<< RefOriginMoment_Z[iMarker_Monitoring] << ")";
        if (iMarker_Monitoring < nMarker_Monitoring-1) cout << ".\n";
        else {
        	if (SystemMeasurements == US) cout <<" ft."<< endl;
        	else cout <<" m."<< endl;
        }
      }
    }
    else {
      cout << "Reference origin for moment evaluation is (" << RefOriginMoment_X[0] << ", " << RefOriginMoment_Y[0] << ", " << RefOriginMoment_Z[0] << ")." << endl;
      cout << "Surface(s) where the force coefficients are evaluated: ";
      for (iMarker_Monitoring = 0; iMarker_Monitoring < nMarker_Monitoring; iMarker_Monitoring++) {
        cout << Marker_Monitoring[iMarker_Monitoring];
        if (iMarker_Monitoring < nMarker_Monitoring-1) cout << ", ";
        else cout <<"."<< endl;
      }
      cout<< endl;
    }

    if (nMarker_Designing != 0) {
      cout << "Surface(s) where the objective function is evaluated: ";
      for (iMarker_Designing = 0; iMarker_Designing < nMarker_Designing; iMarker_Designing++) {
        cout << Marker_Designing[iMarker_Designing];
        if (iMarker_Designing < nMarker_Designing-1) cout << ", ";
        else cout <<".";
      }
      cout<< endl;
    }

    if (nMarker_Plotting != 0) {
      cout << "Surface(s) plotted in the output file: ";
      for (iMarker_Plotting = 0; iMarker_Plotting < nMarker_Plotting; iMarker_Plotting++) {
        cout << Marker_Plotting[iMarker_Plotting];
        if (iMarker_Plotting < nMarker_Plotting-1) cout << ", ";
        else cout <<".";
      }
      cout<< endl;
    }

    if (nMarker_Analyze != 0) {
      cout << "Surface(s) to be analyzed in detail: ";
      for (iMarker_Analyze = 0; iMarker_Analyze < nMarker_Analyze; iMarker_Analyze++) {
        cout << Marker_Analyze[iMarker_Analyze];
        if (iMarker_Analyze < nMarker_Analyze-1) cout << ", ";
        else cout <<".";
      }
      cout<< endl;
    }

    if (nMarker_ZoneInterface != 0) {
      cout << "Surface(s) acting as an interface among zones: ";
      for (iMarker_ZoneInterface = 0; iMarker_ZoneInterface < nMarker_ZoneInterface; iMarker_ZoneInterface++) {
        cout << Marker_ZoneInterface[iMarker_ZoneInterface];
        if (iMarker_ZoneInterface < nMarker_ZoneInterface-1) cout << ", ";
        else cout <<".";
      }
      cout<<endl;
    }

    if (nMarker_DV != 0) {
      cout << "Surface(s) affected by the design variables: ";
      for (iMarker_DV = 0; iMarker_DV < nMarker_DV; iMarker_DV++) {
        cout << Marker_DV[iMarker_DV];
        if (iMarker_DV < nMarker_DV-1) cout << ", ";
        else cout <<".";
      }
      cout<< endl;
    }

    if ((Kind_GridMovement[ZONE_0] == DEFORMING) || (Kind_GridMovement[ZONE_0] == MOVING_WALL)) {
      cout << "Surface(s) in motion: ";
      for (iMarker_Moving = 0; iMarker_Moving < nMarker_Moving; iMarker_Moving++) {
        cout << Marker_Moving[iMarker_Moving];
        if (iMarker_Moving < nMarker_Moving-1) cout << ", ";
        else cout <<".";
      }
      cout<< endl;
    }

  }

  if (val_software == SU2_GEO) {
    if (nMarker_GeoEval != 0) {
      cout << "Surface(s) where the geometrical based functions is evaluated: ";
      for (iMarker_GeoEval = 0; iMarker_GeoEval < nMarker_GeoEval; iMarker_GeoEval++) {
        cout << Marker_GeoEval[iMarker_GeoEval];
        if (iMarker_GeoEval < nMarker_GeoEval-1) cout << ", ";
        else cout <<".";
      }
      cout<< endl;
    }
  }

  cout << "Input mesh file name: " << Mesh_FileName << endl;

	if (val_software == SU2_DOT) {
    if (DiscreteAdjoint) {
      cout << "Input sensitivity file name: " << GetObjFunc_Extension(Solution_AdjFileName) << "." << endl;
    }else {
		cout << "Input sensitivity file name: " << SurfAdjCoeff_FileName << "." << endl;
	}
  }

	if (val_software == SU2_MSH) {
		switch (Kind_Adaptation) {
		case FULL: case WAKE: case FULL_FLOW: case FULL_ADJOINT: case SMOOTHING: case SUPERSONIC_SHOCK:
			break;
		case GRAD_FLOW:
			cout << "Read flow solution from: " << Solution_FlowFileName << "." << endl;
			break;
		case GRAD_ADJOINT:
			cout << "Read adjoint flow solution from: " << Solution_AdjFileName << "." << endl;
			break;
		case GRAD_FLOW_ADJ: case COMPUTABLE: case REMAINING:
			cout << "Read flow solution from: " << Solution_FlowFileName << "." << endl;
			cout << "Read adjoint flow solution from: " << Solution_AdjFileName << "." << endl;
			break;
		}
	}

	if (val_software == SU2_DEF) {
		cout << endl <<"---------------------- Grid deformation parameters ----------------------" << endl;
		cout << "Grid deformation using a linear elasticity method." << endl;

    if (Hold_GridFixed == YES) cout << "Hold some regions of the mesh fixed (hardcode implementation)." << endl;
  }

  if (val_software == SU2_DOT) {
  cout << endl <<"-------------------- Surface deformation parameters ---------------------" << endl;
  }

  if (((val_software == SU2_DEF) || (val_software == SU2_DOT)) && (Design_Variable[0] != NONE)) {

    for (unsigned short iDV = 0; iDV < nDV; iDV++) {

      if ((Design_Variable[iDV] != NO_DEFORMATION) &&
          (Design_Variable[iDV] != FFD_SETTING) &&
          (Design_Variable[iDV] != SURFACE_FILE) &&
          (Design_Variable[iDV] != GE_LITE)) {

        if (iDV == 0)
          cout << "Design variables definition (markers <-> value <-> param):" << endl;

        switch (Design_Variable[iDV]) {
          case FFD_CONTROL_POINT_2D:  cout << "FFD 2D (control point) <-> "; break;
          case FFD_CAMBER_2D:         cout << "FFD 2D (camber) <-> "; break;
          case FFD_THICKNESS_2D:      cout << "FFD 2D (thickness) <-> "; break;
          case FFD_TWIST_2D:          cout << "FFD 2D (twist) <-> "; break;
          case HICKS_HENNE:           cout << "Hicks Henne <-> " ; break;
          case SURFACE_BUMP:          cout << "Surface bump <-> " ; break;
          case ANGLE_OF_ATTACK:       cout << "Angle of attack <-> " ; break;
	        case CST:           	      cout << "Kulfan parameter number (CST) <-> " ; break;
          case TRANSLATION:           cout << "Translation design variable."; break;
          case SCALE:                 cout << "Scale design variable."; break;
          case NACA_4DIGITS:          cout << "NACA four digits <-> "; break;
          case PARABOLIC:             cout << "Parabolic <-> "; break;
          case AIRFOIL:               cout << "Airfoil <-> "; break;
          case ROTATION:              cout << "Rotation <-> "; break;
          case FFD_CONTROL_POINT:     cout << "FFD (control point) <-> "; break;
          case FFD_NACELLE:           cout << "FFD (nacelle) <-> "; break;
          case FFD_GULL:              cout << "FFD (gull) <-> "; break;
          case FFD_TWIST:             cout << "FFD (twist) <-> "; break;
          case FFD_ROTATION:          cout << "FFD (rotation) <-> "; break;
          case FFD_CONTROL_SURFACE:   cout << "FFD (control surface) <-> "; break;
          case FFD_CAMBER:            cout << "FFD (camber) <-> "; break;
          case FFD_THICKNESS:         cout << "FFD (thickness) -> "; break;
          case FFD_ANGLE_OF_ATTACK:   cout << "FFD (angle of attack) <-> "; break;
        }

        for (iMarker_DV = 0; iMarker_DV < nMarker_DV; iMarker_DV++) {
          cout << Marker_DV[iMarker_DV];
          if (iMarker_DV < nMarker_DV-1) cout << ", ";
          else cout << " <-> ";
        }

        for (iDV_Value = 0; iDV_Value < nDV_Value[iDV]; iDV_Value++) {
          cout << DV_Value[iDV][iDV_Value];
          if (iDV_Value != nDV_Value[iDV]-1) cout << ", ";
        }
        cout << " <-> ";

        if ((Design_Variable[iDV] == NO_DEFORMATION) ||
            (Design_Variable[iDV] == FFD_SETTING) ||
            (Design_Variable[iDV] == SCALE) ) nParamDV = 0;
        if (Design_Variable[iDV] == ANGLE_OF_ATTACK) nParamDV = 1;
        if ((Design_Variable[iDV] == FFD_CAMBER_2D) ||
            (Design_Variable[iDV] == FFD_THICKNESS_2D) ||
            (Design_Variable[iDV] == HICKS_HENNE) ||
            (Design_Variable[iDV] == PARABOLIC) ||
            (Design_Variable[iDV] == AIRFOIL) ||
            (Design_Variable[iDV] == FFD_GULL) ||
            (Design_Variable[iDV] == FFD_ANGLE_OF_ATTACK) ) nParamDV = 2;
        if ((Design_Variable[iDV] ==  TRANSLATION) ||
            (Design_Variable[iDV] ==  NACA_4DIGITS) ||
            (Design_Variable[iDV] ==  CST) ||
            (Design_Variable[iDV] ==  SURFACE_BUMP) ||
            (Design_Variable[iDV] ==  FFD_CAMBER) ||
            (Design_Variable[iDV] ==  FFD_TWIST_2D) ||
            (Design_Variable[iDV] ==  FFD_THICKNESS) ) nParamDV = 3;
        if (Design_Variable[iDV] == FFD_CONTROL_POINT_2D) nParamDV = 5;
        if (Design_Variable[iDV] == ROTATION) nParamDV = 6;
        if ((Design_Variable[iDV] ==  FFD_CONTROL_POINT) ||
            (Design_Variable[iDV] ==  FFD_ROTATION) ||
            (Design_Variable[iDV] ==  FFD_CONTROL_SURFACE) ) nParamDV = 7;
        if (Design_Variable[iDV] == FFD_TWIST) nParamDV = 8;

        for (unsigned short iParamDV = 0; iParamDV < nParamDV; iParamDV++) {

          if (iParamDV == 0) cout << "( ";

          if ((iParamDV == 0) &&
              ((Design_Variable[iDV] == NO_DEFORMATION) ||
               (Design_Variable[iDV] == FFD_SETTING) ||
               (Design_Variable[iDV] == FFD_ANGLE_OF_ATTACK) ||
               (Design_Variable[iDV] == FFD_CONTROL_POINT_2D) ||
               (Design_Variable[iDV] == FFD_CAMBER_2D) ||
               (Design_Variable[iDV] == FFD_THICKNESS_2D) ||
               (Design_Variable[iDV] == FFD_TWIST_2D) ||
               (Design_Variable[iDV] == FFD_CONTROL_POINT) ||
               (Design_Variable[iDV] == FFD_NACELLE) ||
               (Design_Variable[iDV] == FFD_GULL) ||
               (Design_Variable[iDV] == FFD_TWIST) ||
               (Design_Variable[iDV] == FFD_ROTATION) ||
               (Design_Variable[iDV] == FFD_CONTROL_SURFACE) ||
               (Design_Variable[iDV] == FFD_CAMBER) ||
               (Design_Variable[iDV] == FFD_THICKNESS))) cout << FFDTag[iDV];
          else cout << ParamDV[iDV][iParamDV];

          if (iParamDV < nParamDV-1) cout << ", ";
          else cout <<" )"<< endl;

        }

      }

      else if (Design_Variable[iDV] == NO_DEFORMATION) {
        cout << "No deformation of the numerical grid. Just output .su2 file." << endl;
      }

      else if (Design_Variable[iDV] == FFD_SETTING) {

        cout << "Setting the FFD box structure." << endl;
        cout << "FFD boxes definition (FFD tag <-> degree <-> coord):" << endl;

        for (unsigned short iFFDBox = 0; iFFDBox < nFFDBox; iFFDBox++) {

          cout << TagFFDBox[iFFDBox] << " <-> ";

          for (unsigned short iDegreeFFD = 0; iDegreeFFD < 3; iDegreeFFD++) {
            if (iDegreeFFD == 0) cout << "( ";
            cout << DegreeFFDBox[iFFDBox][iDegreeFFD];
            if (iDegreeFFD < 2) cout << ", ";
            else cout <<" )";
          }

          cout << " <-> ";

          for (unsigned short iCoordFFD = 0; iCoordFFD < 24; iCoordFFD++) {
            if (iCoordFFD == 0) cout << "( ";
            cout << CoordFFDBox[iFFDBox][iCoordFFD];
            if (iCoordFFD < 23) cout << ", ";
            else cout <<" )"<< endl;
          }

        }

      }

      else cout << endl;

		}
	}

	if (((val_software == SU2_CFD) && ( ContinuousAdjoint || DiscreteAdjoint)) || (val_software == SU2_DOT)) {

		cout << endl <<"----------------------- Design problem definition -----------------------" << endl;
		if (nObj==1) {
      switch (Kind_ObjFunc[0]) {
        case DRAG_COEFFICIENT:           cout << "CD objective function";
          if (Fixed_CL_Mode) {           cout << " using fixed CL mode, dCD/dCL = " << dCD_dCL << "." << endl; }
          else if (Fixed_CM_Mode) {      cout << " using fixed CMy mode, dCD/dCMy = " << dCD_dCMy << "." << endl; }
          else {                         cout << "." << endl; }
          break;
        case LIFT_COEFFICIENT:           cout << "CL objective function." << endl; break;
        case MOMENT_X_COEFFICIENT:       cout << "CMx objective function" << endl;
          if (Fixed_CL_Mode) {           cout << " using fixed CL mode, dCMx/dCL = " << dCMx_dCL << "." << endl; }
          else {                         cout << "." << endl; }
          break;
        case MOMENT_Y_COEFFICIENT:       cout << "CMy objective function" << endl;
          if (Fixed_CL_Mode) {           cout << " using fixed CL mode, dCMy/dCL = " << dCMy_dCL << "." << endl; }
          else {                         cout << "." << endl; }
          break;
        case MOMENT_Z_COEFFICIENT:       cout << "CMz objective function" << endl;
          if (Fixed_CL_Mode) {           cout << " using fixed CL mode, dCMz/dCL = " << dCMz_dCL << "." << endl; }
          else {                         cout << "." << endl; }
          break;
        case INVERSE_DESIGN_PRESSURE:    cout << "Inverse design (Cp) objective function." << endl; break;
        case INVERSE_DESIGN_HEATFLUX:    cout << "Inverse design (Heat Flux) objective function." << endl; break;
        case SIDEFORCE_COEFFICIENT:      cout << "Side force objective function." << endl; break;
        case EFFICIENCY:                 cout << "CL/CD objective function." << endl; break;
        case EQUIVALENT_AREA:            cout << "Equivalent area objective function. CD weight: " << WeightCd <<"."<< endl;  break;
        case NEARFIELD_PRESSURE:         cout << "Nearfield pressure objective function. CD weight: " << WeightCd <<"."<< endl;  break;
        case FORCE_X_COEFFICIENT:        cout << "X-force objective function." << endl; break;
        case FORCE_Y_COEFFICIENT:        cout << "Y-force objective function." << endl; break;
        case FORCE_Z_COEFFICIENT:        cout << "Z-force objective function." << endl; break;
        case THRUST_COEFFICIENT:         cout << "Thrust objective function." << endl; break;
        case TORQUE_COEFFICIENT:         cout << "Torque efficiency objective function." << endl; break;
        case TOTAL_HEATFLUX:             cout << "Total heat flux objective function." << endl; break;
        case MAXIMUM_HEATFLUX:           cout << "Maximum heat flux objective function." << endl; break;
        case FIGURE_OF_MERIT:            cout << "Rotor Figure of Merit objective function." << endl; break;
        case AVG_TOTAL_PRESSURE:         cout << "Average total objective pressure." << endl; break;
        case AVG_OUTLET_PRESSURE:        cout << "Average static objective pressure." << endl; break;
        case MASS_FLOW_RATE:             cout << "Mass flow rate objective function." << endl; break;
        case CUSTOM_OBJFUNC:        		cout << "Custom objective function." << endl; break;
      }
		}
		else {
		  cout << "Weighted sum objective function." << endl;
		}

	}

	if (val_software == SU2_CFD) {
		cout << endl <<"---------------------- Space Numerical Integration ----------------------" << endl;

		if (SmoothNumGrid) cout << "There are some smoothing iterations on the grid coordinates." << endl;

    if ((Kind_Solver == EULER) || (Kind_Solver == NAVIER_STOKES) || (Kind_Solver == RANS) ||
         (Kind_Solver == DISC_ADJ_EULER) || (Kind_Solver == DISC_ADJ_NAVIER_STOKES) || (Kind_Solver == DISC_ADJ_RANS) ) {

      if (Kind_ConvNumScheme_Flow == SPACE_CENTERED) {
        if (Kind_Centered_Flow == JST) {
          cout << "Jameson-Schmidt-Turkel scheme (2nd order in space) for the flow inviscid terms."<< endl;
          cout << "JST viscous coefficients (1st, 2nd & 4th): " << Kappa_1st_Flow
          << ", " << Kappa_2nd_Flow << ", " << Kappa_4th_Flow <<"."<< endl;
          cout << "The method includes a grid stretching correction (p = 0.3)."<< endl;
        }
        if (Kind_Centered_Flow == JST_KE) {
          cout << "Jameson-Schmidt-Turkel scheme (2nd order in space) for the flow inviscid terms."<< endl;
          cout << "JST viscous coefficients (1st, 2nd): " << Kappa_1st_Flow
          << ", " << Kappa_2nd_Flow << "."<< endl;
          cout << "The method includes a grid stretching correction (p = 0.3)."<< endl;
        }
        if (Kind_Centered_Flow == LAX) {
          cout << "Lax-Friedrich scheme (1st order in space) for the flow inviscid terms."<< endl;
          cout << "First order integration." << endl;
        }
      }

			if (Kind_ConvNumScheme_Flow == SPACE_UPWIND) {
				if (Kind_Upwind_Flow == ROE) cout << "Roe (with entropy fix = "<< EntropyFix_Coeff <<") solver for the flow inviscid terms."<< endl;
				if (Kind_Upwind_Flow == TURKEL) cout << "Roe-Turkel solver for the flow inviscid terms."<< endl;
				if (Kind_Upwind_Flow == AUSM)	cout << "AUSM solver for the flow inviscid terms."<< endl;
				if (Kind_Upwind_Flow == HLLC)	cout << "HLLC solver for the flow inviscid terms."<< endl;
				if (Kind_Upwind_Flow == SW)	cout << "Steger-Warming solver for the flow inviscid terms."<< endl;
				if (Kind_Upwind_Flow == MSW)	cout << "Modified Steger-Warming solver for the flow inviscid terms."<< endl;
        if (Kind_Upwind_Flow == CUSP)	cout << "CUSP solver for the flow inviscid terms."<< endl;
        switch (SpatialOrder_Flow) {
          case FIRST_ORDER: cout << "First order integration in space." << endl; break;
          case SECOND_ORDER: cout << "Second order integration in space, without slope limiter." << endl; break;
          case SECOND_ORDER_LIMITER: cout << "Second order integration in space, with slope limiter." << endl;
            switch (Kind_SlopeLimit_Flow) {
              case VENKATAKRISHNAN:
                cout << "Venkatakrishnan slope-limiting method, with constant: " << LimiterCoeff <<". "<< endl;
                cout << "The reference element size is: " << RefElemLength <<". "<< endl;
                break;
              case BARTH_JESPERSEN:
                cout << "Barth-Jespersen slope-limiting method." << endl;
                break;
            }
            break;
        }
			}

		}

    if ((Kind_Solver == RANS) || (Kind_Solver == DISC_ADJ_RANS)) {
      if (Kind_ConvNumScheme_Turb == SPACE_UPWIND) {
        if (Kind_Upwind_Turb == SCALAR_UPWIND) cout << "Scalar upwind solver for the turbulence model."<< endl;
        switch (SpatialOrder_Turb) {
          case FIRST_ORDER: cout << "First order integration in space." << endl; break;
          case SECOND_ORDER: cout << "Second order integration in space without slope limiter." << endl; break;
          case SECOND_ORDER_LIMITER: cout << "Second order integration in space with slope limiter." << endl;
            switch (Kind_SlopeLimit_Turb) {
              case VENKATAKRISHNAN:
                cout << "Venkatakrishnan slope-limiting method, with constant: " << LimiterCoeff <<". "<< endl;
                cout << "The reference element size is: " << RefElemLength <<". "<< endl;
                break;
              case BARTH_JESPERSEN:
                cout << "Barth-Jespersen slope-limiting method." << endl;
                break;
            }
            break;
        }
      }
    }

    if ((Kind_Solver == ADJ_EULER) || (Kind_Solver == ADJ_NAVIER_STOKES) || (Kind_Solver == ADJ_RANS)) {

      if (Kind_ConvNumScheme_AdjFlow == SPACE_CENTERED) {
        if (Kind_Centered_AdjFlow == JST) {
          cout << "Jameson-Schmidt-Turkel scheme for the adjoint inviscid terms."<< endl;
          cout << "JST viscous coefficients (1st, 2nd, & 4th): " << Kappa_1st_AdjFlow
          << ", " << Kappa_2nd_AdjFlow << ", " << Kappa_4th_AdjFlow <<"."<< endl;
          cout << "The method includes a grid stretching correction (p = 0.3)."<< endl;
          cout << "Second order integration." << endl;
        }
        if (Kind_Centered_AdjFlow == LAX) {
          cout << "Lax-Friedrich scheme for the adjoint inviscid terms."<< endl;
          cout << "First order integration." << endl;
        }
      }

      if (Kind_ConvNumScheme_AdjFlow == SPACE_UPWIND) {
        if (Kind_Upwind_AdjFlow == ROE) cout << "Roe (with entropy fix = "<< EntropyFix_Coeff <<") solver for the adjoint inviscid terms."<< endl;
        switch (SpatialOrder_AdjFlow) {
          case FIRST_ORDER: cout << "First order integration." << endl; break;
          case SECOND_ORDER: cout << "Second order integration." << endl; break;
          case SECOND_ORDER_LIMITER: cout << "Second order integration with slope limiter." << endl;
            switch (Kind_SlopeLimit_AdjFlow) {
              case VENKATAKRISHNAN:
                cout << "Venkatakrishnan slope-limiting method, with constant: " << LimiterCoeff <<". "<< endl;
                cout << "The reference element size is: " << RefElemLength <<". "<< endl;
                break;
              case SHARP_EDGES:
                cout << "Sharp edges slope-limiting method, with constant: " << LimiterCoeff <<". "<< endl;
                cout << "The reference element size is: " << RefElemLength <<". "<< endl;
                cout << "The reference sharp edge distance is: " << SharpEdgesCoeff*RefElemLength*LimiterCoeff <<". "<< endl;
                break;
              case WALL_DISTANCE:
                cout << "Wall distance slope-limiting method, with constant: " << LimiterCoeff <<". "<< endl;
                cout << "The reference element size is: " << RefElemLength <<". "<< endl;
                cout << "The reference wall distance is: " << SharpEdgesCoeff*RefElemLength*LimiterCoeff <<". "<< endl;
                break;
              case BARTH_JESPERSEN:
                cout << "Barth-Jespersen slope-limiting method." << endl;
                break;
            }
            break;
        }
      }

      cout << "The reference sharp edge distance is: " << SharpEdgesCoeff*RefElemLength*LimiterCoeff <<". "<< endl;

    }

    if ((Kind_Solver == ADJ_RANS) && (!Frozen_Visc_Cont)) {
      if (Kind_ConvNumScheme_AdjTurb == SPACE_UPWIND) {
        if (Kind_Upwind_Turb == SCALAR_UPWIND) cout << "Scalar upwind solver (first order) for the adjoint turbulence model."<< endl;
        switch (SpatialOrder_AdjTurb) {
          case FIRST_ORDER: cout << "First order integration." << endl; break;
          case SECOND_ORDER: cout << "Second order integration." << endl; break;
          case SECOND_ORDER_LIMITER: cout << "Second order integration with slope limiter." << endl;
            switch (Kind_SlopeLimit_AdjTurb) {
              case VENKATAKRISHNAN:
                cout << "Venkatakrishnan slope-limiting method, with constant: " << LimiterCoeff <<". "<< endl;
                cout << "The reference element size is: " << RefElemLength <<". "<< endl;
                break;
              case SHARP_EDGES:
                cout << "Sharp edges slope-limiting method, with constant: " << LimiterCoeff <<". "<< endl;
                cout << "The reference element size is: " << RefElemLength <<". "<< endl;
                cout << "The reference sharp edge distance is: " << SharpEdgesCoeff*RefElemLength*LimiterCoeff <<". "<< endl;
                break;
              case WALL_DISTANCE:
                cout << "Wall distance slope-limiting method, with constant: " << LimiterCoeff <<". "<< endl;
                cout << "The reference element size is: " << RefElemLength <<". "<< endl;
                cout << "The reference wall distance is: " << SharpEdgesCoeff*RefElemLength*LimiterCoeff <<". "<< endl;
                break;
              case BARTH_JESPERSEN:
                cout << "Barth-Jespersen slope-limiting method." << endl;
                break;
            }
            break;
        }
      }
    }

    if ((Kind_Solver == NAVIER_STOKES) || (Kind_Solver == RANS) ||
        (Kind_Solver == DISC_ADJ_NAVIER_STOKES) || (Kind_Solver == DISC_ADJ_RANS)) {
        cout << "Average of gradients with correction (viscous flow terms)." << endl;
    }

    if ((Kind_Solver == ADJ_NAVIER_STOKES) || (Kind_Solver == ADJ_RANS)) {
      cout << "Average of gradients with correction (viscous adjoint terms)." << endl;
    }

    if ((Kind_Solver == RANS) || (Kind_Solver == DISC_ADJ_RANS)) {
      cout << "Average of gradients with correction (viscous turbulence terms)." << endl;
    }

    if (Kind_Solver == POISSON_EQUATION) {
      cout << "Galerkin method for viscous terms computation of the poisson potential equation." << endl;
    }

    if ((Kind_Solver == ADJ_RANS) && (!Frozen_Visc_Cont)) {
      cout << "Average of gradients with correction (2nd order) for computation of adjoint viscous turbulence terms." << endl;
      if (Kind_TimeIntScheme_AdjTurb == EULER_IMPLICIT) cout << "Euler implicit method for the turbulent adjoint equation." << endl;
    }

    if(Kind_Solver != FEM_EULER && Kind_Solver != FEM_NAVIER_STOKES &&
       Kind_Solver != FEM_RANS  && Kind_Solver != FEM_LES) {
      switch (Kind_Gradient_Method) {
        case GREEN_GAUSS: cout << "Gradient computation using Green-Gauss theorem." << endl; break;
        case WEIGHTED_LEAST_SQUARES: cout << "Gradient Computation using weighted Least-Squares method." << endl; break;
      }
    }

    if (Kind_Regime == INCOMPRESSIBLE) {
      cout << "Artificial compressibility factor: " << ArtComp_Factor << "." << endl;
    }

    if(Kind_Solver == FEM_EULER || Kind_Solver == FEM_NAVIER_STOKES ||
       Kind_Solver == FEM_RANS  || Kind_Solver == FEM_LES) {
      if(Kind_FEM_Flow == DG) {
        cout << "Discontinuous Galerkin Finite element solver" << endl;

        switch( Riemann_Solver_FEM ) {
          case ROE:           cout << "Roe (with entropy fix) solver for inviscid fluxes over the faces" << endl; break;
          case LAX_FRIEDRICH: cout << "Lax-Friedrich solver for inviscid fluxes over the faces" << endl; break;
          case AUSM:          cout << "AUSM solver inviscid fluxes over the faces" << endl; break;
          case AUSMPWPLUS:    cout << "AUSMPW+ solver inviscid fluxes over the faces" << endl; break;
          case HLLC:          cout << "HLLC solver inviscid fluxes over the faces" << endl; break;
          case VAN_LEER:      cout << "Van Leer solver inviscid fluxes over the faces" << endl; break;
        }

        if(Kind_Solver != FEM_EULER) {
          if(fabs(Theta_Interior_Penalty_DGFEM) > 1.e-8) {
            if( Store_Cart_Grad_BasisFunctions_DGFEM )
              cout << "Cartesian gradients of the basis functions are stored for the symmetrizing terms" << endl;
            else
              cout << "Cartesian gradients of the basis functions are recomputed for the symmetrizing terms" << endl;
          }

          cout << "Theta symmetrizing terms interior penalty: " << Theta_Interior_Penalty_DGFEM << endl;
        }
      }

      cout << "Quadrature factor for straight elements:   " << Quadrature_Factor_Straight << endl;
      cout << "Quadrature factor for curved elements:     "   << Quadrature_Factor_Curved << endl;
    }

    cout << endl <<"---------------------- Time Numerical Integration -----------------------" << endl;

    if (Kind_Solver != FEM_ELASTICITY) {
		switch (Unsteady_Simulation) {
		  case NO:
			cout << "Local time stepping (steady state simulation)." << endl; break;
		  case TIME_STEPPING:
			cout << "Unsteady simulation using a time stepping strategy."<< endl;
			if (Unst_CFL != 0.0) {
                          cout << "Time step computed by the code. Unsteady CFL number: " << Unst_CFL <<"."<< endl;
                          if (Delta_UnstTime != 0.0) {
                            cout << "Synchronization time provided by the user (s): "<< Delta_UnstTime << "." << endl;
                          }
                        }
			else cout << "Unsteady time step provided by the user (s): "<< Delta_UnstTime << "." << endl;
			break;
		  case DT_STEPPING_1ST: case DT_STEPPING_2ND:
			if (Unsteady_Simulation == DT_STEPPING_1ST) cout << "Unsteady simulation, dual time stepping strategy (first order in time)."<< endl;
			if (Unsteady_Simulation == DT_STEPPING_2ND) cout << "Unsteady simulation, dual time stepping strategy (second order in time)."<< endl;
			if (Unst_CFL != 0.0) cout << "Time step computed by the code. Unsteady CFL number: " << Unst_CFL <<"."<< endl;
			else cout << "Unsteady time step provided by the user (s): "<< Delta_UnstTime << "." << endl;
			cout << "Total number of internal Dual Time iterations: "<< Unst_nIntIter <<"." << endl;
			break;
		}
    }
	else {
		switch (Dynamic_Analysis) {
		  case NO:
			cout << "Static structural analysis." << endl; break;
		  case YES:
			cout << "Dynamic structural analysis."<< endl;
			cout << "Time step provided by the user for the dynamic analysis(s): "<< Delta_DynTime << "." << endl;
			break;
		}
	}

    if ((Kind_Solver == EULER) || (Kind_Solver == NAVIER_STOKES) || (Kind_Solver == RANS) ||
        (Kind_Solver == DISC_ADJ_EULER) || (Kind_Solver == DISC_ADJ_NAVIER_STOKES) || (Kind_Solver == DISC_ADJ_RANS)) {
      switch (Kind_TimeIntScheme_Flow) {
        case RUNGE_KUTTA_EXPLICIT:
          cout << "Runge-Kutta explicit method for the flow equations." << endl;
          cout << "Number of steps: " << nRKStep << endl;
          cout << "Alpha coefficients: ";
          for (unsigned short iRKStep = 0; iRKStep < nRKStep; iRKStep++) {
            cout << "\t" << RK_Alpha_Step[iRKStep];
          }
          cout << endl;
          break;
        case EULER_EXPLICIT: cout << "Euler explicit method for the flow equations." << endl; break;
        case EULER_IMPLICIT:
          cout << "Euler implicit method for the flow equations." << endl;
          switch (Kind_Linear_Solver) {
            case BCGSTAB:
              cout << "BCGSTAB is used for solving the linear system." << endl;
              cout << "Convergence criteria of the linear solver: "<< Linear_Solver_Error <<"."<< endl;
              cout << "Max number of iterations: "<< Linear_Solver_Iter <<"."<< endl;
              break;
            case FGMRES || RESTARTED_FGMRES:
              cout << "FGMRES is used for solving the linear system." << endl;
              cout << "Convergence criteria of the linear solver: "<< Linear_Solver_Error <<"."<< endl;
              cout << "Max number of iterations: "<< Linear_Solver_Iter <<"."<< endl;
              break;
            case SMOOTHER_JACOBI:
              cout << "A Jacobi method is used for smoothing the linear system." << endl;
              break;
            case SMOOTHER_ILU:
              cout << "A ILU0 method is used for smoothing the linear system." << endl;
              break;
            case SMOOTHER_LUSGS:
              cout << "A LU-SGS method is used for smoothing the linear system." << endl;
              break;
            case SMOOTHER_LINELET:
              cout << "A Linelet method is used for smoothing the linear system." << endl;
              break;
          }
          break;
        case CLASSICAL_RK4_EXPLICIT:
          cout << "Classical RK4 explicit method for the flow equations." << endl;
          cout << "Number of steps: " << 4 << endl;
          cout << "Time coefficients: {0.5, 0.5, 1, 1}" << endl;
          cout << "Function coefficients: {1/6, 1/3, 1/3, 1/6}" << endl;
          break;
      }
    }

    if ((Kind_Solver == ADJ_EULER) || (Kind_Solver == ADJ_NAVIER_STOKES) || (Kind_Solver == ADJ_RANS)) {
      switch (Kind_TimeIntScheme_AdjFlow) {
        case RUNGE_KUTTA_EXPLICIT:
          cout << "Runge-Kutta explicit method for the adjoint equations." << endl;
          cout << "Number of steps: " << nRKStep << endl;
          cout << "Alpha coefficients: ";
          for (unsigned short iRKStep = 0; iRKStep < nRKStep; iRKStep++) {
            cout << "\t" << RK_Alpha_Step[iRKStep];
          }
          cout << endl;
          break;
        case EULER_EXPLICIT: cout << "Euler explicit method for the adjoint equations." << endl; break;
        case EULER_IMPLICIT: cout << "Euler implicit method for the adjoint equations." << endl; break;
      }
    }

    if(Kind_Solver == FEM_EULER || Kind_Solver == FEM_NAVIER_STOKES ||
       Kind_Solver == FEM_RANS  || Kind_Solver == FEM_LES) {
      switch (Kind_TimeIntScheme_FEM_Flow) {
        case RUNGE_KUTTA_EXPLICIT:
          cout << "Runge-Kutta explicit method for the flow equations." << endl;
          cout << "Number of steps: " << nRKStep << endl;
          cout << "Alpha coefficients: ";
          for (unsigned short iRKStep = 0; iRKStep < nRKStep; iRKStep++) {
            cout << "\t" << RK_Alpha_Step[iRKStep];
          }
          cout << endl;
          break;
        case CLASSICAL_RK4_EXPLICIT:
          cout << "Classical RK4 explicit method for the flow equations." << endl;
          cout << "Number of steps: " << 4 << endl;
          cout << "Time coefficients: {0.5, 0.5, 1, 1}" << endl;
          cout << "Function coefficients: {1/6, 1/3, 1/3, 1/6}" << endl;
          break;

        case ADER_DG:
          if(nLevels_TimeAccurateLTS == 1)
            cout << "ADER-DG for the flow equations with global time stepping." << endl;
          else
            cout << "ADER-DG for the flow equations with " << nLevels_TimeAccurateLTS
                 << " levels for time accurate local time stepping." << endl;

          switch( Kind_ADER_Predictor ) {
            case ADER_ALIASED_PREDICTOR:
              cout << "An aliased approach is used in the predictor step. " << endl;
              break;
            case ADER_NON_ALIASED_PREDICTOR:
              cout << "A non-aliased approach is used in the predictor step. " << endl;
              break;
          }
          cout << "Number of time DOFs ADER-DG predictor step: " << nTimeDOFsADER_DG << endl;
          cout << "Location of time DOFs ADER-DG on the interval [-1,1]: ";
          for (unsigned short iDOF=0; iDOF<nTimeDOFsADER_DG; iDOF++) {
            cout << "\t" << TimeDOFsADER_DG[iDOF];
          }
          cout << endl;
          cout << "Time quadrature factor for ADER-DG: " << Quadrature_Factor_Time_ADER_DG << endl;
          cout << "Number of time integration points ADER-DG: " << nTimeIntegrationADER_DG << endl;
          cout << "Location of time integration points ADER-DG on the interval [-1,1]: ";
          for (unsigned short iDOF=0; iDOF<nTimeIntegrationADER_DG; iDOF++) {
            cout << "\t" << TimeIntegrationADER_DG[iDOF];
          }
          cout << endl;
          cout << "Weights of time integration points ADER-DG on the interval [-1,1]: ";
          for (unsigned short iDOF=0; iDOF<nTimeIntegrationADER_DG; iDOF++) {
            cout << "\t" << WeightsIntegrationADER_DG[iDOF];
          }
          cout << endl;
          break;
      }
    }

    if (nMGLevels !=0) {

      if (nStartUpIter != 0) cout << "A total of " << nStartUpIter << " start up iterations on the fine grid."<< endl;
      if (MGCycle == V_CYCLE) cout << "V Multigrid Cycle, with " << nMGLevels << " multigrid levels."<< endl;
      if (MGCycle == W_CYCLE) cout << "W Multigrid Cycle, with " << nMGLevels << " multigrid levels."<< endl;
      if (MGCycle == FULLMG_CYCLE) cout << "Full Multigrid Cycle, with " << nMGLevels << " multigrid levels."<< endl;

      cout << "Damping factor for the residual restriction: " << Damp_Res_Restric <<"."<< endl;
      cout << "Damping factor for the correction prolongation: " << Damp_Correc_Prolong <<"."<< endl;
    }

    if ((Kind_Solver != FEM_ELASTICITY) && (Kind_Solver != HEAT_EQUATION) && (Kind_Solver != WAVE_EQUATION)) {

      if (!CFL_Adapt) cout << "No CFL adaptation." << endl;
      else cout << "CFL adaptation. Factor down: "<< CFL_AdaptParam[0] <<", factor up: "<< CFL_AdaptParam[1]
        <<",\n                lower limit: "<< CFL_AdaptParam[2] <<", upper limit: " << CFL_AdaptParam[3] <<"."<< endl;

      if (nMGLevels !=0) {
        cout << "Multigrid Level:                  ";
        for (unsigned short iLevel = 0; iLevel < nMGLevels+1; iLevel++) {
          cout.width(6); cout << iLevel;
        }
        cout << endl;
      }

			if (Unsteady_Simulation != TIME_STEPPING) {
				cout << "Courant-Friedrichs-Lewy number:   ";
				cout.precision(3);
				cout.width(6); cout << CFL[0];
				cout << endl;
			}


      if (nMGLevels !=0) {
        cout.precision(3);
        cout << "MG PreSmooth coefficients:        ";
        for (unsigned short iMG_PreSmooth = 0; iMG_PreSmooth < nMGLevels+1; iMG_PreSmooth++) {
          cout.width(6); cout << MG_PreSmooth[iMG_PreSmooth];
        }
        cout << endl;
      }

      if (nMGLevels !=0) {
        cout.precision(3);
        cout << "MG PostSmooth coefficients:       ";
        for (unsigned short iMG_PostSmooth = 0; iMG_PostSmooth < nMGLevels+1; iMG_PostSmooth++) {
          cout.width(6); cout << MG_PostSmooth[iMG_PostSmooth];
        }
        cout << endl;
      }

      if (nMGLevels !=0) {
        cout.precision(3);
        cout << "MG CorrecSmooth coefficients:     ";
        for (unsigned short iMG_CorrecSmooth = 0; iMG_CorrecSmooth < nMGLevels+1; iMG_CorrecSmooth++) {
          cout.width(6); cout << MG_CorrecSmooth[iMG_CorrecSmooth];
        }
        cout << endl;
      }

    }

    if ((Kind_Solver == RANS) || (Kind_Solver == DISC_ADJ_RANS))
      if (Kind_TimeIntScheme_Turb == EULER_IMPLICIT)
        cout << "Euler implicit time integration for the turbulence model." << endl;
  }

  if (val_software == SU2_CFD) {

    cout << endl <<"------------------------- Convergence Criteria --------------------------" << endl;

    cout << "Maximum number of iterations: " << nExtIter <<"."<< endl;

    if (ConvCriteria == CAUCHY) {
      if (!ContinuousAdjoint && !DiscreteAdjoint)
        switch (Cauchy_Func_Flow) {
          case LIFT_COEFFICIENT: cout << "Cauchy criteria for Lift using "
            << Cauchy_Elems << " elements and epsilon " <<Cauchy_Eps<< "."<< endl; break;
          case DRAG_COEFFICIENT: cout << "Cauchy criteria for Drag using "
            << Cauchy_Elems << " elements and epsilon " <<Cauchy_Eps<< "."<< endl; break;
        }

      if (ContinuousAdjoint || DiscreteAdjoint)
        switch (Cauchy_Func_AdjFlow) {
          case SENS_GEOMETRY: cout << "Cauchy criteria for geo. sensitivity using "
            << Cauchy_Elems << " elements and epsilon " <<Cauchy_Eps<< "."<< endl; break;
          case SENS_MACH: cout << "Cauchy criteria for Mach number sensitivity using "
            << Cauchy_Elems << " elements and epsilon " <<Cauchy_Eps<< "."<< endl; break;
        }

      cout << "Start convergence criteria at iteration " << StartConv_Iter<< "."<< endl;

    }


    if (ConvCriteria == RESIDUAL) {
      if (!ContinuousAdjoint && !DiscreteAdjoint) {
        cout << "Reduce the density residual " << OrderMagResidual << " orders of magnitude."<< endl;
        cout << "The minimum bound for the density residual is 10^(" << MinLogResidual<< ")."<< endl;
        cout << "Start convergence criteria at iteration " << StartConv_Iter<< "."<< endl;
      }

      if (ContinuousAdjoint || DiscreteAdjoint) {
        cout << "Reduce the adjoint density residual " << OrderMagResidual << " orders of magnitude."<< endl;
        cout << "The minimum value for the adjoint density residual is 10^(" << MinLogResidual<< ")."<< endl;
      }

    }

  }

  if (val_software == SU2_MSH) {
    cout << endl <<"----------------------- Grid adaptation strategy ------------------------" << endl;

    switch (Kind_Adaptation) {
      case NONE: break;
      case PERIODIC: cout << "Grid modification to run periodic bc problems." << endl; break;
      case FULL: cout << "Grid adaptation using a complete refinement." << endl; break;
      case WAKE: cout << "Grid adaptation of the wake." << endl; break;
      case FULL_FLOW: cout << "Flow grid adaptation using a complete refinement." << endl; break;
      case FULL_ADJOINT: cout << "Adjoint grid adaptation using a complete refinement." << endl; break;
      case GRAD_FLOW: cout << "Grid adaptation using gradient based strategy (density)." << endl; break;
      case GRAD_ADJOINT: cout << "Grid adaptation using gradient based strategy (adjoint density)." << endl; break;
      case GRAD_FLOW_ADJ: cout << "Grid adaptation using gradient based strategy (density and adjoint density)." << endl; break;
      case COMPUTABLE: cout << "Grid adaptation using computable correction."<< endl; break;
      case REMAINING: cout << "Grid adaptation using remaining error."<< endl; break;
      case SMOOTHING: cout << "Grid smoothing using an implicit method."<< endl; break;
      case SUPERSONIC_SHOCK: cout << "Grid adaptation for a supersonic shock at Mach: " << Mach <<"."<< endl; break;
    }

    switch (Kind_Adaptation) {
      case GRAD_FLOW: case GRAD_ADJOINT: case GRAD_FLOW_ADJ: case COMPUTABLE: case REMAINING:
        cout << "Power of the dual volume in the adaptation sensor: " << DualVol_Power << endl;
        cout << "Percentage of new elements in the adaptation process: " << New_Elem_Adapt << "."<< endl;
        break;
    }

    if (Analytical_Surface != NONE)
      cout << "Use analytical definition for including points in the surfaces." << endl;

  }

  cout << endl <<"-------------------------- Output Information ---------------------------" << endl;

  if (val_software == SU2_CFD) {

    if (Low_MemoryOutput) cout << "Writing output files with low memory RAM requirements."<< endl;
    cout << "Writing a flow solution every " << Wrt_Sol_Freq <<" iterations."<< endl;
    cout << "Writing the convergence history every " << Wrt_Con_Freq <<" iterations."<< endl;
    if ((Unsteady_Simulation == DT_STEPPING_1ST) || (Unsteady_Simulation == DT_STEPPING_2ND)) {
      cout << "Writing the dual time flow solution every " << Wrt_Sol_Freq_DualTime <<" iterations."<< endl;
      cout << "Writing the dual time convergence history every " << Wrt_Con_Freq_DualTime <<" iterations."<< endl;
    }

    switch (Output_FileFormat) {
      case PARAVIEW: cout << "The output file format is Paraview ASCII (.vtk)." << endl; break;
      case TECPLOT: cout << "The output file format is Tecplot ASCII (.dat)." << endl; break;
      case TECPLOT_BINARY: cout << "The output file format is Tecplot binary (.plt)." << endl; break;
      case FIELDVIEW: cout << "The output file format is FieldView ASCII (.uns)." << endl; break;
      case FIELDVIEW_BINARY: cout << "The output file format is FieldView binary (.uns)." << endl; break;
      case CGNS_SOL: cout << "The output file format is CGNS (.cgns)." << endl; break;
    }

    cout << "Convergence history file name: " << Conv_FileName << "." << endl;

    cout << "Forces breakdown file name: " << Breakdown_FileName << "." << endl;

    if ((Kind_Solver != FEM_ELASTICITY) && (Kind_Solver != HEAT_EQUATION) && (Kind_Solver != WAVE_EQUATION)) {
      if (!ContinuousAdjoint && !DiscreteAdjoint) {
        cout << "Surface flow coefficients file name: " << SurfFlowCoeff_FileName << "." << endl;
        cout << "Flow variables file name: " << Flow_FileName << "." << endl;
        cout << "Restart flow file name: " << Restart_FlowFileName << "." << endl;
      }

      if (ContinuousAdjoint || DiscreteAdjoint) {
        cout << "Adjoint solution file name: " << Solution_AdjFileName << "." << endl;
        cout << "Restart adjoint file name: " << Restart_AdjFileName << "." << endl;
        cout << "Adjoint variables file name: " << Adj_FileName << "." << endl;
        cout << "Surface adjoint coefficients file name: " << SurfAdjCoeff_FileName << "." << endl;
      }
    }
    else {
      cout << "Surface structure coefficients file name: " << SurfStructure_FileName << "." << endl;
      cout << "Structure variables file name: " << Structure_FileName << "." << endl;
      cout << "Restart structure file name: " << Restart_FEMFileName << "." << endl;
    }

  }

  if (val_software == SU2_SOL) {
    if (Low_MemoryOutput) cout << "Writing output files with low memory RAM requirements."<< endl;
    switch (Output_FileFormat) {
      case PARAVIEW: cout << "The output file format is Paraview ASCII (.vtk)." << endl; break;
      case TECPLOT: cout << "The output file format is Tecplot ASCII (.dat)." << endl; break;
      case TECPLOT_BINARY: cout << "The output file format is Tecplot binary (.plt)." << endl; break;
      case FIELDVIEW: cout << "The output file format is FieldView ASCII (.uns)." << endl; break;
      case FIELDVIEW_BINARY: cout << "The output file format is FieldView binary (.uns)." << endl; break;
      case CGNS_SOL: cout << "The output file format is CGNS (.cgns)." << endl; break;
    }
    cout << "Flow variables file name: " << Flow_FileName << "." << endl;
  }

  if (val_software == SU2_DEF) {
    cout << "Output mesh file name: " << Mesh_Out_FileName << ". " << endl;
    if (Visualize_Deformation) cout << "A file will be created to visualize the deformation." << endl;
    else cout << "No file for visualizing the deformation." << endl;
    switch (GetDeform_Stiffness_Type()) {
      case INVERSE_VOLUME:
        cout << "Cell stiffness scaled by inverse of the cell volume." << endl;
        break;
      case DEF_WALL_DISTANCE:
        cout << "Cell stiffness scaled by distance to nearest deforming surface." << endl;
        break;
      case BOUNDARY_DISTANCE:
        cout << "Cell stiffness scaled by distance to nearest solid surface." << endl;
        break;
      case CONSTANT_STIFFNESS:
        cout << "Imposing constant cell stiffness." << endl;
        break;
    }
  }

  if (val_software == SU2_MSH) {
    cout << "Output mesh file name: " << Mesh_Out_FileName << ". " << endl;
  }

  if (val_software == SU2_DOT) {
    if (DiscreteAdjoint) {
      cout << "Output Volume Sensitivity file name: " << VolSens_FileName << ". " << endl;
      cout << "Output Surface Sensitivity file name: " << SurfSens_FileName << ". " << endl;
    }
    cout << "Output gradient file name: " << ObjFunc_Grad_FileName << ". " << endl;
  }

  if (val_software == SU2_MSH) {
    cout << "Output mesh file name: " << Mesh_Out_FileName << ". " << endl;
    cout << "Restart flow file name: " << Restart_FlowFileName << "." << endl;
    if ((Kind_Adaptation == FULL_ADJOINT) || (Kind_Adaptation == GRAD_ADJOINT) || (Kind_Adaptation == GRAD_FLOW_ADJ) ||
        (Kind_Adaptation == COMPUTABLE) || (Kind_Adaptation == REMAINING)) {
      if (Kind_ObjFunc[0] == DRAG_COEFFICIENT) cout << "Restart adjoint file name: " << Restart_AdjFileName << "." << endl;
      if (Kind_ObjFunc[0] == EQUIVALENT_AREA) cout << "Restart adjoint file name: " << Restart_AdjFileName << "." << endl;
      if (Kind_ObjFunc[0] == NEARFIELD_PRESSURE) cout << "Restart adjoint file name: " << Restart_AdjFileName << "." << endl;
      if (Kind_ObjFunc[0] == LIFT_COEFFICIENT) cout << "Restart adjoint file name: " << Restart_AdjFileName << "." << endl;
    }
  }

  cout << endl <<"------------------- Config File Boundary Information --------------------" << endl;

  if (nMarker_Euler != 0) {
    cout << "Euler wall boundary marker(s): ";
    for (iMarker_Euler = 0; iMarker_Euler < nMarker_Euler; iMarker_Euler++) {
      cout << Marker_Euler[iMarker_Euler];
      if (iMarker_Euler < nMarker_Euler-1) cout << ", ";
      else cout <<"."<< endl;
    }
  }

  if (nMarker_FarField != 0) {
    cout << "Far-field boundary marker(s): ";
    for (iMarker_FarField = 0; iMarker_FarField < nMarker_FarField; iMarker_FarField++) {
      cout << Marker_FarField[iMarker_FarField];
      if (iMarker_FarField < nMarker_FarField-1) cout << ", ";
      else cout <<"."<< endl;
    }
  }

  if (nMarker_SymWall != 0) {
    cout << "Symmetry plane boundary marker(s): ";
    for (iMarker_SymWall = 0; iMarker_SymWall < nMarker_SymWall; iMarker_SymWall++) {
      cout << Marker_SymWall[iMarker_SymWall];
      if (iMarker_SymWall < nMarker_SymWall-1) cout << ", ";
      else cout <<"."<< endl;
    }
  }

  if (nMarker_Pressure != 0) {
    cout << "Pressure boundary marker(s): ";
    for (iMarker_Pressure = 0; iMarker_Pressure < nMarker_Pressure; iMarker_Pressure++) {
      cout << Marker_Pressure[iMarker_Pressure];
      if (iMarker_Pressure < nMarker_Pressure-1) cout << ", ";
      else cout <<"."<< endl;
    }
  }

  if (nMarker_PerBound != 0) {
    cout << "Periodic boundary marker(s): ";
    for (iMarker_PerBound = 0; iMarker_PerBound < nMarker_PerBound; iMarker_PerBound++) {
      cout << Marker_PerBound[iMarker_PerBound];
      if (iMarker_PerBound < nMarker_PerBound-1) cout << ", ";
      else cout <<"."<< endl;
    }
  }

  if (nMarker_NearFieldBound != 0) {
    cout << "Near-field boundary marker(s): ";
    for (iMarker_NearFieldBound = 0; iMarker_NearFieldBound < nMarker_NearFieldBound; iMarker_NearFieldBound++) {
      cout << Marker_NearFieldBound[iMarker_NearFieldBound];
      if (iMarker_NearFieldBound < nMarker_NearFieldBound-1) cout << ", ";
      else cout <<"."<< endl;
    }
  }

  if (nMarker_InterfaceBound != 0) {
    cout << "Interface boundary marker(s): ";
    for (iMarker_InterfaceBound = 0; iMarker_InterfaceBound < nMarker_InterfaceBound; iMarker_InterfaceBound++) {
      cout << Marker_InterfaceBound[iMarker_InterfaceBound];
      if (iMarker_InterfaceBound < nMarker_InterfaceBound-1) cout << ", ";
      else cout <<"."<< endl;
    }
  }

  if (nMarker_Fluid_InterfaceBound != 0) {
    cout << "Fluid interface boundary marker(s): ";
    for (iMarker_Fluid_InterfaceBound = 0; iMarker_Fluid_InterfaceBound < nMarker_Fluid_InterfaceBound; iMarker_Fluid_InterfaceBound++) {
      cout << Marker_Fluid_InterfaceBound[iMarker_Fluid_InterfaceBound];
      if (iMarker_Fluid_InterfaceBound < nMarker_Fluid_InterfaceBound-1) cout << ", ";
      else cout <<"."<< endl;
    }
  }

  if (nMarker_Dirichlet != 0) {
    cout << "Dirichlet boundary marker(s): ";
    for (iMarker_Dirichlet = 0; iMarker_Dirichlet < nMarker_Dirichlet; iMarker_Dirichlet++) {
      cout << Marker_Dirichlet[iMarker_Dirichlet];
      if (iMarker_Dirichlet < nMarker_Dirichlet-1) cout << ", ";
      else cout <<"."<< endl;
    }
  }

  if (nMarker_FlowLoad != 0) {
    cout << "Flow Load boundary marker(s): ";
    for (iMarker_FlowLoad = 0; iMarker_FlowLoad < nMarker_FlowLoad; iMarker_FlowLoad++) {
      cout << Marker_FlowLoad[iMarker_FlowLoad];
      if (iMarker_FlowLoad < nMarker_FlowLoad-1) cout << ", ";
      else cout <<"."<< endl;
    }
  }

  if (nMarker_Internal != 0) {
    cout << "Internal boundary marker(s): ";
    for (iMarker_Internal = 0; iMarker_Internal < nMarker_Internal; iMarker_Internal++) {
      cout << Marker_Internal[iMarker_Internal];
      if (iMarker_Internal < nMarker_Internal-1) cout << ", ";
      else cout <<"."<< endl;
    }
  }

  if (nMarker_Inlet != 0) {
    cout << "Inlet boundary marker(s): ";
    for (iMarker_Inlet = 0; iMarker_Inlet < nMarker_Inlet; iMarker_Inlet++) {
      cout << Marker_Inlet[iMarker_Inlet];
      if (iMarker_Inlet < nMarker_Inlet-1) cout << ", ";
      else cout <<"."<< endl;
    }
  }

  if (nMarker_Riemann != 0) {
      cout << "Riemann boundary marker(s): ";
      for (iMarker_Riemann = 0; iMarker_Riemann < nMarker_Riemann; iMarker_Riemann++) {
        cout << Marker_Riemann[iMarker_Riemann];
        if (iMarker_Riemann < nMarker_Riemann-1) cout << ", ";
        else cout <<"."<< endl;
    }
  }

  if (nMarker_Giles != 0) {
      cout << "Giles boundary marker(s): ";
      for (iMarker_Giles = 0; iMarker_Giles < nMarker_Giles; iMarker_Giles++) {
        cout << Marker_Giles[iMarker_Giles];
        if (iMarker_Giles < nMarker_Giles-1) cout << ", ";
        else cout <<"."<< endl;
    }
  }

  if (nMarker_MixingPlaneInterface != 0) {
      cout << "MixingPlane boundary marker(s): ";
      for (iMarker_MixingPlaneInterface = 0; iMarker_MixingPlaneInterface < nMarker_MixingPlaneInterface; iMarker_MixingPlaneInterface++) {
        cout << Marker_MixingPlaneInterface[iMarker_MixingPlaneInterface];
        if (iMarker_MixingPlaneInterface < nMarker_MixingPlaneInterface-1) cout << ", ";
        else cout <<"."<< endl;
    }
  }

  if (nMarker_EngineInflow != 0) {
    cout << "Engine inflow boundary marker(s): ";
    for (iMarker_EngineInflow = 0; iMarker_EngineInflow < nMarker_EngineInflow; iMarker_EngineInflow++) {
      cout << Marker_EngineInflow[iMarker_EngineInflow];
      if (iMarker_EngineInflow < nMarker_EngineInflow-1) cout << ", ";
      else cout <<"."<< endl;
    }
  }

  if (nMarker_EngineExhaust != 0) {
    cout << "Engine exhaust boundary marker(s): ";
    for (iMarker_EngineExhaust = 0; iMarker_EngineExhaust < nMarker_EngineExhaust; iMarker_EngineExhaust++) {
      cout << Marker_EngineExhaust[iMarker_EngineExhaust];
      if (iMarker_EngineExhaust < nMarker_EngineExhaust-1) cout << ", ";
      else cout <<"."<< endl;
    }
  }

  if (nMarker_Supersonic_Inlet != 0) {
    cout << "Supersonic inlet boundary marker(s): ";
    for (iMarker_Supersonic_Inlet = 0; iMarker_Supersonic_Inlet < nMarker_Supersonic_Inlet; iMarker_Supersonic_Inlet++) {
      cout << Marker_Supersonic_Inlet[iMarker_Supersonic_Inlet];
      if (iMarker_Supersonic_Inlet < nMarker_Supersonic_Inlet-1) cout << ", ";
      else cout <<"."<< endl;
    }
  }

  if (nMarker_Supersonic_Outlet != 0) {
    cout << "Supersonic outlet boundary marker(s): ";
    for (iMarker_Supersonic_Outlet = 0; iMarker_Supersonic_Outlet < nMarker_Supersonic_Outlet; iMarker_Supersonic_Outlet++) {
      cout << Marker_Supersonic_Outlet[iMarker_Supersonic_Outlet];
      if (iMarker_Supersonic_Outlet < nMarker_Supersonic_Outlet-1) cout << ", ";
      else cout <<"."<< endl;
    }
  }

  if (nMarker_Outlet != 0) {
    cout << "Outlet boundary marker(s): ";
    for (iMarker_Outlet = 0; iMarker_Outlet < nMarker_Outlet; iMarker_Outlet++) {
      cout << Marker_Outlet[iMarker_Outlet];
      if (iMarker_Outlet < nMarker_Outlet-1) cout << ", ";
      else cout <<"."<< endl;
    }
  }

  if (nMarker_Isothermal != 0) {
    cout << "Isothermal wall boundary marker(s): ";
    for (iMarker_Isothermal = 0; iMarker_Isothermal < nMarker_Isothermal; iMarker_Isothermal++) {
      cout << Marker_Isothermal[iMarker_Isothermal];
      if (iMarker_Isothermal < nMarker_Isothermal-1) cout << ", ";
      else cout <<"."<< endl;
    }
  }

  if (nMarker_HeatFlux != 0) {
    cout << "Constant heat flux wall boundary marker(s): ";
    for (iMarker_HeatFlux = 0; iMarker_HeatFlux < nMarker_HeatFlux; iMarker_HeatFlux++) {
      cout << Marker_HeatFlux[iMarker_HeatFlux];
      if (iMarker_HeatFlux < nMarker_HeatFlux-1) cout << ", ";
      else cout <<"."<< endl;
    }
  }

  if (nMarker_Clamped != 0) {
    cout << "Clamped boundary marker(s): ";
    for (iMarker_Clamped = 0; iMarker_Clamped < nMarker_Clamped; iMarker_Clamped++) {
      cout << Marker_Clamped[iMarker_Clamped];
      if (iMarker_Clamped < nMarker_Clamped-1) cout << ", ";
      else cout <<"."<<endl;
    }
  }

  if (nMarker_Displacement != 0) {
    cout << "Displacement boundary marker(s): ";
    for (iMarker_Displacement = 0; iMarker_Displacement < nMarker_Displacement; iMarker_Displacement++) {
      cout << Marker_Displacement[iMarker_Displacement];
      if (iMarker_Displacement < nMarker_Displacement-1) cout << ", ";
      else cout <<"."<< endl;
    }
  }

  if (nMarker_Load != 0) {
    cout << "Normal load boundary marker(s): ";
    for (iMarker_Load = 0; iMarker_Load < nMarker_Load; iMarker_Load++) {
      cout << Marker_Load[iMarker_Load];
      if (iMarker_Load < nMarker_Load-1) cout << ", ";
      else cout <<"."<< endl;
    }
  }

  if (nMarker_Load_Dir != 0) {
    cout << "Load boundary marker(s) in cartesian coordinates: ";
    for (iMarker_Load_Dir = 0; iMarker_Load_Dir < nMarker_Load_Dir; iMarker_Load_Dir++) {
      cout << Marker_Load_Dir[iMarker_Load_Dir];
      if (iMarker_Load_Dir < nMarker_Load_Dir-1) cout << ", ";
      else cout <<"."<<endl;
    }
  }

  if (nMarker_Load_Sine != 0) {
    cout << "Sine-Wave Load boundary marker(s): ";
    for (iMarker_Load_Sine = 0; iMarker_Load_Sine < nMarker_Load_Sine; iMarker_Load_Sine++) {
      cout << Marker_Load_Sine[iMarker_Load_Sine];
      if (iMarker_Load_Sine < nMarker_Load_Sine-1) cout << ", ";
      else cout <<"."<<endl;
    }
  }

  if (nMarker_Neumann != 0) {
    cout << "Neumann boundary marker(s): ";
    for (iMarker_Neumann = 0; iMarker_Neumann < nMarker_Neumann; iMarker_Neumann++) {
      cout << Marker_Neumann[iMarker_Neumann];
      if (iMarker_Neumann < nMarker_Neumann-1) cout << ", ";
      else cout <<"."<< endl;
    }
  }

  if (nMarker_Custom != 0) {
    cout << "Custom boundary marker(s): ";
    for (iMarker_Custom = 0; iMarker_Custom < nMarker_Custom; iMarker_Custom++) {
      cout << Marker_Custom[iMarker_Custom];
      if (iMarker_Custom < nMarker_Custom-1) cout << ", ";
      else cout <<"."<< endl;
    }
  }

  if (nMarker_ActDiskInlet != 0) {
    cout << "Actuator disk (inlet) boundary marker(s): ";
    for (iMarker_ActDiskInlet = 0; iMarker_ActDiskInlet < nMarker_ActDiskInlet; iMarker_ActDiskInlet++) {
      cout << Marker_ActDiskInlet[iMarker_ActDiskInlet];
      if (iMarker_ActDiskInlet < nMarker_ActDiskInlet-1) cout << ", ";
      else cout <<"."<< endl;
    }
  }

  if (nMarker_ActDiskOutlet != 0) {
    cout << "Actuator disk (outlet) boundary marker(s): ";
    for (iMarker_ActDiskOutlet = 0; iMarker_ActDiskOutlet < nMarker_ActDiskOutlet; iMarker_ActDiskOutlet++) {
      cout << Marker_ActDiskOutlet[iMarker_ActDiskOutlet];
      if (iMarker_ActDiskOutlet < nMarker_ActDiskOutlet-1) cout << ", ";
      else cout <<"."<< endl;
    }
  }

}

bool CConfig::TokenizeString(string & str, string & option_name,
                             vector<string> & option_value) {
  const string delimiters(" ()[]{}:,\t\n\v\f\r");
  // check for comments or empty string
  string::size_type pos, last_pos;
  pos = str.find_first_of("%");
  if ( (str.length() == 0) || (pos == 0) ) {
    // str is empty or a comment line, so no option here
    return false;
  }
  if (pos != string::npos) {
    // remove comment at end if necessary
    str.erase(pos);
  }

  // look for line composed on only delimiters (usually whitespace)
  pos = str.find_first_not_of(delimiters);
  if (pos == string::npos) {
    return false;
  }

  // find the equals sign and split string
  string name_part, value_part;
  pos = str.find("=");
  if (pos == string::npos) {
    cerr << "Error in TokenizeString(): "
    << "line in the configuration file with no \"=\" sign."
    << endl;
    cout << "Look for: " << str << endl;
    cout << "str.length() = " << str.length() << endl;
    throw(-1);
  }
  name_part = str.substr(0, pos);
  value_part = str.substr(pos+1, string::npos);
  //cout << "name_part  = |" << name_part  << "|" << endl;
  //cout << "value_part = |" << value_part << "|" << endl;

  // the first_part should consist of one string with no interior delimiters
  last_pos = name_part.find_first_not_of(delimiters, 0);
  pos = name_part.find_first_of(delimiters, last_pos);
  if ( (name_part.length() == 0) || (last_pos == string::npos) ) {
    cerr << "Error in CConfig::TokenizeString(): "
    << "line in the configuration file with no name before the \"=\" sign."
    << endl;
    throw(-1);
  }
  if (pos == string::npos) pos = name_part.length();
  option_name = name_part.substr(last_pos, pos - last_pos);
  last_pos = name_part.find_first_not_of(delimiters, pos);
  if (last_pos != string::npos) {
    cerr << "Error in TokenizeString(): "
    << "two or more options before an \"=\" sign in the configuration file."
    << endl;
    throw(-1);
  }
  StringToUpperCase(option_name);

  //cout << "option_name = |" << option_name << "|" << endl;
  //cout << "pos = " << pos << ": last_pos = " << last_pos << endl;

  // now fill the option value vector
  option_value.clear();
  last_pos = value_part.find_first_not_of(delimiters, 0);
  pos = value_part.find_first_of(delimiters, last_pos);
  while (string::npos != pos || string::npos != last_pos) {
    // add token to the vector<string>
    option_value.push_back(value_part.substr(last_pos, pos - last_pos));
    // skip delimiters
    last_pos = value_part.find_first_not_of(delimiters, pos);
    // find next "non-delimiter"
    pos = value_part.find_first_of(delimiters, last_pos);
  }
  if (option_value.size() == 0) {
    cerr << "Error in TokenizeString(): "
    << "option " << option_name << " in configuration file with no value assigned."
    << endl;
    throw(-1);
  }

#if 0
  cout << "option value(s) = ";
  for (unsigned int i = 0; i < option_value.size(); i++)
    cout << option_value[i] << " ";
  cout << endl;
#endif

  // look for ';' DV delimiters attached to values
  vector<string>::iterator it;
  it = option_value.begin();
  while (it != option_value.end()) {
    if (it->compare(";") == 0) {
      it++;
      continue;
    }

    pos = it->find(';');
    if (pos != string::npos) {
      string before_semi = it->substr(0, pos);
      string after_semi= it->substr(pos+1, string::npos);
      if (before_semi.empty()) {
        *it = ";";
        it++;
        option_value.insert(it, after_semi);
      } else {
        *it = before_semi;
        it++;
        vector<string> to_insert;
        to_insert.push_back(";");
        if (!after_semi.empty())
          to_insert.push_back(after_semi);
        option_value.insert(it, to_insert.begin(), to_insert.end());
      }
      it = option_value.begin(); // go back to beginning; not efficient
      continue;
    } else {
      it++;
    }
  }
#if 0
  cout << "option value(s) = ";
  for (unsigned int i = 0; i < option_value.size(); i++)
    cout << option_value[i] << " ";
  cout << endl;
#endif
  // remove any consecutive ";"
  it = option_value.begin();
  bool semi_at_prev = false;
  while (it != option_value.end()) {
    if (semi_at_prev) {
      if (it->compare(";") == 0) {
        option_value.erase(it);
        it = option_value.begin();
        semi_at_prev = false;
        continue;
      }
    }
    if (it->compare(";") == 0) {
      semi_at_prev = true;
    } else {
      semi_at_prev = false;
    }
    it++;
  }

#if 0
  cout << "option value(s) = ";
  for (unsigned int i = 0; i < option_value.size(); i++)
    cout << option_value[i] << " ";
  cout << endl;
#endif
  return true;
}

unsigned short CConfig::GetMarker_CfgFile_TagBound(string val_marker) {

  unsigned short iMarker_CfgFile;

  for (iMarker_CfgFile = 0; iMarker_CfgFile < nMarker_CfgFile; iMarker_CfgFile++)
    if (Marker_CfgFile_TagBound[iMarker_CfgFile] == val_marker)
      return iMarker_CfgFile;

  cout <<"The configuration file doesn't have any definition for marker "<< val_marker <<"!!" << endl;
  exit(EXIT_FAILURE);

}

string CConfig::GetMarker_CfgFile_TagBound(unsigned short val_marker) {
  return Marker_CfgFile_TagBound[val_marker];
}

unsigned short CConfig::GetMarker_CfgFile_KindBC(string val_marker) {
  unsigned short iMarker_CfgFile;
  for (iMarker_CfgFile = 0; iMarker_CfgFile < nMarker_CfgFile; iMarker_CfgFile++)
    if (Marker_CfgFile_TagBound[iMarker_CfgFile] == val_marker) break;
  return Marker_CfgFile_KindBC[iMarker_CfgFile];
}

unsigned short CConfig::GetMarker_CfgFile_Monitoring(string val_marker) {
  unsigned short iMarker_CfgFile;
  for (iMarker_CfgFile = 0; iMarker_CfgFile < nMarker_CfgFile; iMarker_CfgFile++)
    if (Marker_CfgFile_TagBound[iMarker_CfgFile] == val_marker) break;
  return Marker_CfgFile_Monitoring[iMarker_CfgFile];
}

unsigned short CConfig::GetMarker_CfgFile_GeoEval(string val_marker) {
  unsigned short iMarker_CfgFile;
  for (iMarker_CfgFile = 0; iMarker_CfgFile < nMarker_CfgFile; iMarker_CfgFile++)
    if (Marker_CfgFile_TagBound[iMarker_CfgFile] == val_marker) break;
  return Marker_CfgFile_GeoEval[iMarker_CfgFile];
}

unsigned short CConfig::GetMarker_CfgFile_Designing(string val_marker) {
  unsigned short iMarker_CfgFile;
  for (iMarker_CfgFile = 0; iMarker_CfgFile < nMarker_CfgFile; iMarker_CfgFile++)
    if (Marker_CfgFile_TagBound[iMarker_CfgFile] == val_marker) break;
  return Marker_CfgFile_Designing[iMarker_CfgFile];
}

unsigned short CConfig::GetMarker_CfgFile_Plotting(string val_marker) {
  unsigned short iMarker_CfgFile;
  for (iMarker_CfgFile = 0; iMarker_CfgFile < nMarker_CfgFile; iMarker_CfgFile++)
    if (Marker_CfgFile_TagBound[iMarker_CfgFile] == val_marker) break;
  return Marker_CfgFile_Plotting[iMarker_CfgFile];
}

unsigned short CConfig::GetMarker_CfgFile_Analyze(string val_marker) {
  unsigned short iMarker_CfgFile;
  for (iMarker_CfgFile = 0; iMarker_CfgFile < nMarker_CfgFile; iMarker_CfgFile++)
    if (Marker_CfgFile_TagBound[iMarker_CfgFile] == val_marker) break;
  return Marker_CfgFile_Analyze[iMarker_CfgFile];
}


unsigned short CConfig::GetMarker_CfgFile_ZoneInterface(string val_marker) {
  unsigned short iMarker_CfgFile;
  for (iMarker_CfgFile = 0; iMarker_CfgFile < nMarker_CfgFile; iMarker_CfgFile++)
    if (Marker_CfgFile_TagBound[iMarker_CfgFile] == val_marker) break;
  return Marker_CfgFile_ZoneInterface[iMarker_CfgFile];
}

unsigned short CConfig::GetMarker_CfgFile_Turbomachinery(string val_marker) {
  unsigned short iMarker_CfgFile;
  for (iMarker_CfgFile = 0; iMarker_CfgFile < nMarker_CfgFile; iMarker_CfgFile++)
    if (Marker_CfgFile_TagBound[iMarker_CfgFile] == val_marker) break;
  return Marker_CfgFile_Turbomachinery[iMarker_CfgFile];
}

unsigned short CConfig::GetMarker_CfgFile_TurbomachineryFlag(string val_marker) {
  unsigned short iMarker_CfgFile;
  for (iMarker_CfgFile = 0; iMarker_CfgFile < nMarker_CfgFile; iMarker_CfgFile++)
    if (Marker_CfgFile_TagBound[iMarker_CfgFile] == val_marker) break;
  return Marker_CfgFile_TurbomachineryFlag[iMarker_CfgFile];
}

unsigned short CConfig::GetMarker_CfgFile_MixingPlaneInterface(string val_marker) {
  unsigned short iMarker_CfgFile;
  for (iMarker_CfgFile = 0; iMarker_CfgFile < nMarker_CfgFile; iMarker_CfgFile++)
    if (Marker_CfgFile_TagBound[iMarker_CfgFile] == val_marker) break;
  return Marker_CfgFile_MixingPlaneInterface[iMarker_CfgFile];
}

unsigned short CConfig::GetMarker_CfgFile_Out_1D(string val_marker) {
  unsigned short iMarker_CfgFile;
  for (iMarker_CfgFile = 0; iMarker_CfgFile < nMarker_CfgFile; iMarker_CfgFile++)
    if (Marker_CfgFile_TagBound[iMarker_CfgFile] == val_marker) break;
  return Marker_CfgFile_Out_1D[iMarker_CfgFile];
}

unsigned short CConfig::GetMarker_CfgFile_DV(string val_marker) {
  unsigned short iMarker_CfgFile;
  for (iMarker_CfgFile = 0; iMarker_CfgFile < nMarker_CfgFile; iMarker_CfgFile++)
    if (Marker_CfgFile_TagBound[iMarker_CfgFile] == val_marker) break;
  return Marker_CfgFile_DV[iMarker_CfgFile];
}

unsigned short CConfig::GetMarker_CfgFile_Moving(string val_marker) {
  unsigned short iMarker_CfgFile;
  for (iMarker_CfgFile = 0; iMarker_CfgFile < nMarker_CfgFile; iMarker_CfgFile++)
    if (Marker_CfgFile_TagBound[iMarker_CfgFile] == val_marker) break;
  return Marker_CfgFile_Moving[iMarker_CfgFile];
}

unsigned short CConfig::GetMarker_CfgFile_PerBound(string val_marker) {
  unsigned short iMarker_CfgFile;
  for (iMarker_CfgFile = 0; iMarker_CfgFile < nMarker_CfgFile; iMarker_CfgFile++)
    if (Marker_CfgFile_TagBound[iMarker_CfgFile] == val_marker) break;
  return Marker_CfgFile_PerBound[iMarker_CfgFile];
}

int CConfig::GetMarker_ZoneInterface(string val_marker) {
	  unsigned short iMarker_CfgFile;
	  for (iMarker_CfgFile = 0; iMarker_CfgFile < nMarker_CfgFile; iMarker_CfgFile++)

		  if (Marker_CfgFile_TagBound[iMarker_CfgFile] == val_marker)
				return  Marker_CfgFile_ZoneInterface[iMarker_CfgFile];
    return 0;
}


CConfig::~CConfig(void) {

  unsigned long iDV, iMarker, iPeriodic, iFFD;

  /*--- Delete all of the option objects in the global option map ---*/

  for(map<string, COptionBase*>::iterator itr = option_map.begin(); itr != option_map.end(); itr++) {
    delete itr->second;
  }

  if (TimeDOFsADER_DG           != NULL) delete [] TimeDOFsADER_DG;
  if (TimeIntegrationADER_DG    != NULL) delete [] TimeIntegrationADER_DG;
  if (WeightsIntegrationADER_DG != NULL) delete [] WeightsIntegrationADER_DG;
  if (RK_Alpha_Step             != NULL) delete [] RK_Alpha_Step;
  if (MG_PreSmooth              != NULL) delete [] MG_PreSmooth;
  if (MG_PostSmooth             != NULL) delete [] MG_PostSmooth;

  /*--- Free memory for Aeroelastic problems. ---*/

  if (Grid_Movement && Aeroelastic_Simulation) {
    if (Aeroelastic_pitch  != NULL) delete[] Aeroelastic_pitch;
    if (Aeroelastic_plunge != NULL) delete[] Aeroelastic_plunge;
  }

  /*--- Free memory for unspecified grid motion parameters ---*/

 if (Kind_GridMovement != NULL) delete [] Kind_GridMovement;

 /*--- Free memory for airfoil sections ---*/

 if (LocationStations   != NULL) delete [] LocationStations;

  /*--- motion origin: ---*/

  if (Motion_Origin_X   != NULL) delete [] Motion_Origin_X;
  if (Motion_Origin_Y   != NULL) delete [] Motion_Origin_Y;
  if (Motion_Origin_Z   != NULL) delete [] Motion_Origin_Z;
  if (MoveMotion_Origin != NULL) delete [] MoveMotion_Origin;

  /*--- translation: ---*/

  if (Translation_Rate_X != NULL) delete [] Translation_Rate_X;
  if (Translation_Rate_Y != NULL) delete [] Translation_Rate_Y;
  if (Translation_Rate_Z != NULL) delete [] Translation_Rate_Z;

  /*--- rotation: ---*/

  if (Rotation_Rate_X != NULL) delete [] Rotation_Rate_X;
  if (Rotation_Rate_Y != NULL) delete [] Rotation_Rate_Y;
  if (Rotation_Rate_Z != NULL) delete [] Rotation_Rate_Z;

  /*--- pitching: ---*/

  if (Pitching_Omega_X != NULL) delete [] Pitching_Omega_X;
  if (Pitching_Omega_Y != NULL) delete [] Pitching_Omega_Y;
  if (Pitching_Omega_Z != NULL) delete [] Pitching_Omega_Z;

  /*--- pitching amplitude: ---*/

  if (Pitching_Ampl_X != NULL) delete [] Pitching_Ampl_X;
  if (Pitching_Ampl_Y != NULL) delete [] Pitching_Ampl_Y;
  if (Pitching_Ampl_Z != NULL) delete [] Pitching_Ampl_Z;

  /*--- pitching phase: ---*/

  if (Pitching_Phase_X != NULL) delete [] Pitching_Phase_X;
  if (Pitching_Phase_Y != NULL) delete [] Pitching_Phase_Y;
  if (Pitching_Phase_Z != NULL) delete [] Pitching_Phase_Z;

  /*--- plunging: ---*/

  if (Plunging_Omega_X != NULL) delete [] Plunging_Omega_X;
  if (Plunging_Omega_Y != NULL) delete [] Plunging_Omega_Y;
  if (Plunging_Omega_Z != NULL) delete [] Plunging_Omega_Z;

  /*--- plunging amplitude: ---*/

  if (Plunging_Ampl_X != NULL) delete [] Plunging_Ampl_X;
  if (Plunging_Ampl_Y != NULL) delete [] Plunging_Ampl_Y;
  if (Plunging_Ampl_Z != NULL) delete [] Plunging_Ampl_Z;

  /*--- reference origin for moments ---*/

  if (RefOriginMoment   != NULL) delete [] RefOriginMoment;
  if (RefOriginMoment_X != NULL) delete [] RefOriginMoment_X;
  if (RefOriginMoment_Y != NULL) delete [] RefOriginMoment_Y;
  if (RefOriginMoment_Z != NULL) delete [] RefOriginMoment_Z;

  /*--- Free memory for Harmonic Blance Frequency  pointer ---*/

  if (Omega_HB != NULL) delete [] Omega_HB;

  /*--- Marker pointers ---*/

  if (Marker_CfgFile_Out_1D != NULL) delete[] Marker_CfgFile_Out_1D;
  if (Marker_All_Out_1D     != NULL) delete[] Marker_All_Out_1D;

  if (Marker_CfgFile_GeoEval != NULL) delete[] Marker_CfgFile_GeoEval;
  if (Marker_All_GeoEval     != NULL) delete[] Marker_All_GeoEval;

  if (Marker_CfgFile_TagBound != NULL) delete[] Marker_CfgFile_TagBound;
  if (Marker_All_TagBound     != NULL) delete[] Marker_All_TagBound;

  if (Marker_CfgFile_KindBC != NULL) delete[] Marker_CfgFile_KindBC;
  if (Marker_All_KindBC     != NULL) delete[] Marker_All_KindBC;

  if (Marker_CfgFile_Monitoring != NULL) delete[] Marker_CfgFile_Monitoring;
  if (Marker_All_Monitoring     != NULL) delete[] Marker_All_Monitoring;

  if (Marker_CfgFile_Designing != NULL) delete[] Marker_CfgFile_Designing;
  if (Marker_All_Designing     != NULL) delete[] Marker_All_Designing;

  if (Marker_CfgFile_Plotting != NULL) delete[] Marker_CfgFile_Plotting;
  if (Marker_All_Plotting     != NULL) delete[] Marker_All_Plotting;

  if (Marker_CfgFile_Analyze != NULL) delete[] Marker_CfgFile_Analyze;
  if (Marker_All_Analyze  != NULL) delete[] Marker_All_Analyze;

  if (Marker_CfgFile_ZoneInterface != NULL) delete[] Marker_CfgFile_ZoneInterface;
  if (Marker_All_ZoneInterface     != NULL) delete[] Marker_All_ZoneInterface;

  if (Marker_CfgFile_DV != NULL) delete[] Marker_CfgFile_DV;
  if (Marker_All_DV     != NULL) delete[] Marker_All_DV;

  if (Marker_CfgFile_Moving != NULL) delete[] Marker_CfgFile_Moving;
  if (Marker_All_Moving     != NULL) delete[] Marker_All_Moving;

  if (Marker_CfgFile_PerBound != NULL) delete[] Marker_CfgFile_PerBound;
  if (Marker_All_PerBound     != NULL) delete[] Marker_All_PerBound;

  if (Marker_DV!= NULL)               delete[] Marker_DV;
  if (Marker_Moving != NULL)           delete[] Marker_Moving;
  if (Marker_Monitoring != NULL)      delete[] Marker_Monitoring;
  if (Marker_Designing != NULL)       delete[] Marker_Designing;
  if (Marker_GeoEval != NULL)         delete[] Marker_GeoEval;
  if (Marker_Plotting != NULL)        delete[] Marker_Plotting;
  if (Marker_Analyze != NULL)        delete[] Marker_Analyze;
  if (Marker_ZoneInterface != NULL)        delete[] Marker_ZoneInterface;
  if (Marker_All_SendRecv != NULL)    delete[] Marker_All_SendRecv;

  if (Kind_ObjFunc != NULL)      delete[] Kind_ObjFunc;
  if (Weight_ObjFunc != NULL)      delete[] Weight_ObjFunc;

  if (DV_Value != NULL) {
    for (iDV = 0; iDV < nDV; iDV++) delete[] DV_Value[iDV];
    delete [] DV_Value;
  }

  if (ParamDV != NULL) {
    for (iDV = 0; iDV < nDV; iDV++) delete[] ParamDV[iDV];
    delete [] ParamDV;
  }

  if (CoordFFDBox != NULL) {
    for (iFFD = 0; iFFD < nFFDBox; iFFD++) delete[] CoordFFDBox[iFFD];
    delete [] CoordFFDBox;
  }

  if (DegreeFFDBox != NULL) {
    for (iFFD = 0; iFFD < nFFDBox; iFFD++) delete[] DegreeFFDBox[iFFD];
    delete [] DegreeFFDBox;
  }

  if (Design_Variable != NULL)    delete[] Design_Variable;
  if (Dirichlet_Value != NULL)    delete[] Dirichlet_Value;

  if (Exhaust_Temperature_Target != NULL)    delete[]  Exhaust_Temperature_Target;
  if (Exhaust_Pressure_Target != NULL)    delete[]  Exhaust_Pressure_Target;
  if (Exhaust_Pressure != NULL)    delete[] Exhaust_Pressure;
  if (Exhaust_Temperature != NULL)    delete[] Exhaust_Temperature;
  if (Exhaust_MassFlow != NULL)    delete[] Exhaust_MassFlow;
  if (Exhaust_TotalPressure != NULL)    delete[] Exhaust_TotalPressure;
  if (Exhaust_TotalTemperature != NULL)    delete[] Exhaust_TotalTemperature;
  if (Exhaust_GrossThrust != NULL)    delete[] Exhaust_GrossThrust;
  if (Exhaust_Force != NULL)    delete[] Exhaust_Force;
  if (Exhaust_Power != NULL)    delete[] Exhaust_Power;

  if (Inflow_Mach != NULL)    delete[]  Inflow_Mach;
  if (Inflow_Pressure != NULL)    delete[] Inflow_Pressure;
  if (Inflow_MassFlow != NULL)    delete[] Inflow_MassFlow;
  if (Inflow_ReverseMassFlow != NULL)    delete[] Inflow_ReverseMassFlow;
  if (Inflow_TotalPressure != NULL)    delete[] Inflow_TotalPressure;
  if (Inflow_Temperature != NULL)    delete[] Inflow_Temperature;
  if (Inflow_TotalTemperature != NULL)    delete[] Inflow_TotalTemperature;
  if (Inflow_RamDrag != NULL)    delete[] Inflow_RamDrag;
  if (Inflow_Force != NULL)    delete[]  Inflow_Force;
  if (Inflow_Power != NULL)    delete[] Inflow_Power;

  if (Engine_Power != NULL)    delete[]  Engine_Power;
  if (Engine_Mach != NULL)    delete[]  Engine_Mach;
  if (Engine_Force != NULL)    delete[]  Engine_Force;
  if (Engine_NetThrust != NULL)    delete[]  Engine_NetThrust;
  if (Engine_GrossThrust != NULL)    delete[]  Engine_GrossThrust;
  if (Engine_Area != NULL)    delete[]  Engine_Area;
  if (EngineInflow_Target != NULL)    delete[] EngineInflow_Target;

  if (ActDiskInlet_MassFlow != NULL)    delete[]  ActDiskInlet_MassFlow;
  if (ActDiskInlet_Temperature != NULL)    delete[]  ActDiskInlet_Temperature;
  if (ActDiskInlet_TotalTemperature != NULL)    delete[]  ActDiskInlet_TotalTemperature;
  if (ActDiskInlet_Pressure != NULL)    delete[]  ActDiskInlet_Pressure;
  if (ActDiskInlet_TotalPressure != NULL)    delete[]  ActDiskInlet_TotalPressure;
  if (ActDiskInlet_RamDrag != NULL)    delete[]  ActDiskInlet_RamDrag;
  if (ActDiskInlet_Force != NULL)    delete[]  ActDiskInlet_Force;
  if (ActDiskInlet_Power != NULL)    delete[]  ActDiskInlet_Power;

  if (ActDiskOutlet_MassFlow != NULL)    delete[]  ActDiskOutlet_MassFlow;
  if (ActDiskOutlet_Temperature != NULL)    delete[]  ActDiskOutlet_Temperature;
  if (ActDiskOutlet_TotalTemperature != NULL)    delete[]  ActDiskOutlet_TotalTemperature;
  if (ActDiskOutlet_Pressure != NULL)    delete[]  ActDiskOutlet_Pressure;
  if (ActDiskOutlet_TotalPressure != NULL)    delete[]  ActDiskOutlet_TotalPressure;
  if (ActDiskOutlet_GrossThrust != NULL)    delete[]  ActDiskOutlet_GrossThrust;
  if (ActDiskOutlet_Force != NULL)    delete[]  ActDiskOutlet_Force;
  if (ActDiskOutlet_Power != NULL)    delete[]  ActDiskOutlet_Power;

  if (ActDisk_DeltaPress != NULL)    delete[]  ActDisk_DeltaPress;
  if (ActDisk_DeltaTemp != NULL)    delete[]  ActDisk_DeltaTemp;
  if (ActDisk_TotalPressRatio != NULL)    delete[]  ActDisk_TotalPressRatio;
  if (ActDisk_TotalTempRatio != NULL)    delete[]  ActDisk_TotalTempRatio;
  if (ActDisk_StaticPressRatio != NULL)    delete[]  ActDisk_StaticPressRatio;
  if (ActDisk_StaticTempRatio != NULL)    delete[]  ActDisk_StaticTempRatio;
  if (ActDisk_Power != NULL)    delete[]  ActDisk_Power;
  if (ActDisk_MassFlow != NULL)    delete[]  ActDisk_MassFlow;
  if (ActDisk_Mach != NULL)    delete[]  ActDisk_Mach;
  if (ActDisk_Force != NULL)    delete[]  ActDisk_Force;
  if (ActDisk_NetThrust != NULL)    delete[]  ActDisk_NetThrust;
  if (ActDisk_BCThrust != NULL)    delete[]  ActDisk_BCThrust;
  if (ActDisk_BCThrust_Old != NULL)    delete[]  ActDisk_BCThrust_Old;
  if (ActDisk_GrossThrust != NULL)    delete[]  ActDisk_GrossThrust;
  if (ActDisk_Area != NULL)    delete[]  ActDisk_Area;
  if (ActDisk_ReverseMassFlow != NULL)    delete[]  ActDisk_ReverseMassFlow;

  if (Surface_MassFlow != NULL)    delete[]  Surface_MassFlow;
  if (Surface_DC60 != NULL)    delete[]  Surface_DC60;
  if (Surface_IDC != NULL)    delete[]  Surface_IDC;
  if (Surface_IDC_Mach != NULL)    delete[]  Surface_IDC_Mach;
  if (Surface_IDR != NULL)    delete[]  Surface_IDR;

  if (Inlet_Ttotal != NULL) delete[]  Inlet_Ttotal;
  if (Inlet_Ptotal != NULL) delete[]  Inlet_Ptotal;
  if (Inlet_FlowDir != NULL) {
    for (iMarker = 0; iMarker < nMarker_Inlet; iMarker++)
      delete [] Inlet_FlowDir[iMarker];
    delete [] Inlet_FlowDir;
  }

  if (Inlet_Velocity != NULL) {
    for (iMarker = 0; iMarker < nMarker_Supersonic_Inlet; iMarker++)
      delete [] Inlet_Velocity[iMarker];
    delete [] Inlet_Velocity;
  }

  if (Riemann_FlowDir != NULL) {
    for (iMarker = 0; iMarker < nMarker_Riemann; iMarker++)
      delete [] Riemann_FlowDir[iMarker];
    delete [] Riemann_FlowDir;
  }

  if (Giles_FlowDir != NULL) {
    for (iMarker = 0; iMarker < nMarker_Giles; iMarker++)
      delete [] Giles_FlowDir[iMarker];
    delete [] Giles_FlowDir;
  }

  if (Load_Sine_Dir != NULL) {
    for (iMarker = 0; iMarker < nMarker_Load_Sine; iMarker++)
      delete [] Load_Sine_Dir[iMarker];
    delete [] Load_Sine_Dir;
  }

  if (Load_Dir != NULL) {
    for (iMarker = 0; iMarker < nMarker_Load_Dir; iMarker++)
      delete [] Load_Dir[iMarker];
    delete [] Load_Dir;
  }

  if (Inlet_Temperature != NULL)    delete[] Inlet_Temperature;
  if (Inlet_Pressure != NULL)    delete[] Inlet_Pressure;
  if (Outlet_Pressure != NULL)    delete[] Outlet_Pressure;
  if (Isothermal_Temperature != NULL)    delete[] Isothermal_Temperature;
  if (Heat_Flux != NULL)    delete[] Heat_Flux;
  if (Displ_Value != NULL)    delete[] Displ_Value;
  if (Load_Value != NULL)    delete[] Load_Value;
  if (Load_Dir_Multiplier != NULL)    delete[] Load_Dir_Multiplier;
  if (Load_Dir_Value != NULL)    delete[] Load_Dir_Value;
  if (Load_Sine_Amplitude != NULL)    delete[] Load_Sine_Amplitude;
  if (Load_Sine_Frequency != NULL)    delete[] Load_Sine_Frequency;
  if (FlowLoad_Value != NULL)    delete[] FlowLoad_Value;

  /*--- related to periodic boundary conditions ---*/

  for (iMarker = 0; iMarker < nMarker_PerBound; iMarker++) {
    if (Periodic_RotCenter   != NULL) delete [] Periodic_RotCenter[iMarker];
    if (Periodic_RotAngles   != NULL) delete [] Periodic_RotAngles[iMarker];
    if (Periodic_Translation != NULL) delete [] Periodic_Translation[iMarker];
  }
  if (Periodic_RotCenter   != NULL) delete[] Periodic_RotCenter;
  if (Periodic_RotAngles   != NULL) delete[] Periodic_RotAngles;
  if (Periodic_Translation != NULL) delete[] Periodic_Translation;

  for (iPeriodic = 0; iPeriodic < nPeriodic_Index; iPeriodic++) {
    if (Periodic_Center    != NULL) delete [] Periodic_Center[iPeriodic];
    if (Periodic_Rotation  != NULL) delete [] Periodic_Rotation[iPeriodic];
    if (Periodic_Translate != NULL) delete [] Periodic_Translate[iPeriodic];
  }
  if (Periodic_Center      != NULL) delete[] Periodic_Center;
  if (Periodic_Rotation    != NULL) delete[] Periodic_Rotation;
  if (Periodic_Translate   != NULL) delete[] Periodic_Translate;

  if (MG_CorrecSmooth != NULL) delete[] MG_CorrecSmooth;
  if (PlaneTag != NULL)        delete[] PlaneTag;
  if (CFL != NULL)             delete[] CFL;

  /*--- String markers ---*/

  if (Marker_Euler != NULL )              delete[] Marker_Euler;
  if (Marker_FarField != NULL )           delete[] Marker_FarField;
  if (Marker_Custom != NULL )             delete[] Marker_Custom;
  if (Marker_SymWall != NULL )            delete[] Marker_SymWall;
  if (Marker_Pressure != NULL )           delete[] Marker_Pressure;
  if (Marker_PerBound != NULL )           delete[] Marker_PerBound;
  if (Marker_PerDonor != NULL )           delete[] Marker_PerDonor;
  if (Marker_NearFieldBound != NULL )     delete[] Marker_NearFieldBound;
  if (Marker_InterfaceBound != NULL )     delete[] Marker_InterfaceBound;
  if (Marker_Fluid_InterfaceBound != NULL )     delete[] Marker_Fluid_InterfaceBound;
  if (Marker_Dirichlet != NULL )          delete[] Marker_Dirichlet;
  if (Marker_Inlet != NULL )              delete[] Marker_Inlet;
  if (Marker_Supersonic_Inlet != NULL )   delete[] Marker_Supersonic_Inlet;
  if (Marker_Supersonic_Outlet != NULL )   delete[] Marker_Supersonic_Outlet;
  if (Marker_Outlet != NULL )             delete[] Marker_Outlet;
  if (Marker_Out_1D != NULL )             delete[] Marker_Out_1D;
  if (Marker_Isothermal != NULL )         delete[] Marker_Isothermal;
  if (Marker_EngineInflow != NULL )      delete[] Marker_EngineInflow;
  if (Marker_EngineExhaust != NULL )     delete[] Marker_EngineExhaust;
  if (Marker_Displacement != NULL )       delete[] Marker_Displacement;
  if (Marker_Load != NULL )               delete[] Marker_Load;
  if (Marker_Load_Dir != NULL )               delete[] Marker_Load_Dir;
  if (Marker_Load_Sine != NULL )               delete[] Marker_Load_Sine;
  if (Marker_FlowLoad != NULL )           delete[] Marker_FlowLoad;
  if (Marker_Neumann != NULL )            delete[] Marker_Neumann;
  if (Marker_Internal != NULL )            delete[] Marker_Internal;
  if (Marker_HeatFlux != NULL )               delete[] Marker_HeatFlux;

  if (Int_Coeffs != NULL) delete [] Int_Coeffs;

  /*--- Delete some arrays needed just for initializing options. ---*/

  if (default_vel_inf       != NULL) delete [] default_vel_inf;
  if (default_ffd_axis      != NULL) delete [] default_ffd_axis;
  if (default_eng_cyl       != NULL) delete [] default_eng_cyl;
  if (default_eng_val       != NULL) delete [] default_eng_val;
  if (default_cfl_adapt     != NULL) delete [] default_cfl_adapt;
  if (default_ad_coeff_flow != NULL) delete [] default_ad_coeff_flow;
  if (default_mixedout_coeff!= NULL) delete [] default_mixedout_coeff;
  if (default_extrarelfac!= NULL) delete [] default_extrarelfac;
  if (default_rampRotFrame_coeff!= NULL) delete [] default_rampRotFrame_coeff;
  if (default_rampOutPres_coeff!= NULL) delete[] default_rampOutPres_coeff;
  if (default_ad_coeff_adj  != NULL) delete [] default_ad_coeff_adj;
  if (default_obj_coeff     != NULL) delete [] default_obj_coeff;
  if (default_geo_loc       != NULL) delete [] default_geo_loc;
  if (default_distortion    != NULL) delete [] default_distortion;
  if (default_ea_lim        != NULL) delete [] default_ea_lim;
  if (default_grid_fix      != NULL) delete [] default_grid_fix;
  if (default_inc_crit      != NULL) delete [] default_inc_crit;
  if (default_htp_axis      != NULL) delete [] default_htp_axis;
  if (default_body_force    != NULL) delete [] default_body_force;

  if (FFDTag != NULL) delete [] FFDTag;
  if (nDV_Value != NULL) delete [] nDV_Value;
  if (TagFFDBox != NULL) delete [] TagFFDBox;

  if (Kind_Data_Riemann != NULL) delete [] Kind_Data_Riemann;
  if (Riemann_Var1 != NULL) delete [] Riemann_Var1;
  if (Riemann_Var2 != NULL) delete [] Riemann_Var2;
  if (Kind_Data_Giles != NULL) delete [] Kind_Data_Giles;
  if (Giles_Var1 != NULL) delete [] Giles_Var1;
  if (Giles_Var2 != NULL) delete [] Giles_Var2;
  if (RelaxFactorAverage != NULL) delete [] RelaxFactorAverage;
  if (RelaxFactorFourier != NULL) delete [] RelaxFactorFourier;
  if (nSpan_iZones != NULL) delete [] nSpan_iZones;
  if (Kind_TurboMachinery != NULL) delete [] Kind_TurboMachinery;

  if (Marker_MixingPlaneInterface !=NULL) delete [] Marker_MixingPlaneInterface;
  if (Marker_TurboBoundIn != NULL) delete [] Marker_TurboBoundIn;
  if (Marker_TurboBoundOut != NULL) delete [] Marker_TurboBoundOut;
  if (Marker_Riemann != NULL) delete [] Marker_Riemann;
  if (Marker_Giles != NULL) delete [] Marker_Giles;
  if (Marker_Shroud != NULL) delete [] Marker_Shroud;

  if (nBlades != NULL) delete [] nBlades;
  if (FreeStreamTurboNormal != NULL) delete [] FreeStreamTurboNormal;


}

string CConfig::GetUnsteady_FileName(string val_filename, int val_iter) {

  string UnstExt, UnstFilename = val_filename;
  char buffer[50];

  /*--- Check that a positive value iteration is requested (for now). ---*/

  if (val_iter < 0) {
    cout << "Requesting a negative iteration number for the restart file!!" << endl;
    exit(EXIT_FAILURE);
  }

  /*--- Append iteration number for unsteady cases ---*/

  if ((Wrt_Unsteady) || (Wrt_Dynamic)) {
    unsigned short lastindex = UnstFilename.find_last_of(".");
    UnstFilename = UnstFilename.substr(0, lastindex);
    if ((val_iter >= 0)    && (val_iter < 10))    SPRINTF (buffer, "_0000%d.dat", val_iter);
    if ((val_iter >= 10)   && (val_iter < 100))   SPRINTF (buffer, "_000%d.dat",  val_iter);
    if ((val_iter >= 100)  && (val_iter < 1000))  SPRINTF (buffer, "_00%d.dat",   val_iter);
    if ((val_iter >= 1000) && (val_iter < 10000)) SPRINTF (buffer, "_0%d.dat",    val_iter);
    if (val_iter >= 10000) SPRINTF (buffer, "_%d.dat", val_iter);
    string UnstExt = string(buffer);
    UnstFilename.append(UnstExt);
  }

  return UnstFilename;
}

string CConfig::GetMultizone_FileName(string val_filename, int val_iZone) {

    string multizone_filename = val_filename;
    char buffer[50];

    if (GetnZone() > 1 ) {
        unsigned short lastindex = multizone_filename.find_last_of(".");
        multizone_filename = multizone_filename.substr(0, lastindex);
        SPRINTF (buffer, "_%d.dat", SU2_TYPE::Int(val_iZone));
        multizone_filename.append(string(buffer));
    }
    return multizone_filename;
}

string CConfig::GetMultizone_HistoryFileName(string val_filename, int val_iZone) {

    string multizone_filename = val_filename;
    char buffer[50];

    if (GetnZone() > 1 ) {
        unsigned short lastindex = multizone_filename.find_last_of(".");
        multizone_filename = multizone_filename.substr(0, lastindex);
        SPRINTF (buffer, "_%d", SU2_TYPE::Int(val_iZone));
        multizone_filename.append(string(buffer));
    }
    return multizone_filename;
}

string CConfig::GetObjFunc_Extension(string val_filename) {

  string AdjExt, Filename = val_filename;

  if (ContinuousAdjoint || DiscreteAdjoint) {

    /*--- Remove filename extension (.dat) ---*/
    unsigned short lastindex = Filename.find_last_of(".");
    Filename = Filename.substr(0, lastindex);
    if (nObj==1) {
      switch (Kind_ObjFunc[0]) {
      case DRAG_COEFFICIENT:        AdjExt = "_cd";       break;
      case LIFT_COEFFICIENT:        AdjExt = "_cl";       break;
      case SIDEFORCE_COEFFICIENT:   AdjExt = "_csf";      break;
      case INVERSE_DESIGN_PRESSURE: AdjExt = "_invpress"; break;
      case INVERSE_DESIGN_HEATFLUX: AdjExt = "_invheat";  break;
      case MOMENT_X_COEFFICIENT:    AdjExt = "_cmx";      break;
      case MOMENT_Y_COEFFICIENT:    AdjExt = "_cmy";      break;
      case MOMENT_Z_COEFFICIENT:    AdjExt = "_cmz";      break;
      case EFFICIENCY:              AdjExt = "_eff";      break;
      case EQUIVALENT_AREA:         AdjExt = "_ea";       break;
      case NEARFIELD_PRESSURE:      AdjExt = "_nfp";      break;
      case FORCE_X_COEFFICIENT:     AdjExt = "_cfx";      break;
      case FORCE_Y_COEFFICIENT:     AdjExt = "_cfy";      break;
      case FORCE_Z_COEFFICIENT:     AdjExt = "_cfz";      break;
      case THRUST_COEFFICIENT:      AdjExt = "_ct";       break;
      case TORQUE_COEFFICIENT:      AdjExt = "_cq";       break;
      case TOTAL_HEATFLUX:          AdjExt = "_totheat";  break;
      case MAXIMUM_HEATFLUX:        AdjExt = "_maxheat";  break;
      case FIGURE_OF_MERIT:         AdjExt = "_merit";    break;
      case AVG_TOTAL_PRESSURE:      AdjExt = "_pt";       break;
      case AVG_OUTLET_PRESSURE:     AdjExt = "_pe";       break;
      case MASS_FLOW_RATE:          AdjExt = "_mfr";      break;
      case CUSTOM_OBJFUNC:        		AdjExt = "_custom";   break;
      case KINETIC_ENERGY_LOSS:     AdjExt = "_ke";        break;
      case TOTAL_PRESSURE_LOSS:     AdjExt = "_pl";        break;
      case FLOW_ANGLE_OUT:          AdjExt = "_fao";       break;
      case FLOW_ANGLE_IN:           AdjExt = "_fai";       break;
      case TOTAL_EFFICIENCY:        AdjExt = "_teff";      break;
      case TOTAL_STATIC_EFFICIENCY: AdjExt = "_tseff";     break;
      case EULERIAN_WORK:           AdjExt = "_ew";        break;
      case MASS_FLOW_IN:            AdjExt = "_mfi";       break;
      case MASS_FLOW_OUT:           AdjExt = "_mfo";       break;
      case ENTROPY_GENERATION:      AdjExt = "_entg";      break;
      }
    }
    else{
      AdjExt = "_combo";
    }
    Filename.append(AdjExt);

    /*--- Lastly, add the .dat extension ---*/
    Filename.append(".dat");

  }

  return Filename;
}

unsigned short CConfig::GetContainerPosition(unsigned short val_eqsystem) {

  switch (val_eqsystem) {
    case RUNTIME_FLOW_SYS:      return FLOW_SOL;
    case RUNTIME_TURB_SYS:      return TURB_SOL;
    case RUNTIME_TRANS_SYS:     return TRANS_SOL;
    case RUNTIME_POISSON_SYS:   return POISSON_SOL;
    case RUNTIME_WAVE_SYS:      return WAVE_SOL;
    case RUNTIME_HEAT_SYS:      return HEAT_SOL;
    case RUNTIME_FEA_SYS:       return FEA_SOL;
    case RUNTIME_ADJPOT_SYS:    return ADJFLOW_SOL;
    case RUNTIME_ADJFLOW_SYS:   return ADJFLOW_SOL;
    case RUNTIME_ADJTURB_SYS:   return ADJTURB_SOL;
    case RUNTIME_MULTIGRID_SYS: return 0;
  }
  return 0;
}

void CConfig::SetKind_ConvNumScheme(unsigned short val_kind_convnumscheme,
                                    unsigned short val_kind_centered, unsigned short val_kind_upwind,
                                    unsigned short val_kind_slopelimit, unsigned short val_order_spatial_int,
                                    unsigned short val_kind_fem) {

  Kind_ConvNumScheme = val_kind_convnumscheme;
  Kind_Centered = val_kind_centered;
  Kind_Upwind = val_kind_upwind;
  Kind_FEM = val_kind_fem;
  Kind_SlopeLimit = val_kind_slopelimit;
  SpatialOrder = val_order_spatial_int;

}

void CConfig::SetGlobalParam(unsigned short val_solver,
                             unsigned short val_system,
                             unsigned long val_extiter) {

  /*--- Set the simulation global time ---*/
  Current_UnstTime = static_cast<su2double>(val_extiter)*Delta_UnstTime;
  Current_UnstTimeND = static_cast<su2double>(val_extiter)*Delta_UnstTimeND;

  /*--- Set the solver methods ---*/
  switch (val_solver) {
    case EULER:
      if (val_system == RUNTIME_FLOW_SYS) {
        SetKind_ConvNumScheme(Kind_ConvNumScheme_Flow, Kind_Centered_Flow,
                              Kind_Upwind_Flow, Kind_SlopeLimit_Flow,
                              SpatialOrder_Flow, NONE);
        SetKind_TimeIntScheme(Kind_TimeIntScheme_Flow);
      }
      break;
    case NAVIER_STOKES:
      if (val_system == RUNTIME_FLOW_SYS) {
        SetKind_ConvNumScheme(Kind_ConvNumScheme_Flow, Kind_Centered_Flow,
                              Kind_Upwind_Flow, Kind_SlopeLimit_Flow,
                              SpatialOrder_Flow, NONE);
        SetKind_TimeIntScheme(Kind_TimeIntScheme_Flow);
      }
      break;
    case RANS:
      if (val_system == RUNTIME_FLOW_SYS) {
        SetKind_ConvNumScheme(Kind_ConvNumScheme_Flow, Kind_Centered_Flow,
                              Kind_Upwind_Flow, Kind_SlopeLimit_Flow,
                              SpatialOrder_Flow, NONE);
        SetKind_TimeIntScheme(Kind_TimeIntScheme_Flow);
      }
      if (val_system == RUNTIME_TURB_SYS) {
        SetKind_ConvNumScheme(Kind_ConvNumScheme_Turb, Kind_Centered_Turb,
                              Kind_Upwind_Turb, Kind_SlopeLimit_Turb,
                              SpatialOrder_Turb, NONE);
        SetKind_TimeIntScheme(Kind_TimeIntScheme_Turb);
      }
      if (val_system == RUNTIME_TRANS_SYS) {
        SetKind_ConvNumScheme(Kind_ConvNumScheme_Turb, Kind_Centered_Turb,
                              Kind_Upwind_Turb, Kind_SlopeLimit_Turb,
                              SpatialOrder_Turb, NONE);
        SetKind_TimeIntScheme(Kind_TimeIntScheme_Turb);
      }
      break;
    case FEM_EULER:
      if (val_system == RUNTIME_FLOW_SYS) {
        SetKind_ConvNumScheme(Kind_ConvNumScheme_FEM_Flow, Kind_Centered_Flow,
                              Kind_Upwind_Flow, Kind_SlopeLimit_Flow,
                              SpatialOrder_Flow, Kind_FEM_Flow);
        SetKind_TimeIntScheme(Kind_TimeIntScheme_FEM_Flow);
      }
      break;
    case FEM_NAVIER_STOKES:
      if (val_system == RUNTIME_FLOW_SYS) {
        SetKind_ConvNumScheme(Kind_ConvNumScheme_Flow, Kind_Centered_Flow,
                              Kind_Upwind_Flow, Kind_SlopeLimit_Flow,
                              SpatialOrder_Flow, Kind_FEM_Flow);
        SetKind_TimeIntScheme(Kind_TimeIntScheme_FEM_Flow);
      }
      break;
    case FEM_LES:
      if (val_system == RUNTIME_FLOW_SYS) {
        SetKind_ConvNumScheme(Kind_ConvNumScheme_Flow, Kind_Centered_Flow,
                              Kind_Upwind_Flow, Kind_SlopeLimit_Flow,
                              SpatialOrder_Flow, Kind_FEM_Flow);
        SetKind_TimeIntScheme(Kind_TimeIntScheme_FEM_Flow);
      }
      break;
    case ADJ_EULER:
      if (val_system == RUNTIME_FLOW_SYS) {
        SetKind_ConvNumScheme(Kind_ConvNumScheme_Flow, Kind_Centered_Flow,
                              Kind_Upwind_Flow, Kind_SlopeLimit_Flow,
                              SpatialOrder_Flow, NONE);
        SetKind_TimeIntScheme(Kind_TimeIntScheme_Flow);
      }
      if (val_system == RUNTIME_ADJFLOW_SYS) {
        SetKind_ConvNumScheme(Kind_ConvNumScheme_AdjFlow, Kind_Centered_AdjFlow,
                              Kind_Upwind_AdjFlow, Kind_SlopeLimit_AdjFlow,
                              SpatialOrder_AdjFlow, NONE);
        SetKind_TimeIntScheme(Kind_TimeIntScheme_AdjFlow);
      }
      break;
    case ADJ_NAVIER_STOKES:
      if (val_system == RUNTIME_FLOW_SYS) {
        SetKind_ConvNumScheme(Kind_ConvNumScheme_Flow, Kind_Centered_Flow,
                              Kind_Upwind_Flow, Kind_SlopeLimit_Flow,
                              SpatialOrder_Flow, NONE);
        SetKind_TimeIntScheme(Kind_TimeIntScheme_Flow);
      }
      if (val_system == RUNTIME_ADJFLOW_SYS) {
        SetKind_ConvNumScheme(Kind_ConvNumScheme_AdjFlow, Kind_Centered_AdjFlow,
                              Kind_Upwind_AdjFlow, Kind_SlopeLimit_AdjFlow,
                              SpatialOrder_AdjFlow, NONE);
        SetKind_TimeIntScheme(Kind_TimeIntScheme_AdjFlow);
      }
      break;
    case ADJ_RANS:
      if (val_system == RUNTIME_FLOW_SYS) {
        SetKind_ConvNumScheme(Kind_ConvNumScheme_Flow, Kind_Centered_Flow,
                              Kind_Upwind_Flow, Kind_SlopeLimit_Flow,
                              SpatialOrder_Flow, NONE);
        SetKind_TimeIntScheme(Kind_TimeIntScheme_Flow);
      }
      if (val_system == RUNTIME_ADJFLOW_SYS) {
        SetKind_ConvNumScheme(Kind_ConvNumScheme_AdjFlow, Kind_Centered_AdjFlow,
                              Kind_Upwind_AdjFlow, Kind_SlopeLimit_AdjFlow,
                              SpatialOrder_AdjFlow, NONE);
        SetKind_TimeIntScheme(Kind_TimeIntScheme_AdjFlow);
      }
      if (val_system == RUNTIME_TURB_SYS) {
        SetKind_ConvNumScheme(Kind_ConvNumScheme_Turb, Kind_Centered_Turb,
                              Kind_Upwind_Turb, Kind_SlopeLimit_Turb,
                              SpatialOrder_Turb, NONE);
        SetKind_TimeIntScheme(Kind_TimeIntScheme_Turb);
      }
      if (val_system == RUNTIME_ADJTURB_SYS) {
        SetKind_ConvNumScheme(Kind_ConvNumScheme_AdjTurb, Kind_Centered_AdjTurb,
                              Kind_Upwind_AdjTurb, Kind_SlopeLimit_AdjTurb,
                              SpatialOrder_AdjTurb, NONE);
        SetKind_TimeIntScheme(Kind_TimeIntScheme_AdjTurb);
      }
      break;
    case POISSON_EQUATION:
      if (val_system == RUNTIME_POISSON_SYS) {
        SetKind_ConvNumScheme(NONE, NONE, NONE, NONE, NONE, NONE);
        SetKind_TimeIntScheme(Kind_TimeIntScheme_Poisson);
      }
      break;
    case WAVE_EQUATION:
      if (val_system == RUNTIME_WAVE_SYS) {
        SetKind_ConvNumScheme(NONE, NONE, NONE, NONE, NONE, NONE);
        SetKind_TimeIntScheme(Kind_TimeIntScheme_Wave);
      }
      break;
    case HEAT_EQUATION:
      if (val_system == RUNTIME_HEAT_SYS) {
        SetKind_ConvNumScheme(NONE, NONE, NONE, NONE, NONE, NONE);
        SetKind_TimeIntScheme(Kind_TimeIntScheme_Heat);
      }
      break;
    case FEM_ELASTICITY:

      Current_DynTime = static_cast<su2double>(val_extiter)*Delta_DynTime;

      if (val_system == RUNTIME_FEA_SYS) {
        SetKind_ConvNumScheme(NONE, NONE, NONE, NONE, NONE, NONE);
        SetKind_TimeIntScheme(Kind_TimeIntScheme_FEA);
      }
      break;
  }
}

su2double* CConfig::GetPeriodicRotCenter(string val_marker) {
  unsigned short iMarker_PerBound;
  for (iMarker_PerBound = 0; iMarker_PerBound < nMarker_PerBound; iMarker_PerBound++)
    if (Marker_PerBound[iMarker_PerBound] == val_marker) break;
  return Periodic_RotCenter[iMarker_PerBound];
}

su2double* CConfig::GetPeriodicRotAngles(string val_marker) {
  unsigned short iMarker_PerBound;
  for (iMarker_PerBound = 0; iMarker_PerBound < nMarker_PerBound; iMarker_PerBound++)
    if (Marker_PerBound[iMarker_PerBound] == val_marker) break;
  return Periodic_RotAngles[iMarker_PerBound];
}

su2double* CConfig::GetPeriodicTranslation(string val_marker) {
  unsigned short iMarker_PerBound;
  for (iMarker_PerBound = 0; iMarker_PerBound < nMarker_PerBound; iMarker_PerBound++)
    if (Marker_PerBound[iMarker_PerBound] == val_marker) break;
  return Periodic_Translation[iMarker_PerBound];
}

unsigned short CConfig::GetMarker_Periodic_Donor(string val_marker) {
  unsigned short iMarker_PerBound, jMarker_PerBound, kMarker_All;

  /*--- Find the marker for this periodic boundary. ---*/
  for (iMarker_PerBound = 0; iMarker_PerBound < nMarker_PerBound; iMarker_PerBound++)
    if (Marker_PerBound[iMarker_PerBound] == val_marker) break;

  /*--- Find corresponding donor. ---*/
  for (jMarker_PerBound = 0; jMarker_PerBound < nMarker_PerBound; jMarker_PerBound++)
    if (Marker_PerBound[jMarker_PerBound] == Marker_PerDonor[iMarker_PerBound]) break;

  /*--- Find and return global marker index for donor boundary. ---*/
  for (kMarker_All = 0; kMarker_All < nMarker_CfgFile; kMarker_All++)
    if (Marker_PerBound[jMarker_PerBound] == Marker_All_TagBound[kMarker_All]) break;

  return kMarker_All;
}

su2double CConfig::GetActDisk_NetThrust(string val_marker) {
  unsigned short iMarker_ActDisk;
  for (iMarker_ActDisk = 0; iMarker_ActDisk < nMarker_ActDiskInlet; iMarker_ActDisk++)
    if ((Marker_ActDiskInlet[iMarker_ActDisk] == val_marker) ||
        (Marker_ActDiskOutlet[iMarker_ActDisk] == val_marker)) break;
  return ActDisk_NetThrust[iMarker_ActDisk];
}

su2double CConfig::GetActDisk_Power(string val_marker) {
  unsigned short iMarker_ActDisk;
  for (iMarker_ActDisk = 0; iMarker_ActDisk < nMarker_ActDiskInlet; iMarker_ActDisk++)
    if ((Marker_ActDiskInlet[iMarker_ActDisk] == val_marker) ||
        (Marker_ActDiskOutlet[iMarker_ActDisk] == val_marker)) break;
  return ActDisk_Power[iMarker_ActDisk];
}

su2double CConfig::GetActDisk_MassFlow(string val_marker) {
  unsigned short iMarker_ActDisk;
  for (iMarker_ActDisk = 0; iMarker_ActDisk < nMarker_ActDiskInlet; iMarker_ActDisk++)
    if ((Marker_ActDiskInlet[iMarker_ActDisk] == val_marker) ||
        (Marker_ActDiskOutlet[iMarker_ActDisk] == val_marker)) break;
  return ActDisk_MassFlow[iMarker_ActDisk];
}

su2double CConfig::GetActDisk_Mach(string val_marker) {
  unsigned short iMarker_ActDisk;
  for (iMarker_ActDisk = 0; iMarker_ActDisk < nMarker_ActDiskInlet; iMarker_ActDisk++)
    if ((Marker_ActDiskInlet[iMarker_ActDisk] == val_marker) ||
        (Marker_ActDiskOutlet[iMarker_ActDisk] == val_marker)) break;
  return ActDisk_Mach[iMarker_ActDisk];
}

su2double CConfig::GetActDisk_Force(string val_marker) {
  unsigned short iMarker_ActDisk;
  for (iMarker_ActDisk = 0; iMarker_ActDisk < nMarker_ActDiskInlet; iMarker_ActDisk++)
    if ((Marker_ActDiskInlet[iMarker_ActDisk] == val_marker) ||
        (Marker_ActDiskOutlet[iMarker_ActDisk] == val_marker)) break;
  return ActDisk_Force[iMarker_ActDisk];
}

su2double CConfig::GetActDisk_BCThrust(string val_marker) {
  unsigned short iMarker_ActDisk;
  for (iMarker_ActDisk = 0; iMarker_ActDisk < nMarker_ActDiskInlet; iMarker_ActDisk++)
    if ((Marker_ActDiskInlet[iMarker_ActDisk] == val_marker) ||
        (Marker_ActDiskOutlet[iMarker_ActDisk] == val_marker)) break;
  return ActDisk_BCThrust[iMarker_ActDisk];
}

su2double CConfig::GetActDisk_BCThrust_Old(string val_marker) {
  unsigned short iMarker_ActDisk;
  for (iMarker_ActDisk = 0; iMarker_ActDisk < nMarker_ActDiskInlet; iMarker_ActDisk++)
    if ((Marker_ActDiskInlet[iMarker_ActDisk] == val_marker) ||
        (Marker_ActDiskOutlet[iMarker_ActDisk] == val_marker)) break;
  return ActDisk_BCThrust_Old[iMarker_ActDisk];
}

void CConfig::SetActDisk_BCThrust(string val_marker, su2double val_actdisk_bcthrust) {
  unsigned short iMarker_ActDisk;
  for (iMarker_ActDisk = 0; iMarker_ActDisk < nMarker_ActDiskInlet; iMarker_ActDisk++)
    if ((Marker_ActDiskInlet[iMarker_ActDisk] == val_marker) ||
        (Marker_ActDiskOutlet[iMarker_ActDisk] == val_marker)) break;
  ActDisk_BCThrust[iMarker_ActDisk] = val_actdisk_bcthrust;
}

void CConfig::SetActDisk_BCThrust_Old(string val_marker, su2double val_actdisk_bcthrust_old) {
  unsigned short iMarker_ActDisk;
  for (iMarker_ActDisk = 0; iMarker_ActDisk < nMarker_ActDiskInlet; iMarker_ActDisk++)
    if ((Marker_ActDiskInlet[iMarker_ActDisk] == val_marker) ||
        (Marker_ActDiskOutlet[iMarker_ActDisk] == val_marker)) break;
  ActDisk_BCThrust_Old[iMarker_ActDisk] = val_actdisk_bcthrust_old;
}

su2double CConfig::GetActDisk_Area(string val_marker) {
  unsigned short iMarker_ActDisk;
  for (iMarker_ActDisk = 0; iMarker_ActDisk < nMarker_ActDiskInlet; iMarker_ActDisk++)
    if ((Marker_ActDiskInlet[iMarker_ActDisk] == val_marker) ||
        (Marker_ActDiskOutlet[iMarker_ActDisk] == val_marker)) break;
  return ActDisk_Area[iMarker_ActDisk];
}

su2double CConfig::GetActDisk_ReverseMassFlow(string val_marker) {
  unsigned short iMarker_ActDisk;
  for (iMarker_ActDisk = 0; iMarker_ActDisk < nMarker_ActDiskInlet; iMarker_ActDisk++)
    if ((Marker_ActDiskInlet[iMarker_ActDisk] == val_marker) ||
        (Marker_ActDiskOutlet[iMarker_ActDisk] == val_marker)) break;
  return ActDisk_ReverseMassFlow[iMarker_ActDisk];
}

su2double CConfig::GetActDisk_PressJump(string val_marker, unsigned short val_value) {
  unsigned short iMarker_ActDisk;
  for (iMarker_ActDisk = 0; iMarker_ActDisk < nMarker_ActDiskInlet; iMarker_ActDisk++)
    if ((Marker_ActDiskInlet[iMarker_ActDisk] == val_marker) ||
        (Marker_ActDiskOutlet[iMarker_ActDisk] == val_marker)) break;
  return ActDisk_PressJump[iMarker_ActDisk][val_value];
}

su2double CConfig::GetActDisk_TempJump(string val_marker, unsigned short val_value) {
  unsigned short iMarker_ActDisk;
  for (iMarker_ActDisk = 0; iMarker_ActDisk < nMarker_ActDiskInlet; iMarker_ActDisk++)
    if ((Marker_ActDiskInlet[iMarker_ActDisk] == val_marker) ||
        (Marker_ActDiskOutlet[iMarker_ActDisk] == val_marker)) break;
  return ActDisk_TempJump[iMarker_ActDisk][val_value];;
}

su2double CConfig::GetActDisk_Omega(string val_marker, unsigned short val_value) {
  unsigned short iMarker_ActDisk;
  for (iMarker_ActDisk = 0; iMarker_ActDisk < nMarker_ActDiskInlet; iMarker_ActDisk++)
    if ((Marker_ActDiskInlet[iMarker_ActDisk] == val_marker) ||
        (Marker_ActDiskOutlet[iMarker_ActDisk] == val_marker)) break;
  return ActDisk_Omega[iMarker_ActDisk][val_value];;
}

unsigned short CConfig::GetMarker_CfgFile_ActDiskOutlet(string val_marker) {
  unsigned short iMarker_ActDisk, kMarker_All;

  /*--- Find the marker for this actuator disk inlet. ---*/

  for (iMarker_ActDisk = 0; iMarker_ActDisk < nMarker_ActDiskInlet; iMarker_ActDisk++)
    if (Marker_ActDiskInlet[iMarker_ActDisk] == val_marker) break;

  /*--- Find and return global marker index for the actuator disk outlet. ---*/

  for (kMarker_All = 0; kMarker_All < nMarker_CfgFile; kMarker_All++)
    if (Marker_ActDiskOutlet[iMarker_ActDisk] == Marker_CfgFile_TagBound[kMarker_All]) break;

  return kMarker_All;
}

unsigned short CConfig::GetMarker_CfgFile_EngineExhaust(string val_marker) {
  unsigned short iMarker_Engine, kMarker_All;

  /*--- Find the marker for this engine inflow. ---*/

  for (iMarker_Engine = 0; iMarker_Engine < nMarker_EngineInflow; iMarker_Engine++)
    if (Marker_EngineInflow[iMarker_Engine] == val_marker) break;

  /*--- Find and return global marker index for the engine exhaust. ---*/

  for (kMarker_All = 0; kMarker_All < nMarker_CfgFile; kMarker_All++)
    if (Marker_EngineExhaust[iMarker_Engine] == Marker_CfgFile_TagBound[kMarker_All]) break;

  return kMarker_All;
}

void CConfig::SetnPeriodicIndex(unsigned short val_index) {

  /*--- Store total number of transformations. ---*/
  nPeriodic_Index = val_index;

  /*--- Allocate memory for centers, angles, translations. ---*/
  Periodic_Center    = new su2double*[nPeriodic_Index];
  Periodic_Rotation  = new su2double*[nPeriodic_Index];
  Periodic_Translate = new su2double*[nPeriodic_Index];

  for (unsigned long i = 0; i < nPeriodic_Index; i++) {
    Periodic_Center[i]    = new su2double[3];
    Periodic_Rotation[i]  = new su2double[3];
    Periodic_Translate[i] = new su2double[3];
  }

}

unsigned short CConfig::GetMarker_Moving(string val_marker) {
  unsigned short iMarker_Moving;

  /*--- Find the marker for this moving boundary. ---*/
  for (iMarker_Moving = 0; iMarker_Moving < nMarker_Moving; iMarker_Moving++)
    if (Marker_Moving[iMarker_Moving] == val_marker) break;

  return iMarker_Moving;
}

su2double CConfig::GetDirichlet_Value(string val_marker) {
  unsigned short iMarker_Dirichlet;
  for (iMarker_Dirichlet = 0; iMarker_Dirichlet < nMarker_Dirichlet; iMarker_Dirichlet++)
    if (Marker_Dirichlet[iMarker_Dirichlet] == val_marker) break;
  return Dirichlet_Value[iMarker_Dirichlet];
}

bool CConfig::GetDirichlet_Boundary(string val_marker) {
  unsigned short iMarker_Dirichlet;
  bool Dirichlet = false;
  for (iMarker_Dirichlet = 0; iMarker_Dirichlet < nMarker_Dirichlet; iMarker_Dirichlet++)
    if (Marker_Dirichlet[iMarker_Dirichlet] == val_marker) {
      Dirichlet = true;
      break;
    }
  return Dirichlet;
}

su2double CConfig::GetExhaust_Temperature_Target(string val_marker) {
  unsigned short iMarker_EngineExhaust;
  for (iMarker_EngineExhaust = 0; iMarker_EngineExhaust < nMarker_EngineExhaust; iMarker_EngineExhaust++)
    if (Marker_EngineExhaust[iMarker_EngineExhaust] == val_marker) break;
  return Exhaust_Temperature_Target[iMarker_EngineExhaust];
}

su2double CConfig::GetExhaust_Pressure_Target(string val_marker) {
  unsigned short iMarker_EngineExhaust;
  for (iMarker_EngineExhaust = 0; iMarker_EngineExhaust < nMarker_EngineExhaust; iMarker_EngineExhaust++)
    if (Marker_EngineExhaust[iMarker_EngineExhaust] == val_marker) break;
  return Exhaust_Pressure_Target[iMarker_EngineExhaust];
}

su2double CConfig::GetInlet_Ttotal(string val_marker) {
  unsigned short iMarker_Inlet;
  for (iMarker_Inlet = 0; iMarker_Inlet < nMarker_Inlet; iMarker_Inlet++)
    if (Marker_Inlet[iMarker_Inlet] == val_marker) break;
  return Inlet_Ttotal[iMarker_Inlet];
}

su2double CConfig::GetInlet_Ptotal(string val_marker) {
  unsigned short iMarker_Inlet;
  for (iMarker_Inlet = 0; iMarker_Inlet < nMarker_Inlet; iMarker_Inlet++)
    if (Marker_Inlet[iMarker_Inlet] == val_marker) break;
  return Inlet_Ptotal[iMarker_Inlet];
}

su2double* CConfig::GetInlet_FlowDir(string val_marker) {
  unsigned short iMarker_Inlet;
  for (iMarker_Inlet = 0; iMarker_Inlet < nMarker_Inlet; iMarker_Inlet++)
    if (Marker_Inlet[iMarker_Inlet] == val_marker) break;
  return Inlet_FlowDir[iMarker_Inlet];
}

su2double CConfig::GetInlet_Temperature(string val_marker) {
  unsigned short iMarker_Supersonic_Inlet;
  for (iMarker_Supersonic_Inlet = 0; iMarker_Supersonic_Inlet < nMarker_Supersonic_Inlet; iMarker_Supersonic_Inlet++)
    if (Marker_Supersonic_Inlet[iMarker_Supersonic_Inlet] == val_marker) break;
  return Inlet_Temperature[iMarker_Supersonic_Inlet];
}

su2double CConfig::GetInlet_Pressure(string val_marker) {
  unsigned short iMarker_Supersonic_Inlet;
  for (iMarker_Supersonic_Inlet = 0; iMarker_Supersonic_Inlet < nMarker_Supersonic_Inlet; iMarker_Supersonic_Inlet++)
    if (Marker_Supersonic_Inlet[iMarker_Supersonic_Inlet] == val_marker) break;
  return Inlet_Pressure[iMarker_Supersonic_Inlet];
}

su2double* CConfig::GetInlet_Velocity(string val_marker) {
  unsigned short iMarker_Supersonic_Inlet;
  for (iMarker_Supersonic_Inlet = 0; iMarker_Supersonic_Inlet < nMarker_Supersonic_Inlet; iMarker_Supersonic_Inlet++)
    if (Marker_Supersonic_Inlet[iMarker_Supersonic_Inlet] == val_marker) break;
  return Inlet_Velocity[iMarker_Supersonic_Inlet];
}

su2double CConfig::GetOutlet_Pressure(string val_marker) {
  unsigned short iMarker_Outlet;
  for (iMarker_Outlet = 0; iMarker_Outlet < nMarker_Outlet; iMarker_Outlet++)
    if (Marker_Outlet[iMarker_Outlet] == val_marker) break;
  return Outlet_Pressure[iMarker_Outlet];
}

su2double CConfig::GetRiemann_Var1(string val_marker) {
  unsigned short iMarker_Riemann;
  for (iMarker_Riemann = 0; iMarker_Riemann < nMarker_Riemann; iMarker_Riemann++)
    if (Marker_Riemann[iMarker_Riemann] == val_marker) break;
  return Riemann_Var1[iMarker_Riemann];
}

su2double CConfig::GetRiemann_Var2(string val_marker) {
  unsigned short iMarker_Riemann;
  for (iMarker_Riemann = 0; iMarker_Riemann < nMarker_Riemann; iMarker_Riemann++)
    if (Marker_Riemann[iMarker_Riemann] == val_marker) break;
  return Riemann_Var2[iMarker_Riemann];
}

su2double* CConfig::GetRiemann_FlowDir(string val_marker) {
  unsigned short iMarker_Riemann;
  for (iMarker_Riemann = 0; iMarker_Riemann < nMarker_Riemann; iMarker_Riemann++)
    if (Marker_Riemann[iMarker_Riemann] == val_marker) break;
  return Riemann_FlowDir[iMarker_Riemann];
}

unsigned short CConfig::GetKind_Data_Riemann(string val_marker) {
  unsigned short iMarker_Riemann;
  for (iMarker_Riemann = 0; iMarker_Riemann < nMarker_Riemann; iMarker_Riemann++)
    if (Marker_Riemann[iMarker_Riemann] == val_marker) break;
  return Kind_Data_Riemann[iMarker_Riemann];
}


su2double CConfig::GetGiles_Var1(string val_marker) {
  unsigned short iMarker_Giles;
  for (iMarker_Giles = 0; iMarker_Giles < nMarker_Giles; iMarker_Giles++)
    if (Marker_Giles[iMarker_Giles] == val_marker) break;
  return Giles_Var1[iMarker_Giles];
}

void CConfig::SetGiles_Var1(su2double newVar1, string val_marker) {
  unsigned short iMarker_Giles;
  for (iMarker_Giles = 0; iMarker_Giles < nMarker_Giles; iMarker_Giles++)
    if (Marker_Giles[iMarker_Giles] == val_marker) break;
  Giles_Var1[iMarker_Giles] = newVar1;
}

su2double CConfig::GetGiles_Var2(string val_marker) {
  unsigned short iMarker_Giles;
  for (iMarker_Giles = 0; iMarker_Giles < nMarker_Giles; iMarker_Giles++)
    if (Marker_Giles[iMarker_Giles] == val_marker) break;
  return Giles_Var2[iMarker_Giles];
}

su2double CConfig::GetGiles_RelaxFactorAverage(string val_marker) {
  unsigned short iMarker_Giles;
  for (iMarker_Giles = 0; iMarker_Giles < nMarker_Giles; iMarker_Giles++)
    if (Marker_Giles[iMarker_Giles] == val_marker) break;
  return RelaxFactorAverage[iMarker_Giles];
}

su2double CConfig::GetGiles_RelaxFactorFourier(string val_marker) {
  unsigned short iMarker_Giles;
  for (iMarker_Giles = 0; iMarker_Giles < nMarker_Giles; iMarker_Giles++)
    if (Marker_Giles[iMarker_Giles] == val_marker) break;
  return RelaxFactorFourier[iMarker_Giles];
}

su2double* CConfig::GetGiles_FlowDir(string val_marker) {
  unsigned short iMarker_Giles;
  for (iMarker_Giles = 0; iMarker_Giles < nMarker_Giles; iMarker_Giles++)
    if (Marker_Giles[iMarker_Giles] == val_marker) break;
  return Giles_FlowDir[iMarker_Giles];
}

unsigned short CConfig::GetKind_Data_Giles(string val_marker) {
  unsigned short iMarker_Giles;
  for (iMarker_Giles = 0; iMarker_Giles < nMarker_Giles; iMarker_Giles++)
    if (Marker_Giles[iMarker_Giles] == val_marker) break;
  return Kind_Data_Giles[iMarker_Giles];
}


su2double CConfig::GetPressureOut_BC() {
  unsigned short iMarker_BC;
  su2double pres_out = 0.0;
  for (iMarker_BC = 0; iMarker_BC < nMarker_Giles; iMarker_BC++){
    if (Kind_Data_Giles[iMarker_BC] == STATIC_PRESSURE || Kind_Data_Giles[iMarker_BC] == STATIC_PRESSURE_1D || Kind_Data_Giles[iMarker_BC] == RADIAL_EQUILIBRIUM ){
      pres_out = Giles_Var1[iMarker_BC];
    }
  }
  for (iMarker_BC = 0; iMarker_BC < nMarker_Riemann; iMarker_BC++){
    if (Kind_Data_Riemann[iMarker_BC] == STATIC_PRESSURE || Kind_Data_Riemann[iMarker_BC] == RADIAL_EQUILIBRIUM){
      pres_out = Riemann_Var1[iMarker_BC];
    }
  }
  return pres_out/Pressure_Ref;
}


void CConfig::SetPressureOut_BC(su2double val_press) {
  unsigned short iMarker_BC;
  for (iMarker_BC = 0; iMarker_BC < nMarker_Giles; iMarker_BC++){
    if (Kind_Data_Giles[iMarker_BC] == STATIC_PRESSURE || Kind_Data_Giles[iMarker_BC] == STATIC_PRESSURE_1D || Kind_Data_Giles[iMarker_BC] == RADIAL_EQUILIBRIUM ){
      Giles_Var1[iMarker_BC] = val_press*Pressure_Ref;
    }
  }
  for (iMarker_BC = 0; iMarker_BC < nMarker_Riemann; iMarker_BC++){
    if (Kind_Data_Riemann[iMarker_BC] == STATIC_PRESSURE || Kind_Data_Riemann[iMarker_BC] == RADIAL_EQUILIBRIUM){
      Riemann_Var1[iMarker_BC] = val_press*Pressure_Ref;
    }
  }
}

su2double CConfig::GetTotalPressureIn_BC() {
  unsigned short iMarker_BC;
  su2double tot_pres_in = 0.0;
  for (iMarker_BC = 0; iMarker_BC < nMarker_Giles; iMarker_BC++){
    if (Kind_Data_Giles[iMarker_BC] == TOTAL_CONDITIONS_PT || Kind_Data_Giles[iMarker_BC] == TOTAL_CONDITIONS_PT_1D){
      tot_pres_in = Giles_Var1[iMarker_BC];
    }
  }
  for (iMarker_BC = 0; iMarker_BC < nMarker_Riemann; iMarker_BC++){
    if (Kind_Data_Riemann[iMarker_BC] == TOTAL_CONDITIONS_PT ){
      tot_pres_in = Riemann_Var1[iMarker_BC];
    }
  }
  if(nMarker_Inlet == 1 && Kind_Inlet == TOTAL_CONDITIONS){
    tot_pres_in = Inlet_Ptotal[0];
  }
  return tot_pres_in/Pressure_Ref;
}

su2double CConfig::GetTotalTemperatureIn_BC() {
  unsigned short iMarker_BC;
  su2double tot_temp_in = 0.0;
  for (iMarker_BC = 0; iMarker_BC < nMarker_Giles; iMarker_BC++){
    if (Kind_Data_Giles[iMarker_BC] == TOTAL_CONDITIONS_PT || Kind_Data_Giles[iMarker_BC] == TOTAL_CONDITIONS_PT_1D){
      tot_temp_in = Giles_Var2[iMarker_BC];
    }
  }
  for (iMarker_BC = 0; iMarker_BC < nMarker_Riemann; iMarker_BC++){
    if (Kind_Data_Riemann[iMarker_BC] == TOTAL_CONDITIONS_PT ){
      tot_temp_in = Riemann_Var2[iMarker_BC];
    }
  }

  if(nMarker_Inlet == 1 && Kind_Inlet == TOTAL_CONDITIONS){
    tot_temp_in = Inlet_Ttotal[0];
  }
  return tot_temp_in/Temperature_Ref;
}

void CConfig::SetTotalTemperatureIn_BC(su2double val_temp) {
  unsigned short iMarker_BC;
  for (iMarker_BC = 0; iMarker_BC < nMarker_Giles; iMarker_BC++){
    if (Kind_Data_Giles[iMarker_BC] == TOTAL_CONDITIONS_PT || Kind_Data_Giles[iMarker_BC] == TOTAL_CONDITIONS_PT_1D){
      Giles_Var2[iMarker_BC] = val_temp*Temperature_Ref;
    }
  }
  for (iMarker_BC = 0; iMarker_BC < nMarker_Riemann; iMarker_BC++){
    if (Kind_Data_Riemann[iMarker_BC] == TOTAL_CONDITIONS_PT ){
      Riemann_Var2[iMarker_BC] = val_temp*Temperature_Ref;
    }
  }

  if(nMarker_Inlet == 1 && Kind_Inlet == TOTAL_CONDITIONS){
    Inlet_Ttotal[0] = val_temp*Temperature_Ref;
  }
}

su2double CConfig::GetFlowAngleIn_BC() {
  unsigned short iMarker_BC;
  su2double alpha_in = 0.0;
  for (iMarker_BC = 0; iMarker_BC < nMarker_Giles; iMarker_BC++){
    if (Kind_Data_Giles[iMarker_BC] == TOTAL_CONDITIONS_PT || Kind_Data_Giles[iMarker_BC] == TOTAL_CONDITIONS_PT_1D){
      alpha_in = atan(Giles_FlowDir[iMarker_BC][1]/Giles_FlowDir[iMarker_BC][0]);
    }
  }
  for (iMarker_BC = 0; iMarker_BC < nMarker_Riemann; iMarker_BC++){
  	if (Kind_Data_Riemann[iMarker_BC] == TOTAL_CONDITIONS_PT ){
  		alpha_in = atan(Riemann_FlowDir[iMarker_BC][1]/Riemann_FlowDir[iMarker_BC][0]);
  	}
  }

  if(nMarker_Inlet == 1 && Kind_Inlet == TOTAL_CONDITIONS){
  	alpha_in = atan(Inlet_FlowDir[0][1]/Inlet_FlowDir[0][0]);
  }

  return alpha_in;
}

su2double CConfig::GetIsothermal_Temperature(string val_marker) {

  unsigned short iMarker_Isothermal = 0;

  if (nMarker_Isothermal > 0) {
    for (iMarker_Isothermal = 0; iMarker_Isothermal < nMarker_Isothermal; iMarker_Isothermal++)
      if (Marker_Isothermal[iMarker_Isothermal] == val_marker) break;
  }

  return Isothermal_Temperature[iMarker_Isothermal];
}

su2double CConfig::GetWall_HeatFlux(string val_marker) {
  unsigned short iMarker_HeatFlux = 0;

  if (nMarker_HeatFlux > 0) {
  for (iMarker_HeatFlux = 0; iMarker_HeatFlux < nMarker_HeatFlux; iMarker_HeatFlux++)
    if (Marker_HeatFlux[iMarker_HeatFlux] == val_marker) break;
  }

  return Heat_Flux[iMarker_HeatFlux];
}

su2double CConfig::GetEngineInflow_Target(string val_marker) {
  unsigned short iMarker_EngineInflow;
  for (iMarker_EngineInflow = 0; iMarker_EngineInflow < nMarker_EngineInflow; iMarker_EngineInflow++)
    if (Marker_EngineInflow[iMarker_EngineInflow] == val_marker) break;
  return EngineInflow_Target[iMarker_EngineInflow];
}

su2double CConfig::GetInflow_Pressure(string val_marker) {
  unsigned short iMarker_EngineInflow;
  for (iMarker_EngineInflow = 0; iMarker_EngineInflow < nMarker_EngineInflow; iMarker_EngineInflow++)
    if (Marker_EngineInflow[iMarker_EngineInflow] == val_marker) break;
  return Inflow_Pressure[iMarker_EngineInflow];
}

su2double CConfig::GetInflow_MassFlow(string val_marker) {
  unsigned short iMarker_EngineInflow;
  for (iMarker_EngineInflow = 0; iMarker_EngineInflow < nMarker_EngineInflow; iMarker_EngineInflow++)
    if (Marker_EngineInflow[iMarker_EngineInflow] == val_marker) break;
  return Inflow_MassFlow[iMarker_EngineInflow];
}

su2double CConfig::GetInflow_ReverseMassFlow(string val_marker) {
  unsigned short iMarker_EngineInflow;
  for (iMarker_EngineInflow = 0; iMarker_EngineInflow < nMarker_EngineInflow; iMarker_EngineInflow++)
    if (Marker_EngineInflow[iMarker_EngineInflow] == val_marker) break;
  return Inflow_ReverseMassFlow[iMarker_EngineInflow];
}

su2double CConfig::GetInflow_TotalPressure(string val_marker) {
  unsigned short iMarker_EngineInflow;
  for (iMarker_EngineInflow = 0; iMarker_EngineInflow < nMarker_EngineInflow; iMarker_EngineInflow++)
    if (Marker_EngineInflow[iMarker_EngineInflow] == val_marker) break;
  return Inflow_TotalPressure[iMarker_EngineInflow];
}

su2double CConfig::GetInflow_Temperature(string val_marker) {
  unsigned short iMarker_EngineInflow;
  for (iMarker_EngineInflow = 0; iMarker_EngineInflow < nMarker_EngineInflow; iMarker_EngineInflow++)
    if (Marker_EngineInflow[iMarker_EngineInflow] == val_marker) break;
  return Inflow_Temperature[iMarker_EngineInflow];
}

su2double CConfig::GetInflow_TotalTemperature(string val_marker) {
  unsigned short iMarker_EngineInflow;
  for (iMarker_EngineInflow = 0; iMarker_EngineInflow < nMarker_EngineInflow; iMarker_EngineInflow++)
    if (Marker_EngineInflow[iMarker_EngineInflow] == val_marker) break;
  return Inflow_TotalTemperature[iMarker_EngineInflow];
}

su2double CConfig::GetInflow_RamDrag(string val_marker) {
  unsigned short iMarker_EngineInflow;
  for (iMarker_EngineInflow = 0; iMarker_EngineInflow < nMarker_EngineInflow; iMarker_EngineInflow++)
    if (Marker_EngineInflow[iMarker_EngineInflow] == val_marker) break;
  return Inflow_RamDrag[iMarker_EngineInflow];
}

su2double CConfig::GetInflow_Force(string val_marker) {
  unsigned short iMarker_EngineInflow;
  for (iMarker_EngineInflow = 0; iMarker_EngineInflow < nMarker_EngineInflow; iMarker_EngineInflow++)
    if (Marker_EngineInflow[iMarker_EngineInflow] == val_marker) break;
  return Inflow_Force[iMarker_EngineInflow];
}

su2double CConfig::GetInflow_Power(string val_marker) {
  unsigned short iMarker_EngineInflow;
  for (iMarker_EngineInflow = 0; iMarker_EngineInflow < nMarker_EngineInflow; iMarker_EngineInflow++)
    if (Marker_EngineInflow[iMarker_EngineInflow] == val_marker) break;
  return Inflow_Power[iMarker_EngineInflow];
}

su2double CConfig::GetInflow_Mach(string val_marker) {
  unsigned short iMarker_EngineInflow;
  for (iMarker_EngineInflow = 0; iMarker_EngineInflow < nMarker_EngineInflow; iMarker_EngineInflow++)
    if (Marker_EngineInflow[iMarker_EngineInflow] == val_marker) break;
  return Inflow_Mach[iMarker_EngineInflow];
}

su2double CConfig::GetExhaust_Pressure(string val_marker) {
  unsigned short iMarker_EngineExhaust;
  for (iMarker_EngineExhaust = 0; iMarker_EngineExhaust < nMarker_EngineExhaust; iMarker_EngineExhaust++)
    if (Marker_EngineExhaust[iMarker_EngineExhaust] == val_marker) break;
  return Exhaust_Pressure[iMarker_EngineExhaust];
}

su2double CConfig::GetExhaust_Temperature(string val_marker) {
  unsigned short iMarker_EngineExhaust;
  for (iMarker_EngineExhaust = 0; iMarker_EngineExhaust < nMarker_EngineExhaust; iMarker_EngineExhaust++)
    if (Marker_EngineExhaust[iMarker_EngineExhaust] == val_marker) break;
  return Exhaust_Temperature[iMarker_EngineExhaust];
}

su2double CConfig::GetExhaust_MassFlow(string val_marker) {
  unsigned short iMarker_EngineExhaust;
  for (iMarker_EngineExhaust = 0; iMarker_EngineExhaust < nMarker_EngineExhaust; iMarker_EngineExhaust++)
    if (Marker_EngineExhaust[iMarker_EngineExhaust] == val_marker) break;
  return Exhaust_MassFlow[iMarker_EngineExhaust];
}

su2double CConfig::GetExhaust_TotalPressure(string val_marker) {
  unsigned short iMarker_EngineExhaust;
  for (iMarker_EngineExhaust = 0; iMarker_EngineExhaust < nMarker_EngineExhaust; iMarker_EngineExhaust++)
    if (Marker_EngineExhaust[iMarker_EngineExhaust] == val_marker) break;
  return Exhaust_TotalPressure[iMarker_EngineExhaust];
}

su2double CConfig::GetExhaust_TotalTemperature(string val_marker) {
  unsigned short iMarker_EngineExhaust;
  for (iMarker_EngineExhaust = 0; iMarker_EngineExhaust < nMarker_EngineExhaust; iMarker_EngineExhaust++)
    if (Marker_EngineExhaust[iMarker_EngineExhaust] == val_marker) break;
  return Exhaust_TotalTemperature[iMarker_EngineExhaust];
}

su2double CConfig::GetExhaust_GrossThrust(string val_marker) {
  unsigned short iMarker_EngineExhaust;
  for (iMarker_EngineExhaust = 0; iMarker_EngineExhaust < nMarker_EngineExhaust; iMarker_EngineExhaust++)
    if (Marker_EngineExhaust[iMarker_EngineExhaust] == val_marker) break;
  return Exhaust_GrossThrust[iMarker_EngineExhaust];
}

su2double CConfig::GetExhaust_Force(string val_marker) {
  unsigned short iMarker_EngineExhaust;
  for (iMarker_EngineExhaust = 0; iMarker_EngineExhaust < nMarker_EngineExhaust; iMarker_EngineExhaust++)
    if (Marker_EngineExhaust[iMarker_EngineExhaust] == val_marker) break;
  return Exhaust_Force[iMarker_EngineExhaust];
}

su2double CConfig::GetExhaust_Power(string val_marker) {
  unsigned short iMarker_EngineExhaust;
  for (iMarker_EngineExhaust = 0; iMarker_EngineExhaust < nMarker_EngineExhaust; iMarker_EngineExhaust++)
    if (Marker_EngineExhaust[iMarker_EngineExhaust] == val_marker) break;
  return Exhaust_Power[iMarker_EngineExhaust];
}

su2double CConfig::GetActDiskInlet_Pressure(string val_marker) {
  unsigned short iMarker_ActDiskInlet;
  for (iMarker_ActDiskInlet = 0; iMarker_ActDiskInlet < nMarker_ActDiskInlet; iMarker_ActDiskInlet++)
    if (Marker_ActDiskInlet[iMarker_ActDiskInlet] == val_marker) break;
  return ActDiskInlet_Pressure[iMarker_ActDiskInlet];
}

su2double CConfig::GetActDiskInlet_TotalPressure(string val_marker) {
  unsigned short iMarker_ActDiskInlet;
  for (iMarker_ActDiskInlet = 0; iMarker_ActDiskInlet < nMarker_ActDiskInlet; iMarker_ActDiskInlet++)
    if (Marker_ActDiskInlet[iMarker_ActDiskInlet] == val_marker) break;
  return ActDiskInlet_TotalPressure[iMarker_ActDiskInlet];
}

su2double CConfig::GetActDiskInlet_RamDrag(string val_marker) {
  unsigned short iMarker_ActDiskInlet;
  for (iMarker_ActDiskInlet = 0; iMarker_ActDiskInlet < nMarker_ActDiskInlet; iMarker_ActDiskInlet++)
    if (Marker_ActDiskInlet[iMarker_ActDiskInlet] == val_marker) break;
  return ActDiskInlet_RamDrag[iMarker_ActDiskInlet];
}

su2double CConfig::GetActDiskInlet_Force(string val_marker) {
  unsigned short iMarker_ActDiskInlet;
  for (iMarker_ActDiskInlet = 0; iMarker_ActDiskInlet < nMarker_ActDiskInlet; iMarker_ActDiskInlet++)
    if (Marker_ActDiskInlet[iMarker_ActDiskInlet] == val_marker) break;
  return ActDiskInlet_Force[iMarker_ActDiskInlet];
}

su2double CConfig::GetActDiskInlet_Power(string val_marker) {
  unsigned short iMarker_ActDiskInlet;
  for (iMarker_ActDiskInlet = 0; iMarker_ActDiskInlet < nMarker_ActDiskInlet; iMarker_ActDiskInlet++)
    if (Marker_ActDiskInlet[iMarker_ActDiskInlet] == val_marker) break;
  return ActDiskInlet_Power[iMarker_ActDiskInlet];
}

su2double CConfig::GetActDiskOutlet_Pressure(string val_marker) {
  unsigned short iMarker_ActDiskOutlet;
  for (iMarker_ActDiskOutlet = 0; iMarker_ActDiskOutlet < nMarker_ActDiskOutlet; iMarker_ActDiskOutlet++)
    if (Marker_ActDiskOutlet[iMarker_ActDiskOutlet] == val_marker) break;
  return ActDiskOutlet_Pressure[iMarker_ActDiskOutlet];
}

su2double CConfig::GetActDiskOutlet_TotalPressure(string val_marker) {
  unsigned short iMarker_ActDiskOutlet;
  for (iMarker_ActDiskOutlet = 0; iMarker_ActDiskOutlet < nMarker_ActDiskOutlet; iMarker_ActDiskOutlet++)
    if (Marker_ActDiskOutlet[iMarker_ActDiskOutlet] == val_marker) break;
  return ActDiskOutlet_TotalPressure[iMarker_ActDiskOutlet];
}

su2double CConfig::GetActDiskOutlet_GrossThrust(string val_marker) {
  unsigned short iMarker_ActDiskOutlet;
  for (iMarker_ActDiskOutlet = 0; iMarker_ActDiskOutlet < nMarker_ActDiskOutlet; iMarker_ActDiskOutlet++)
    if (Marker_ActDiskOutlet[iMarker_ActDiskOutlet] == val_marker) break;
  return ActDiskOutlet_GrossThrust[iMarker_ActDiskOutlet];
}

su2double CConfig::GetActDiskOutlet_Force(string val_marker) {
  unsigned short iMarker_ActDiskOutlet;
  for (iMarker_ActDiskOutlet = 0; iMarker_ActDiskOutlet < nMarker_ActDiskOutlet; iMarker_ActDiskOutlet++)
    if (Marker_ActDiskOutlet[iMarker_ActDiskOutlet] == val_marker) break;
  return ActDiskOutlet_Force[iMarker_ActDiskOutlet];
}

su2double CConfig::GetActDiskOutlet_Power(string val_marker) {
  unsigned short iMarker_ActDiskOutlet;
  for (iMarker_ActDiskOutlet = 0; iMarker_ActDiskOutlet < nMarker_ActDiskOutlet; iMarker_ActDiskOutlet++)
    if (Marker_ActDiskOutlet[iMarker_ActDiskOutlet] == val_marker) break;
  return ActDiskOutlet_Power[iMarker_ActDiskOutlet];
}

su2double CConfig::GetActDiskInlet_Temperature(string val_marker) {
  unsigned short iMarker_ActDiskInlet;
  for (iMarker_ActDiskInlet = 0; iMarker_ActDiskInlet < nMarker_ActDiskInlet; iMarker_ActDiskInlet++)
    if (Marker_ActDiskInlet[iMarker_ActDiskInlet] == val_marker) break;
  return ActDiskInlet_Temperature[iMarker_ActDiskInlet];
}

su2double CConfig::GetActDiskInlet_TotalTemperature(string val_marker) {
  unsigned short iMarker_ActDiskInlet;
  for (iMarker_ActDiskInlet = 0; iMarker_ActDiskInlet < nMarker_ActDiskInlet; iMarker_ActDiskInlet++)
    if (Marker_ActDiskInlet[iMarker_ActDiskInlet] == val_marker) break;
  return ActDiskInlet_TotalTemperature[iMarker_ActDiskInlet];
}

su2double CConfig::GetActDiskOutlet_Temperature(string val_marker) {
  unsigned short iMarker_ActDiskOutlet;
  for (iMarker_ActDiskOutlet = 0; iMarker_ActDiskOutlet < nMarker_ActDiskOutlet; iMarker_ActDiskOutlet++)
    if (Marker_ActDiskOutlet[iMarker_ActDiskOutlet] == val_marker) break;
  return ActDiskOutlet_Temperature[iMarker_ActDiskOutlet];
}

su2double CConfig::GetActDiskOutlet_TotalTemperature(string val_marker) {
  unsigned short iMarker_ActDiskOutlet;
  for (iMarker_ActDiskOutlet = 0; iMarker_ActDiskOutlet < nMarker_ActDiskOutlet; iMarker_ActDiskOutlet++)
    if (Marker_ActDiskOutlet[iMarker_ActDiskOutlet] == val_marker) break;
  return ActDiskOutlet_TotalTemperature[iMarker_ActDiskOutlet];
}

su2double CConfig::GetActDiskInlet_MassFlow(string val_marker) {
  unsigned short iMarker_ActDiskInlet;
  for (iMarker_ActDiskInlet = 0; iMarker_ActDiskInlet < nMarker_ActDiskInlet; iMarker_ActDiskInlet++)
    if (Marker_ActDiskInlet[iMarker_ActDiskInlet] == val_marker) break;
  return ActDiskInlet_MassFlow[iMarker_ActDiskInlet];
}

su2double CConfig::GetActDiskOutlet_MassFlow(string val_marker) {
  unsigned short iMarker_ActDiskOutlet;
  for (iMarker_ActDiskOutlet = 0; iMarker_ActDiskOutlet < nMarker_ActDiskOutlet; iMarker_ActDiskOutlet++)
    if (Marker_ActDiskOutlet[iMarker_ActDiskOutlet] == val_marker) break;
  return ActDiskOutlet_MassFlow[iMarker_ActDiskOutlet];
}

su2double CConfig::GetDispl_Value(string val_marker) {
  unsigned short iMarker_Displacement;
  for (iMarker_Displacement = 0; iMarker_Displacement < nMarker_Displacement; iMarker_Displacement++)
    if (Marker_Displacement[iMarker_Displacement] == val_marker) break;
  return Displ_Value[iMarker_Displacement];
}

su2double CConfig::GetLoad_Value(string val_marker) {
  unsigned short iMarker_Load;
  for (iMarker_Load = 0; iMarker_Load < nMarker_Load; iMarker_Load++)
    if (Marker_Load[iMarker_Load] == val_marker) break;
  return Load_Value[iMarker_Load];
}

su2double CConfig::GetLoad_Dir_Value(string val_marker) {
  unsigned short iMarker_Load_Dir;
  for (iMarker_Load_Dir = 0; iMarker_Load_Dir < nMarker_Load_Dir; iMarker_Load_Dir++)
    if (Marker_Load_Dir[iMarker_Load_Dir] == val_marker) break;
  return Load_Dir_Value[iMarker_Load_Dir];
}

su2double CConfig::GetLoad_Dir_Multiplier(string val_marker) {
  unsigned short iMarker_Load_Dir;
  for (iMarker_Load_Dir = 0; iMarker_Load_Dir < nMarker_Load_Dir; iMarker_Load_Dir++)
    if (Marker_Load_Dir[iMarker_Load_Dir] == val_marker) break;
  return Load_Dir_Multiplier[iMarker_Load_Dir];
}

su2double* CConfig::GetLoad_Dir(string val_marker) {
  unsigned short iMarker_Load_Dir;
  for (iMarker_Load_Dir = 0; iMarker_Load_Dir < nMarker_Load_Dir; iMarker_Load_Dir++)
    if (Marker_Load_Dir[iMarker_Load_Dir] == val_marker) break;
  return Load_Dir[iMarker_Load_Dir];
}


su2double CConfig::GetLoad_Sine_Amplitude(string val_marker) {
  unsigned short iMarker_Load_Sine;
  for (iMarker_Load_Sine = 0; iMarker_Load_Sine < nMarker_Load_Sine; iMarker_Load_Sine++)
    if (Marker_Load_Sine[iMarker_Load_Sine] == val_marker) break;
  return Load_Sine_Amplitude[iMarker_Load_Sine];
}

su2double CConfig::GetLoad_Sine_Frequency(string val_marker) {
  unsigned short iMarker_Load_Sine;
  for (iMarker_Load_Sine = 0; iMarker_Load_Sine < nMarker_Load_Sine; iMarker_Load_Sine++)
    if (Marker_Load_Sine[iMarker_Load_Sine] == val_marker) break;
  return Load_Sine_Frequency[iMarker_Load_Sine];
}

su2double* CConfig::GetLoad_Sine_Dir(string val_marker) {
  unsigned short iMarker_Load_Sine;
  for (iMarker_Load_Sine = 0; iMarker_Load_Sine < nMarker_Load_Sine; iMarker_Load_Sine++)
    if (Marker_Load_Sine[iMarker_Load_Sine] == val_marker) break;
  return Load_Sine_Dir[iMarker_Load_Sine];
}

su2double CConfig::GetFlowLoad_Value(string val_marker) {
  unsigned short iMarker_FlowLoad;
  for (iMarker_FlowLoad = 0; iMarker_FlowLoad < nMarker_FlowLoad; iMarker_FlowLoad++)
    if (Marker_FlowLoad[iMarker_FlowLoad] == val_marker) break;
  return FlowLoad_Value[iMarker_FlowLoad];
}

void CConfig::SetSpline(vector<su2double> &x, vector<su2double> &y, unsigned long n, su2double yp1, su2double ypn, vector<su2double> &y2) {
  unsigned long i, k;
  su2double p, qn, sig, un, *u;

  u = new su2double [n];

  if (yp1 > 0.99e30)			// The lower boundary condition is set either to be "nat
    y2[0]=u[0]=0.0;			  // -ural"
  else {									// or else to have a specified first derivative.
    y2[0] = -0.5;
    u[0]=(3.0/(x[1]-x[0]))*((y[1]-y[0])/(x[1]-x[0])-yp1);
  }

  for (i=2; i<=n-1; i++) {									//  This is the decomposition loop of the tridiagonal al-
    sig=(x[i-1]-x[i-2])/(x[i]-x[i-2]);		//	gorithm. y2 and u are used for tem-
    p=sig*y2[i-2]+2.0;										//	porary storage of the decomposed
    y2[i-1]=(sig-1.0)/p;										//	factors.
    u[i-1]=(y[i]-y[i-1])/(x[i]-x[i-1]) - (y[i-1]-y[i-2])/(x[i-1]-x[i-2]);
    u[i-1]=(6.0*u[i-1]/(x[i]-x[i-2])-sig*u[i-2])/p;
  }

  if (ypn > 0.99e30)						// The upper boundary condition is set either to be
    qn=un=0.0;									// "natural"
  else {												// or else to have a specified first derivative.
    qn=0.5;
    un=(3.0/(x[n-1]-x[n-2]))*(ypn-(y[n-1]-y[n-2])/(x[n-1]-x[n-2]));
  }
  y2[n-1]=(un-qn*u[n-2])/(qn*y2[n-2]+1.0);
  for (k=n-1; k>=1; k--)					// This is the backsubstitution loop of the tridiagonal
    y2[k-1]=y2[k-1]*y2[k]+u[k-1];	  // algorithm.

  delete[] u;

}

su2double CConfig::GetSpline(vector<su2double>&xa, vector<su2double>&ya, vector<su2double>&y2a, unsigned long n, su2double x) {
  unsigned long klo, khi, k;
  su2double h, b, a, y;

  klo=1;										// We will find the right place in the table by means of
  khi=n;										// bisection. This is optimal if sequential calls to this
  while (khi-klo > 1) {			// routine are at random values of x. If sequential calls
    k=(khi+klo) >> 1;				// are in order, and closely spaced, one would do better
    if (xa[k-1] > x) khi=k;		// to store previous values of klo and khi and test if
    else klo=k;							// they remain appropriate on the next call.
  }								// klo and khi now bracket the input value of x
  h=xa[khi-1]-xa[klo-1];
  if (h == 0.0) cout << "Bad xa input to routine splint" << endl;	// The xa’s must be dis-
  a=(xa[khi-1]-x)/h;																					      // tinct.
  b=(x-xa[klo-1])/h;				// Cubic spline polynomial is now evaluated.
  y=a*ya[klo-1]+b*ya[khi-1]+((a*a*a-a)*y2a[klo-1]+(b*b*b-b)*y2a[khi-1])*(h*h)/6.0;

  return y;
}

void CConfig::Tick(double *val_start_time) {

#ifdef PROFILE
#ifndef HAVE_MPI
  *val_start_time = double(clock())/double(CLOCKS_PER_SEC);
#else
  *val_start_time = MPI_Wtime();
#endif

#endif

}

void CConfig::Tock(double val_start_time, string val_function_name, int val_group_id) {

#ifdef PROFILE

  double val_stop_time = 0.0, val_elapsed_time = 0.0;

#ifndef HAVE_MPI
  val_stop_time = double(clock())/double(CLOCKS_PER_SEC);
#else
  val_stop_time = MPI_Wtime();
#endif

  /*--- Compute the elapsed time for this subroutine ---*/
  val_elapsed_time = val_stop_time - val_start_time;

  /*--- Store the subroutine name and the elapsed time ---*/
  Profile_Function_tp.push_back(val_function_name);
  Profile_Time_tp.push_back(val_elapsed_time);
  Profile_ID_tp.push_back(val_group_id);

#endif

}

void CConfig::SetProfilingCSV(void) {

#ifdef PROFILE

  int rank = MASTER_NODE;
  int size = SINGLE_NODE;
#ifdef HAVE_MPI
  MPI_Comm_rank(MPI_COMM_WORLD, &rank);
  MPI_Comm_size(MPI_COMM_WORLD, &size);
#endif

  /*--- Each rank has the same stack trace, so the they have the same
   function calls and ordering in the vectors. We're going to reduce
   the timings from each rank and extract the avg, min, and max timings. ---*/

  /*--- First, create a local mapping, so that we can extract the
   min and max values for each function. ---*/

  for (unsigned int i = 0; i < Profile_Function_tp.size(); i++) {

    /*--- Add the function and initialize if not already stored (the ID
     only needs to be stored the first time).---*/
    if (Profile_Map_tp.find(Profile_Function_tp[i]) == Profile_Map_tp.end()) {

      vector<int> profile; profile.push_back(i);
      Profile_Map_tp.insert(pair<string,vector<int> >(Profile_Function_tp[i],profile));

    } else {

      /*--- This function has already been added, so simply increment the
       number of calls and total time for this function. ---*/

      Profile_Map_tp[Profile_Function_tp[i]].push_back(i);

    }
  }

  /*--- We now have everything gathered by function name, so we can loop over
   each function and store the min/max times. ---*/

  int map_size = 0;
  for (map<string,vector<int> >::iterator it=Profile_Map_tp.begin(); it!=Profile_Map_tp.end(); ++it) {
    map_size++;
  }

  /*--- Allocate and initialize memory ---*/

  double *l_min_red, *l_max_red, *l_tot_red, *l_avg_red;
  int *n_calls_red;
  double* l_min = new double[map_size];
  double* l_max = new double[map_size];
  double* l_tot = new double[map_size];
  double* l_avg = new double[map_size];
  int* n_calls  = new int[map_size];
  for (int i = 0; i < map_size; i++)
  {
    l_min[i]   = 1e10;
    l_max[i]   = 0.0;
    l_tot[i]   = 0.0;
    l_avg[i]   = 0.0;
    n_calls[i] = 0;
  }

  /*--- Collect the info for each function from the current rank ---*/

  int func_counter = 0;
  for (map<string,vector<int> >::iterator it=Profile_Map_tp.begin(); it!=Profile_Map_tp.end(); ++it) {

    for (unsigned int i = 0; i < (it->second).size(); i++) {
      n_calls[func_counter]++;
      l_tot[func_counter] += Profile_Time_tp[(it->second)[i]];
      if (Profile_Time_tp[(it->second)[i]] < l_min[func_counter])
        l_min[func_counter] = Profile_Time_tp[(it->second)[i]];
      if (Profile_Time_tp[(it->second)[i]] > l_max[func_counter])
        l_max[func_counter] = Profile_Time_tp[(it->second)[i]];

    }
    l_avg[func_counter] = l_tot[func_counter]/((double)n_calls[func_counter]);
    func_counter++;
  }

  /*--- Now reduce the data ---*/

  if (rank == MASTER_NODE) {
    l_min_red = new double[map_size];
    l_max_red = new double[map_size];
    l_tot_red = new double[map_size];
    l_avg_red = new double[map_size];
    n_calls_red  = new int[map_size];
  }
  MPI_Reduce(n_calls, n_calls_red, map_size, MPI_INT, MPI_SUM, MASTER_NODE, MPI_COMM_WORLD);
  MPI_Reduce(l_tot, l_tot_red, map_size, MPI_DOUBLE, MPI_SUM, MASTER_NODE, MPI_COMM_WORLD);
  MPI_Reduce(l_avg, l_avg_red, map_size, MPI_DOUBLE, MPI_SUM, MASTER_NODE, MPI_COMM_WORLD);
  MPI_Reduce(l_min, l_min_red, map_size, MPI_DOUBLE, MPI_MIN, MASTER_NODE, MPI_COMM_WORLD);
  MPI_Reduce(l_max, l_max_red, map_size, MPI_DOUBLE, MPI_MAX, MASTER_NODE, MPI_COMM_WORLD);

  /*--- The master rank will write the file ---*/

  if (rank == MASTER_NODE) {

    /*--- Take averages over all ranks on the master ---*/

    for (int i = 0; i < map_size; i++) {
      l_tot_red[i]   = l_tot_red[i]/(double)size;
      l_avg_red[i]   = l_avg_red[i]/(double)size;
      n_calls_red[i] = n_calls_red[i]/size;
    }

    /*--- Now write a CSV file with the processed results ---*/

    char cstr[200];
    ofstream Profile_File;
    strcpy (cstr, "profiling.csv");

    /*--- Prepare and open the file ---*/

    Profile_File.precision(15);
    Profile_File.open(cstr, ios::out);

    /*--- Create the CSV header ---*/

    Profile_File << "\"Function_Name\", \"N_Calls\", \"Avg_Total_Time\", \"Avg_Time\", \"Min_Time\", \"Max_Time\", \"Function_ID\"" << endl;

    /*--- Loop through the map and write the results to the file ---*/

    func_counter = 0;
    for (map<string,vector<int> >::iterator it=Profile_Map_tp.begin(); it!=Profile_Map_tp.end(); ++it) {

      Profile_File << scientific << it->first << ", " << n_calls_red[func_counter] << ", " << l_tot_red[func_counter] << ", " << l_avg_red[func_counter] << ", " << l_min_red[func_counter] << ", " << l_max_red[func_counter] << ", " << (int)Profile_ID_tp[(it->second)[0]] << endl;
      func_counter++;
    }

    Profile_File.close();

  }

  delete [] l_min;
  delete [] l_max;
  delete [] l_avg;
  delete [] l_tot;
  delete [] n_calls;
  if (rank == MASTER_NODE) {
    delete [] l_min_red;
    delete [] l_max_red;
    delete [] l_avg_red;
    delete [] l_tot_red;
    delete [] n_calls_red;
  }

#endif

}

void CConfig::GEMM_Tick(double *val_start_time) {

#ifdef PROFILE
#ifndef HAVE_MPI
  *val_start_time = double(clock())/double(CLOCKS_PER_SEC);
#else
  *val_start_time = MPI_Wtime();
#endif

#endif

}

void CConfig::GEMM_Tock(double val_start_time, string val_function_name, int M, int N, int K) {

#ifdef PROFILE

  double val_stop_time = 0.0, val_elapsed_time = 0.0;

#ifndef HAVE_MPI
  val_stop_time = double(clock())/double(CLOCKS_PER_SEC);
#else
  val_stop_time = MPI_Wtime();
#endif

  string desc = val_function_name + "_" + to_string(M)+"_"+ to_string(N)+"_"+ to_string(K);

  /*--- Compute the elapsed time for this subroutine ---*/
  val_elapsed_time = val_stop_time - val_start_time;

  /*--- Store the subroutine name and the elapsed time ---*/
  GEMM_Profile_Function.push_back(desc);
  GEMM_Profile_Time.push_back(val_elapsed_time);
  GEMM_Profile_M.push_back(M);
  GEMM_Profile_N.push_back(N);
  GEMM_Profile_K.push_back(K);

#endif

}

void CConfig::GEMMProfilingCSV(void) {

#ifdef PROFILE

  int rank = MASTER_NODE;
  int size = SINGLE_NODE;
#ifdef HAVE_MPI
  MPI_Comm_rank(MPI_COMM_WORLD, &rank);
  MPI_Comm_size(MPI_COMM_WORLD, &size);
#endif

  /*--- Each rank has the same stack trace, so the they have the same
   function calls and ordering in the vectors. We're going to reduce
   the timings from each rank and extract the avg, min, and max timings. ---*/

  /*--- First, create a local mapping, so that we can extract the
   min and max values for each function. ---*/

  for (unsigned int i = 0; i < GEMM_Profile_Function.size(); i++) {

    /*--- Add the function and initialize if not already stored (the ID
     only needs to be stored the first time).---*/

    if (GEMM_Profile_Map.find(GEMM_Profile_Function[i]) == GEMM_Profile_Map.end()) {

      vector<int> profile; profile.push_back(i);
      GEMM_Profile_Map.insert(pair<string,vector<int> >(GEMM_Profile_Function[i],profile));

    } else {

      /*--- This function has already been added, so simply increment the
       number of calls and total time for this function. ---*/

      GEMM_Profile_Map[GEMM_Profile_Function[i]].push_back(i);

    }
  }

  /*--- We now have everything gathered by function name, so we can loop over
   each function and store the min/max times. ---*/

  int map_size = 0;
  for (map<string,vector<int> >::iterator it=GEMM_Profile_Map.begin(); it!=GEMM_Profile_Map.end(); ++it) {
    map_size++;
  }

  /*--- Allocate and initialize memory ---*/

  double *l_min_red, *l_max_red, *l_tot_red, *l_avg_red;
  int *n_calls_red;
  double* l_min = new double[map_size];
  double* l_max = new double[map_size];
  double* l_tot = new double[map_size];
  double* l_avg = new double[map_size];
  int* n_calls  = new int[map_size];
  for (int i = 0; i < map_size; i++)
  {
    l_min[i]   = 1e10;
    l_max[i]   = 0.0;
    l_tot[i]   = 0.0;
    l_avg[i]   = 0.0;
    n_calls[i] = 0;
  }

  /*--- Collect the info for each function from the current rank ---*/

  int func_counter = 0;
  for (map<string,vector<int> >::iterator it=GEMM_Profile_Map.begin(); it!=GEMM_Profile_Map.end(); ++it) {

    for (unsigned int i = 0; i < (it->second).size(); i++) {
      n_calls[func_counter]++;
      l_tot[func_counter] += GEMM_Profile_Time[(it->second)[i]];
      if (Profile_Time_tp[(it->second)[i]] < l_min[func_counter])
        l_min[func_counter] = GEMM_Profile_Time[(it->second)[i]];
      if (Profile_Time_tp[(it->second)[i]] > l_max[func_counter])
        l_max[func_counter] = GEMM_Profile_Time[(it->second)[i]];

    }
    l_avg[func_counter] = l_tot[func_counter]/((double)n_calls[func_counter]);
    func_counter++;
  }

  /*--- Now reduce the data ---*/

  if (rank == MASTER_NODE) {
    l_min_red = new double[map_size];
    l_max_red = new double[map_size];
    l_tot_red = new double[map_size];
    l_avg_red = new double[map_size];
    n_calls_red  = new int[map_size];
  }
  MPI_Reduce(n_calls, n_calls_red, map_size, MPI_INT, MPI_SUM, MASTER_NODE, MPI_COMM_WORLD);
  MPI_Reduce(l_tot, l_tot_red, map_size, MPI_DOUBLE, MPI_SUM, MASTER_NODE, MPI_COMM_WORLD);
  MPI_Reduce(l_avg, l_avg_red, map_size, MPI_DOUBLE, MPI_SUM, MASTER_NODE, MPI_COMM_WORLD);
  MPI_Reduce(l_min, l_min_red, map_size, MPI_DOUBLE, MPI_MIN, MASTER_NODE, MPI_COMM_WORLD);
  MPI_Reduce(l_max, l_max_red, map_size, MPI_DOUBLE, MPI_MAX, MASTER_NODE, MPI_COMM_WORLD);

  /*--- The master rank will write the file ---*/

  if (rank == MASTER_NODE) {

    /*--- Take averages over all ranks on the master ---*/

    for (int i = 0; i < map_size; i++) {
      l_tot_red[i]   = l_tot_red[i]/(double)size;
      l_avg_red[i]   = l_avg_red[i]/(double)size;
      n_calls_red[i] = n_calls_red[i]/size;
    }

    /*--- Now write a CSV file with the processed results ---*/

    char cstr[200];
    ofstream Profile_File;
    strcpy (cstr, "gemm_profiling.csv");

    /*--- Prepare and open the file ---*/

    Profile_File.precision(15);
    Profile_File.open(cstr, ios::out);

    /*--- Create the CSV header ---*/

    Profile_File << "\"Function_Name\", \"N_Calls\", \"Avg_Total_Time\", \"Avg_Time\", \"Min_Time\", \"Max_Time\", \"M\", \"N\", \"K\"" << endl;

    /*--- Loop through the map and write the results to the file ---*/

    func_counter = 0;
    for (map<string,vector<int> >::iterator it=GEMM_Profile_Map.begin(); it!=GEMM_Profile_Map.end(); ++it) {

      Profile_File << scientific << it->first << ", " << n_calls_red[func_counter] << ", " << l_tot_red[func_counter] << ", " << l_avg_red[func_counter] << ", " << l_min_red[func_counter] << ", " << l_max_red[func_counter] << ", " << (int)GEMM_Profile_M[(it->second)[0]] << ", " << (int)GEMM_Profile_N[(it->second)[0]] << ", " << (int)GEMM_Profile_K[(it->second)[0]] << endl;
      func_counter++;
    }

    Profile_File.close();

  }

  delete [] l_min;
  delete [] l_max;
  delete [] l_avg;
  delete [] l_tot;
  delete [] n_calls;
  if (rank == MASTER_NODE) {
    delete [] l_min_red;
    delete [] l_max_red;
    delete [] l_avg_red;
    delete [] l_tot_red;
    delete [] n_calls_red;
  }

#endif

}

void CConfig::SetFreeStreamTurboNormal(su2double* turboNormal){

  FreeStreamTurboNormal[0] = turboNormal[0];
  FreeStreamTurboNormal[1] = turboNormal[1];
  FreeStreamTurboNormal[2] = 0.0;

}<|MERGE_RESOLUTION|>--- conflicted
+++ resolved
@@ -1599,8 +1599,6 @@
   addDoubleOption("RADIUS_GYRATION_SQUARED", RadiusGyrationSquared, 3.48);
   /* DESCRIPTION: Solve the aeroelastic equations every given number of internal iterations. */
   addUnsignedShortOption("AEROELASTIC_ITER", AeroelasticIter, 3);
-<<<<<<< HEAD
-=======
   
   /*!\par CONFIG_CATEGORY: Optimization Problem*/
   
@@ -1609,7 +1607,6 @@
 
   /* DESCRIPTION: Bound the line search in the optimizer */
   addDoubleOption("OPT_LINE_SEARCH_BOUND", Opt_LineSearch_Bound, 1E6);
->>>>>>> c0a11c63
 
   /*!\par CONFIG_CATEGORY: Wind Gust \ingroup Config*/
   /*--- Options related to wind gust simulations ---*/
