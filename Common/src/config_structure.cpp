--- conflicted
+++ resolved
@@ -59,15 +59,11 @@
 
 
 CConfig::CConfig(char case_filename[MAX_STRING_SIZE], unsigned short val_software, bool verb_high) {
-<<<<<<< HEAD
-
-=======
-  
+
   /*--- Set the case name to the base config file name without extension ---*/
-  
+
   caseName = PrintingToolbox::split(string(case_filename),'.')[0];
-  
->>>>>>> eb281589
+
   base_config = true;
 
   /*--- Store MPI rank and size ---*/
@@ -113,14 +109,11 @@
 
 }
 
-CConfig::CConfig(CConfig* config, char case_filename[MAX_STRING_SIZE], unsigned short val_software, unsigned short val_iZone, unsigned short val_nZone, bool verb_high) {
-<<<<<<< HEAD
-
-=======
-  
+CConfig::CConfig(CConfig* config, char case_filename[MAX_STRING_SIZE], unsigned short val_software,
+                 unsigned short val_iZone, unsigned short val_nZone, bool verb_high) {
+
   caseName = config->GetCaseName();
-  
->>>>>>> eb281589
+
   unsigned short val_nDim;
 
   base_config = false;
