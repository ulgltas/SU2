/*!
 * \file dual_grid_structure.cpp
 * \brief Main classes for defining the dual grid
 * \author F. Palacios, T. Economon
 * \version 4.1.0 "Cardinal"
 *
 * SU2 Lead Developers: Dr. Francisco Palacios (Francisco.D.Palacios@boeing.com).
 *                      Dr. Thomas D. Economon (economon@stanford.edu).
 *
 * SU2 Developers: Prof. Juan J. Alonso's group at Stanford University.
 *                 Prof. Piero Colonna's group at Delft University of Technology.
 *                 Prof. Nicolas R. Gauger's group at Kaiserslautern University of Technology.
 *                 Prof. Alberto Guardone's group at Polytechnic University of Milan.
 *                 Prof. Rafael Palacios' group at Imperial College London.
 *
 * Copyright (C) 2012-2016 SU2, the open-source CFD code.
 *
 * SU2 is free software; you can redistribute it and/or
 * modify it under the terms of the GNU Lesser General Public
 * License as published by the Free Software Foundation; either
 * version 2.1 of the License, or (at your option) any later version.
 *
 * SU2 is distributed in the hope that it will be useful,
 * but WITHOUT ANY WARRANTY; without even the implied warranty of
 * MERCHANTABILITY or FITNESS FOR A PARTICULAR PURPOSE. See the GNU
 * Lesser General Public License for more details.
 *
 * You should have received a copy of the GNU Lesser General Public
 * License along with SU2. If not, see <http://www.gnu.org/licenses/>.
 */

#include "../include/dual_grid_structure.hpp"

unsigned short CDualGrid::nDim = 0;

CDualGrid::CDualGrid(unsigned short val_nDim) { nDim = val_nDim;}

CDualGrid::~CDualGrid() {}

CPoint::CPoint(unsigned short val_nDim, unsigned long val_globalindex, CConfig *config) : CDualGrid(val_nDim) {
	unsigned short iDim, jDim;
	
	/*--- Element, point and edge structures initialization ---*/
  
	Elem.clear(); nElem = 0;
	Point.clear(); nPoint = 0;
	Edge.clear();
  
  Volume = NULL;  Vertex = NULL;
	Coord = NULL; Coord_Old = NULL; Coord_Sum = NULL;
	Coord_n = NULL; Coord_n1 = NULL;  Coord_p1 = NULL;
	GridVel = NULL; GridVel_Grad = NULL;

	/*--- Volume (0 -> Vol_nP1, 1-> Vol_n, 2 -> Vol_nM1 ) and coordinates of the control volume ---*/
  
	if (config->GetUnsteady_Simulation() == NO) { Volume = new su2double[1]; Volume[0] = 0.0; }
	else { Volume = new su2double[3]; Volume[0] = 0.0; Volume[1] = 0.0; Volume[2] = 0.0; }
	Coord = new su2double[nDim];

	/*--- Indicator if the control volume has been agglomerated ---*/
  
	Agglomerate = false;
	
  /*--- Flip the normal orientation ---*/
  
  Flip_Orientation = false;
  
	/*--- Indicator if the point is going to be moved in a volumetric deformation ---*/
  
	Move = true;

	/*--- Identify boundaries, physical boundaries (not send-receive 
	 condition), detect if an element belong to the domain or it must 
	 be computed with other processor  ---*/
  
	Boundary = false;
	PhysicalBoundary = false;
	SolidBoundary = false;
	Domain = true;

  /*--- Set the global index in the parallel simulation ---*/
  
	GlobalIndex = val_globalindex;
  
	/*--- Set the color for mesh partitioning ---*/
  
	color = 0;

	/*--- For smoothing the numerical grid coordinates ---*/
  
	if (config->GetSmoothNumGrid()) {
		Coord_Old = new su2double[nDim];
		Coord_Sum = new su2double[nDim];
	}
	
	/*--- Storage of grid velocities for dynamic meshes ---*/
  
	if (config->GetGrid_Movement()) {
		GridVel  = new su2double[nDim];
			for (iDim = 0; iDim < nDim; iDim ++) 
		GridVel[iDim] = 0.0;
    
    /*--- Gradient of the grid velocity ---*/
    
    GridVel_Grad = new su2double*[nDim];
    for (iDim = 0; iDim < nDim; iDim++) {
      GridVel_Grad[iDim] = new su2double[nDim];
      for (jDim = 0; jDim < nDim; jDim++)
        GridVel_Grad[iDim][jDim] = 0.0;
    }
    
    /*--- Structures for storing old node coordinates for computing grid 
     velocities via finite differencing with dynamically deforming meshes. ---*/
    
    if (config->GetUnsteady_Simulation() != NO) {
      Coord_p1 = new su2double[nDim];
      Coord_n  = new su2double[nDim];
      Coord_n1 = new su2double[nDim];
    }
	}
  
  /*--- Intialize the value of the curvature ---*/
  
  Curvature = 0.0;

}

CPoint::CPoint(su2double val_coord_0, su2double val_coord_1, unsigned long val_globalindex, CConfig *config) : CDualGrid(2) {
	unsigned short iDim, jDim;

	/*--- Element, point and edge structures initialization ---*/
  
	Elem.clear(); nElem = 0;
	Point.clear(); nPoint = 0;
	Edge.clear();
  
  Volume = NULL;  Vertex = NULL;
	Coord = NULL; Coord_Old = NULL; Coord_Sum = NULL;
	Coord_n = NULL; Coord_n1 = NULL;  Coord_p1 = NULL;
	GridVel = NULL; GridVel_Grad = NULL;

	/*--- Volume (0 -> Vol_nP1, 1-> Vol_n, 2 -> Vol_nM1 ) and coordinates of the control volume ---*/
  
	if (config->GetUnsteady_Simulation() == NO) { Volume = new su2double[1]; Volume[0] = 0.0; }
	else { Volume = new su2double[3]; Volume[0] = 0.0; Volume[1] = 0.0; Volume[2] = 0.0; }
	Coord = new su2double[nDim]; Coord[0] = val_coord_0; Coord[1] = val_coord_1;
	
	/*--- Indicator if the control volume has been agglomerated ---*/
  
	Agglomerate = false;
	
  /*--- Flip the normal orientation ---*/
  
  Flip_Orientation = false;
  
	/*--- Indicator if the point is going to be moved in a volumetric deformation ---*/
  
	Move = true;
	
	/*--- Identify boundaries, physical boundaries (not send-receive 
	 condition), detect if an element belong to the domain or it must 
	 be computed with other processor  ---*/
  
	Boundary = false;
  PhysicalBoundary = false;
  SolidBoundary = false;
	Domain = true;
	
	/*--- Set the color for mesh partitioning ---*/
  
	color = 0;
	
	/*--- Set the global index in the parallel simulation ---*/
  
	GlobalIndex = val_globalindex;
	
	/*--- For smoothing the numerical grid coordinates ---*/
  
	if (config->GetSmoothNumGrid()) {
		Coord_Old = new su2double[nDim];
		Coord_Sum = new su2double[nDim];
	}
	
	/*--- Storage of grid velocities for dynamic meshes ---*/
  
	if (config->GetGrid_Movement()) {
		GridVel  = new su2double[nDim];
    for (iDim = 0; iDim < nDim; iDim ++)
      GridVel[iDim] = 0.0;
    
    /*--- Gradient of the grid velocity ---*/
    
    GridVel_Grad = new su2double*[nDim];
    for (iDim = 0; iDim < nDim; iDim++) {
      GridVel_Grad[iDim] = new su2double[nDim];
      for (jDim = 0; jDim < nDim; jDim++)
        GridVel_Grad[iDim][jDim] = 0.0;
    }
    
    /*--- Structures for storing old node coordinates for computing grid
     velocities via finite differencing with dynamically deforming meshes. ---*/
    
    if (config->GetUnsteady_Simulation() != NO) {
      Coord_p1 = new su2double[nDim];
      Coord_n  = new su2double[nDim];
      Coord_n1 = new su2double[nDim];
      for (iDim = 0; iDim < nDim; iDim ++) {
        Coord_p1[iDim] = Coord[iDim];
        Coord_n[iDim]  = Coord[iDim];
        Coord_n1[iDim] = Coord[iDim];
      }
    }
	}
  
  /*--- Intialize the value of the curvature ---*/
  
  Curvature = 0.0;
  
}

CPoint::CPoint(su2double val_coord_0, su2double val_coord_1, su2double val_coord_2, unsigned long val_globalindex, CConfig *config) : CDualGrid(3) {
	unsigned short iDim, jDim;

	/*--- Element, point and edge structures initialization ---*/
  
	Elem.clear(); nElem = 0;
	Point.clear(); nPoint = 0;
	Edge.clear();
  
	Volume = NULL;  Vertex = NULL;
	Coord = NULL; Coord_Old = NULL; Coord_Sum = NULL;
	Coord_n = NULL; Coord_n1 = NULL;  Coord_p1 = NULL;
	GridVel = NULL; GridVel_Grad = NULL;
  
	/*--- Volume (0 -> Vol_nP1, 1-> Vol_n, 2 -> Vol_nM1 ) and coordinates of the control volume ---*/
  
	if (config->GetUnsteady_Simulation() == NO) { Volume = new su2double[1]; Volume[0] = 0.0; }
	else { Volume = new su2double[3]; Volume[0] = 0.0; Volume[1] = 0.0; Volume[2] = 0.0; }
	Coord = new su2double[nDim]; Coord[0] = val_coord_0; Coord[1] = val_coord_1; Coord[2] = val_coord_2;

	/*--- Indicator if the control volume has been agglomerated ---*/
  
	Agglomerate = false;
	
	/*--- Indicator if the point is going to be moved in a volumetric deformation ---*/
  
	Move = true;
	
  /*--- Flip the normal orientation ---*/
  
  Flip_Orientation = false;

	/*--- Identify boundaries, physical boundaries (not send-receive 
	 condition), detect if an element belong to the domain or it must 
	 be computed with other processor  ---*/
  
	Boundary = false;
  PhysicalBoundary = false;
  SolidBoundary = false;
	Domain = true;
	
	/*--- Set the color for mesh partitioning ---*/
  
	color = 0;
	
	/*--- Set the global index in the parallel simulation ---*/
  
	GlobalIndex = val_globalindex;
	
	/*--- For smoothing the numerical grid coordinates ---*/
  
	if (config->GetSmoothNumGrid()) {
		Coord_Old = new su2double[nDim];
		Coord_Sum = new su2double[nDim];
	}
	
	/*--- Storage of grid velocities for dynamic meshes ---*/
  
	if (config->GetGrid_Movement()) {
		GridVel = new su2double[nDim];
    for (iDim = 0; iDim < nDim; iDim ++)
      GridVel[iDim] = 0.0;
    
    /*--- Gradient of the grid velocity ---*/
    
    GridVel_Grad = new su2double*[nDim];
    for (iDim = 0; iDim < nDim; iDim++) {
      GridVel_Grad[iDim] = new su2double[nDim];
      for (jDim = 0; jDim < nDim; jDim++)
        GridVel_Grad[iDim][jDim] = 0.0;
    }
    
    /*--- Structures for storing old node coordinates for computing grid
     velocities via finite differencing with dynamically deforming meshes. ---*/
    
    if (config->GetUnsteady_Simulation() != NO) {
      Coord_p1 = new su2double[nDim];
      Coord_n  = new su2double[nDim];
      Coord_n1 = new su2double[nDim];
      for (iDim = 0; iDim < nDim; iDim ++) {
        Coord_p1[iDim] = Coord[iDim];
        Coord_n[iDim]  = Coord[iDim];
        Coord_n1[iDim] = Coord[iDim];
      }
    }
	}
  
  /*--- Intialize the value of the curvature ---*/
  
  Curvature = 0.0;
  
}

CPoint::~CPoint() {
  
	Elem.~vector();
	Point.~vector();
	Edge.~vector();
  Children_CV.~vector();

	if (Volume != NULL) delete[] Volume;
	if (Vertex != NULL) delete[] Vertex;
	if (Coord != NULL) delete[] Coord;
	if (Coord_Old != NULL) delete[] Coord_Old;
	if (Coord_Sum != NULL) delete[] Coord_Sum;
	if (Coord_n != NULL) delete[] Coord_n;
	if (Coord_n1 != NULL) delete[] Coord_n1;
	if (Coord_p1 != NULL) delete[] Coord_p1;
	if (GridVel != NULL) delete[] GridVel;
  if (GridVel_Grad != NULL) {
    for (unsigned short iDim = 0; iDim < nDim; iDim++)
      delete [] GridVel_Grad[iDim];
    delete [] GridVel_Grad;
  }
  
}

void CPoint::SetPoint(unsigned long val_point) {
	unsigned short iPoint;
	bool new_point;
	
	/*--- Look for the point in the list ---*/
  
	new_point = true;
	for (iPoint = 0; iPoint < GetnPoint(); iPoint++)
		if (Point[iPoint] == val_point) {
			new_point = false; 
			break;
		}

	/*--- Store the point structure and dimensionalizate edge structure ---*/
  
	if (new_point) {
		Point.push_back(val_point);
		Edge.push_back(-1);
		nPoint = Point.size();
	}
}

void CPoint::SetBoundary(unsigned short val_nmarker) {
	unsigned short imarker;
	
	/*--- To be sure that we are not goint to initializate twice the same vertex ---*/
  
	if (!Boundary) {
		Vertex = new long[val_nmarker];
    
		/*--- The initialization is made with -1 ---*/
    
		for (imarker = 0; imarker < val_nmarker; imarker++) 
			Vertex[imarker] = -1;
	}
	Boundary = true;
  
}

CEdge::CEdge(unsigned long val_iPoint, unsigned long val_jPoint, unsigned short val_nDim) : CDualGrid(val_nDim) {
	unsigned short iDim;
	
  /*--- Pointers initialization ---*/
  
  Coord_CG = NULL;
	Normal = NULL;
	Nodes = NULL;
  
	/*--- Allocate center of gravity coordinates, nodes, and face normal ---*/
  
	Coord_CG = new su2double[nDim];
	Nodes = new unsigned long[2];
	Normal = new su2double [nDim];

	/*--- Initializate the structure ---*/
  
	for (iDim = 0; iDim < nDim; iDim++) {
		Coord_CG[iDim] = 0.0;
		Normal[iDim] = 0.0;
	}
  
	Nodes[0] = val_iPoint; 
	Nodes[1] = val_jPoint;

}

CEdge::~CEdge() {
  
	if (Coord_CG != NULL) delete[] Coord_CG;
	if (Normal != NULL) delete[] Normal;
	if (Nodes != NULL) delete[] Nodes;
  
}

void CEdge::SetCoord_CG(su2double **val_coord) {
	unsigned short iDim, iNode;
	
	for (iDim = 0; iDim < nDim; iDim++) {
		Coord_CG[iDim] = 0.0;
		for (iNode = 0; iNode < 2;  iNode++)
			Coord_CG[iDim] += val_coord[iNode][iDim]/2.0;
	}
}

su2double CEdge::GetVolume(su2double *val_coord_Edge_CG, su2double *val_coord_FaceElem_CG, su2double *val_coord_Elem_CG, su2double *val_coord_Point) {
	unsigned short iDim;
  su2double vec_a[3] = {0.0,0.0,0.0}, vec_b[3] = {0.0,0.0,0.0}, vec_c[3] = {0.0,0.0,0.0}, vec_d[3] = {0.0,0.0,0.0}, Local_Volume;

  AD::StartPreacc();
  AD::SetPreaccIn(val_coord_Edge_CG, nDim);
  AD::SetPreaccIn(val_coord_Elem_CG, nDim);
  AD::SetPreaccIn(val_coord_FaceElem_CG, nDim);
  AD::SetPreaccIn(val_coord_Point, nDim);

	for (iDim = 0; iDim < nDim; iDim++) {
		vec_a[iDim] = val_coord_Edge_CG[iDim]-val_coord_Point[iDim];
		vec_b[iDim] = val_coord_FaceElem_CG[iDim]-val_coord_Point[iDim];
		vec_c[iDim] = val_coord_Elem_CG[iDim]-val_coord_Point[iDim];
	}

	vec_d[0] = vec_a[1]*vec_b[2]-vec_a[2]*vec_b[1];
	vec_d[1] = -(vec_a[0]*vec_b[2]-vec_a[2]*vec_b[0]);
	vec_d[2] = vec_a[0]*vec_b[1]-vec_a[1]*vec_b[0];

	Local_Volume = fabs(vec_c[0]*vec_d[0] + vec_c[1]*vec_d[1] + vec_c[2]*vec_d[2])/6.0;
	
  AD::SetPreaccOut(Local_Volume);
  AD::EndPreacc();

	return Local_Volume;
}

su2double CEdge::GetVolume(su2double *val_coord_Edge_CG, su2double *val_coord_Elem_CG, su2double *val_coord_Point) {
	unsigned short iDim;
	su2double vec_a[2] = {0.0,0.0}, vec_b[2] = {0.0,0.0}, Local_Volume;

  AD::StartPreacc();
  AD::SetPreaccIn(val_coord_Edge_CG, nDim);
  AD::SetPreaccIn(val_coord_Elem_CG, nDim);
  AD::SetPreaccIn(val_coord_Point, nDim);


	for (iDim = 0; iDim < nDim; iDim++) {
		vec_a[iDim] = val_coord_Elem_CG[iDim]-val_coord_Point[iDim];
		vec_b[iDim] = val_coord_Edge_CG[iDim]-val_coord_Point[iDim];
	}

	Local_Volume = 0.5*fabs(vec_a[0]*vec_b[1]-vec_a[1]*vec_b[0]);
	
  AD::SetPreaccOut(Local_Volume);
  AD::EndPreacc();

	return Local_Volume;
}

void CEdge::SetNodes_Coord(su2double *val_coord_Edge_CG, su2double *val_coord_FaceElem_CG, su2double *val_coord_Elem_CG) {
	unsigned short iDim;
	su2double vec_a[3] = {0.0,0.0,0.0}, vec_b[3] = {0.0,0.0,0.0}, Dim_Normal[3];

  AD::StartPreacc();
  AD::SetPreaccIn(val_coord_Edge_CG, nDim);
  AD::SetPreaccIn(val_coord_Elem_CG, nDim);
  AD::SetPreaccIn(val_coord_FaceElem_CG, nDim);
  AD::SetPreaccIn(Normal, nDim);

	for (iDim = 0; iDim < nDim; iDim++) {
		vec_a[iDim] = val_coord_Elem_CG[iDim]-val_coord_Edge_CG[iDim];
		vec_b[iDim] = val_coord_FaceElem_CG[iDim]-val_coord_Edge_CG[iDim];
	}

	Dim_Normal[0] = 0.5*(vec_a[1]*vec_b[2]-vec_a[2]*vec_b[1]);
	Dim_Normal[1] = -0.5*(vec_a[0]*vec_b[2]-vec_a[2]*vec_b[0]);
	Dim_Normal[2] = 0.5*(vec_a[0]*vec_b[1]-vec_a[1]*vec_b[0]);
	
	Normal[0] += Dim_Normal[0]; 
	Normal[1] += Dim_Normal[1];		
	Normal[2] += Dim_Normal[2];
  
  AD::SetPreaccOut(Normal, nDim);
  AD::EndPreacc();
}

void CEdge::SetNodes_Coord(su2double *val_coord_Edge_CG, su2double *val_coord_Elem_CG) {
	su2double Dim_Normal[2];

  AD::StartPreacc();
  AD::SetPreaccIn(val_coord_Elem_CG, nDim);
  AD::SetPreaccIn(val_coord_Edge_CG, nDim);
  AD::SetPreaccIn(Normal, nDim);

	Dim_Normal[0] = val_coord_Elem_CG[1]-val_coord_Edge_CG[1];
	Dim_Normal[1] = -(val_coord_Elem_CG[0]-val_coord_Edge_CG[0]);
	
	Normal[0] += Dim_Normal[0]; 
	Normal[1] += Dim_Normal[1];
  
  AD::SetPreaccOut(Normal, nDim);
  AD::EndPreacc();
}

CVertex::CVertex(unsigned long val_point, unsigned short val_nDim) : CDualGrid(val_nDim) {
	unsigned short iDim;
	
  /*--- Pointers initialization ---*/
  
  Nodes = NULL;
	Normal = NULL;
  
	/*--- Allocate node, and face normal ---*/
  
	Nodes = new unsigned long[1]; 
	Normal = new su2double [nDim];

	/*--- Initializate the structure ---*/
  
	Nodes[0] = val_point;
	for (iDim = 0; iDim < nDim; iDim ++) Normal[iDim] = 0.0;
	
	/*--- Set to zero the variation of the coordinates ---*/
  
	VarCoord[0] = 0.0; VarCoord[1] = 0.0; VarCoord[2] = 0.0;

	/*--- Set to NULL variation of the rotation  ---*/
	VarRot = NULL;

	/*--- Set to NULL donor arrays for interpolation ---*/
  	Donor_Points = NULL;
  	Donor_Proc = NULL;
  	Donor_Coeff = NULL;
  	nDonor_Points = 1;
}

CVertex::~CVertex() {
  
	if (Normal != NULL) delete[] Normal;
	if (Nodes != NULL) delete[] Nodes;

  /*---  donor arrays for interpolation ---*/
  if (Donor_Coeff != NULL) delete[] Donor_Coeff;
  if (Donor_Proc != NULL) delete[] Donor_Proc;
  if (Donor_Points != NULL) delete[] Donor_Points;

  if (VarRot!=NULL)
    delete[] VarRot;


}

void CVertex::SetNodes_Coord(su2double *val_coord_Edge_CG, su2double *val_coord_FaceElem_CG, su2double *val_coord_Elem_CG) {
  su2double vec_a[3] = {0.0,0.0,0.0}, vec_b[3] = {0.0,0.0,0.0}, Dim_Normal[3] = {0.0,0.0,0.0};
	unsigned short iDim;

  AD::StartPreacc();
  AD::SetPreaccIn(val_coord_Edge_CG, nDim);
  AD::SetPreaccIn(val_coord_Elem_CG, nDim);
  AD::SetPreaccIn(val_coord_FaceElem_CG, nDim);
  AD::SetPreaccIn(Normal, nDim);

	for (iDim = 0; iDim < nDim; iDim++) {
		vec_a[iDim] = val_coord_Elem_CG[iDim]-val_coord_Edge_CG[iDim];
		vec_b[iDim] = val_coord_FaceElem_CG[iDim]-val_coord_Edge_CG[iDim];
	}

	Dim_Normal[0] = 0.5*(vec_a[1]*vec_b[2]-vec_a[2]*vec_b[1]);
	Dim_Normal[1] = -0.5*(vec_a[0]*vec_b[2]-vec_a[2]*vec_b[0]);
	Dim_Normal[2] = 0.5*(vec_a[0]*vec_b[1]-vec_a[1]*vec_b[0]);
		
	Normal[0] += Dim_Normal[0]; 
	Normal[1] += Dim_Normal[1];	
	Normal[2] += Dim_Normal[2];
  
  AD::SetPreaccOut(Normal, nDim);
  AD::EndPreacc();

}

void CVertex::SetNodes_Coord(su2double *val_coord_Edge_CG, su2double *val_coord_Elem_CG) {
	su2double Dim_Normal[2];

  AD::StartPreacc();
  AD::SetPreaccIn(val_coord_Elem_CG, nDim);
  AD::SetPreaccIn(val_coord_Edge_CG, nDim);
  AD::SetPreaccIn(Normal, nDim);

	Dim_Normal[0] = val_coord_Elem_CG[1]-val_coord_Edge_CG[1];
	Dim_Normal[1] = -(val_coord_Elem_CG[0]-val_coord_Edge_CG[0]);

	Normal[0] += Dim_Normal[0]; 
	Normal[1] += Dim_Normal[1];

  AD::SetPreaccOut(Normal, nDim);
  AD::EndPreacc();
  
}

void CVertex::AddNormal(su2double *val_face_normal) {

	Normal[0] += val_face_normal[0]; 
	Normal[1] += val_face_normal[1];
	if (nDim == 3) Normal[2] += val_face_normal[2];
<<<<<<< HEAD
}

void CVertex::Allocate_DonorInfo(void){
  Donor_Points = new unsigned long[nDonor_Points];
  Donor_Proc = new unsigned long[nDonor_Points];
  Donor_Coeff = new su2double[nDonor_Points];
}


CTurboVertex::CTurboVertex(unsigned long val_point, unsigned short val_nDim) : CVertex(val_point, val_nDim){
	unsigned short iDim;
 /*--- Pointers initialization ---*/
	TurboNormal = NULL;

	/*--- Allocate node, and face normal ---*/
	TurboNormal = new su2double [nDim];

	/*--- Initializate the structure ---*/
	for (iDim = 0; iDim < nDim; iDim ++) TurboNormal[iDim] = 0.0;

}

CTurboVertex::~CTurboVertex() {

	if (Normal != NULL) delete[] Normal;
	if (Nodes != NULL) delete[] Nodes;
	if (TurboNormal != NULL) delete [] TurboNormal;

=======
}

void CVertex::Allocate_DonorInfo(void){
  Donor_Points = new unsigned long[nDonor_Points];
  Donor_Proc = new unsigned long[nDonor_Points];
  Donor_Coeff = new su2double[nDonor_Points];
>>>>>>> 1809033a
}<|MERGE_RESOLUTION|>--- conflicted
+++ resolved
@@ -615,7 +615,6 @@
 	Normal[0] += val_face_normal[0]; 
 	Normal[1] += val_face_normal[1];
 	if (nDim == 3) Normal[2] += val_face_normal[2];
-<<<<<<< HEAD
 }
 
 void CVertex::Allocate_DonorInfo(void){
@@ -644,12 +643,4 @@
 	if (Nodes != NULL) delete[] Nodes;
 	if (TurboNormal != NULL) delete [] TurboNormal;
 
-=======
-}
-
-void CVertex::Allocate_DonorInfo(void){
-  Donor_Points = new unsigned long[nDonor_Points];
-  Donor_Proc = new unsigned long[nDonor_Points];
-  Donor_Coeff = new su2double[nDonor_Points];
->>>>>>> 1809033a
 }