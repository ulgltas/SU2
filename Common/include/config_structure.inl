--- conflicted
+++ resolved
@@ -116,7 +116,6 @@
 inline bool CConfig::GetExtraOutput(void) { return ExtraOutput; }
 
 inline su2double CConfig::GetRefAreaCoeff(void) { return RefAreaCoeff; }
-<<<<<<< HEAD
 
 inline su2double CConfig::GetWaveSpeed(void) { return Wave_Speed; }
 
@@ -125,19 +124,11 @@
 inline su2double CConfig::GetElasticyMod(void) { return ElasticyMod; }
 
 inline su2double CConfig::GetBulk_Modulus_Struct(void) { return Bulk_Modulus_Struct; }
-=======
-
-inline su2double CConfig::GetWaveSpeed(void) { return Wave_Speed; }
-
-inline su2double CConfig::GetThermalDiffusivity(void) { return Thermal_Diffusivity; }
-
-inline su2double CConfig::GetElasticyMod(void) { return ElasticyMod; }
->>>>>>> 25d363ff
 
 inline unsigned short CConfig::GetElas2D_Formulation(void) { return Kind_2DElasForm; }
 
 inline su2double CConfig::GetPoissonRatio(void) { return PoissonRatio; }
-<<<<<<< HEAD
+
 
 inline su2double CConfig::GetMaterialDensity(void) { return MaterialDensity; }
 
@@ -157,21 +148,6 @@
 
 inline void CConfig::SetRefAreaCoeff(su2double val_area) { RefAreaCoeff = val_area; }
 
-=======
-
-inline su2double CConfig::GetMaterialDensity(void) { return MaterialDensity; }
-
-inline su2double CConfig::GetRefLengthMoment(void) { return RefLengthMoment; }
-
-inline su2double CConfig::GetRefElemLength(void) { return RefElemLength; }
-
-inline su2double CConfig::GetRefSharpEdges(void) { return RefSharpEdges; }
-
-inline su2double CConfig::GetDomainVolume(void) { return DomainVolume; }
-
-inline void CConfig::SetRefAreaCoeff(su2double val_area) { RefAreaCoeff = val_area; }
-
->>>>>>> 25d363ff
 inline void CConfig::SetDomainVolume(su2double val_volume) { DomainVolume = val_volume; }
 
 inline void CConfig::SetnExtIter(unsigned long val_niter) { nExtIter = val_niter; }
@@ -1045,11 +1021,8 @@
 inline bool CConfig::GetEngine_Intake(void) { return Engine_Intake; }
 
 inline su2double CConfig::GetDV_Value(unsigned short val_dv) { return DV_Value[val_dv]; }
-<<<<<<< HEAD
-=======
 
 inline void CConfig::SetDV_Value(unsigned short val_dv, su2double val) { DV_Value[val_dv] = val; }
->>>>>>> 25d363ff
 
 inline su2double CConfig::GetOrderMagResidual(void) { return OrderMagResidual; }
 
@@ -1180,12 +1153,6 @@
 inline void CConfig::SetAeroelastic_n(void) {
         Aeroelastic_n = Aeroelastic_np1;
 }
-<<<<<<< HEAD
-    
-inline su2double CConfig::GetAeroelastic_Frequency_Plunge(void) {return FreqPlungeAeroelastic; }
-
-inline su2double CConfig::GetAeroelastic_Frequency_Pitch(void) {return FreqPitchAeroelastic; }
-=======
 
 inline su2double CConfig::GetAeroelastic_Flutter_Speed_Index(void) {return FlutterSpeedIndex; }
 
@@ -1200,7 +1167,6 @@
 inline su2double CConfig::GetAeroelastic_Radius_Gyration_Squared(void) {return RadiusGyrationSquared; }
 
 inline unsigned short CConfig::GetAeroelasticIter(void) {return AeroelasticIter; }
->>>>>>> 25d363ff
 
 inline bool CConfig::GetWind_Gust(void) { return Wind_Gust; }
 
@@ -1296,15 +1262,12 @@
 
 inline su2double CConfig::GetMinLogResidualFSI(void) { return MinLogResidualFSI; }
 
-<<<<<<< HEAD
 inline su2double CConfig::GetResidual_FEM_UTOL(void) { return Res_FEM_UTOL; }
 
 inline su2double CConfig::GetResidual_FEM_RTOL(void) { return Res_FEM_RTOL; }
 
 inline su2double CConfig::GetResidual_FEM_ETOL(void) { return Res_FEM_ETOL; }
 
-=======
 inline unsigned short CConfig::GetDirectDiff(){ return DirectDiff;}
 
-inline bool CConfig::GetDiscrete_Adjoint() {return DiscreteAdjoint;}
->>>>>>> 25d363ff
+inline bool CConfig::GetDiscrete_Adjoint() {return DiscreteAdjoint;}