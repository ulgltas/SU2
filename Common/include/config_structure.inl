--- conflicted
+++ resolved
@@ -1241,10 +1241,8 @@
 
 inline double CConfig::GetConst_DES(void) {return Const_DES; }
 
-<<<<<<< HEAD
 inline double CConfig::GetZonal_Dist(void) {return Zonal_Dist;}
 
 inline bool CConfig::GetZonal_DES(void) {return Zonal_DES;}
-=======
-inline bool CConfig::GetQCR(void) {return QCR;}
->>>>>>> 78606193
+
+inline bool CConfig::GetQCR(void) {return QCR;}