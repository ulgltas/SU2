/*!
 * \file config_structure.hpp
 * \brief All the information about the definition of the physical problem.
 *        The subroutines and functions are in the <i>config_structure.cpp</i> file.
 * \author F. Palacios, T. Economon, B. Tracey
 * \version 5.0.0 "Raven"
 *
 * SU2 Original Developers: Dr. Francisco D. Palacios.
 *                          Dr. Thomas D. Economon.
 *
 * SU2 Developers: Prof. Juan J. Alonso's group at Stanford University.
 *                 Prof. Piero Colonna's group at Delft University of Technology.
 *                 Prof. Nicolas R. Gauger's group at Kaiserslautern University of Technology.
 *                 Prof. Alberto Guardone's group at Polytechnic University of Milan.
 *                 Prof. Rafael Palacios' group at Imperial College London.
 *                 Prof. Edwin van der Weide's group at the University of Twente.
 *                 Prof. Vincent Terrapon's group at the University of Liege.
 *
 * Copyright (C) 2012-2017 SU2, the open-source CFD code.
 *
 * SU2 is free software; you can redistribute it and/or
 * modify it under the terms of the GNU Lesser General Public
 * License as published by the Free Software Foundation; either
 * version 2.1 of the License, or (at your option) any later version.
 *
 * SU2 is distributed in the hope that it will be useful,
 * but WITHOUT ANY WARRANTY; without even the implied warranty of
 * MERCHANTABILITY or FITNESS FOR A PARTICULAR PURPOSE. See the GNU
 * Lesser General Public License for more details.
 *
 * You should have received a copy of the GNU Lesser General Public
 * License along with SU2. If not, see <http://www.gnu.org/licenses/>.
 */

#pragma once

#include "./mpi_structure.hpp"

#include <iostream>
#include <cstdlib>
#include <fstream>
#include <sstream>
#include <string>
#include <cstring>
#include <vector>
#include <stdlib.h>
#include <cmath>
#include <map>
#include <assert.h>

#include "./option_structure.hpp"
#include "./datatype_structure.hpp"

#ifdef HAVE_CGNS
#include "cgnslib.h"
#endif

using namespace std;

/*!
 * \class CConfig
 * \brief Main class for defining the problem; basically this class reads the configuration file, and
 *        stores all the information.
 * \author F. Palacios
 * \version 5.0.0 "Raven"
 */

class CConfig {
private:
  SU2_Comm SU2_Communicator; /*!< \brief MPI communicator of SU2.*/
  int rank;
  unsigned short Kind_SU2; /*!< \brief Kind of SU2 software component.*/
  unsigned short Ref_NonDim; /*!< \brief Kind of non dimensionalization.*/
  unsigned short Kind_AverageProcess; /*!< \brief Kind of mixing process.*/
  unsigned short Kind_PerformanceAverageProcess; /*!< \brief Kind of mixing process.*/
  unsigned short Kind_MixingPlaneInterface; /*!< \brief Kind of mixing process.*/
  unsigned short Kind_SpanWise; /*!< \brief Kind of span-wise section computation.*/
  unsigned short *Kind_TurboMachinery;  /*!< \brief Kind of turbomachynery architecture.*/
  unsigned short iZone, nZone; /*!< \brief Number of zones in the mesh. */
  su2double Highlite_Area; /*!< \brief Highlite area. */
  su2double Fan_Poly_Eff; /*!< \brief Highlite area. */
  su2double OrderMagResidual; /*!< \brief Order of magnitude reduction. */
  su2double MinLogResidual; /*!< \brief Minimum value of the log residual. */
  su2double OrderMagResidualFSI; /*!< \brief Order of magnitude reduction. */
  su2double MinLogResidualFSI; /*!< \brief Minimum value of the log residual. */
  su2double Res_FEM_UTOL; 		/*!< \brief UTOL criteria for structural FEM. */
  su2double Res_FEM_RTOL; 		/*!< \brief RTOL criteria for structural FEM. */
  su2double Res_FEM_ETOL; 		/*!< \brief ETOL criteria for structural FEM. */
  su2double EA_ScaleFactor; /*!< \brief Equivalent Area scaling factor */
  su2double* EA_IntLimit; /*!< \brief Integration limits of the Equivalent Area computation */
  su2double AdjointLimit; /*!< \brief Adjoint variable limit */
  su2double* Obj_ChainRuleCoeff; /*!< \brief Array defining objective function for adjoint problem based on chain rule in terms of gradient w.r.t. density, velocity, pressure */
  bool MG_AdjointFlow; /*!< \brief MG with the adjoint flow problem */
  su2double* SubsonicEngine_Cyl; /*!< \brief Coordinates of the box subsonic region */
  su2double* SubsonicEngine_Values; /*!< \brief Values of the box subsonic region */
  su2double* Hold_GridFixed_Coord; /*!< \brief Coordinates of the box to hold fixed the nbumerical grid */
  su2double *DistortionRack;
  su2double *PressureLimits,
  *DensityLimits,
  *TemperatureLimits; /*!< \brief Limits for the primitive variables */
  bool ActDisk_DoubleSurface;  /*!< \brief actuator disk double surface  */
  bool Engine_HalfModel;  /*!< \brief only half model is in the computational grid  */
  bool ActDisk_SU2_DEF;  /*!< \brief actuator disk double surface  */
  unsigned short ConvCriteria;	/*!< \brief Kind of convergence criteria. */
  unsigned short nFFD_Iter; 	/*!< \brief Iteration for the point inversion problem. */
  unsigned short FFD_Blending; /*!< \brief Kind of FFD Blending function. */
  su2double* FFD_BSpline_Order; /*!< \brief BSpline order in i,j,k direction. */
  su2double FFD_Tol;  	/*!< \brief Tolerance in the point inversion problem. */
  su2double Opt_RelaxFactor;  	/*!< \brief Scale factor for the line search. */
  su2double Opt_LineSearch_Bound;  	/*!< \brief Bounds for the line search. */
  bool Write_Conv_FSI;			/*!< \brief Write convergence file for FSI problems. */
  bool ContinuousAdjoint,			/*!< \brief Flag to know if the code is solving an adjoint problem. */
  Viscous,                /*!< \brief Flag to know if the code is solving a viscous problem. */
  EquivArea,				/*!< \brief Flag to know if the code is going to compute and plot the equivalent area. */
  Engine,				/*!< \brief Flag to know if the code is going to compute a problem with engine. */
  InvDesign_Cp,				/*!< \brief Flag to know if the code is going to compute and plot the inverse design. */
  InvDesign_HeatFlux,				/*!< \brief Flag to know if the code is going to compute and plot the inverse design. */
  Grid_Movement,			/*!< \brief Flag to know if there is grid movement. */
  Wind_Gust,              /*!< \brief Flag to know if there is a wind gust. */
  Aeroelastic_Simulation, /*!< \brief Flag to know if there is an aeroelastic simulation. */
  Rotating_Frame,			/*!< \brief Flag to know if there is a rotating frame. */
  PoissonSolver,			/*!< \brief Flag to know if we are solving  poisson forces  in plasma solver. */
  Low_Mach_Precon,		/*!< \brief Flag to know if we are using a low Mach number preconditioner. */
  Low_Mach_Corr,			/*!< \brief Flag to know if we are using a low Mach number correction. */
  GravityForce,			/*!< \brief Flag to know if the gravity force is incuded in the formulation. */
  SmoothNumGrid,			/*!< \brief Smooth the numerical grid. */
  AdaptBoundary,			/*!< \brief Adapt the elements on the boundary. */
  SubsonicEngine,			/*!< \brief Engine intake subsonic region. */
  Frozen_Visc_Cont,			/*!< \brief Flag for cont. adjoint problem with/without frozen viscosity. */
  Frozen_Visc_Disc,			/*!< \brief Flag for disc. adjoint problem with/without frozen viscosity. */
  Frozen_Limiter_Disc,			/*!< \brief Flag for disc. adjoint problem with/without frozen limiter. */
  Sens_Remove_Sharp,			/*!< \brief Flag for removing or not the sharp edges from the sensitivity computation. */
  Hold_GridFixed,	/*!< \brief Flag hold fixed some part of the mesh during the deformation. */
  Axisymmetric; /*!< \brief Flag for axisymmetric calculations */
  su2double Damp_Engine_Inflow;	/*!< \brief Damping factor for the engine inlet. */
  su2double Damp_Engine_Exhaust;	/*!< \brief Damping factor for the engine exhaust. */
  su2double Damp_Res_Restric,	/*!< \brief Damping factor for the residual restriction. */
  Damp_Correc_Prolong; /*!< \brief Damping factor for the correction prolongation. */
  su2double Position_Plane; /*!< \brief Position of the Near-Field (y coordinate 2D, and z coordinate 3D). */
  su2double WeightCd; /*!< \brief Weight of the drag coefficient. */
  su2double dCD_dCL; /*!< \brief Weight of the drag coefficient. */
  su2double dCMx_dCL; /*!< \brief Weight of the drag coefficient. */
  su2double dCMy_dCL; /*!< \brief Weight of the drag coefficient. */
  su2double dCMz_dCL; /*!< \brief Weight of the drag coefficient. */
  su2double dCD_dCMy; /*!< \brief Weight of the drag coefficient. */
  su2double CL_Target; /*!< \brief Weight of the drag coefficient. */
  su2double CM_Target; /*!< \brief Weight of the drag coefficient. */
  su2double *HTP_Min_XCoord, *HTP_Min_YCoord; /*!< \brief Identification of the HTP. */
  unsigned short Unsteady_Simulation;	/*!< \brief Steady or unsteady (time stepping or dual time stepping) computation. */
  unsigned short Dynamic_Analysis;	/*!< \brief Static or dynamic structural analysis. */
  unsigned short nStartUpIter;	/*!< \brief Start up iterations using the fine grid. */
  su2double FixAzimuthalLine; /*!< \brief Fix an azimuthal line due to misalignments of the nearfield. */
  su2double **DV_Value;		/*!< \brief Previous value of the design variable. */
  su2double Venkat_LimiterCoeff;				/*!< \brief Limiter coefficient */
  unsigned long LimiterIter;	/*!< \brief Freeze the value of the limiter after a number of iterations */
  su2double AdjSharp_LimiterCoeff;				/*!< \brief Coefficient to identify the limit of a sharp edge. */
  unsigned short SystemMeasurements; /*!< \brief System of measurements. */
  unsigned short Kind_Regime;  /*!< \brief Kind of adjoint function. */
  unsigned short *Kind_ObjFunc;  /*!< \brief Kind of objective function. */
  su2double *Weight_ObjFunc;    /*!< \brief Weight applied to objective function. */
  unsigned short Kind_SensSmooth; /*!< \brief Kind of sensitivity smoothing technique. */
  unsigned short Continuous_Eqns; /*!< \brief Which equations to treat continuously (Hybrid adjoint)*/
  unsigned short Discrete_Eqns; /*!< \brief Which equations to treat discretely (Hybrid adjoint). */
  unsigned short *Design_Variable; /*!< \brief Kind of design variable. */
  unsigned short Kind_Adaptation;	/*!< \brief Kind of numerical grid adaptation. */
  unsigned short nTimeInstances;  /*!< \brief Number of periodic time instances for  harmonic balance. */
  su2double HarmonicBalance_Period;		/*!< \brief Period of oscillation to be used with harmonic balance computations. */
  su2double New_Elem_Adapt;			/*!< \brief Elements to adapt in the numerical grid adaptation process. */
  su2double Delta_UnstTime,			/*!< \brief Time step for unsteady computations. */
  Delta_UnstTimeND;						/*!< \brief Time step for unsteady computations (non dimensional). */
  su2double Delta_DynTime,		/*!< \brief Time step for dynamic structural computations. */
  Total_DynTime,				/*!< \brief Total time for dynamic structural computations. */
  Current_DynTime;			/*!< \brief Global time of the dynamic structural computations. */
  su2double Total_UnstTime,						/*!< \brief Total time for unsteady computations. */
  Total_UnstTimeND;								/*!< \brief Total time for unsteady computations (non dimensional). */
  su2double Current_UnstTime,									/*!< \brief Global time of the unsteady simulation. */
  Current_UnstTimeND;									/*!< \brief Global time of the unsteady simulation. */
  unsigned short nMarker_Euler,	/*!< \brief Number of Euler wall markers. */
  nMarker_FarField,				/*!< \brief Number of far-field markers. */
  nMarker_Custom,
  nMarker_SymWall,				/*!< \brief Number of symmetry wall markers. */
  nMarker_Pressure,				/*!< \brief Number of pressure wall markers. */
  nMarker_PerBound,				/*!< \brief Number of periodic boundary markers. */
  nMarker_MixingPlaneInterface,				/*!< \brief Number of mixing plane interface boundary markers. */
  nMarker_Turbomachinery,				/*!< \brief Number turbomachinery markers. */
  nMarker_TurboPerformance,				/*!< \brief Number of turboperformance markers. */
  nSpanWiseSections_User,			/*!< \brief Number of spanwise sections to compute 3D BC and Performance for turbomachinery   */
  nMarker_Shroud,/*!< \brief Number of shroud markers to set grid velocity to 0.*/
  nMarker_NearFieldBound,				/*!< \brief Number of near field boundary markers. */
  nMarker_ActDiskInlet, nMarker_ActDiskOutlet,
  nMarker_InterfaceBound,				/*!< \brief Number of interface boundary markers. */
  nMarker_Fluid_InterfaceBound,				/*!< \brief Number of fluid interface markers. */
  nMarker_Dirichlet,				/*!< \brief Number of interface boundary markers. */
  nMarker_Inlet,					/*!< \brief Number of inlet flow markers. */
  nMarker_Riemann,					/*!< \brief Number of Riemann flow markers. */
  nMarker_Giles,					/*!< \brief Number of Giles flow markers. */
  nRelaxFactor_Giles,                                   /*!< \brief Number of relaxation factors for Giles markers. */
  nMarker_Supersonic_Inlet,					/*!< \brief Number of supersonic inlet flow markers. */
  nMarker_Supersonic_Outlet,					/*!< \brief Number of supersonic outlet flow markers. */
  nMarker_Outlet,					/*!< \brief Number of outlet flow markers. */
  nMarker_Isothermal,     /*!< \brief Number of isothermal wall boundaries. */
  nMarker_HeatFlux,       /*!< \brief Number of constant heat flux wall boundaries. */
  nMarker_EngineExhaust,					/*!< \brief Number of nacelle exhaust flow markers. */
  nMarker_EngineInflow,					/*!< \brief Number of nacelle inflow flow markers. */
  nMarker_Clamped,						/*!< \brief Number of clamped markers in the FEM. */
  nMarker_Displacement,					/*!< \brief Number of displacement surface markers. */
  nMarker_Load,					/*!< \brief Number of load surface markers. */
  nMarker_Load_Dir,					/*!< \brief Number of load surface markers defined by magnitude and direction. */
  nMarker_Load_Sine,					/*!< \brief Number of load surface markers defined by magnitude and direction. */
  nMarker_FlowLoad,					/*!< \brief Number of load surface markers. */
  nMarker_Neumann,				/*!< \brief Number of Neumann flow markers. */
  nMarker_Internal,				/*!< \brief Number of Neumann flow markers. */
  nMarker_All,					/*!< \brief Total number of markers using the grid information. */
  nMarker_Max,					/*!< \brief Max number of number of markers using the grid information. */
  nMarker_CfgFile;					/*!< \brief Total number of markers using the config file
                             (note that using parallel computation this number can be different
                             from nMarker_All). */
  string *Marker_Euler,			/*!< \brief Euler wall markers. */
  *Marker_FarField,				/*!< \brief Far field markers. */
  *Marker_Custom,
  *Marker_SymWall,				/*!< \brief Symmetry wall markers. */
  *Marker_Pressure,				/*!< \brief Pressure boundary markers. */
  *Marker_PerBound,				/*!< \brief Periodic boundary markers. */
  *Marker_PerDonor,				/*!< \brief Rotationally periodic boundary donor markers. */
  *Marker_MixingPlaneInterface,				/*!< \brief MixingPlane interface boundary markers. */
  *Marker_TurboBoundIn,				/*!< \brief Turbomachinery performance boundary markers. */
  *Marker_TurboBoundOut,				/*!< \brief Turbomachinery performance boundary donor markers. */
  *Marker_NearFieldBound,				/*!< \brief Near Field boundaries markers. */
  *Marker_InterfaceBound,				/*!< \brief Interface boundaries markers. */
  *Marker_Fluid_InterfaceBound,				/*!< \brief Fluid interface markers. */
  *Marker_ActDiskInlet,
  *Marker_ActDiskOutlet,
  *Marker_Dirichlet,				/*!< \brief Interface boundaries markers. */
  *Marker_Inlet,					/*!< \brief Inlet flow markers. */
  *Marker_Riemann,					/*!< \brief Riemann markers. */
  *Marker_Giles,					/*!< \brief Giles markers. */
  *Marker_Shroud,                                       /*!< \brief Shroud markers. */
  *Marker_Supersonic_Inlet,					/*!< \brief Supersonic inlet flow markers. */
  *Marker_Supersonic_Outlet,					/*!< \brief Supersonic outlet flow markers. */
  *Marker_Outlet,					/*!< \brief Outlet flow markers. */
  *Marker_Isothermal,     /*!< \brief Isothermal wall markers. */
  *Marker_HeatFlux,       /*!< \brief Constant heat flux wall markers. */
  *Marker_EngineInflow,					/*!< \brief Engine Inflow flow markers. */
  *Marker_EngineExhaust,					/*!< \brief Engine Exhaust flow markers. */
  *Marker_Clamped,						/*!< \brief Clamped markers. */
  *Marker_Displacement,					/*!< \brief Displacement markers. */
  *Marker_Load,					/*!< \brief Load markers. */
  *Marker_Load_Dir,					/*!< \brief Load markers defined in cartesian coordinates. */
  *Marker_Load_Sine,					/*!< \brief Sine-wave loaded markers defined in cartesian coordinates. */
  *Marker_FlowLoad,					/*!< \brief Flow Load markers. */
  *Marker_Neumann,					/*!< \brief Neumann flow markers. */
  *Marker_Internal,					/*!< \brief Neumann flow markers. */
  *Marker_All_TagBound;				/*!< \brief Global index for markers using grid information. */
  su2double *Dirichlet_Value;    /*!< \brief Specified Dirichlet value at the boundaries. */
  su2double *Exhaust_Temperature_Target;    /*!< \brief Specified total temperatures for nacelle boundaries. */
  su2double *Exhaust_Pressure_Target;    /*!< \brief Specified total pressures for nacelle boundaries. */
  su2double *Inlet_Ttotal;    /*!< \brief Specified total temperatures for inlet boundaries. */
  su2double *Riemann_Var1, *Riemann_Var2;    /*!< \brief Specified values for Riemann boundary. */
  su2double **Riemann_FlowDir;  /*!< \brief Specified flow direction vector (unit vector) for Riemann boundaries. */
  su2double *Giles_Var1, *Giles_Var2, *RelaxFactorAverage, *RelaxFactorFourier;    /*!< \brief Specified values for Giles BC. */
  su2double **Giles_FlowDir;  /*!< \brief Specified flow direction vector (unit vector) for Giles BC. */
  su2double *Inlet_Ptotal;    /*!< \brief Specified total pressures for inlet boundaries. */
  su2double **Inlet_FlowDir;  /*!< \brief Specified flow direction vector (unit vector) for inlet boundaries. */
  su2double *Inlet_Temperature;    /*!< \brief Specified temperatures for a supersonic inlet boundaries. */
  su2double *Inlet_Pressure;    /*!< \brief Specified static pressures for supersonic inlet boundaries. */
  su2double **Inlet_Velocity;  /*!< \brief Specified flow velocity vectors for supersonic inlet boundaries. */
  su2double *EngineInflow_Target;    /*!< \brief Specified fan face mach for nacelle boundaries. */
  su2double *Inflow_Mach;    /*!< \brief Specified fan face mach for nacelle boundaries. */
  su2double *Inflow_Pressure;    /*!< \brief Specified fan face mach for nacelle boundaries. */
  su2double *Inflow_MassFlow;    /*!< \brief Specified fan face mach for nacelle boundaries. */
  su2double *Inflow_ReverseMassFlow;    /*!< \brief Specified fan face mach for nacelle boundaries. */
  su2double *Inflow_TotalPressure;    /*!< \brief Specified fan face mach for nacelle boundaries. */
  su2double *Inflow_Temperature;    /*!< \brief Specified fan face mach for nacelle boundaries. */
  su2double *Inflow_TotalTemperature;    /*!< \brief Specified fan face mach for nacelle boundaries. */
  su2double *Inflow_RamDrag;    /*!< \brief Specified fan face mach for nacelle boundaries. */
  su2double *Inflow_Force;    /*!< \brief Specified fan face mach for nacelle boundaries. */
  su2double *Inflow_Power;    /*!< \brief Specified fan face mach for nacelle boundaries. */
  su2double *Exhaust_Pressure;    /*!< \brief Specified fan face mach for nacelle boundaries. */
  su2double *Exhaust_Temperature;    /*!< \brief Specified fan face mach for nacelle boundaries. */
  su2double *Exhaust_MassFlow;    /*!< \brief Specified fan face mach for nacelle boundaries. */
  su2double *Exhaust_TotalPressure;    /*!< \brief Specified fan face mach for nacelle boundaries. */
  su2double *Exhaust_TotalTemperature;    /*!< \brief Specified fan face mach for nacelle boundaries. */
  su2double *Exhaust_GrossThrust;    /*!< \brief Specified fan face mach for nacelle boundaries. */
  su2double *Exhaust_Force;    /*!< \brief Specified fan face mach for nacelle boundaries. */
  su2double *Exhaust_Power;    /*!< \brief Specified fan face mach for nacelle boundaries. */
  su2double *Engine_Power;    /*!< \brief Specified fan face mach for nacelle boundaries. */
  su2double *Engine_Mach;    /*!< \brief Specified fan face mach for nacelle boundaries. */
  su2double *Engine_Force;    /*!< \brief Specified fan face mach for nacelle boundaries. */
  su2double *Engine_NetThrust;    /*!< \brief Specified fan face mach for nacelle boundaries. */
  su2double *Engine_GrossThrust;    /*!< \brief Specified fan face mach for nacelle boundaries. */
  su2double *Engine_Area;    /*!< \brief Specified fan face mach for nacelle boundaries. */
  su2double *Outlet_Pressure;    /*!< \brief Specified back pressures (static) for outlet boundaries. */
  su2double *Isothermal_Temperature; /*!< \brief Specified isothermal wall temperatures (static). */
  su2double *Heat_Flux;  /*!< \brief Specified wall heat fluxes. */
  su2double *Displ_Value;    /*!< \brief Specified displacement for displacement boundaries. */
  su2double *Load_Value;    /*!< \brief Specified force for load boundaries. */
  su2double *Load_Dir_Value;    /*!< \brief Specified force for load boundaries defined in cartesian coordinates. */
  su2double *Load_Dir_Multiplier;    /*!< \brief Specified multiplier for load boundaries defined in cartesian coordinates. */
  su2double **Load_Dir;  /*!< \brief Specified flow direction vector (unit vector) for inlet boundaries. */
  su2double *Load_Sine_Amplitude;    /*!< \brief Specified amplitude for a sine-wave load. */
  su2double *Load_Sine_Frequency;    /*!< \brief Specified multiplier for load boundaries defined in cartesian coordinates. */
  su2double **Load_Sine_Dir;  /*!< \brief Specified flow direction vector (unit vector) for inlet boundaries. */
  su2double *FlowLoad_Value;    /*!< \brief Specified force for flow load boundaries. */
  su2double *ActDiskInlet_MassFlow;    /*!< \brief Specified fan face mach for nacelle boundaries. */
  su2double *ActDiskInlet_Temperature;    /*!< \brief Specified fan face mach for nacelle boundaries. */
  su2double *ActDiskInlet_TotalTemperature;    /*!< \brief Specified fan face mach for nacelle boundaries. */
  su2double *ActDiskInlet_Pressure;    /*!< \brief Specified fan face mach for nacelle boundaries. */
  su2double *ActDiskInlet_TotalPressure;    /*!< \brief Specified fan face mach for nacelle boundaries. */
  su2double *ActDiskInlet_RamDrag;    /*!< \brief Specified fan face mach for nacelle boundaries. */
  su2double *ActDiskInlet_Force;    /*!< \brief Specified fan face mach for nacelle boundaries. */
  su2double *ActDiskInlet_Power;    /*!< \brief Specified fan face mach for nacelle boundaries. */
  su2double *ActDiskOutlet_MassFlow;    /*!< \brief Specified fan face mach for nacelle boundaries. */
  su2double *ActDiskOutlet_Temperature;    /*!< \brief Specified fan face mach for nacelle boundaries. */
  su2double *ActDiskOutlet_TotalTemperature;    /*!< \brief Specified fan face mach for nacelle boundaries. */
  su2double *ActDiskOutlet_Pressure;    /*!< \brief Specified fan face mach for nacelle boundaries. */
  su2double *ActDiskOutlet_TotalPressure;    /*!< \brief Specified fan face mach for nacelle boundaries. */
  su2double *ActDiskOutlet_GrossThrust;    /*!< \brief Specified fan face mach for nacelle boundaries. */
  su2double *ActDiskOutlet_Force;    /*!< \brief Specified fan face mach for nacelle boundaries. */
  su2double *ActDiskOutlet_Power;    /*!< \brief Specified fan face mach for nacelle boundaries. */
  su2double **ActDisk_PressJump, **ActDisk_TempJump,  **ActDisk_Omega;
  su2double *ActDisk_DeltaPress;    /*!< \brief Specified fan face mach for nacelle boundaries. */
  su2double *ActDisk_DeltaTemp;    /*!< \brief Specified fan face mach for nacelle boundaries. */
  su2double *ActDisk_TotalPressRatio;    /*!< \brief Specified fan face mach for nacelle boundaries. */
  su2double *ActDisk_TotalTempRatio;    /*!< \brief Specified fan face mach for nacelle boundaries. */
  su2double *ActDisk_StaticPressRatio;    /*!< \brief Specified fan face mach for nacelle boundaries. */
  su2double *ActDisk_StaticTempRatio;    /*!< \brief Specified fan face mach for nacelle boundaries. */
  su2double *ActDisk_Power;    /*!< \brief Specified fan face mach for nacelle boundaries. */
  su2double *ActDisk_MassFlow;    /*!< \brief Specified fan face mach for nacelle boundaries. */
  su2double *ActDisk_Mach;    /*!< \brief Specified fan face mach for nacelle boundaries. */
  su2double *ActDisk_Force;    /*!< \brief Specified fan face mach for nacelle boundaries. */
  su2double *Surface_MassFlow;    /*!< \brief Massflow at the boundaries. */
  su2double *Surface_Mach;    /*!< \brief Mach number at the boundaries. */
  su2double *Surface_Temperature;    /*!< \brief Temperature at the boundaries. */
  su2double *Surface_Pressure;    /*!< \brief Pressure at the boundaries. */
  su2double *Surface_Density;    /*!< \brief Density at the boundaries. */
  su2double *Surface_Enthalpy;    /*!< \brief Enthalpy at the boundaries. */
  su2double *Surface_NormalVelocity;    /*!< \brief Normal velocity at the boundaries. */
  su2double *Surface_TotalTemperature;   /*!< \brief Total temperature at the boundaries. */
  su2double *Surface_TotalPressure;    /*!< \brief Total pressure at the boundaries. */
  su2double *Surface_DC60;    /*!< \brief Specified fan face mach for nacelle boundaries. */
  su2double *Surface_IDC;    /*!< \brief Specified fan face mach for nacelle boundaries. */
  su2double *Surface_IDC_Mach;    /*!< \brief Specified fan face mach for nacelle boundaries. */
  su2double *Surface_IDR;    /*!< \brief Specified fan face mach for nacelle boundaries. */
  su2double *ActDisk_NetThrust;    /*!< \brief Specified fan face mach for nacelle boundaries. */
  su2double *ActDisk_BCThrust;    /*!< \brief Specified fan face mach for nacelle boundaries. */
  su2double *ActDisk_BCThrust_Old;    /*!< \brief Specified fan face mach for nacelle boundaries. */
  su2double *ActDisk_GrossThrust;    /*!< \brief Specified fan face mach for nacelle boundaries. */
  su2double *ActDisk_Area;    /*!< \brief Specified fan face mach for nacelle boundaries. */
  su2double *ActDisk_ReverseMassFlow;    /*!< \brief Specified fan face mach for nacelle boundaries. */
  su2double **Periodic_RotCenter;  /*!< \brief Rotational center for each periodic boundary. */
  su2double **Periodic_RotAngles;      /*!< \brief Rotation angles for each periodic boundary. */
  su2double **Periodic_Translation;      /*!< \brief Translation vector for each periodic boundary. */
  unsigned short nPeriodic_Index;     /*!< \brief Number of SEND_RECEIVE periodic transformations. */
  su2double **Periodic_Center;         /*!< \brief Rotational center for each SEND_RECEIVE boundary. */
  su2double **Periodic_Rotation;      /*!< \brief Rotation angles for each SEND_RECEIVE boundary. */
  su2double **Periodic_Translate;      /*!< \brief Translation vector for each SEND_RECEIVE boundary. */
  string *Marker_CfgFile_TagBound;			/*!< \brief Global index for markers using config file. */
  unsigned short *Marker_All_KindBC,			/*!< \brief Global index for boundaries using grid information. */
  *Marker_CfgFile_KindBC;		/*!< \brief Global index for boundaries using config file. */
  short *Marker_All_SendRecv;		/*!< \brief Information about if the boundary is sended (+), received (-). */
  short *Marker_All_PerBound;	/*!< \brief Global index for periodic bc using the grid information. */
  unsigned long nExtIter;			/*!< \brief Number of external iterations. */
  unsigned long ExtIter;			/*!< \brief Current external iteration number. */
  unsigned long ExtIter_OffSet;			/*!< \brief External iteration number offset. */
  unsigned long IntIter;			/*!< \brief Current internal iteration number. */
  unsigned long FSIIter;			/*!< \brief Current Fluid Structure Interaction sub-iteration number. */
  unsigned long Unst_nIntIter;			/*!< \brief Number of internal iterations (Dual time Method). */
  unsigned long Dyn_nIntIter;			/*!< \brief Number of internal iterations (Newton-Raphson Method for nonlinear structural analysis). */
  long Unst_RestartIter;			/*!< \brief Iteration number to restart an unsteady simulation (Dual time Method). */
  long Unst_AdjointIter;			/*!< \brief Iteration number to begin the reverse time integration in the direct solver for the unsteady adjoint. */
  long Iter_Avg_Objective;			/*!< \brief Iteration the number of time steps to be averaged, counting from the back */
  long Dyn_RestartIter;                         /*!< \brief Iteration number to restart a dynamic structural analysis. */
  unsigned short nLevels_TimeAccurateLTS; /*!< \brief Number of time levels for time accurate local time stepping. */
  unsigned short nTimeDOFsADER_DG;        /*!< \brief Number of time DOFs used in the predictor step of ADER-DG. */
  su2double *TimeDOFsADER_DG;             /*!< \brief The location of the ADER-DG time DOFs on the interval [-1,1]. */
  unsigned short nTimeIntegrationADER_DG; /*!< \brief Number of time integration points ADER-DG. */
  su2double *TimeIntegrationADER_DG;      /*!< \brief The location of the ADER-DG time integration points on the interval [-1,1]. */
  su2double *WeightsIntegrationADER_DG;   /*!< \brief The weights of the ADER-DG time integration points on the interval [-1,1]. */
  unsigned short nRKStep;			/*!< \brief Number of steps of the explicit Runge-Kutta method. */
  su2double *RK_Alpha_Step;			/*!< \brief Runge-Kutta beta coefficients. */
  unsigned short nMGLevels;		/*!< \brief Number of multigrid levels (coarse levels). */
  unsigned short nCFL;			/*!< \brief Number of CFL, one for each multigrid level. */
  su2double
  CFLRedCoeff_Turb,		/*!< \brief CFL reduction coefficient on the LevelSet problem. */
  CFLRedCoeff_AdjFlow,	/*!< \brief CFL reduction coefficient for the adjoint problem. */
  CFLRedCoeff_AdjTurb,	/*!< \brief CFL reduction coefficient for the adjoint problem. */
  CFLFineGrid,		/*!< \brief CFL of the finest grid. */
  Max_DeltaTime,  		/*!< \brief Max delta time. */
  Unst_CFL;		/*!< \brief Unsteady CFL number. */
  bool AddIndNeighbor;			/*!< \brief Include indirect neighbor in the agglomeration process. */
  unsigned short nDV,		/*!< \brief Number of design variables. */
  nObj, nObjW;              /*! \brief Number of objective functions. */
  unsigned short* nDV_Value;		/*!< \brief Number of values for each design variable (might be different than 1 if we allow arbitrary movement). */
  unsigned short nFFDBox;		/*!< \brief Number of ffd boxes. */
  unsigned short nGridMovement;		/*!< \brief Number of grid movement types specified. */
  unsigned short nTurboMachineryKind; 	/*!< \brief Number turbomachinery types specified. */
  unsigned short nParamDV;		/*!< \brief Number of parameters of the design variable. */
  su2double **ParamDV;				/*!< \brief Parameters of the design variable. */
  su2double **CoordFFDBox;				/*!< \brief Coordinates of the FFD boxes. */
  unsigned short **DegreeFFDBox;	/*!< \brief Degree of the FFD boxes. */
  string *FFDTag;				/*!< \brief Parameters of the design variable. */
  string *TagFFDBox;				/*!< \brief Tag of the FFD box. */
  unsigned short GeometryMode;			/*!< \brief Gemoetry mode (analysis or gradient computation). */
  unsigned short MGCycle;			/*!< \brief Kind of multigrid cycle. */
  unsigned short FinestMesh;		/*!< \brief Finest mesh for the full multigrid approach. */
  unsigned short nFFD_Fix_IDir, nFFD_Fix_JDir, nFFD_Fix_KDir;                 /*!< \brief Number of planes fixed in the FFD. */
  unsigned short nMG_PreSmooth,                 /*!< \brief Number of MG pre-smooth parameters found in config file. */
  nMG_PostSmooth,                             /*!< \brief Number of MG post-smooth parameters found in config file. */
  nMG_CorrecSmooth;                           /*!< \brief Number of MG correct-smooth parameters found in config file. */
  short *FFD_Fix_IDir, *FFD_Fix_JDir, *FFD_Fix_KDir;	/*!< \brief Exact sections. */
  unsigned short *MG_PreSmooth,	/*!< \brief Multigrid Pre smoothing. */
  *MG_PostSmooth,					/*!< \brief Multigrid Post smoothing. */
  *MG_CorrecSmooth;					/*!< \brief Multigrid Jacobi implicit smoothing of the correction. */
  su2double *LocationStations;   /*!< \brief Airfoil sections in wing slicing subroutine. */
  unsigned short Kind_Solver,	/*!< \brief Kind of solver Euler, NS, Continuous adjoint, etc.  */
  Kind_FluidModel,			/*!< \brief Kind of the Fluid Model: Ideal or Van der Walls, ... . */
  Kind_ViscosityModel,			/*!< \brief Kind of the Viscosity Model*/
  Kind_ConductivityModel,			/*!< \brief Kind of the Thermal Conductivity Model*/
  Kind_FreeStreamOption,			/*!< \brief Kind of free stream option to choose if initializing with density or temperature  */
  Kind_InitOption,			/*!< \brief Kind of Init option to choose if initializing with Reynolds number or with thermodynamic conditions   */
  Kind_GasModel,				/*!< \brief Kind of the Gas Model. */
  *Kind_GridMovement,    /*!< \brief Kind of the unsteady mesh movement. */
  Kind_Gradient_Method,		/*!< \brief Numerical method for computation of spatial gradients. */
  Kind_Deform_Linear_Solver, /*!< Numerical method to deform the grid */
  Kind_Deform_Linear_Solver_Prec,		/*!< \brief Preconditioner of the linear solver. */
  Kind_Linear_Solver,		/*!< \brief Numerical solver for the implicit scheme. */
  Kind_Linear_Solver_FSI_Struc,	 /*!< \brief Numerical solver for the structural part in FSI problems. */
  Kind_Linear_Solver_Prec,		/*!< \brief Preconditioner of the linear solver. */
  Kind_Linear_Solver_Prec_FSI_Struc,		/*!< \brief Preconditioner of the linear solver for the structural part in FSI problems. */
  Kind_AdjTurb_Linear_Solver,		/*!< \brief Numerical solver for the turbulent adjoint implicit scheme. */
  Kind_AdjTurb_Linear_Prec,		/*!< \brief Preconditioner of the turbulent adjoint linear solver. */
  Kind_DiscAdj_Linear_Solver, /*!< \brief Linear solver for the discrete adjoint system. */
  Kind_DiscAdj_Linear_Prec,  /*!< \brief Preconditioner of the discrete adjoint linear solver. */
	Kind_SlopeLimit,				/*!< \brief Global slope limiter. */
	Kind_SlopeLimit_Flow,		/*!< \brief Slope limiter for flow equations.*/
	Kind_SlopeLimit_Turb,		/*!< \brief Slope limiter for the turbulence equation.*/
	Kind_SlopeLimit_AdjTurb,	/*!< \brief Slope limiter for the adjoint turbulent equation.*/
	Kind_SlopeLimit_AdjFlow,	/*!< \brief Slope limiter for the adjoint equation.*/
	Kind_TimeNumScheme,			/*!< \brief Global explicit or implicit time integration. */
	Kind_TimeIntScheme_Flow,	/*!< \brief Time integration for the flow equations. */
  Kind_TimeIntScheme_FEM_Flow,	/*!< \brief Time integration for the flow equations. */
  Kind_ADER_Predictor,          /*!< \brief Predictor step of the ADER-DG time integration scheme. */
	Kind_TimeIntScheme_AdjFlow,		/*!< \brief Time integration for the adjoint flow equations. */
	Kind_TimeIntScheme_Turb,	/*!< \brief Time integration for the turbulence model. */
	Kind_TimeIntScheme_AdjTurb,	/*!< \brief Time integration for the adjoint turbulence model. */
	Kind_TimeIntScheme_Wave,	/*!< \brief Time integration for the wave equations. */
	Kind_TimeIntScheme_Heat,	/*!< \brief Time integration for the wave equations. */
	Kind_TimeIntScheme_Poisson,	/*!< \brief Time integration for the wave equations. */
	Kind_TimeIntScheme_FEA,	/*!< \brief Time integration for the FEA equations. */
	Kind_SpaceIteScheme_FEA,	/*!< \brief Iterative scheme for nonlinear structural analysis. */
	Kind_ConvNumScheme,			/*!< \brief Global definition of the convective term. */
	Kind_ConvNumScheme_Flow,	/*!< \brief Centered or upwind scheme for the flow equations. */
  Kind_ConvNumScheme_FEM_Flow,	/*!< \brief Finite element scheme for the flow equations. */
	Kind_ConvNumScheme_Heat,	/*!< \brief Centered or upwind scheme for the flow equations. */
	Kind_ConvNumScheme_AdjFlow,		/*!< \brief Centered or upwind scheme for the adjoint flow equations. */
	Kind_ConvNumScheme_Turb,	/*!< \brief Centered or upwind scheme for the turbulence model. */
	Kind_ConvNumScheme_AdjTurb,	/*!< \brief Centered or upwind scheme for the adjoint turbulence model. */
	Kind_ConvNumScheme_Template,	/*!< \brief Centered or upwind scheme for the level set equation. */
	Kind_Centered,				/*!< \brief Centered scheme. */
	Kind_Centered_Flow,			/*!< \brief Centered scheme for the flow equations. */
	Kind_Centered_AdjFlow,			/*!< \brief Centered scheme for the adjoint flow equations. */
	Kind_Centered_Turb,			/*!< \brief Centered scheme for the turbulence model. */
	Kind_Centered_AdjTurb,		/*!< \brief Centered scheme for the adjoint turbulence model. */
	Kind_Centered_Template,		/*!< \brief Centered scheme for the template model. */
	Kind_Upwind,				/*!< \brief Upwind scheme. */
	Kind_Upwind_Flow,			/*!< \brief Upwind scheme for the flow equations. */
	Kind_Upwind_AdjFlow,			/*!< \brief Upwind scheme for the adjoint flow equations. */
	Kind_Upwind_Turb,			/*!< \brief Upwind scheme for the turbulence model. */
	Kind_Upwind_AdjTurb,		/*!< \brief Upwind scheme for the adjoint turbulence model. */
	Kind_Upwind_Template,			/*!< \brief Upwind scheme for the template model. */
  Kind_FEM,			/*!< \brief Finite element scheme for the flow equations. */
  Kind_FEM_Flow,			/*!< \brief Finite element scheme for the flow equations. */
  Kind_FEM_DG_Shock,      /*!< \brief Shock capturing method for the FEM DG solver. */
  Kind_Matrix_Coloring,   /*!< \brief Type of matrix coloring for sparse Jacobian computation. */
  Kind_Solver_Fluid_FSI,		/*!< \brief Kind of solver for the fluid in FSI applications. */
  Kind_Solver_Struc_FSI,		/*!< \brief Kind of solver for the structure in FSI applications. */
  Kind_BGS_RelaxMethod,				/*!< \brief Kind of relaxation method for Block Gauss Seidel method in FSI problems. */
  Kind_TransferMethod;	/*!< \brief Iterative scheme for nonlinear structural analysis. */
  bool MUSCL,		/*!< \brief MUSCL scheme .*/
  MUSCL_Flow,		/*!< \brief MUSCL scheme for the flow equations.*/
  MUSCL_Turb,	 /*!< \brief MUSCL scheme for the turbulence equations.*/
  MUSCL_AdjFlow,		/*!< \brief MUSCL scheme for the adj flow equations.*/
  MUSCL_AdjTurb; 	/*!< \brief MUSCL scheme for the adj turbulence equations.*/
  bool EulerPersson;        /*!< \brief Boolean to determine whether this is an Euler simulation with Persson shock capturing. */
  bool FSI_Problem;			/*!< \brief Boolean to determine whether the simulation is FSI or not. */
  bool AD_Mode;         /*!< \brief Algorithmic Differentiation support. */
  unsigned short Kind_Material_Compress,	/*!< \brief Determines if the material is compressible or incompressible (structural analysis). */
  Kind_Material,			/*!< \brief Determines the material model to be used (structural analysis). */
  Kind_Struct_Solver;		/*!< \brief Determines the geometric condition (small or large deformations) for structural analysis. */
  unsigned short Kind_Turb_Model;			/*!< \brief Turbulent model definition. */
  unsigned short Kind_SGS_Model;                        /*!< \brief LES SGS model definition. */
  unsigned short Kind_Trans_Model,			/*!< \brief Transition model definition. */
  Kind_ActDisk, Kind_Engine_Inflow, Kind_Inlet, *Kind_Data_Riemann, *Kind_Data_Giles;           /*!< \brief Kind of inlet boundary treatment. */
  su2double Linear_Solver_Error;		/*!< \brief Min error of the linear solver for the implicit formulation. */
  su2double Linear_Solver_Error_FSI_Struc;		/*!< \brief Min error of the linear solver for the implicit formulation in the structural side for FSI problems . */
  unsigned long Linear_Solver_Iter;		/*!< \brief Max iterations of the linear solver for the implicit formulation. */
  unsigned long Linear_Solver_Iter_FSI_Struc;		/*!< \brief Max iterations of the linear solver for FSI applications and structural solver. */
  unsigned long Linear_Solver_Restart_Frequency;   /*!< \brief Restart frequency of the linear solver for the implicit formulation. */
  unsigned short Linear_Solver_ILU_n;		/*!< \brief ILU fill=in level. */
  su2double SemiSpan;		/*!< \brief Wing Semi span. */
  su2double Roe_Kappa;		/*!< \brief Relaxation of the Roe scheme. */
  su2double Relaxation_Factor_Flow;		/*!< \brief Relaxation coefficient of the linear solver mean flow. */
  su2double Relaxation_Factor_Turb;		/*!< \brief Relaxation coefficient of the linear solver turbulence. */
  su2double Relaxation_Factor_AdjFlow;		/*!< \brief Relaxation coefficient of the linear solver adjoint mean flow. */
  su2double AdjTurb_Linear_Error;		/*!< \brief Min error of the turbulent adjoint linear solver for the implicit formulation. */
  su2double EntropyFix_Coeff;              /*!< \brief Entropy fix coefficient. */
  unsigned short AdjTurb_Linear_Iter;		/*!< \brief Min error of the turbulent adjoint linear solver for the implicit formulation. */
  su2double *Stations_Bounds;                  /*!< \brief Airfoil section limit. */
  unsigned short nLocationStations,      /*!< \brief Number of section cuts to make when outputting mesh and cp . */
  nWingStations;               /*!< \brief Number of section cuts to make when calculating internal volume. */
  su2double* Kappa_Flow,           /*!< \brief Numerical dissipation coefficients for the flow equations. */
  *Kappa_AdjFlow;                  /*!< \brief Numerical dissipation coefficients for the adjoint flow equations. */
  su2double* FFD_Axis;       /*!< \brief Numerical dissipation coefficients for the adjoint equations. */
  su2double Kappa_1st_AdjFlow,	/*!< \brief JST 1st order dissipation coefficient for adjoint flow equations (coarse multigrid levels). */
  Kappa_2nd_AdjFlow,			/*!< \brief JST 2nd order dissipation coefficient for adjoint flow equations. */
  Kappa_4th_AdjFlow,			/*!< \brief JST 4th order dissipation coefficient for adjoint flow equations. */
  Kappa_1st_Flow,			/*!< \brief JST 1st order dissipation coefficient for flow equations (coarse multigrid levels). */
  Kappa_2nd_Flow,			/*!< \brief JST 2nd order dissipation coefficient for flow equations. */
  Kappa_4th_Flow;			/*!< \brief JST 4th order dissipation coefficient for flow equations. */
  su2double Geo_Waterline_Location; /*!< \brief Location of the waterline. */
  
  su2double Min_Beta_RoeTurkel,		/*!< \brief Minimum value of Beta for the Roe-Turkel low Mach preconditioner. */
  Max_Beta_RoeTurkel;		/*!< \brief Maximum value of Beta for the Roe-Turkel low Mach preconditioner. */
  unsigned long GridDef_Nonlinear_Iter, /*!< \brief Number of nonlinear increments for grid deformation. */
  GridDef_Linear_Iter; /*!< \brief Number of linear smoothing iterations for grid deformation. */
  unsigned short Deform_Stiffness_Type; /*!< \brief Type of element stiffness imposed for FEA mesh deformation. */
  bool Deform_Output;  /*!< \brief Print the residuals during mesh deformation to the console. */
  su2double Deform_Tol_Factor; /*!< Factor to multiply smallest volume for deform tolerance (0.001 default) */
  su2double Deform_Coeff; /*!< Deform coeffienct */
  su2double Deform_Limit; /*!< Deform limit */
  unsigned short FFD_Continuity; /*!< Surface continuity at the intersection with the FFD */
  unsigned short FFD_CoordSystem; /*!< Define the coordinates system */
  su2double Deform_ElasticityMod, Deform_PoissonRatio; /*!< young's modulus and poisson ratio for volume deformation stiffness model */
  bool Visualize_Deformation;	/*!< \brief Flag to visualize the deformation in MDC. */
  bool FFD_Symmetry_Plane;	/*!< \brief FFD symmetry plane. */
  su2double Mach;		/*!< \brief Mach number. */
  su2double Reynolds;	/*!< \brief Reynolds number. */
  su2double Froude;	/*!< \brief Froude number. */
  su2double Length_Reynolds;	/*!< \brief Reynolds length (dimensional). */
  su2double AoA,			/*!< \brief Angle of attack (just external flow). */
  iH, AoS, AoA_Offset, AoS_Offset, AoA_Sens;		/*!< \brief Angle of sideSlip (just external flow). */
  bool Fixed_CL_Mode;			/*!< \brief Activate fixed CL mode (external flow only). */
  bool Fixed_CM_Mode;			/*!< \brief Activate fixed CL mode (external flow only). */
  bool Eval_dOF_dCX;			/*!< \brief Activate fixed CL mode (external flow only). */
  bool Discard_InFiles; /*!< \brief Discard angle of attack in solution and geometry files. */
  su2double Target_CL;			/*!< \brief Specify a target CL instead of AoA (external flow only). */
  su2double Target_CM;			/*!< \brief Specify a target CL instead of AoA (external flow only). */
  su2double Total_CM;			/*!< \brief Specify a target CL instead of AoA (external flow only). */
  su2double Total_CD;			/*!< \brief Specify a target CL instead of AoA (external flow only). */
  su2double dCL_dAlpha;        /*!< \brief value of dCl/dAlpha. */
  su2double dCM_diH;        /*!< \brief value of dCM/dHi. */
  unsigned long Iter_Fixed_CL;			/*!< \brief Iterations to re-evaluate the angle of attack (external flow only). */
  unsigned long Iter_Fixed_CM;			/*!< \brief Iterations to re-evaluate the angle of attack (external flow only). */
  unsigned long Iter_Fixed_NetThrust;			/*!< \brief Iterations to re-evaluate the angle of attack (external flow only). */
  unsigned long Iter_dCL_dAlpha;   /*!< \brief Number of iterations to evaluate dCL_dAlpha. */
  unsigned long Update_Alpha;			/*!< \brief Iterations to re-evaluate the angle of attack (external flow only). */
  unsigned long Update_iH;			/*!< \brief Iterations to re-evaluate the angle of attack (external flow only). */
  unsigned long Update_BCThrust;			/*!< \brief Iterations to re-evaluate the angle of attack (external flow only). */
  su2double dNetThrust_dBCThrust;        /*!< \brief value of dCl/dAlpha. */
  bool Update_BCThrust_Bool;			/*!< \brief Boolean flag for whether to update the AoA for fixed lift mode on a given iteration. */
  bool Update_AoA;			/*!< \brief Boolean flag for whether to update the AoA for fixed lift mode on a given iteration. */
  bool Update_HTPIncidence;			/*!< \brief Boolean flag for whether to update the AoA for fixed lift mode on a given iteration. */
  su2double ChargeCoeff;		/*!< \brief Charge coefficient (just for poisson problems). */
  unsigned short Cauchy_Func_Flow,	/*!< \brief Function where to apply the convergence criteria in the flow problem. */
  Cauchy_Func_AdjFlow,				/*!< \brief Function where to apply the convergence criteria in the adjoint problem. */
  Cauchy_Elems;						/*!< \brief Number of elements to evaluate. */
  unsigned short Residual_Func_Flow;	/*!< \brief Equation to apply residual convergence to. */
  unsigned long StartConv_Iter;	/*!< \brief Start convergence criteria at iteration. */
  su2double Cauchy_Eps;	/*!< \brief Epsilon used for the convergence. */
  unsigned long Wrt_Sol_Freq,	/*!< \brief Writing solution frequency. */
  Wrt_Sol_Freq_DualTime,	/*!< \brief Writing solution frequency for Dual Time. */
  Wrt_Con_Freq,				/*!< \brief Writing convergence history frequency. */
  Wrt_Con_Freq_DualTime;				/*!< \brief Writing convergence history frequency. */
  bool Wrt_Unsteady;  /*!< \brief Write unsteady data adding header and prefix. */
  bool Wrt_Dynamic;  		/*!< \brief Write dynamic data adding header and prefix. */
  bool Restart,	/*!< \brief Restart solution (for direct, adjoint, and linearized problems).*/
  Update_Restart_Params,
  Wrt_Binary_Restart,	/*!< \brief Write binary SU2 native restart files.*/
  Read_Binary_Restart,	/*!< \brief Read binary SU2 native restart files.*/
  Restart_Flow;	/*!< \brief Restart flow solution for adjoint and linearized problems. */
  unsigned short nMarker_Monitoring,	/*!< \brief Number of markers to monitor. */
  nMarker_Designing,					/*!< \brief Number of markers for the objective function. */
  nMarker_GeoEval,					/*!< \brief Number of markers for the objective function. */
  nMarker_ZoneInterface, /*!< \brief Number of markers in the zone interface. */
  nMarker_Plotting,					/*!< \brief Number of markers to plot. */
  nMarker_Analyze,					/*!< \brief Number of markers to plot. */
  nMarker_Moving,               /*!< \brief Number of markers in motion (DEFORMING, MOVING_WALL, or FLUID_STRUCTURE). */
  nMarker_DV,               /*!< \brief Number of markers affected by the design variables. */
  nMarker_WallFunctions;    /*!< \brief Number of markers for which wall functions must be applied. */
  string *Marker_Monitoring,     /*!< \brief Markers to monitor. */
  *Marker_Designing,         /*!< \brief Markers to plot. */
  *Marker_GeoEval,         /*!< \brief Markers to plot. */
  *Marker_Plotting,          /*!< \brief Markers to plot. */
  *Marker_Analyze,          /*!< \brief Markers to plot. */
  *Marker_ZoneInterface,          /*!< \brief Markers in the FSI interface. */
  *Marker_Moving,            /*!< \brief Markers in motion (DEFORMING, MOVING_WALL, or FLUID_STRUCTURE). */
  *Marker_DV,            /*!< \brief Markers affected by the design variables. */
  *Marker_WallFunctions; /*!< \brief Markers for which wall functions must be applied. */
  unsigned short  *Kind_WallFunctions;        /*!< \brief The kind of wall function to use for the corresponding markers. */
  unsigned short  **IntInfo_WallFunctions;    /*!< \brief Additional integer information for the wall function markers. */
  su2double       **DoubleInfo_WallFunctions; /*!< \brief Additional double information for the wall function markers. */
  unsigned short  *Marker_All_Monitoring,        /*!< \brief Global index for monitoring using the grid information. */
  *Marker_All_GeoEval,       /*!< \brief Global index for geometrical evaluation. */
  *Marker_All_Plotting,        /*!< \brief Global index for plotting using the grid information. */
  *Marker_All_Analyze,        /*!< \brief Global index for plotting using the grid information. */
  *Marker_All_ZoneInterface,        /*!< \brief Global index for FSI interface markers using the grid information. */
  *Marker_All_Turbomachinery,        /*!< \brief Global index for Turbomachinery markers using the grid information. */
  *Marker_All_TurbomachineryFlag,        /*!< \brief Global index for Turbomachinery markers flag using the grid information. */
  *Marker_All_MixingPlaneInterface,        /*!< \brief Global index for MixingPlane interface markers using the grid information. */    
  *Marker_All_DV,          /*!< \brief Global index for design variable markers using the grid information. */
  *Marker_All_Moving,          /*!< \brief Global index for moving surfaces using the grid information. */
  *Marker_All_Designing,         /*!< \brief Global index for moving using the grid information. */
  *Marker_CfgFile_Monitoring,     /*!< \brief Global index for monitoring using the config information. */
  *Marker_CfgFile_Designing,      /*!< \brief Global index for monitoring using the config information. */
  *Marker_CfgFile_GeoEval,      /*!< \brief Global index for monitoring using the config information. */
  *Marker_CfgFile_Plotting,     /*!< \brief Global index for plotting using the config information. */
  *Marker_CfgFile_Analyze,     /*!< \brief Global index for plotting using the config information. */
  *Marker_CfgFile_ZoneInterface,     /*!< \brief Global index for FSI interface using the config information. */
  *Marker_CfgFile_Turbomachinery,     /*!< \brief Global index for Turbomachinery  using the config information. */
  *Marker_CfgFile_TurbomachineryFlag,     /*!< \brief Global index for Turbomachinery flag using the config information. */
  *Marker_CfgFile_MixingPlaneInterface,     /*!< \brief Global index for MixingPlane interface using the config information. */
  *Marker_CfgFile_Moving,       /*!< \brief Global index for moving surfaces using the config information. */
  *Marker_CfgFile_DV,       /*!< \brief Global index for design variable markers using the config information. */
  *Marker_CfgFile_PerBound;     /*!< \brief Global index for periodic boundaries using the config information. */
  string *PlaneTag;      /*!< \brief Global index for the plane adaptation (upper, lower). */
  su2double DualVol_Power;			/*!< \brief Power for the dual volume in the grid adaptation sensor. */
  su2double *nBlades;						/*!< \brief number of blades for turbomachinery computation. */
  unsigned short Analytical_Surface;	/*!< \brief Information about the analytical definition of the surface for grid adaptation. */
  unsigned short Geo_Description;	/*!< \brief Description of the geometry. */
  unsigned short Mesh_FileFormat;	/*!< \brief Mesh input format. */
  unsigned short Output_FileFormat;	/*!< \brief Format of the output files. */
  unsigned short ActDisk_Jump;	/*!< \brief Format of the output files. */
  bool CFL_Adapt;      /*!< \brief Adaptive CFL number. */
  su2double RefArea,		/*!< \brief Reference area for coefficient computation. */
  RefElemLength,				/*!< \brief Reference element length for computing the slope limiting epsilon. */
  RefSharpEdges,				/*!< \brief Reference coefficient for detecting sharp edges. */
  RefLength,			/*!< \brief Reference length for moment computation. */
  *RefOriginMoment,           /*!< \brief Origin for moment computation. */
  *RefOriginMoment_X,      /*!< \brief X Origin for moment computation. */
  *RefOriginMoment_Y,      /*!< \brief Y Origin for moment computation. */
  *RefOriginMoment_Z,      /*!< \brief Z Origin for moment computation. */
  *CFL_AdaptParam,      /*!< \brief Information about the CFL ramp. */
  *RelaxFactor_Giles,      /*!< \brief Information about the under relaxation factor for Giles BC. */
  *CFL,
  *HTP_Axis,      /*!< \brief Location of the HTP axis. */
  DomainVolume;		/*!< \brief Volume of the computational grid. */
  unsigned short nRefOriginMoment_X,    /*!< \brief Number of X-coordinate moment computation origins. */
  nRefOriginMoment_Y,           /*!< \brief Number of Y-coordinate moment computation origins. */
  nRefOriginMoment_Z;           /*!< \brief Number of Z-coordinate moment computation origins. */
  string Mesh_FileName,			/*!< \brief Mesh input file. */
  Mesh_Out_FileName,				/*!< \brief Mesh output file. */
  Solution_FlowFileName,			/*!< \brief Flow solution input file. */
  Solution_LinFileName,			/*!< \brief Linearized flow solution input file. */
  Solution_AdjFileName,			/*!< \brief Adjoint solution input file for drag functional. */
  Solution_FEMFileName,			/*!< \brief Adjoint solution input file for drag functional. */
  Flow_FileName,					/*!< \brief Flow variables output file. */
  Structure_FileName,					/*!< \brief Structure variables output file. */
  SurfStructure_FileName,					/*!< \brief Surface structure variables output file. */
  SurfWave_FileName,					/*!< \brief Surface structure variables output file. */
  SurfHeat_FileName,					/*!< \brief Surface structure variables output file. */
  Wave_FileName,					/*!< \brief Wave variables output file. */
  Heat_FileName,					/*!< \brief Heat variables output file. */
  AdjWave_FileName,					/*!< \brief Adjoint wave variables output file. */
  Residual_FileName,				/*!< \brief Residual variables output file. */
  Conv_FileName,					/*!< \brief Convergence history output file. */
  Breakdown_FileName,			    /*!< \brief Breakdown output file. */
  Conv_FileName_FSI,					/*!< \brief Convergence history output file. */
  Restart_FlowFileName,			/*!< \brief Restart file for flow variables. */
  Restart_WaveFileName,			/*!< \brief Restart file for wave variables. */
  Restart_HeatFileName,			/*!< \brief Restart file for heat variables. */
  Restart_AdjFileName,			/*!< \brief Restart file for adjoint variables, drag functional. */
  Restart_FEMFileName,			/*!< \brief Restart file for FEM elasticity. */
  Adj_FileName,					/*!< \brief Output file with the adjoint variables. */
  ObjFunc_Grad_FileName,			/*!< \brief Gradient of the objective function. */
  ObjFunc_Value_FileName,			/*!< \brief Objective function. */
  SurfFlowCoeff_FileName,			/*!< \brief Output file with the flow variables on the surface. */
  SurfAdjCoeff_FileName,			/*!< \brief Output file with the adjoint variables on the surface. */
  New_SU2_FileName,       		/*!< \brief Output SU2 mesh file converted from CGNS format. */
  SurfSens_FileName,			/*!< \brief Output file for the sensitivity on the surface (discrete adjoint). */
  VolSens_FileName;			/*!< \brief Output file for the sensitivity in the volume (discrete adjoint). */
	bool Low_MemoryOutput,      /*!< \brief Write a volume solution file */
  Wrt_Output,                /*!< \brief Write any output files */
  Wrt_Vol_Sol,                /*!< \brief Write a volume solution file */
  Wrt_Srf_Sol,                /*!< \brief Write a surface solution file */
  Wrt_Csv_Sol,                /*!< \brief Write a surface comma-separated values solution file */
  Wrt_Residuals,              /*!< \brief Write residuals to solution file */
  Wrt_Surface,                /*!< \brief Write solution at each surface */
  Wrt_Limiters,              /*!< \brief Write residuals to solution file */
  Wrt_SharpEdges,              /*!< \brief Write residuals to solution file */
  Wrt_Halo,                   /*!< \brief Write rind layers in solution files */
  Plot_Section_Forces;       /*!< \brief Write sectional forces for specified markers. */
  unsigned short Console_Output_Verb,  /*!< \brief Level of verbosity for console output */
  Kind_Average;        /*!< \brief Particular average for the marker analyze. */
  su2double Gamma,			/*!< \brief Ratio of specific heats of the gas. */
  Bulk_Modulus,			/*!< \brief Value of the bulk modulus for incompressible flows. */
  ArtComp_Factor,			/*!< \brief Value of the artificial compresibility factor for incompressible flows. */
  Gas_Constant,     /*!< \brief Specific gas constant. */
  Gas_ConstantND,     /*!< \brief Non-dimensional specific gas constant. */
  Gas_Constant_Ref, /*!< \brief Reference specific gas constant. */
  Temperature_Critical,   /*!< \brief Critical Temperature for real fluid model.  */
  Pressure_Critical,   /*!< \brief Critical Pressure for real fluid model.  */
  Density_Critical,   /*!< \brief Critical Density for real fluid model.  */
  Acentric_Factor,   /*!< \brief Acentric Factor for real fluid model.  */
  Mu_Constant,     /*!< \brief Constant viscosity for ConstantViscosity model.  */
  Mu_ConstantND,   /*!< \brief Non-dimensional constant viscosity for ConstantViscosity model.  */
  Kt_Constant,     /*!< \brief Constant thermal conductivity for ConstantConductivity model.  */
  Kt_ConstantND,   /*!< \brief Non-dimensional constant thermal conductivity for ConstantConductivity model.  */
  Mu_Ref,     /*!< \brief Reference viscosity for Sutherland model.  */
  Mu_RefND,   /*!< \brief Non-dimensional reference viscosity for Sutherland model.  */
  Mu_Temperature_Ref,     /*!< \brief Reference temperature for Sutherland model.  */
  Mu_Temperature_RefND,   /*!< \brief Non-dimensional reference temperature for Sutherland model.  */
  Mu_S,     /*!< \brief Reference S for Sutherland model.  */
  Mu_SND,   /*!< \brief Non-dimensional reference S for Sutherland model.  */
  *Velocity_FreeStream,     /*!< \brief Free-stream velocity vector of the fluid.  */
  Energy_FreeStream,     /*!< \brief Free-stream total energy of the fluid.  */
  ModVel_FreeStream,     /*!< \brief Magnitude of the free-stream velocity of the fluid.  */
  ModVel_FreeStreamND,     /*!< \brief Non-dimensional magnitude of the free-stream velocity of the fluid.  */
  Density_FreeStream,     /*!< \brief Free-stream density of the fluid. */
  Viscosity_FreeStream,     /*!< \brief Free-stream viscosity of the fluid.  */
  Tke_FreeStream,     /*!< \brief Total turbulent kinetic energy of the fluid.  */
  Intermittency_FreeStream,     /*!< \brief Freestream intermittency (for sagt transition model) of the fluid.  */
  TurbulenceIntensity_FreeStream,     /*!< \brief Freestream turbulent intensity (for sagt transition model) of the fluid.  */
  Turb2LamViscRatio_FreeStream,          /*!< \brief Ratio of turbulent to laminar viscosity. */
  NuFactor_FreeStream,  /*!< \brief Ratio of turbulent to laminar viscosity. */
  NuFactor_Engine,  /*!< \brief Ratio of turbulent to laminar viscosity at the engine. */
  SecondaryFlow_ActDisk,  /*!< \brief Ratio of turbulent to laminar viscosity at the actuator disk. */
  Initial_BCThrust,  /*!< \brief Ratio of turbulent to laminar viscosity at the actuator disk. */
  Pressure_FreeStream,     /*!< \brief Total pressure of the fluid. */
  Temperature_FreeStream,  /*!< \brief Total temperature of the fluid.  */
  Temperature_ve_FreeStream,  /*!< \brief Total vibrational-electronic temperature of the fluid.  */
  *MassFrac_FreeStream, /*!< \brief Mixture mass fractions of the fluid. */
  Prandtl_Lam,      /*!< \brief Laminar Prandtl number for the gas.  */
  Prandtl_Turb,     /*!< \brief Turbulent Prandtl number for the gas.  */
  Length_Ref,       /*!< \brief Reference length for non-dimensionalization. */
  Pressure_Ref,     /*!< \brief Reference pressure for non-dimensionalization.  */
  Temperature_Ref,  /*!< \brief Reference temperature for non-dimensionalization.*/
  Density_Ref,      /*!< \brief Reference density for non-dimensionalization.*/
  Velocity_Ref,     /*!< \brief Reference velocity for non-dimensionalization.*/
  Time_Ref,                  /*!< \brief Reference time for non-dimensionalization. */
  Viscosity_Ref,              /*!< \brief Reference viscosity for non-dimensionalization. */
  Conductivity_Ref,           /*!< \brief Reference conductivity for non-dimensionalization. */
  Energy_Ref,                 /*!< \brief Reference viscosity for non-dimensionalization. */
  Wall_Temperature,           /*!< \brief Temperature at an isotropic wall in Kelvin. */
  Omega_Ref,                  /*!< \brief Reference angular velocity for non-dimensionalization. */
  Force_Ref,                  /*!< \brief Reference body force for non-dimensionalization. */
  Pressure_FreeStreamND,      /*!< \brief Farfield pressure value (external flow). */
  Temperature_FreeStreamND,   /*!< \brief Farfield temperature value (external flow). */
  Density_FreeStreamND,       /*!< \brief Farfield density value (external flow). */
  Velocity_FreeStreamND[3],   /*!< \brief Farfield velocity values (external flow). */
  Energy_FreeStreamND,        /*!< \brief Farfield energy value (external flow). */
  Viscosity_FreeStreamND,     /*!< \brief Farfield viscosity value (external flow). */
  Tke_FreeStreamND,           /*!< \brief Farfield kinetic energy (external flow). */
  Omega_FreeStreamND,         /*!< \brief Specific dissipation (external flow). */
  Omega_FreeStream;           /*!< \brief Specific dissipation (external flow). */
  su2double ElasticyMod,			/*!< \brief Young's modulus of elasticity. */
  PoissonRatio,						    /*!< \brief Poisson's ratio. */
  MaterialDensity,					  /*!< \brief Material density. */
  Bulk_Modulus_Struct;				/*!< \brief Bulk modulus (on the structural side). */
  unsigned short Kind_2DElasForm;			/*!< \brief Kind of bidimensional elasticity solver. */
  unsigned short nIterFSI;	  /*!< \brief Number of maximum number of subiterations in a FSI problem. */
  su2double AitkenStatRelax;	/*!< \brief Aitken's relaxation factor (if set as static) */
  su2double AitkenDynMaxInit;	/*!< \brief Aitken's maximum dynamic relaxation factor for the first iteration */
  su2double AitkenDynMinInit;	/*!< \brief Aitken's minimum dynamic relaxation factor for the first iteration */
  su2double Wave_Speed;			  /*!< \brief Wave speed used in the wave solver. */
  su2double Thermal_Diffusivity;			/*!< \brief Thermal diffusivity used in the heat solver. */
  su2double Cyclic_Pitch,     /*!< \brief Cyclic pitch for rotorcraft simulations. */
  Collective_Pitch;           /*!< \brief Collective pitch for rotorcraft simulations. */
  string Motion_Filename;			/*!< \brief Arbitrary mesh motion input base filename. */
  su2double Mach_Motion;			/*!< \brief Mach number based on mesh velocity and freestream quantities. */
  su2double *Motion_Origin_X, /*!< \brief X-coordinate of the mesh motion origin. */
  *Motion_Origin_Y,           /*!< \brief Y-coordinate of the mesh motion origin. */
  *Motion_Origin_Z,           /*!< \brief Z-coordinate of the mesh motion origin. */
  *Translation_Rate_X,        /*!< \brief Translational velocity of the mesh in the x-direction. */
  *Translation_Rate_Y,        /*!< \brief Translational velocity of the mesh in the y-direction. */
  *Translation_Rate_Z,        /*!< \brief Translational velocity of the mesh in the z-direction. */
  *Rotation_Rate_X,           /*!< \brief Angular velocity of the mesh about the x-axis. */
  *Rotation_Rate_Y,           /*!< \brief Angular velocity of the mesh about the y-axis. */
  *Rotation_Rate_Z,           /*!< \brief Angular velocity of the mesh about the z-axis. */
  *Pitching_Omega_X,          /*!< \brief Angular frequency of the mesh pitching about the x-axis. */
  *Pitching_Omega_Y,          /*!< \brief Angular frequency of the mesh pitching about the y-axis. */
  *Pitching_Omega_Z,          /*!< \brief Angular frequency of the mesh pitching about the z-axis. */
  *Pitching_Ampl_X,           /*!< \brief Pitching amplitude about the x-axis. */
  *Pitching_Ampl_Y,           /*!< \brief Pitching amplitude about the y-axis. */
  *Pitching_Ampl_Z,           /*!< \brief Pitching amplitude about the z-axis. */
  *Pitching_Phase_X,          /*!< \brief Pitching phase offset about the x-axis. */
  *Pitching_Phase_Y,          /*!< \brief Pitching phase offset about the y-axis. */
  *Pitching_Phase_Z,          /*!< \brief Pitching phase offset about the z-axis. */
  *Plunging_Omega_X,          /*!< \brief Angular frequency of the mesh plunging in the x-direction. */
  *Plunging_Omega_Y,          /*!< \brief Angular frequency of the mesh plunging in the y-direction. */
  *Plunging_Omega_Z,          /*!< \brief Angular frequency of the mesh plunging in the z-direction. */
  *Plunging_Ampl_X,           /*!< \brief Plunging amplitude in the x-direction. */
  *Plunging_Ampl_Y,           /*!< \brief Plunging amplitude in the y-direction. */
  *Plunging_Ampl_Z,           /*!< \brief Plunging amplitude in the z-direction. */
  *Omega_HB;                  /*!< \brief Frequency for Harmonic Balance Operator (in rad/s). */
  unsigned short nMotion_Origin_X,    /*!< \brief Number of X-coordinate mesh motion origins. */
  nMotion_Origin_Y,           /*!< \brief Number of Y-coordinate mesh motion origins. */
  nMotion_Origin_Z,           /*!< \brief Number of Z-coordinate mesh motion origins. */
  nTranslation_Rate_X,        /*!< \brief Number of Translational x-velocities for mesh motion. */
  nTranslation_Rate_Y,        /*!< \brief Number of Translational y-velocities for mesh motion. */
  nTranslation_Rate_Z,        /*!< \brief Number of Translational z-velocities for mesh motion. */
  nRotation_Rate_X,           /*!< \brief Number of Angular velocities about the x-axis for mesh motion. */
  nRotation_Rate_Y,           /*!< \brief Number of Angular velocities about the y-axis for mesh motion. */
  nRotation_Rate_Z,           /*!< \brief Number of Angular velocities about the z-axis for mesh motion. */
  nPitching_Omega_X,          /*!< \brief Number of Angular frequencies about the x-axis for pitching. */
  nPitching_Omega_Y,          /*!< \brief Number of Angular frequencies about the y-axis for pitching. */
  nPitching_Omega_Z,          /*!< \brief Number of Angular frequencies about the z-axis for pitching. */
  nPitching_Ampl_X,           /*!< \brief Number of Pitching amplitudes about the x-axis. */
  nPitching_Ampl_Y,           /*!< \brief Number of Pitching amplitudes about the y-axis. */
  nPitching_Ampl_Z,           /*!< \brief Number of Pitching amplitudes about the z-axis. */
  nPitching_Phase_X,          /*!< \brief Number of Pitching phase offsets about the x-axis. */
  nPitching_Phase_Y,          /*!< \brief Number of Pitching phase offsets about the y-axis. */
  nPitching_Phase_Z,          /*!< \brief Number of Pitching phase offsets about the z-axis. */
  nPlunging_Omega_X,          /*!< \brief Number of Angular frequencies in the x-direction for plunging. */
  nPlunging_Omega_Y,          /*!< \brief Number of Angular frequencies in the y-direction for plunging. */
  nPlunging_Omega_Z,          /*!< \brief Number of Angular frequencies in the z-direction for plunging. */
  nPlunging_Ampl_X,           /*!< \brief Number of Plunging amplitudes in the x-direction. */
  nPlunging_Ampl_Y,           /*!< \brief Number of Plunging amplitudes in the y-direction. */
  nPlunging_Ampl_Z,           /*!< \brief Number of Plunging amplitudes in the z-direction. */
  nOmega_HB,                /*!< \brief Number of frequencies in Harmonic Balance Operator. */
  nMoveMotion_Origin,         /*!< \brief Number of motion origins. */
  *MoveMotion_Origin;         /*!< \brief Keeps track if we should move moment origin. */
  vector<vector<vector<su2double> > > Aeroelastic_np1, /*!< \brief Aeroelastic solution at time level n+1. */
  Aeroelastic_n,              /*!< \brief Aeroelastic solution at time level n. */
  Aeroelastic_n1;             /*!< \brief Aeroelastic solution at time level n-1. */
  su2double FlutterSpeedIndex,/*!< \brief The flutter speed index. */
  PlungeNaturalFrequency,     /*!< \brief Plunging natural frequency for Aeroelastic. */
  PitchNaturalFrequency,      /*!< \brief Pitch natural frequency for Aeroelastic. */
  AirfoilMassRatio,           /*!< \brief The airfoil mass ratio for Aeroelastic. */
  CG_Location,                /*!< \brief Center of gravity location for Aeroelastic. */
  RadiusGyrationSquared;      /*!< \brief The radius of gyration squared for Aeroelastic. */
  su2double *Aeroelastic_plunge, /*!< \brief Value of plunging coordinate at the end of an external iteration. */
  *Aeroelastic_pitch;         /*!< \brief Value of pitching coordinate at the end of an external iteration. */
  unsigned short AeroelasticIter; /*!< \brief Solve the aeroelastic equations every given number of internal iterations. */
  unsigned short Gust_Type,	  /*!< \brief Type of Gust. */
  Gust_Dir;                   /*!< \brief Direction of the gust */
  su2double Gust_WaveLength,  /*!< \brief The gust wavelength. */
  Gust_Periods,               /*!< \brief Number of gust periods. */
  Gust_Ampl,                  /*!< \brief Gust amplitude. */
  Gust_Begin_Time,            /*!< \brief Time at which to begin the gust. */
  Gust_Begin_Loc;             /*!< \brief Location at which the gust begins. */
  long Visualize_CV;          /*!< \brief Node number for the CV to be visualized */
  bool ExtraOutput;
  bool DeadLoad; 	          	/*!< Application of dead loads to the FE analysis */
  bool MatchingMesh; 	        /*!< Matching mesh (while implementing interpolation procedures). */
  bool SteadyRestart; 	      /*!< Restart from a steady state for FSI problems. */
  su2double Newmark_alpha,		/*!< \brief Parameter alpha for Newmark method. */
  Newmark_delta;				      /*!< \brief Parameter delta for Newmark method. */
  unsigned short nIntCoeffs;	/*!< \brief Number of integration coeffs for structural calculations. */
  su2double *Int_Coeffs;		  /*!< \brief Time integration coefficients for structural method. */
  bool Sigmoid_Load,		      /*!< \brief Apply the load using a sigmoid. */
  Ramp_Load;				          /*!< \brief Apply the load with linear increases. */
  bool IncrementalLoad;		    /*!< \brief Apply the load in increments (for nonlinear structural analysis). */
  unsigned long IncLoad_Nincrements; /*!< \brief Number of increments. */
  su2double *IncLoad_Criteria;/*!< \brief Criteria for the application of incremental loading. */
  su2double Ramp_Time;			  /*!< \brief Time until the maximum load is applied. */
  su2double Sigmoid_Time;			/*!< \brief Time until the maximum load is applied, using a sigmoid. */
  su2double Sigmoid_K;			  /*!< \brief Sigmoid parameter determining its steepness. */
  su2double Static_Time;			/*!< \brief Time while the structure is not loaded in FSI applications. */
  unsigned short Pred_Order;  /*!< \brief Order of the predictor for FSI applications. */
  unsigned short Kind_Interpolation; /*!\brief type of interpolation to use for FSI applications. */
  bool Prestretch;            /*!< Read a reference geometry for optimization purposes. */
  string Prestretch_FEMFileName;         /*!< \brief File name for reference geometry. */
  unsigned long Nonphys_Points, /*!< \brief Current number of non-physical points in the solution. */
  Nonphys_Reconstr;           /*!< \brief Current number of non-physical reconstructions for 2nd-order upwinding. */
  bool ParMETIS;              /*!< \brief Boolean for activating ParMETIS mode (while testing). */
  unsigned short DirectDiff;  /*!< \brief Direct Differentation mode. */
  bool DiscreteAdjoint;       /*!< \brief AD-based discrete adjoint mode. */
  su2double *default_vel_inf, /*!< \brief Default freestream velocity array for the COption class. */
  *default_eng_cyl,           /*!< \brief Default engine box array for the COption class. */
  *default_eng_val,           /*!< \brief Default engine box array values for the COption class. */
  *default_cfl_adapt,         /*!< \brief Default CFL adapt param array for the COption class. */
  *default_jst_coeff,         /*!< \brief Default artificial dissipation (flow) array for the COption class. */
  *default_ffd_coeff,         /*!< \brief Default artificial dissipation (flow) array for the COption class. */
  *default_mixedout_coeff,    /*!< \brief Default default mixedout algorithm coefficients for the COption class. */
  *default_rampRotFrame_coeff,/*!< \brief Default ramp rotating frame coefficients for the COption class. */
  *default_rampOutPres_coeff, /*!< \brief Default ramp outlet pressure coefficients for the COption class. */
  *default_jst_adj_coeff,      /*!< \brief Default artificial dissipation (adjoint) array for the COption class. */
  *default_obj_coeff,         /*!< \brief Default objective array for the COption class. */
  *default_geo_loc,           /*!< \brief Default SU2_GEO section locations array for the COption class. */
  *default_distortion,        /*!< \brief Default SU2_GEO section locations array for the COption class. */
  *default_ea_lim,            /*!< \brief Default equivalent area limit array for the COption class. */
  *default_grid_fix,          /*!< \brief Default fixed grid (non-deforming region) array for the COption class. */
  *default_htp_axis,          /*!< \brief Default HTP axis for the COption class. */
  *default_ffd_axis,          /*!< \brief Default FFD axis for the COption class. */
  *default_inc_crit,          /*!< \brief Default incremental criteria array for the COption class. */
  *default_extrarelfac;       /*!< \brief Default extra relaxation factor for Giles BC in the COption class. */
  unsigned short nSpanWiseSections; /*!< \brief number of span-wise sections */
  unsigned short nSpanMaxAllZones; /*!< \brief number of maximum span-wise sections for all zones */
  unsigned short *nSpan_iZones;  /*!< \brief number of span-wise sections for each zones */
  bool turbMixingPlane;   /*!< \brief option for turbulent mixingplane */
  bool SpatialFourier; /*!< \brief option for computing the fourier transforms for subsonic non-reflecting BC. */
  bool RampRotatingFrame;   /*!< \brief option for ramping up or down the Rotating Frame values */
  bool RampOutletPressure;  /*!< \brief option for ramping up or down the outlet pressure */
  su2double *Mixedout_Coeff; /*!< \brief coefficient for the  */
  su2double *RampRotatingFrame_Coeff; /*!< \brief coefficient for Rotating frame ramp */
  su2double *RampOutletPressure_Coeff; /*!< \brief coefficient for outlet pressure ramp */
  su2double AverageMachLimit;       /*!< \brief option for turbulent mixingplane */
  su2double *FinalRotation_Rate_Z; /*!< \brief Final rotation rate Z if Ramp rotating frame is activated. */
  su2double FinalOutletPressure; /*!< \brief Final outlet pressure if Ramp outlet pressure is activated. */
  su2double MonitorOutletPressure; /*!< \brief Monitor outlet pressure if Ramp outlet pressure is activated. */
  su2double *default_body_force;        /*!< \brief Default body force vector for the COption class. */
  su2double *ExtraRelFacGiles; /*!< \brief coefficient for extra relaxation factor for Giles BC*/
  bool Body_Force;            /*!< \brief Flag to know if a body force is included in the formulation. */
  su2double *Body_Force_Vector;  /*!< \brief Values of the prescribed body force vector. */
  su2double *FreeStreamTurboNormal; /*!< \brief Direction to initialize the flow in turbomachinery computation */
  unsigned short Riemann_Solver_FEM;         /*!< \brief Riemann solver chosen for the DG method. */
  su2double Quadrature_Factor_Straight;      /*!< \brief Factor applied during quadrature of elements with a constant Jacobian. */
  su2double Quadrature_Factor_Curved;        /*!< \brief Factor applied during quadrature of elements with a non-constant Jacobian. */
  su2double Quadrature_Factor_Time_ADER_DG;  /*!< \brief Factor applied during quadrature in time for ADER-DG. */
  su2double Theta_Interior_Penalty_DGFEM;    /*!< \brief Factor for the symmetrizing terms in the DG discretization of the viscous fluxes. */
  bool Compute_Entropy;                      /*!< \brief Whether or not to compute the entropy in the fluid model. */
  bool Use_Lumped_MassMatrix_DGFEM;          /*!< \brief Whether or not to use the lumped mass matrix for DGFEM. */
  bool Jacobian_Spatial_Discretization_Only; /*!< \brief Flag to know if only the exact Jacobian of the spatial discretization must be computed. */

  /*--- all_options is a map containing all of the options. This is used during config file parsing
   to track the options which have not been set (so the default values can be used). Without this map
   there would be no list of all the config file options. ---*/

  map<string, bool> all_options;

  /*--- brief param is a map from the option name (config file string) to its decoder (the specific child
   class of COptionBase that turns the string into a value) ---*/

  map<string, COptionBase*> option_map;


  // All of the addXxxOptions take in the name of the option, and a refernce to the field of that option
  // in the option structure. Depending on the specific type, it may take in a default value, and may
  // take in extra options. The addXxxOptions mostly follow the same pattern, so please see addDoubleOption
  // for detailed comments.
  //
  // List options are those that can be an unknown number of elements, and also take in a reference to
  // an integer. This integer will be populated with the number of elements of that type unmarshaled.
  //
  // Array options are those with a fixed number of elements.
  //
  // List and Array options should also be able to be specified with the string "NONE" indicating that there
  // are no elements. This allows the option to be present in a config file but left blank.

  /*!<\brief addDoubleOption creates a config file parser for an option with the given name whose
   value can be represented by a su2double.*/

  void addDoubleOption(const string name, su2double & option_field, su2double default_value) {
    // Check if the key is already in the map. If this fails, it is coder error
    // and not user error, so throw.
    assert(option_map.find(name) == option_map.end());

    // Add this option to the list of all the options
    all_options.insert(pair<string, bool>(name, true));

    // Create the parser for a su2double option with a reference to the option_field and the desired
    // default value. This will take the string in the config file, convert it to a su2double, and
    // place that su2double in the memory location specified by the reference.
    COptionBase* val = new COptionDouble(name, option_field, default_value);

    // Create an association between the option name ("CFL") and the parser generated above.
    // During configuration, the parsing script will get the option name, and use this map
    // to find how to parse that option.
    option_map.insert(pair<string, COptionBase *>(name, val));
  }

  void addStringOption(const string name, string & option_field, string default_value) {
    assert(option_map.find(name) == option_map.end());
    all_options.insert(pair<string, bool>(name, true));
    COptionBase* val = new COptionString(name, option_field, default_value);
    option_map.insert(pair<string, COptionBase *>(name, val));
  }

  void addIntegerOption(const string name, int & option_field, int default_value) {
    assert(option_map.find(name) == option_map.end());
    all_options.insert(pair<string, bool>(name, true));
    COptionBase* val = new COptionInt(name, option_field, default_value);
    option_map.insert(pair<string, COptionBase *>(name, val));
  }

  void addUnsignedLongOption(const string name, unsigned long & option_field, unsigned long default_value) {
    assert(option_map.find(name) == option_map.end());
    all_options.insert(pair<string, bool>(name, true));
    COptionBase* val = new COptionULong(name, option_field, default_value);
    option_map.insert(pair<string, COptionBase *>(name, val));
  }

  void addUnsignedShortOption(const string name, unsigned short & option_field, unsigned short default_value) {
    assert(option_map.find(name) == option_map.end());
    all_options.insert(pair<string, bool>(name, true));
    COptionBase* val = new COptionUShort(name, option_field, default_value);
    option_map.insert(pair<string, COptionBase *>(name, val));
  }

  void addLongOption(const string name, long & option_field, long default_value) {
    assert(option_map.find(name) == option_map.end());
    all_options.insert(pair<string, bool>(name, true));
    COptionBase* val = new COptionLong(name, option_field, default_value);
    option_map.insert(pair<string, COptionBase *>(name, val));
  }

  void addBoolOption(const string name, bool & option_field, bool default_value) {
    assert(option_map.find(name) == option_map.end());
    all_options.insert(pair<string, bool>(name, true));
    COptionBase* val = new COptionBool(name, option_field, default_value);
    option_map.insert(pair<string, COptionBase *>(name, val));
  }

  // enum types work differently than all of the others because there are a small number of valid
  // string entries for the type. One must also provide a list of all the valid strings of that type.
  template <class Tenum>
  void addEnumOption(const string name, unsigned short & option_field, const map<string, Tenum> & enum_map, Tenum default_value) {
    assert(option_map.find(name) == option_map.end());
    all_options.insert(pair<string, bool>(name, true));
    COptionBase* val = new COptionEnum<Tenum>(name, enum_map, option_field, default_value);
    option_map.insert(pair<string, COptionBase *>(name, val));
    return;
  }


  // input_size is the number of options read in from the config file
  template <class Tenum>
  void addEnumListOption(const string name, unsigned short & input_size, unsigned short * & option_field, const map<string, Tenum> & enum_map) {
    input_size = 0;
    assert(option_map.find(name) == option_map.end());
    all_options.insert(pair<string, bool>(name, true));
    COptionBase* val = new COptionEnumList<Tenum>(name, enum_map, option_field, input_size);
    option_map.insert( pair<string, COptionBase*>(name, val) );
  }

  void addDoubleArrayOption(const string name, const int size, su2double * & option_field, su2double * default_value) {

    //  su2double * def = new su2double [size];
    //  for (int i = 0; i < size; i++) {
    //    def[i] = default_value[i];
    //  }

    assert(option_map.find(name) == option_map.end());
    all_options.insert(pair<string, bool>(name, true));
    COptionBase* val = new COptionDoubleArray(name, size, option_field, default_value);
    option_map.insert(pair<string, COptionBase *>(name, val));
  }

  void addDoubleListOption(const string name, unsigned short & size, su2double * & option_field) {
    assert(option_map.find(name) == option_map.end());
    all_options.insert(pair<string, bool>(name, true));
    COptionBase* val = new COptionDoubleList(name, size, option_field);
    option_map.insert(pair<string, COptionBase *>(name, val));
  }

  void addShortListOption(const string name, unsigned short & size, short * & option_field) {
    assert(option_map.find(name) == option_map.end());
    all_options.insert(pair<string, bool>(name, true));
    COptionBase* val = new COptionShortList(name, size, option_field);
    option_map.insert(pair<string, COptionBase *>(name, val));
  }

  void addUShortListOption(const string name, unsigned short & size, unsigned short * & option_field) {
    assert(option_map.find(name) == option_map.end());
    all_options.insert(pair<string, bool>(name, true));
    COptionBase* val = new COptionUShortList(name, size, option_field);
    option_map.insert(pair<string, COptionBase *>(name, val));
  }

  void addStringListOption(const string name, unsigned short & num_marker, string* & option_field) {
    assert(option_map.find(name) == option_map.end());
    all_options.insert(pair<string, bool>(name, true));
    COptionBase* val = new COptionStringList(name, num_marker, option_field);
    option_map.insert(pair<string, COptionBase *>(name, val));
  }

  void addConvectOption(const string name, unsigned short & space_field, unsigned short & centered_field, unsigned short & upwind_field) {
    assert(option_map.find(name) == option_map.end());
    all_options.insert(pair<string, bool>(name, true));
    COptionBase* val = new COptionConvect(name, space_field, centered_field, upwind_field);
    option_map.insert(pair<string, COptionBase *>(name, val));
  }

  void addConvectFEMOption(const string name, unsigned short & space_field, unsigned short & fem_field) {
    assert(option_map.find(name) == option_map.end());
    all_options.insert(pair<string, bool>(name, true));
    COptionBase* val = new COptionFEMConvect(name, space_field, fem_field);
    option_map.insert(pair<string, COptionBase *>(name, val));
  }

  void addMathProblemOption(const string name, bool & ContinuousAdjoint, const bool & ContinuousAdjoint_default,
                            bool & DiscreteAdjoint, const bool & DiscreteAdjoint_default,
                            bool & Restart_Flow, const bool & Restart_Flow_default) {
    assert(option_map.find(name) == option_map.end());
    all_options.insert(pair<string, bool>(name, true));
    COptionBase* val = new COptionMathProblem(name, ContinuousAdjoint, ContinuousAdjoint_default, DiscreteAdjoint, DiscreteAdjoint_default, Restart_Flow, Restart_Flow_default);
    option_map.insert(pair<string, COptionBase *>(name, val));
  }

  void addDVParamOption(const string name, unsigned short & nDV_field, su2double** & paramDV, string* & FFDTag,
                        unsigned short* & design_variable) {
    assert(option_map.find(name) == option_map.end());
    all_options.insert(pair<string, bool>(name, true));
    COptionBase* val = new COptionDVParam(name, nDV_field, paramDV, FFDTag, design_variable);
    option_map.insert(pair<string, COptionBase *>(name, val));
  }

  void addDVValueOption(const string name, unsigned short* & nDVValue_field, su2double** & valueDV, unsigned short & nDV_field,  su2double** & paramDV,
                        unsigned short* & design_variable) {
    assert(option_map.find(name) == option_map.end());
    all_options.insert(pair<string, bool>(name, true));
    COptionBase* val = new COptionDVValue(name, nDVValue_field, valueDV, nDV_field, paramDV, design_variable);
    option_map.insert(pair<string, COptionBase *>(name, val));
  }

  void addFFDDefOption(const string name, unsigned short & nFFD_field, su2double** & coordFFD, string* & FFDTag) {
    assert(option_map.find(name) == option_map.end());
    all_options.insert(pair<string, bool>(name, true));
    COptionBase* val = new COptionFFDDef(name, nFFD_field, coordFFD, FFDTag);
    option_map.insert(pair<string, COptionBase *>(name, val));
  }

  void addFFDDegreeOption(const string name, unsigned short & nFFD_field, unsigned short** & degreeFFD) {
    assert(option_map.find(name) == option_map.end());
    all_options.insert(pair<string, bool>(name, true));
    COptionBase* val = new COptionFFDDegree(name, nFFD_field, degreeFFD);
    option_map.insert(pair<string, COptionBase *>(name, val));
  }

  void addStringDoubleListOption(const string name, unsigned short & list_size, string * & string_field,
                                 su2double* & double_field) {
    assert(option_map.find(name) == option_map.end());
    all_options.insert(pair<string, bool>(name, true));
    COptionBase* val = new COptionStringDoubleList(name, list_size, string_field, double_field);
    option_map.insert(pair<string, COptionBase *>(name, val));
  }

  void addInletOption(const string name, unsigned short & nMarker_Inlet, string * & Marker_Inlet,
                      su2double* & Ttotal, su2double* & Ptotal, su2double** & FlowDir) {
    assert(option_map.find(name) == option_map.end());
    all_options.insert(pair<string, bool>(name, true));
    COptionBase* val = new COptionInlet(name, nMarker_Inlet, Marker_Inlet, Ttotal, Ptotal, FlowDir);
    option_map.insert(pair<string, COptionBase *>(name, val));
  }
  
  template <class Tenum>
  void addRiemannOption(const string name, unsigned short & nMarker_Riemann, string * & Marker_Riemann, unsigned short* & option_field, const map<string, Tenum> & enum_map,
                        su2double* & var1, su2double* & var2, su2double** & FlowDir) {
    assert(option_map.find(name) == option_map.end());
    all_options.insert(pair<string, bool>(name, true));
    COptionBase* val = new COptionRiemann<Tenum>(name, nMarker_Riemann, Marker_Riemann, option_field, enum_map, var1, var2, FlowDir);
    option_map.insert(pair<string, COptionBase *>(name, val));
  }
  
  template <class Tenum>
  void addGilesOption(const string name, unsigned short & nMarker_Giles, string * & Marker_Giles, unsigned short* & option_field, const map<string, Tenum> & enum_map,
                     su2double* & var1, su2double* & var2, su2double** & FlowDir, su2double* & relaxfactor1, su2double* & relaxfactor2) {
    assert(option_map.find(name) == option_map.end());
    all_options.insert(pair<string, bool>(name, true));
    COptionBase* val = new COptionGiles<Tenum>(name, nMarker_Giles, Marker_Giles, option_field, enum_map, var1, var2, FlowDir, relaxfactor1, relaxfactor2);
    option_map.insert(pair<string, COptionBase *>(name, val));
  }

  void addExhaustOption(const string name, unsigned short & nMarker_Exhaust, string * & Marker_Exhaust,
                        su2double* & Ttotal, su2double* & Ptotal) {
    assert(option_map.find(name) == option_map.end());
    all_options.insert(pair<string, bool>(name, true));
    COptionBase* val = new COptionExhaust(name, nMarker_Exhaust, Marker_Exhaust, Ttotal, Ptotal);
    option_map.insert(pair<string, COptionBase *>(name, val));
  }

  void addPeriodicOption(const string & name, unsigned short & nMarker_PerBound,
                         string* & Marker_PerBound, string* & Marker_PerDonor,
                         su2double** & RotCenter, su2double** & RotAngles, su2double** & Translation) {
    assert(option_map.find(name) == option_map.end());
    all_options.insert(pair<string, bool>(name, true));
    COptionBase* val = new COptionPeriodic(name, nMarker_PerBound, Marker_PerBound, Marker_PerDonor, RotCenter, RotAngles, Translation);
    option_map.insert(pair<string, COptionBase *>(name, val));
  }
 
  void addTurboPerfOption(const string & name, unsigned short & nMarker_TurboPerf,
                    string* & Marker_TurboBoundIn, string* & Marker_TurboBoundOut) {
    assert(option_map.find(name) == option_map.end());
    all_options.insert(pair<string, bool>(name, true));
    COptionBase* val = new COptionTurboPerformance(name, nMarker_TurboPerf, Marker_TurboBoundIn, Marker_TurboBoundOut);
    option_map.insert(pair<string, COptionBase *>(name, val));
  }

  void addActDiskOption(const string & name,
                        unsigned short & nMarker_ActDiskInlet, unsigned short & nMarker_ActDiskOutlet, string* & Marker_ActDiskInlet, string* & Marker_ActDiskOutlet,
                        su2double** & ActDisk_PressJump, su2double** & ActDisk_TempJump, su2double** & ActDisk_Omega) {
    assert(option_map.find(name) == option_map.end());
    all_options.insert(pair<string, bool>(name, true));
    COptionBase* val = new COptionActDisk(name,
                                          nMarker_ActDiskInlet, nMarker_ActDiskOutlet, Marker_ActDiskInlet, Marker_ActDiskOutlet,
                                          ActDisk_PressJump, ActDisk_TempJump, ActDisk_Omega);
    option_map.insert(pair<string, COptionBase *>(name, val));
  }

<<<<<<< HEAD
=======
  void addWallFunctionOption(const string &name,               unsigned short &list_size,
                             string* &string_field,            unsigned short* &val_Kind_WF,
                             unsigned short** &val_IntInfo_WF, su2double** &val_DoubleInfo_WF) {
    assert(option_map.find(name) == option_map.end());
    all_options.insert(pair<string, bool>(name, true));
    COptionBase* val = new COptionWallFunction(name, list_size, string_field, val_Kind_WF,
                                               val_IntInfo_WF, val_DoubleInfo_WF);
    option_map.insert(pair<string, COptionBase *>(name, val));
  }
  
>>>>>>> 88a3d4b8
  void addPythonOption(const string name) {
    assert(option_map.find(name) == option_map.end());
    all_options.insert(pair<string, bool>(name, true));
    COptionBase* val = new COptionPython(name);
    option_map.insert(pair<string, COptionBase *>(name, val));
  }

public:

  vector<string> fields; /*!< \brief Tags for the different fields in a restart file. */

  /*!
   * \brief Constructor of the class which reads the input file.
   */
  CConfig(char case_filename[MAX_STRING_SIZE], unsigned short val_software, unsigned short val_iZone, unsigned short val_nZone, unsigned short val_nDim, unsigned short verb_level);

  /*!
   * \brief Constructor of the class which reads the input file.
   */
  CConfig(char case_filename[MAX_STRING_SIZE], unsigned short val_software);

  /*!
   * \brief Constructor of the class which reads the input file.
   */
  CConfig(char case_filename[MAX_STRING_SIZE], CConfig *config);
  
  /*!
   * \brief Destructor of the class.
   */
  ~CConfig(void);
  
  /*!
   * \brief Get the MPI communicator of SU2.
   * \return MPI communicator of SU2.
   */
  SU2_Comm GetMPICommunicator();
  
  /*!
   * \brief Set the MPI communicator for SU2.
   * \param[in] Communicator - MPI communicator for SU2.
   */
  void SetMPICommunicator(SU2_Comm Communicator);
  
  /*!
   * \brief Gets the number of zones in the mesh file.
   * \param[in] val_mesh_filename - Name of the file with the grid information.
   * \param[in] val_format - Format of the file with the grid information.
   * \param[in] config - Definition of the particular problem.
   * \return Total number of zones in the grid file.
   */
  static unsigned short GetnZone(string val_mesh_filename, unsigned short val_format, CConfig *config);

  /*!
   * \brief Gets the number of dimensions in the mesh file
   * \param[in] val_mesh_filename - Name of the file with the grid information.
   * \param[in] val_format - Format of the file with the grid information.
   * \return Total number of domains in the grid file.
   */
  static unsigned short GetnDim(string val_mesh_filename, unsigned short val_format);

  /*!
   * \brief Initializes pointers to null
   */
  void SetPointersNull(void);

  /*!
   * \brief breaks an input line from the config file into a set of tokens
   * \param[in] str - the input line string
   * \param[out] option_name - the name of the option found at the beginning of the line
   * \param[out] option_value - the tokens found after the "=" sign on the line
   * \returns false if the line is empty or a commment, true otherwise
   */
  bool TokenizeString(string & str, string & option_name,
                      vector<string> & option_value);

  /*!
   * \brief Get reference origin for moment computation.
   * \param[in] val_marker - the marker we are monitoring.
   * \return Reference origin (in cartesians coordinates) for moment computation.
   */
  su2double *GetRefOriginMoment(unsigned short val_marker);

  /*!
   * \brief Get reference origin x-coordinate for moment computation.
   * \param[in] val_marker - the marker we are monitoring.
   * \return Reference origin x-coordinate (in cartesians coordinates) for moment computation.
   */
  su2double GetRefOriginMoment_X(unsigned short val_marker);

  /*!
   * \brief Get reference origin y-coordinate for moment computation.
   * \param[in] val_marker - the marker we are monitoring.
   * \return Reference origin y-coordinate (in cartesians coordinates) for moment computation.
   */
  su2double GetRefOriginMoment_Y(unsigned short val_marker);

  /*!
   * \brief Get reference origin z-coordinate for moment computation.
   * \param[in] val_marker - the marker we are monitoring.
   * \return Reference origin z-coordinate (in cartesians coordinates) for moment computation.
   */
  su2double GetRefOriginMoment_Z(unsigned short val_marker);

  /*!
   * \brief Set reference origin x-coordinate for moment computation.
   * \param[in] val_marker - the marker we are monitoring.
   * \param[in] val_origin - New x-coordinate of the mesh motion origin.
   */
  void SetRefOriginMoment_X(unsigned short val_marker, su2double val_origin);

  /*!
   * \brief Set reference origin y-coordinate for moment computation.
   * \param[in] val_marker - the marker we are monitoring.
   * \param[in] val_origin - New y-coordinate of the mesh motion origin.
   */
  void SetRefOriginMoment_Y(unsigned short val_marker, su2double val_origin);

  /*!
   * \brief Set reference origin z-coordinate for moment computation.
   * \param[in] val_marker - the marker we are monitoring.
   * \param[in] val_origin - New z-coordinate of the mesh motion origin.
   */
  void SetRefOriginMoment_Z(unsigned short val_marker, su2double val_origin);

  /*!
   * \brief Get index of the upper and lower horizontal plane.
   * \param[in] index - 0 means upper surface, and 1 means lower surface.
   * \return Index of the upper and lower surface.
   */
  string GetPlaneTag(unsigned short index);

  /*!
   * \brief Get the integration limits for the equivalent area computation.
   * \param[in] index - 0 means x_min, and 1 means x_max.
   * \return Integration limits for the equivalent area computation.
   */
  su2double GetEA_IntLimit(unsigned short index);

  /*!
   * \brief Get the integration limits for the equivalent area computation.
   * \param[in] index - 0 means x_min, and 1 means x_max.
   * \return Integration limits for the equivalent area computation.
   */
  su2double GetEA_ScaleFactor(void);

  /*!
   * \brief Get the limit value for the adjoint variables.
   * \return Limit value for the adjoint variables.
   */
  su2double GetAdjointLimit(void);

  /*!
   * \brief Get the the coordinates where of the box where the grid is going to be deformed.
   * \return Coordinates where of the box where the grid is going to be deformed.
   */
  su2double *GetHold_GridFixed_Coord(void);

  /*!
   * \brief Get the the coordinates where of the box where a subsonic region is imposed.
   * \return Coordinates where of the box where the grid is going to be a subsonic region.
   */
  su2double *GetSubsonicEngine_Values(void);

  /*!
   * \brief Get the the coordinates where of the box where a subsonic region is imposed.
   * \return Coordinates where of the box where the grid is going to be a subsonic region.
   */
  su2double *GetSubsonicEngine_Cyl(void);

  /*!
   * \brief Get the the coordinates where of the box where a subsonic region is imposed.
   * \return Coordinates where of the box where the grid is going to be a subsonic region.
   */
  su2double *GetDistortionRack(void);

  /*!
   * \brief Get the power of the dual volume in the grid adaptation sensor.
   * \return Power of the dual volume in the grid adaptation sensor.
   */
  su2double GetDualVol_Power(void);

  /*!
   * \brief Get Information about if there is an analytical definition of the surface for doing the
   *        grid adaptation.
   * \return Definition of the surfaces. NONE implies that there isn't any analytical definition
   *         and it will use and interpolation.
   */
  unsigned short GetAnalytical_Surface(void);

  /*!
   * \brief Get Description of the geometry to be analyzed
   */
  unsigned short GetGeo_Description(void);
  
  /*!
   * \brief Creates a tecplot file to visualize the partition made by the DDC software.
   * \return <code>TRUE</code> if the partition is going to be plotted; otherwise <code>FALSE</code>.
   */
  bool GetExtraOutput(void);

  /*!
   * \brief Get the value of the Mach number (velocity divided by speed of sound).
   * \return Value of the Mach number.
   */
  su2double GetMach(void);

  /*!
   * \brief Get the value of the Gamma of fluid (ratio of specific heats).
   * \return Value of the constant: Gamma
   */
  su2double GetGamma(void);

  /*!
   * \brief Get the values of the CFL adapation.
   * \return Value of CFL adapation
   */
  su2double GetCFL_AdaptParam(unsigned short val_index);

  /*!
   * \brief Get the values of the CFL adapation.
   * \return Value of CFL adapation
   */
  bool GetCFL_Adapt(void);

  /*!
   * \brief Get the values of the CFL adapation.
   * \return Value of CFL adapation
   */
  su2double GetHTP_Axis(unsigned short val_index);

  /*!
   * \brief Get the value of the limits for the sections.
   * \return Value of the limits for the sections.
   */
  su2double GetStations_Bounds(unsigned short val_var);
  
  /*!
   * \brief Get the value of the vector that connects the cartesian axis with a sherical or cylindrical one.
   * \return Coordinate of the Axis.
   */
  su2double GetFFD_Axis(unsigned short val_var);

  /*!
   * \brief Get the value of the bulk modulus.
   * \return Value of the bulk modulus.
   */
  su2double GetBulk_Modulus(void);

  /*!
   * \brief Get the artificial compresibility factor.
   * \return Value of the artificial compresibility factor.
   */
  su2double GetArtComp_Factor(void);

  /*!
   * \brief Get the value of specific gas constant.
   * \return Value of the constant: Gamma
   */
  su2double GetGas_Constant(void);

  /*!
   * \brief Get the value of specific gas constant.
   * \return Value of the constant: Gamma
   */
  su2double GetGas_ConstantND(void);

  /*!
   * \brief Get the coefficients of the Blottner viscosity model
   * \param[in] val_Species - Index of the species
   * \param[in] val_Coeff - Index of the coefficient (As, Bs, Cs)
   * \return Value of the Blottner coefficient
   */
  su2double GetBlottnerCoeff(unsigned short val_Species, unsigned short val_Coeff);

  /*!
   * \brief Get the p-norm for heat-flux objective functions (adjoint problem).
   * \return Value of the heat flux p-norm
   */
  su2double GetPnormHeat(void);

  /*!
   * \brief Get the value of wall temperature.
   * \return Value of the constant: Temperature
   */
  su2double GetWallTemperature(void);

  /*!
   * \brief Get the reference value for the specific gas constant.
   * \return Reference value for the specific gas constant.
   */
  su2double GetGas_Constant_Ref(void);

  /*!
   * \brief Get the value of the frestream temperature.
   * \return Freestream temperature.
   */
  su2double GetTemperature_FreeStream(void);

  /*!
   * \brief Get the value of the frestream temperature.
   * \return Freestream temperature.
   */
  su2double GetEnergy_FreeStream(void);

  /*!
   * \brief Get the value of the frestream temperature.
   * \return Freestream temperature.
   */
  su2double GetViscosity_FreeStream(void);

  /*!
   * \brief Get the value of the frestream temperature.
   * \return Freestream temperature.
   */
  su2double GetDensity_FreeStream(void);

  /*!
   * \brief Get the value of the frestream temperature.
   * \return Freestream temperature.
   */
  su2double GetModVel_FreeStream(void);

  /*!
   * \brief Get the value of the frestream temperature.
   * \return Freestream temperature.
   */
  su2double GetModVel_FreeStreamND(void);

  /*!
   * \brief Get the value of the frestream vibrational-electronic temperature.
   * \return Freestream temperature.
   */
  su2double GetTemperature_ve_FreeStream(void);

  /*!
   * \brief Get the value of the laminar Prandtl number.
   * \return Laminar Prandtl number.
   */
  su2double GetPrandtl_Lam(void);

  /*!
   * \brief Get the value of the turbulent Prandtl number.
   * \return Turbulent Prandtl number.
   */
  su2double GetPrandtl_Turb(void);

  /*!
   * \brief Get the value of the reference length for non-dimensionalization.
   *        This value should always be 1 internally, and is not user-specified.
   * \return Reference length for non-dimensionalization.
   */
  su2double GetLength_Ref(void);

  /*!
   * \brief Get the value of the reference pressure for non-dimensionalization.
   * \return Reference pressure for non-dimensionalization.
   */
  su2double GetPressure_Ref(void);

  /*!
   * \brief Get the value of the reference pressure for non-dimensionalization.
   * \return Reference pressure for non-dimensionalization.
   */
  su2double GetEnergy_Ref(void);

  /*!
   * \brief Get the value of the reference temperature for non-dimensionalization.
   * \return Reference temperature for non-dimensionalization.
   */
  su2double GetTemperature_Ref(void);

  /*!
   * \brief Get the value of the reference density for non-dimensionalization.
   * \return Reference density for non-dimensionalization.
   */
  su2double GetDensity_Ref(void);

  /*!
   * \brief Get the value of the reference velocity for non-dimensionalization.
   * \return Reference velocity for non-dimensionalization.
   */
  su2double GetVelocity_Ref(void);

  /*!
   * \brief Get the value of the reference time for non-dimensionalization.
   * \return Reference time for non-dimensionalization.
   */
  su2double GetTime_Ref(void);

  /*!
   * \brief Get the value of the reference viscosity for non-dimensionalization.
   * \return Reference viscosity for non-dimensionalization.
   */
  su2double GetViscosity_Ref(void);

  /*!
   * \brief Get the value of the reference viscosity for non-dimensionalization.
   * \return Reference viscosity for non-dimensionalization.
   */
  su2double GetHighlite_Area(void);

  /*!
   * \brief Get the value of the reference viscosity for non-dimensionalization.
   * \return Reference viscosity for non-dimensionalization.
   */
  su2double GetFan_Poly_Eff(void);

  /*!
   * \brief Get the value of the reference conductivity for non-dimensionalization.
   * \return Reference conductivity for non-dimensionalization.
   */
  su2double GetConductivity_Ref(void);

  /*!
   * \brief Get the value of the reference angular velocity for non-dimensionalization.
   * \return Reference angular velocity for non-dimensionalization.
   */
  su2double GetOmega_Ref(void);

  /*!
   * \brief Get the value of the reference force for non-dimensionalization.
   * \return Reference force for non-dimensionalization.
   */
  su2double GetForce_Ref(void);

  /*!
   * \brief Get the value of the non-dimensionalized freestream pressure.
   * \return Non-dimensionalized freestream pressure.
   */
  su2double GetPressure_FreeStream(void);

  /*!
   * \brief Get the value of the non-dimensionalized freestream pressure.
   * \return Non-dimensionalized freestream pressure.
   */
  su2double GetPressure_FreeStreamND(void);

  /*!
   * \brief Get the vector of the dimensionalized freestream velocity.
   * \return Dimensionalized freestream velocity vector.
   */
  su2double* GetVelocity_FreeStream(void);

  /*!
   * \brief Get the value of the non-dimensionalized freestream temperature.
   * \return Non-dimensionalized freestream temperature.
   */
  su2double GetTemperature_FreeStreamND(void);

  /*!
   * \brief Get the value of the non-dimensionalized freestream density.
   * \return Non-dimensionalized freestream density.
   */
  su2double GetDensity_FreeStreamND(void);

  /*!
   * \brief Get the vector of the non-dimensionalized freestream velocity.
   * \return Non-dimensionalized freestream velocity vector.
   */
  su2double* GetVelocity_FreeStreamND(void);

  /*!
   * \brief Get the value of the non-dimensionalized freestream energy.
   * \return Non-dimensionalized freestream energy.
   */
  su2double GetEnergy_FreeStreamND(void);

  /*!
   * \brief Get the value of the non-dimensionalized freestream viscosity.
   * \return Non-dimensionalized freestream viscosity.
   */
  su2double GetViscosity_FreeStreamND(void);

  /*!
   * \brief Get the value of the non-dimensionalized freestream viscosity.
   * \return Non-dimensionalized freestream viscosity.
   */
  su2double GetTke_FreeStreamND(void);

  /*!
   * \brief Get the value of the non-dimensionalized freestream viscosity.
   * \return Non-dimensionalized freestream viscosity.
   */
  su2double GetOmega_FreeStreamND(void);

  /*!
   * \brief Get the value of the non-dimensionalized freestream viscosity.
   * \return Non-dimensionalized freestream viscosity.
   */
  su2double GetTke_FreeStream(void);

  /*!
   * \brief Get the value of the non-dimensionalized freestream viscosity.
   * \return Non-dimensionalized freestream viscosity.
   */
  su2double GetOmega_FreeStream(void);

  /*!
   * \brief Get the value of the non-dimensionalized freestream intermittency.
   * \return Non-dimensionalized freestream intermittency.
   */
  su2double GetIntermittency_FreeStream(void);

  /*!
   * \brief Get the value of the non-dimensionalized freestream turbulence intensity.
   * \return Non-dimensionalized freestream intensity.
   */
  su2double GetTurbulenceIntensity_FreeStream(void);

  /*!
   * \brief Get the value of the non-dimensionalized freestream turbulence intensity.
   * \return Non-dimensionalized freestream intensity.
   */
  su2double GetNuFactor_FreeStream(void);

  /*!
   * \brief Get the value of the non-dimensionalized engine turbulence intensity.
   * \return Non-dimensionalized engine intensity.
   */
  su2double GetNuFactor_Engine(void);

  /*!
   * \brief Get the value of the non-dimensionalized actuator disk turbulence intensity.
   * \return Non-dimensionalized actuator disk intensity.
   */
  su2double GetSecondaryFlow_ActDisk(void);

  /*!
   * \brief Get the value of the non-dimensionalized actuator disk turbulence intensity.
   * \return Non-dimensionalized actuator disk intensity.
   */
  su2double GetInitial_BCThrust(void);

  /*!
   * \brief Get the value of the non-dimensionalized actuator disk turbulence intensity.
   * \return Non-dimensionalized actuator disk intensity.
   */
  void SetInitial_BCThrust(su2double val_bcthrust);

  /*!
   * \brief Get the value of the turbulent to laminar viscosity ratio.
   * \return Ratio of turbulent to laminar viscosity ratio.
   */
  su2double GetTurb2LamViscRatio_FreeStream(void);

  /*!
   * \brief Get the vector of free stream mass fraction values.
   * \return Ratio of species mass to mixture mass.
   */
  su2double* GetMassFrac_FreeStream(void);

  /*!
   * \brief Get the value of the Reynolds length.
   * \return Reynolds length.
   */
  su2double GetLength_Reynolds(void);

  /*!
   * \brief Get the start up iterations using the fine grid, this works only for multigrid problems.
   * \return Start up iterations using the fine grid.
   */
  unsigned short GetnStartUpIter(void);

  /*!
   * \brief Get the reference area for non dimensional coefficient computation. If the value from the
   *        is 0 then, the code will compute the reference area using the projection of the shape into
   *        the z plane (3D) or the x plane (2D).
   * \return Value of the reference area for coefficient computation.
   */
  su2double GetRefArea(void);
  
  /*!
   * \brief Get the wave speed.
   * \return Value of the wave speed.
   */
  su2double GetWaveSpeed(void);

  /*!
   * \brief Get the wave speed.
   * \return Value of the wave speed.
   */
  su2double GetThermalDiffusivity(void);

  /*!
   * \brief Get the Young's modulus of elasticity.
   * \return Value of the Young's modulus of elasticity.
   */
  su2double GetElasticyMod(void);

  /*!
   * \brief Get the value of the bulk modulus on the structural side.
   * \return Value of the bulk modulus on the structural side.
   */
  su2double GetBulk_Modulus_Struct(void);

  /*!
   * \brief Formulation for 2D elasticity (plane stress - strain)
   * \return Flag to 2D elasticity model.
   */
  unsigned short GetElas2D_Formulation(void);

  /*!
   * \brief Decide whether it's necessary to read a reference geometry.
   * \return <code>TRUE</code> if it's necessary to read a reference geometry, <code>FALSE</code> otherwise.
   */

  bool GetPrestretch(void);

  /*!
   * \brief Get the name of the file with the reference geometry of the structural problem.
   * \return Name of the file with the reference geometry of the structural problem.
   */
  string GetPrestretch_FEMFileName(void);

  /*!
   * \brief Get the Poisson's ratio.
   * \return Value of the Poisson's ratio.
   */
  su2double GetPoissonRatio(void);

  /*!
   * \brief Get the Material Density.
   * \return Value of the Material Density.
   */
  su2double GetMaterialDensity(void);

  /*!
   * \brief Compressibility/incompressibility of the solids analysed using the structural solver.
   * \return Compressible or incompressible.
   */
  unsigned short GetMaterialCompressibility(void);

  /*!
   * \brief Compressibility/incompressibility of the solids analysed using the structural solver.
   * \return Compressible or incompressible.
   */
  unsigned short GetMaterialModel(void);

  /*!
   * \brief Geometric conditions for the structural solver.
   * \return Small or large deformation structural analysis.
   */
  unsigned short GetGeometricConditions(void);

  /*!
   * \brief Get the reference length for computing moment (the default value is 1).
   * \return Reference length for moment computation.
   */
  su2double GetRefLength(void);
  
  /*!
   * \brief Get the reference element length for computing the slope limiting epsilon.
   * \return Reference element length for slope limiting epsilon.
   */
  su2double GetRefElemLength(void);

  /*!
   * \brief Get the reference coefficient for detecting sharp edges.
   * \return Reference coefficient for detecting sharp edges.
   */
  su2double GetRefSharpEdges(void);

  /*!
   * \brief Get the volume of the whole domain using the fine grid, this value is common for all the grids
   *        in the multigrid method.
   * \return Volume of the whole domain.
   */
  su2double GetDomainVolume(void);

  /*!
   * \brief In case the <i>RefArea</i> is equal to 0 then, it is necessary to compute a reference area,
   *        with this function we set the value of the reference area.
   * \param[in] val_area - Value of the reference area for non dimensional coefficient computation.
   */
  void SetRefArea(su2double val_area);
  
  /*!
   * \brief Set the value of the domain volume computed on the finest grid.
   * \note This volume do not include the volume of the body that is being simulated.
   * \param[in] val_volume - Value of the domain volume computed on the finest grid.
   */
  void SetDomainVolume(su2double val_volume);

  /*!
   * \brief Set the finest mesh in a multigrid strategy.
   * \note If we are using a Full Multigrid Strategy or a start up with finest grid, it is necessary
   *       to change several times the finest grid.
   * \param[in] val_finestmesh - Index of the finest grid.
   */
  void SetFinestMesh(unsigned short val_finestmesh);

  /*!
   * \brief Set the kind of time integration scheme.
   * \note If we are solving different equations it will be necessary to change several
   *       times the kind of time integration, to choose the right scheme.
   * \param[in] val_kind_timeintscheme - Kind of time integration scheme.
   */
  void SetKind_TimeIntScheme(unsigned short val_kind_timeintscheme);

  /*!
   * \brief Set the parameters of the convective numerical scheme.
   * \note The parameters will change because we are solving different kind of equations.
   * \param[in] val_kind_convnumscheme - Center or upwind scheme.
   * \param[in] val_kind_centered - If centered scheme, kind of centered scheme (JST, etc.).
   * \param[in] val_kind_upwind - If upwind scheme, kind of upwind scheme (Roe, etc.).
   * \param[in] val_kind_slopelimit - If upwind scheme, kind of slope limit.
   * \param[in] val_muscl - Define if we apply a MUSCL scheme or not.
   * \param[in] val_kind_fem - If FEM, what kind of FEM discretization.
   */
  void SetKind_ConvNumScheme(unsigned short val_kind_convnumscheme, unsigned short val_kind_centered,
                             unsigned short val_kind_upwind,        unsigned short val_kind_slopelimit,
                             bool val_muscl,                        unsigned short val_kind_fem);
  
  /*!
   * \brief Get the value of limiter coefficient.
   * \return Value of the limiter coefficient.
   */
  su2double GetVenkat_LimiterCoeff(void);
  
  /*!
   * \brief Freeze the value of the limiter after a number of iterations.
   * \return Number of iterations.
   */
  unsigned long GetLimiterIter(void);

  /*!
   * \brief Get the value of sharp edge limiter.
   * \return Value of the sharp edge limiter coefficient.
   */
  su2double GetAdjSharp_LimiterCoeff(void);
  
  /*!
   * \brief Get the Reynolds number. Dimensionless number that gives a measure of the ratio of inertial forces
   *        to viscous forces and consequently quantifies the relative importance of these two types of forces
   *        for given flow condition.
   * \return Value of the Reynolds number.
   */
  su2double GetReynolds(void);

  /*!
   * \brief Get the Froude number for free surface problems.
   * \return Value of the Froude number.
   */
  su2double GetFroude(void);

  /*!
   * \brief Set the Froude number for free surface problems.
   * \return Value of the Froude number.
   */
  void SetFroude(su2double val_froude);

  /*!
   * \brief Set the Froude number for free surface problems.
   * \return Value of the Froude number.
   */
  void SetMach(su2double val_mach);

  /*!
   * \brief Set the Froude number for free surface problems.
   * \return Value of the Froude number.
   */
  void SetReynolds(su2double val_reynolds);

  /*!
   * \brief Set the Froude number for free surface problems.
   * \return Value of the Froude number.
   */
  void SetLength_Ref(su2double val_length_ref);

  /*!
   * \brief Set the Froude number for free surface problems.
   * \return Value of the Froude number.
   */
  void SetVelocity_Ref(su2double val_velocity_ref);

  /*!
   * \brief Set the Froude number for free surface problems.
   * \return Value of the Froude number.
   */
  void SetPressure_Ref(su2double val_pressure_ref);

  /*!
   * \brief Set the Froude number for free surface problems.
   * \return Value of the Froude number.
   */
  void SetDensity_Ref(su2double val_density_ref);

  /*!
   * \brief Set the reference temperature.
   * \return Value of the Froude number.
   */
  void SetTemperature_Ref(su2double val_temperature_ref);

  /*!
   * \brief Set the Froude number for free surface problems.
   * \return Value of the Froude number.
   */
  void SetTime_Ref(su2double val_time_ref);

  /*!
   * \brief Set the Froude number for free surface problems.
   * \return Value of the Froude number.
   */
  void SetEnergy_Ref(su2double val_energy_ref);

  /*!
   * \brief Set the Froude number for free surface problems.
   * \return Value of the Froude number.
   */
  void SetOmega_Ref(su2double val_omega_ref);

  /*!
   * \brief Set the Froude number for free surface problems.
   * \return Value of the Froude number.
   */
  void SetForce_Ref(su2double val_force_ref);

  /*!
   * \brief Set the Froude number for free surface problems.
   * \return Value of the Froude number.
   */
  void SetGas_Constant_Ref(su2double val_gas_constant_ref);

  /*!
   * \brief Set the Froude number for free surface problems.
   * \return Value of the Froude number.
   */
  void SetGas_Constant(su2double val_gas_constant);

  /*!
   * \brief Set the Froude number for free surface problems.
   * \return Value of the Froude number.
   */
  void SetViscosity_Ref(su2double val_viscosity_ref);

  /*!
   * \brief Set the Froude number for free surface problems.
   * \return Value of the Froude number.
   */
  void SetConductivity_Ref(su2double val_conductivity_ref);

  /*!
   * \brief Set the Froude number for free surface problems.
   * \return Value of the Froude number.
   */
  void SetPressure_FreeStreamND(su2double val_pressure_freestreamnd);

  /*!
   * \brief Set the Froude number for free surface problems.
   * \return Value of the Froude number.
   */
  void SetPressure_FreeStream(su2double val_pressure_freestream);

  /*!
   * \brief Set the Froude number for free surface problems.
   * \return Value of the Froude number.
   */
  void SetDensity_FreeStreamND(su2double val_density_freestreamnd);

  /*!
   * \brief Set the Froude number for free surface problems.
   * \return Value of the Froude number.
   */
  void SetDensity_FreeStream(su2double val_density_freestream);

  /*!
   * \brief Set the Froude number for free surface problems.
   * \return Value of the Froude number.
   */
  void SetViscosity_FreeStream(su2double val_viscosity_freestream);

  /*!
   * \brief Set the Froude number for free surface problems.
   * \return Value of the Froude number.
   */
  void SetModVel_FreeStream(su2double val_modvel_freestream);

  /*!
   * \brief Set the Froude number for free surface problems.
   * \return Value of the Froude number.
   */
  void SetModVel_FreeStreamND(su2double val_modvel_freestreamnd);

  /*!
   * \brief Set the Froude number for free surface problems.
   * \return Value of the Froude number.
   */
  void SetTemperature_FreeStream(su2double val_temperature_freestream);

  /*!
   * \brief Set the Froude number for free surface problems.
   * \return Value of the Froude number.
   */
  void SetTemperature_FreeStreamND(su2double val_temperature_freestreamnd);

  /*!
   * \brief Set the Froude number for free surface problems.
   * \return Value of the Froude number.
   */
  void SetGas_ConstantND(su2double val_gas_constantnd);

  /*!
   * \brief Set the Froude number for free surface problems.
   * \return Value of the Froude number.
   */
  void SetVelocity_FreeStreamND(su2double val_velocity_freestreamnd, unsigned short val_dim);

  /*!
   * \brief Set the Froude number for free surface problems.
   * \return Value of the Froude number.
   */
  void SetViscosity_FreeStreamND(su2double val_viscosity_freestreamnd);

  /*!
   * \brief Set the Froude number for free surface problems.
   * \return Value of the Froude number.
   */
  void SetTke_FreeStreamND(su2double val_tke_freestreamnd);

  /*!
   * \brief Set the Froude number for free surface problems.
   * \return Value of the Froude number.
   */
  void SetOmega_FreeStreamND(su2double val_omega_freestreamnd);

  /*!
   * \brief Set the Froude number for free surface problems.
   * \return Value of the Froude number.
   */
  void SetTke_FreeStream(su2double val_tke_freestream);

  /*!
   * \brief Set the Froude number for free surface problems.
   * \return Value of the Froude number.
   */
  void SetOmega_FreeStream(su2double val_omega_freestream);

  /*!
   * \brief Set the Froude number for free surface problems.
   * \return Value of the Froude number.
   */
  void SetEnergy_FreeStreamND(su2double val_energy_freestreamnd);

  /*!
   * \brief Set the Froude number for free surface problems.
   * \return Value of the Froude number.
   */
  void SetEnergy_FreeStream(su2double val_energy_freestream);

  /*!
   * \brief Set the Froude number for free surface problems.
   * \return Value of the Froude number.
   */
  void SetTotal_UnstTimeND(su2double val_total_unsttimend);

  /*!
   * \brief Get the angle of attack of the body. This is the angle between a reference line on a lifting body
   *        (often the chord line of an airfoil) and the vector representing the relative motion between the
   *        lifting body and the fluid through which it is moving.
   * \return Value of the angle of attack.
   */
  su2double GetAoA(void);

  /*!
   * \brief Get the off set angle of attack of the body. The solution and the geometry
   *        file are able to modifity the angle of attack in the config file
   * \return Value of the off set angle of attack.
   */
  su2double GetAoA_Offset(void);

  /*!
   * \brief Get the off set sideslip angle of the body. The solution and the geometry
   *        file are able to modifity the angle of attack in the config file
   * \return Value of the off set sideslip angle.
   */
  su2double GetAoS_Offset(void);

  /*!
   * \brief Get the functional sensitivity with respect to changes in the angle of attack.
   * \return Value of the angle of attack.
   */
  su2double GetAoA_Sens(void);

  /*!
   * \brief Set the angle of attack.
   * \param[in] val_AoA - Value of the angle of attack.
   */
  void SetAoA(su2double val_AoA);

  /*!
   * \brief Set the off set angle of attack.
   * \param[in] val_AoA - Value of the angle of attack.
   */
  void SetAoA_Offset(su2double val_AoA_offset);

  /*!
   * \brief Set the off set sideslip angle.
   * \param[in] val_AoA - Value of the off set sideslip angle.
   */
  void SetAoS_Offset(su2double val_AoS_offset);

  /*!
   * \brief Set the angle of attack.
   * \param[in] val_AoA - Value of the angle of attack.
   */
  void SetAoA_Sens(su2double val_AoA_sens);

  /*!
   * \brief Set the angle of attack.
   * \param[in] val_AoA - Value of the angle of attack.
   */
  void SetAoS(su2double val_AoS);

  /*!
   * \brief Get the angle of sideslip of the body. It relates to the rotation of the aircraft centerline from
   *        the relative wind.
   * \return Value of the angle of sideslip.
   */
  su2double GetAoS(void);

  /*!
   * \brief Get the charge coefficient that is used in the poissonal potential simulation.
   * \return Value of the charge coefficient.
   */
  su2double GetChargeCoeff(void);

  /*!
   * \brief Get the number of multigrid levels.
   * \return Number of multigrid levels (without including the original grid).
   */
  unsigned short GetnMGLevels(void);

  /*!
   * \brief Set the number of multigrid levels.
   * \param[in] val_nMGLevels - Index of the mesh were the CFL is applied
   */
  void SetMGLevels(unsigned short val_nMGLevels);

  /*!
   * \brief Get the index of the finest grid.
   * \return Index of the finest grid in a multigrid strategy, this is 0 unless we are
   performing a Full multigrid.
   */
  unsigned short GetFinestMesh(void);

  /*!
   * \brief Get the kind of multigrid (V or W).
   * \note This variable is used in a recursive way to perform the different kind of cycles
   * \return 0 or 1 depending of we are dealing with a V or W cycle.
   */
  unsigned short GetMGCycle(void);

	/*!
   * \brief Get the king of evaluation in the geometrical module.
   * \return 0 or 1 depending of we are dealing with a V or W cycle.
   */
  unsigned short GetGeometryMode(void);

  /*!
   * \brief Get the Courant Friedrich Levi number for each grid.
   * \param[in] val_mesh - Index of the mesh were the CFL is applied.
   * \return CFL number for each grid.
   */
  su2double GetCFL(unsigned short val_mesh);

  /*!
   * \brief Get the Courant Friedrich Levi number for each grid.
   * \param[in] val_mesh - Index of the mesh were the CFL is applied.
   * \return CFL number for each grid.
   */
  void SetCFL(unsigned short val_mesh, su2double val_cfl);

  /*!
   * \brief Get the Courant Friedrich Levi number for unsteady simulations.
   * \return CFL number for unsteady simulations.
   */
  su2double GetUnst_CFL(void);

  /*!
   * \brief Get the Courant Friedrich Levi number for unsteady simulations.
   * \return CFL number for unsteady simulations.
   */
  su2double GetMax_DeltaTime(void);

  /*!
   * \brief Get a parameter of the particular design variable.
   * \param[in] val_dv - Number of the design variable that we want to read.
   * \param[in] val_param - Index of the parameter that we want to read.
   * \return Design variable parameter.
   */
  su2double GetParamDV(unsigned short val_dv, unsigned short val_param);

  /*!
   * \brief Get the coordinates of the FFD corner points.
   * \param[in] val_ffd - Index of the FFD box.
   * \param[in] val_coord - Index of the coordinate that we want to read.
   * \return Value of the coordinate.
   */
  su2double GetCoordFFDBox(unsigned short val_ffd, unsigned short val_index);

  /*!
   * \brief Get the degree of the FFD corner points.
   * \param[in] val_ffd - Index of the FFD box.
   * \param[in] val_degree - Index (I,J,K) to obtain the degree.
   * \return Value of the degree in a particular direction.
   */
  unsigned short GetDegreeFFDBox(unsigned short val_ffd, unsigned short val_index);

  /*!
   * \brief Get the FFD Tag of a particular design variable.
   * \param[in] val_dv - Number of the design variable that we want to read.
   * \return Name of the FFD box.
   */
  string GetFFDTag(unsigned short val_dv);

  /*!
   * \brief Get the FFD Tag of a particular FFD box.
   * \param[in] val_ffd - Number of the FFD box that we want to read.
   * \return Name of the FFD box.
   */
  string GetTagFFDBox(unsigned short val_ffd);

  /*!
   * \brief Get the number of design variables.
   * \return Number of the design variables.
   */
  unsigned short GetnDV(void);

  /*!
   * \brief Get the number of design variables.
   * \return Number of the design variables.
   */
  unsigned short GetnDV_Value(unsigned short iDV);

  /*!
   * \brief Get the number of FFD boxes.
   * \return Number of FFD boxes.
   */
  unsigned short GetnFFDBox(void);

  /*!
   * \brief Get the required continuity level at the surface intersection with the FFD
   * \return Continuity level at the surface intersection.
   */
  unsigned short GetFFD_Continuity(void);

  /*!
   * \brief Get the coordinate system that we are going to use to define the FFD
   * \return Coordinate system (cartesian, spherical, etc).
   */
  unsigned short GetFFD_CoordSystem(void);
  
  /*!
   * \brief Get the kind of FFD Blending function.
   * \return Kind of FFD Blending function.
   */
  unsigned short GetFFD_Blending(void);
  
  /*!
   * \brief Get the kind BSpline Order in i,j,k direction.
   * \return The kind BSpline Order in i,j,k direction.
   */
  su2double* GetFFD_BSplineOrder();

  /*!
   * \brief Get the number of Runge-Kutta steps.
   * \return Number of Runge-Kutta steps.
   */
  unsigned short GetnRKStep(void);

  /*!
   * \brief Get the number of time levels for time accurate local time stepping.
   * \return Number of time levels.
   */
  unsigned short GetnLevels_TimeAccurateLTS(void);

  /*!
   * \brief Set the number of time levels for time accurate local time stepping.
   * \param[in] val_nLevels - The number of time levels to be set.
   */
  void SetnLevels_TimeAccurateLTS(unsigned short val_nLevels);

  /*!
   * \brief Get the number time DOFs for ADER-DG.
   * \return Number of time DOFs used in ADER-DG.
   */
  unsigned short GetnTimeDOFsADER_DG(void);

  /*!
   * \brief Get the location of the time DOFs for ADER-DG on the interval [-1..1].
   * \return The location of the time DOFs used in ADER-DG.
   */
  su2double *GetTimeDOFsADER_DG(void);

  /*!
   * \brief Get the number time integration points for ADER-DG.
   * \return Number of time integration points used in ADER-DG.
   */
  unsigned short GetnTimeIntegrationADER_DG(void);

  /*!
   * \brief Get the location of the time integration points for ADER-DG on the interval [-1..1].
   * \return The location of the time integration points used in ADER-DG.
   */
  su2double *GetTimeIntegrationADER_DG(void);

  /*!
   * \brief Get the weights of the time integration points for ADER-DG.
   * \return The weights of the time integration points used in ADER-DG.
   */
  su2double *GetWeightsIntegrationADER_DG(void);

  /*!
   * \brief Get the total number of boundary markers.
   * \return Total number of boundary markers.
   */
  unsigned short GetnMarker_All(void);

  /*!
   * \brief Get the total number of boundary markers.
   * \return Total number of boundary markers.
   */
  unsigned short GetnMarker_Max(void);

  /*!
   * \brief Get the total number of boundary markers.
   * \return Total number of boundary markers.
   */
  unsigned short GetnMarker_EngineInflow(void);

  /*!
   * \brief Get the total number of boundary markers.
   * \return Total number of boundary markers.
   */
  unsigned short GetnMarker_EngineExhaust(void);

  /*!
   * \brief Get the total number of boundary markers.
   * \return Total number of boundary markers.
   */
  unsigned short GetnMarker_NearFieldBound(void);

  /*!
   * \brief Get the total number of boundary markers.
   * \return Total number of boundary markers.
   */
  unsigned short GetnMarker_InterfaceBound(void);

  /*!
   * \brief Get the total number of boundary markers.
   * \return Total number of boundary markers.
   */
  unsigned short GetnMarker_Fluid_InterfaceBound(void);

  /*!
   * \brief Get the total number of boundary markers.
   * \return Total number of boundary markers.
   */
  unsigned short GetnMarker_ActDiskInlet(void);

  /*!
   * \brief Get the total number of boundary markers.
   * \return Total number of boundary markers.
   */
  unsigned short GetnMarker_ActDiskOutlet(void);

  /*!
   * \brief Get the total number of monitoring markers.
   * \return Total number of monitoring markers.
   */
  unsigned short GetnMarker_Monitoring(void);

  /*!
   * \brief Get the total number of moving markers.
   * \return Total number of moving markers.
   */
  unsigned short GetnMarker_Moving(void);

  /*!
   * \brief Get the total number of moving markers.
   * \return Total number of moving markers.
   */
  unsigned short GetnMarker_Analyze(void);

  /*!
   * \brief Get the total number of objectives in kind_objective list
   * \return Total number of objectives in kind_objective list
   */
  unsigned short GetnObj(void);

  /*!
   * \brief Stores the number of marker in the simulation.
   * \param[in] val_nmarker - Number of markers of the problem.
   */
  void SetnMarker_All(unsigned short val_nmarker);

  /*!
   * \brief Get the number of external iterations.
   * \return Number of external iterations.
   */
  unsigned long GetnExtIter(void);

  /*!
   * \brief Get the number of internal iterations.
   * \return Number of internal iterations.
   */
  unsigned long GetUnst_nIntIter(void);

  /*!
   * \brief Get the number of internal iterations for the Newton-Raphson Method in nonlinear structural applications.
   * \return Number of internal iterations.
   */
  unsigned long GetDyn_nIntIter(void);

  /*!
   * \brief Get the restart iteration number for unsteady simulations.
   * \return Restart iteration number for unsteady simulations.
   */
  long GetUnst_RestartIter(void);

  /*!
   * \brief Get the starting direct iteration number for the unsteady adjoint (reverse time integration).
   * \return Starting direct iteration number for the unsteady adjoint.
   */
  long GetUnst_AdjointIter(void);

  /*!
   * \brief Number of iterations to average (reverse time integration).
   * \return Starting direct iteration number for the unsteady adjoint.
   */
  unsigned long GetIter_Avg_Objective(void);

  /*!
   * \brief Get the restart iteration number for dynamic structural simulations.
   * \return Restart iteration number for dynamic structural simulations.
   */
  long GetDyn_RestartIter(void);

  /*!
   * \brief Retrieves the number of periodic time instances for Harmonic Balance.
   * \return: Number of periodic time instances for Harmonic Balance.
   */
  unsigned short GetnTimeInstances(void);

  /*!
   * \brief Retrieves the period of oscillations to be used with Harmonic Balance.
   * \return: Period for Harmonic Balance.
   */
  su2double GetHarmonicBalance_Period(void);

  /*!
   * \brief Set the number of external iterations.
   * \note This is important in no time depending methods, where only
   *       one external iteration is needed.
   * \param[in] val_niter - Set the number of external iterations.
   */
  void SetnExtIter(unsigned long val_niter);

  /*!
   * \brief Set the current external iteration number.
   * \param[in] val_iter - Current external iteration number.
   */
  void SetExtIter(unsigned long val_iter);

  /*!
   * \brief Set the current external iteration number.
   * \param[in] val_iter - Current external iteration number.
   */
  void SetExtIter_OffSet(unsigned long val_iter);

  /*!
   * \brief Set the current FSI iteration number.
   * \param[in] val_iter - Current FSI iteration number.
   */
  void SetFSIIter(unsigned long val_iter);

  /*!
   * \brief Set the current internal iteration number.
   * \param[in] val_iter - Current external iteration number.
   */
  void SetIntIter(unsigned long val_iter);

  /*!
   * \brief Get the current external iteration number.
   * \return Current external iteration.
   */
  unsigned long GetExtIter(void);

  /*!
   * \brief Get the current internal iteration number.
   * \return Current external iteration.
   */
  unsigned long GetExtIter_OffSet(void);

  /*!
   * \brief Get the current FSI iteration number.
   * \return Current FSI iteration.
   */
  unsigned long GetFSIIter(void);

  /*!
   * \brief Get the current internal iteration number.
   * \return Current internal iteration.
   */
  unsigned long GetIntIter(void);

  /*!
   * \brief Get the frequency for writing the solution file.
   * \return It writes the solution file with this frequency.
   */
  unsigned long GetWrt_Sol_Freq(void);

  /*!
   * \brief Get the frequency for writing the solution file in Dual Time.
   * \return It writes the solution file with this frequency.
   */
  unsigned long GetWrt_Sol_Freq_DualTime(void);

  /*!
   * \brief Get the frequency for writing the convergence file.
   * \return It writes the convergence file with this frequency.
   */
  unsigned long GetWrt_Con_Freq(void);

  /*!
   * \brief Get the frequency for writing the convergence file in Dual Time.
   * \return It writes the convergence file with this frequency.
   */
  unsigned long GetWrt_Con_Freq_DualTime(void);

  /*!
   * \brief Get information about writing unsteady headers and file extensions.
   * \return 	<code>TRUE</code> means that unsteady solution files will be written.
   */
  bool GetWrt_Unsteady(void);

  /*!
   * \brief Get information about writing output files.
   * \return <code>TRUE</code> means that output files will be written.
   */
  bool GetWrt_Output(void);

  /*!
   * \brief Get information about writing a volume solution file.
   * \return <code>TRUE</code> means that a volume solution file will be written.
   */
  bool GetWrt_Vol_Sol(void);

  /*!
   * \brief Get information about writing a volume solution file.
   * \return <code>TRUE</code> means that a volume solution file will be written.
   */
  bool GetLow_MemoryOutput(void);

  /*!
   * \brief Get information about writing a surface solution file.
   * \return <code>TRUE</code> means that a surface solution file will be written.
   */
  bool GetWrt_Srf_Sol(void);

  /*!
   * \brief Get information about writing a surface comma-separated values (CSV) solution file.
   * \return <code>TRUE</code> means that a surface comma-separated values (CSV) solution file will be written.
   */
  bool GetWrt_Csv_Sol(void);

  /*!
   * \brief Get information about writing residuals to volume solution file.
   * \return <code>TRUE</code> means that residuals will be written to the solution file.
   */
  bool GetWrt_Residuals(void);

  /*!
   * \brief Get information about writing residuals to volume solution file.
   * \return <code>TRUE</code> means that residuals will be written to the solution file.
   */
  bool GetWrt_Limiters(void);

  /*!
   * \brief Write solution at each surface.
   * \return <code>TRUE</code> means that the solution at each surface will be written.
   */
  bool GetWrt_Surface(void);
  
  /*!
   * \brief Get information about writing residuals to volume solution file.
   * \return <code>TRUE</code> means that residuals will be written to the solution file.
   */
  bool GetWrt_SharpEdges(void);

  /*!
   * \brief Get information about writing rind layers to the solution files.
   * \return <code>TRUE</code> means that rind layers will be written to the solution file.
   */
  bool GetWrt_Halo(void);

  /*!
   * \brief Get information about writing sectional force files.
   * \return <code>TRUE</code> means that sectional force files will be written for specified markers.
   */
  bool GetPlot_Section_Forces(void);

  /*!
   * \brief Get the alpha (convective) coefficients for the Runge-Kutta integration scheme.
   * \param[in] val_step - Index of the step.
   * \return Alpha coefficient for the Runge-Kutta integration scheme.
   */
  su2double Get_Alpha_RKStep(unsigned short val_step);

  /*!
   * \brief Get the index of the surface defined in the geometry file.
   * \param[in] val_marker - Value of the marker in which we are interested.
   * \return Value of the index that is in the geometry file for the surface that
   *         has the marker <i>val_marker</i>.
   */
  string GetMarker_All_TagBound(unsigned short val_marker);

  /*!
   * \brief Get the index of the surface defined in the geometry file.
   * \param[in] val_marker - Value of the marker in which we are interested.
   * \return Value of the index that is in the geometry file for the surface that
   *         has the marker <i>val_marker</i>.
   */
  string GetMarker_ActDiskInlet_TagBound(unsigned short val_marker);

  /*!
   * \brief Get the index of the surface defined in the geometry file.
   * \param[in] val_marker - Value of the marker in which we are interested.
   * \return Value of the index that is in the geometry file for the surface that
   *         has the marker <i>val_marker</i>.
   */
  string GetMarker_ActDiskOutlet_TagBound(unsigned short val_marker);

  /*!
   * \brief Get the index of the surface defined in the geometry file.
   * \param[in] val_marker - Value of the marker in which we are interested.
   * \return Value of the index that is in the geometry file for the surface that
   *         has the marker <i>val_marker</i>.
   */
  string GetMarker_EngineInflow_TagBound(unsigned short val_marker);

  /*!
   * \brief Get the index of the surface defined in the geometry file.
   * \param[in] val_marker - Value of the marker in which we are interested.
   * \return Value of the index that is in the geometry file for the surface that
   *         has the marker <i>val_marker</i>.
   */
  string GetMarker_EngineExhaust_TagBound(unsigned short val_marker);

  /*!
   * \brief Get the name of the surface defined in the geometry file.
   * \param[in] val_marker - Value of the marker in which we are interested.
   * \return Name that is in the geometry file for the surface that
   *         has the marker <i>val_marker</i>.
   */
  string GetMarker_Monitoring_TagBound(unsigned short val_marker);

  /*!
   * \brief Get the tag if the iMarker defined in the geometry file.
   * \param[in] val_tag - Value of the tag in which we are interested.
   * \return Value of the marker <i>val_marker</i> that is in the geometry file
   *         for the surface that has the tag.
   */
  short GetMarker_All_TagBound(string val_tag);

  /*!
   * \brief Get the kind of boundary for each marker.
   * \param[in] val_marker - Index of the marker in which we are interested.
   * \return Kind of boundary for the marker <i>val_marker</i>.
   */
  unsigned short GetMarker_All_KindBC(unsigned short val_marker);

  /*!
   * \brief Set the value of the boundary <i>val_boundary</i> (read from the config file)
   *        for the marker <i>val_marker</i>.
   * \param[in] val_marker - Index of the marker in which we are interested.
   * \param[in] val_boundary - Kind of boundary read from config file.
   */
  void SetMarker_All_KindBC(unsigned short val_marker, unsigned short val_boundary);

  /*!
   * \brief Set the value of the index <i>val_index</i> (read from the geometry file) for
   *        the marker <i>val_marker</i>.
   * \param[in] val_marker - Index of the marker in which we are interested.
   * \param[in] val_index - Index of the surface read from geometry file.
   */
  void SetMarker_All_TagBound(unsigned short val_marker, string val_index);

  /*!
   * \brief Set if a marker <i>val_marker</i> is going to be monitored <i>val_monitoring</i>
   *        (read from the config file).
   * \note This is important for non dimensional coefficient computation.
   * \param[in] val_marker - Index of the marker in which we are interested.
   * \param[in] val_monitoring - 0 or 1 depending if the the marker is going to be monitored.
   */
  void SetMarker_All_Monitoring(unsigned short val_marker, unsigned short val_monitoring);

  /*!
   * \brief Set if a marker <i>val_marker</i> is going to be monitored <i>val_monitoring</i>
   *        (read from the config file).
   * \note This is important for non dimensional coefficient computation.
   * \param[in] val_marker - Index of the marker in which we are interested.
   * \param[in] val_monitoring - 0 or 1 depending if the the marker is going to be monitored.
   */
  void SetMarker_All_GeoEval(unsigned short val_marker, unsigned short val_geoeval);

  /*!
   * \brief Set if a marker <i>val_marker</i> is going to be designed <i>val_designing</i>
   *        (read from the config file).
   * \note This is important for non dimensional coefficient computation.
   * \param[in] val_marker - Index of the marker in which we are interested.
   * \param[in] val_monitoring - 0 or 1 depending if the the marker is going to be designed.
   */
  void SetMarker_All_Designing(unsigned short val_marker, unsigned short val_designing);

  /*!
   * \brief Set if a marker <i>val_marker</i> is going to be plot <i>val_plotting</i>
   *        (read from the config file).
   * \param[in] val_marker - Index of the marker in which we are interested.
   * \param[in] val_plotting - 0 or 1 depending if the the marker is going to be plot.
   */
  void SetMarker_All_Plotting(unsigned short val_marker, unsigned short val_plotting);

  /*!
   * \brief Set if a marker <i>val_marker</i> is going to be plot <i>val_plotting</i>
   *        (read from the config file).
   * \param[in] val_marker - Index of the marker in which we are interested.
   * \param[in] val_plotting - 0 or 1 depending if the the marker is going to be plot.
   */
  void SetMarker_All_Analyze(unsigned short val_marker, unsigned short val_analyze);

  /*!
   * \brief Set if a marker <i>val_marker</i> is part of the FSI interface <i>val_plotting</i>
   *        (read from the config file).
   * \param[in] val_marker - Index of the marker in which we are interested.
   * \param[in] val_plotting - 0 or 1 depending if the the marker is part of the FSI interface.
   */
  void SetMarker_All_ZoneInterface(unsigned short val_marker, unsigned short val_fsiinterface);
 
  /*!
   * \brief Set if a marker <i>val_marker</i> is part of the Turbomachinery (read from the config file).
   * \param[in] val_marker - Index of the marker in which we are interested.
   * \param[in] val_turboperf - 0 if not part of Turbomachinery or greater than 1 if it is part.
   */
  void SetMarker_All_Turbomachinery(unsigned short val_marker, unsigned short val_turbo);

  /*!
   * \brief Set a flag to the marker <i>val_marker</i> part of the Turbomachinery (read from the config file).
   * \param[in] val_marker - Index of the marker in which we are interested.
   * \param[in] val_turboperflag - 0 if is not part of the Turbomachinery, flag INFLOW or OUTFLOW if it is part.
   */
  void SetMarker_All_TurbomachineryFlag(unsigned short val_marker, unsigned short val_turboflag);

  /*!
   * \brief Set if a marker <i>val_marker</i> is part of the MixingPlane interface (read from the config file).
   * \param[in] val_marker - Index of the marker in which we are interested.
   * \param[in] val_turboperf - 0 if not part of the MixingPlane interface or greater than 1 if it is part.
   */
  void SetMarker_All_MixingPlaneInterface(unsigned short val_marker, unsigned short val_mixplan_interface);
   
  /*!
   * \brief Set if a marker <i>val_marker</i> is going to be affected by design variables <i>val_moving</i>
   *        (read from the config file).
   * \param[in] val_marker - Index of the marker in which we are interested.
   * \param[in] val_DV - 0 or 1 depending if the the marker is affected by design variables.
   */
  void SetMarker_All_DV(unsigned short val_marker, unsigned short val_DV);

  /*!
   * \brief Set if a marker <i>val_marker</i> is going to be moved <i>val_moving</i>
   *        (read from the config file).
   * \param[in] val_marker - Index of the marker in which we are interested.
   * \param[in] val_moving - 0 or 1 depending if the the marker is going to be moved.
   */
  void SetMarker_All_Moving(unsigned short val_marker, unsigned short val_moving);

  /*!
   * \brief Set if a marker <i>val_marker</i> is going to be periodic <i>val_perbound</i>
   *        (read from the config file).
   * \param[in] val_marker - Index of the marker in which we are interested.
   * \param[in] val_perbound - Index of the surface with the periodic boundary.
   */
  void SetMarker_All_PerBound(unsigned short val_marker, short val_perbound);

  /*!
   * \brief Set if a marker <i>val_marker</i> is going to be sent or receive <i>val_index</i>
   *        from another domain.
   * \param[in] val_marker - 0 or 1 depending if the the marker is going to be moved.
   * \param[in] val_index - Index of the surface read from geometry file.
   */
  void SetMarker_All_SendRecv(unsigned short val_marker, short val_index);

  /*!
   * \brief Get the send-receive information for a marker <i>val_marker</i>.
   * \param[in] val_marker - 0 or 1 depending if the the marker is going to be moved.
   * \return If positive, the information is sended to that domain, in case negative
   *         the information is receive from that domain.
   */
  short GetMarker_All_SendRecv(unsigned short val_marker);

  /*!
   * \brief Get an internal index that identify the periodic boundary conditions.
   * \param[in] val_marker - Value of the marker that correspond with the periodic boundary.
   * \return The internal index of the periodic boundary condition.
   */
  short GetMarker_All_PerBound(unsigned short val_marker);

  /*!
   * \brief Get the monitoring information for a marker <i>val_marker</i>.
   * \param[in] val_marker - 0 or 1 depending if the the marker is going to be monitored.
   * \return 0 or 1 depending if the marker is going to be monitored.
   */
  unsigned short GetMarker_All_Monitoring(unsigned short val_marker);

  /*!
   * \brief Get the monitoring information for a marker <i>val_marker</i>.
   * \param[in] val_marker - 0 or 1 depending if the the marker is going to be monitored.
   * \return 0 or 1 depending if the marker is going to be monitored.
   */
  unsigned short GetMarker_All_GeoEval(unsigned short val_marker);

  /*!
   * \brief Get the design information for a marker <i>val_marker</i>.
   * \param[in] val_marker - 0 or 1 depending if the the marker is going to be monitored.
   * \return 0 or 1 depending if the marker is going to be monitored.
   */
  unsigned short GetMarker_All_Designing(unsigned short val_marker);

  /*!
   * \brief Get the plotting information for a marker <i>val_marker</i>.
   * \param[in] val_marker - 0 or 1 depending if the the marker is going to be moved.
   * \return 0 or 1 depending if the marker is going to be plotted.
   */
  unsigned short GetMarker_All_Plotting(unsigned short val_marker);

  /*!
   * \brief Get the plotting information for a marker <i>val_marker</i>.
   * \param[in] val_marker - 0 or 1 depending if the the marker is going to be moved.
   * \return 0 or 1 depending if the marker is going to be plotted.
   */
  unsigned short GetMarker_All_Analyze(unsigned short val_marker);

  /*!
   * \brief Get the FSI interface information for a marker <i>val_marker</i>.
   * \param[in] val_marker - 0 or 1 depending if the the marker is going to be moved.
   * \return 0 or 1 depending if the marker is part of the FSI interface.
   */
  unsigned short GetMarker_All_ZoneInterface(unsigned short val_marker);

  /*!
	 * \brief Get the MixingPlane interface information for a marker <i>val_marker</i>.
	 * \param[in] val_marker value of the marker on the grid.
	 * \return 0 if is not part of the MixingPlane Interface and greater than 1 if it is part.
	 */
	unsigned short GetMarker_All_MixingPlaneInterface(unsigned short val_marker);

	/*!
	 * \brief Get the Turbomachinery information for a marker <i>val_marker</i>.
	 * \param[in] val_marker value of the marker on the grid.
	 * \return 0 if is not part of the Turbomachinery and greater than 1 if it is part.
	 */
	unsigned short GetMarker_All_Turbomachinery(unsigned short val_marker);

	/*!
	 * \brief Get the Turbomachinery flag information for a marker <i>val_marker</i>.
	 * \param[in] val_marker value of the marker on the grid.
	 * \return 0 if is not part of the Turbomachinery, flag INFLOW or OUTFLOW if it is part.
	 */
	unsigned short GetMarker_All_TurbomachineryFlag(unsigned short val_marker);

	/*!
   * \brief Get the number of FSI interface markers <i>val_marker</i>.
   * \param[in] void.
   * \return Number of markers belonging to the FSI interface.
   */
  unsigned short GetMarker_n_ZoneInterface(void);

  /*!
   * \brief Get the DV information for a marker <i>val_marker</i>.
   * \param[in] val_marker - 0 or 1 depending if the the marker is going to be affected by design variables.
   * \return 0 or 1 depending if the marker is going to be affected by design variables.
   */
  unsigned short GetMarker_All_DV(unsigned short val_marker);

  /*!
   * \brief Get the motion information for a marker <i>val_marker</i>.
   * \param[in] val_marker - 0 or 1 depending if the the marker is going to be moved.
   * \return 0 or 1 depending if the marker is going to be moved.
   */
  unsigned short GetMarker_All_Moving(unsigned short val_marker);

  /*!
   * \brief Get the airfoil sections in the slicing process.
   * \param[in] val_section - Index of the section.
   * \return Coordinate of the airfoil to slice.
   */
  su2double GetLocationStations(unsigned short val_section);
  
  /*!
   * \brief Get the number of pre-smoothings in a multigrid strategy.
   * \param[in] val_mesh - Index of the grid.
   * \return Number of smoothing iterations.
   */
  unsigned short GetMG_PreSmooth(unsigned short val_mesh);

  /*!
   * \brief Get the number of post-smoothings in a multigrid strategy.
   * \param[in] val_mesh - Index of the grid.
   * \return Number of smoothing iterations.
   */
  unsigned short GetMG_PostSmooth(unsigned short val_mesh);

  /*!
   * \brief Get the number of implicit Jacobi smoothings of the correction in a multigrid strategy.
   * \param[in] val_mesh - Index of the grid.
   * \return Number of implicit smoothing iterations.
   */
  unsigned short GetMG_CorrecSmooth(unsigned short val_mesh);

  /*!
   * \brief plane of the FFD (I axis) that should be fixed.
   * \param[in] val_index - Index of the arrray with all the planes in the I direction that should be fixed.
   * \return Index of the plane that is going to be freeze.
   */
  short GetFFD_Fix_IDir(unsigned short val_index);

  /*!
   * \brief plane of the FFD (J axis) that should be fixed.
   * \param[in] val_index - Index of the arrray with all the planes in the J direction that should be fixed.
   * \return Index of the plane that is going to be freeze.
   */
  short GetFFD_Fix_JDir(unsigned short val_index);

  /*!
   * \brief plane of the FFD (K axis) that should be fixed.
   * \param[in] val_index - Index of the arrray with all the planes in the K direction that should be fixed.
   * \return Index of the plane that is going to be freeze.
   */
  short GetFFD_Fix_KDir(unsigned short val_index);

  /*!
   * \brief Get the number of planes to fix in the I direction.
   * \return Number of planes to fix in the I direction.
   */
  unsigned short GetnFFD_Fix_IDir(void);

  /*!
   * \brief Get the number of planes to fix in the J direction.
   * \return Number of planes to fix in the J direction.
   */
  unsigned short GetnFFD_Fix_JDir(void);

  /*!
   * \brief Get the number of planes to fix in the K direction.
   * \return Number of planes to fix in the K direction.
   */
  unsigned short GetnFFD_Fix_KDir(void);

  /*!
   * \brief Governing equations of the flow (it can be different from the run time equation).
   * \param[in] val_zone - Zone where the soler is applied.
   * \return Governing equation that we are solving.
   */
  unsigned short GetKind_Solver(void);

  /*!
   * \brief Governing equations of the flow (it can be different from the run time equation).
   * \param[in] val_zone - Zone where the soler is applied.
   * \return Governing equation that we are solving.
   */
  void SetKind_Solver(unsigned short val_solver);


  /*!
   * \brief Governing equations of the flow (it can be different from the run time equation).
   * \param[in] val_zone - Zone where the soler is applied.
   * \return Governing equation that we are solving.
   */
  unsigned short GetKind_Regime(void);

  /*!
   * \brief Governing equations of the flow (it can be different from the run time equation).
   * \param[in] val_zone - Zone where the soler is applied.
   * \return Governing equation that we are solving.
   */
  unsigned short GetSystemMeasurements(void);

  /*!
   * \brief Gas model that we are using.
   * \return Gas model that we are using.
   */
  unsigned short GetKind_GasModel(void);

  /*!
   * \brief Fluid model that we are using.
   * \return Fluid model that we are using.
   */
  unsigned short GetKind_FluidModel(void);

  /*!
   * \brief free stream option to initialize the solution
   * \return free stream option
   */
  unsigned short GetKind_FreeStreamOption(void);

  /*!
   * \brief free stream option to initialize the solution
   * \return free stream option
   */
  unsigned short GetKind_InitOption(void);
  /*!
   * \brief Get the value of the critical pressure.
   * \return Critical pressure.
   */
  su2double GetPressure_Critical(void);

  /*!
   * \brief Get the value of the critical temperature.
   * \return Critical temperature.
   */
  su2double GetTemperature_Critical(void);

  /*!
   * \brief Get the value of the critical pressure.
   * \return Critical pressure.
   */
  su2double GetAcentric_Factor(void);

  /*!
   * \brief Get the value of the viscosity model.
   * \return Viscosity model.
   */
  unsigned short GetKind_ViscosityModel(void);

  /*!
   * \brief Get the value of the thermal conductivity model.
   * \return Connectivity model.
   */
  unsigned short GetKind_ConductivityModel(void);

  /*!
   * \brief Get the value of the constant viscosity.
   * \return Constant viscosity.
   */
  su2double GetMu_Constant(void);

  /*!
   * \brief Get the value of the non-dimensional constant viscosity.
   * \return Non-dimensional constant viscosity.
   */
  su2double GetMu_ConstantND(void);

  /*!
   * \brief Get the value of the thermal conductivity.
   * \return Thermal conductivity.
   */
  su2double GetKt_Constant(void);
  
  /*!
   * \brief Get the value of the non-dimensional thermal conductivity.
   * \return Non-dimensional thermal conductivity.
   */
  su2double GetKt_ConstantND(void);

  /*!
   * \brief Get the value of the reference viscosity for Sutherland model.
   * \return The reference viscosity.
   */
  su2double GetMu_Ref(void);

  /*!
   * \brief Get the value of the non-dimensional reference viscosity for Sutherland model.
   * \return The non-dimensional reference viscosity.
   */
  su2double GetMu_RefND(void);

  /*!
   * \brief Get the value of the reference temperature for Sutherland model.
   * \return The reference temperature.
   */
  su2double GetMu_Temperature_Ref(void);

  /*!
   * \brief Get the value of the non-dimensional reference temperature for Sutherland model.
   * \return The non-dimensional reference temperature.
   */
  su2double GetMu_Temperature_RefND(void);

  /*!
   * \brief Get the value of the reference S for Sutherland model.
   * \return The reference S.
   */
  su2double GetMu_S(void);

  /*!
   * \brief Get the value of the non-dimensional reference S for Sutherland model.
   * \return The non-dimensional reference S.
   */
  su2double GetMu_SND(void);

  /*!
   * \brief Set the value of the non-dimensional constant viscosity.
   */
  void SetMu_ConstantND(su2double mu_const);

  /*!
   * \brief Set the value of the non-dimensional thermal conductivity.
   */
  void SetKt_ConstantND(su2double kt_const);

  /*!
   * \brief Set the value of the non-dimensional reference viscosity for Sutherland model.
   */
  void SetMu_RefND(su2double mu_ref);

  /*!
   * \brief Set the value of the non-dimensional reference temperature for Sutherland model.
   */
  void SetMu_Temperature_RefND(su2double mu_Tref);

  /*!
   * \brief Set the value of the non-dimensional S for Sutherland model.
   */
  void SetMu_SND(su2double mu_s);

  /*!
   * \brief Get the kind of method for computation of spatial gradients.
   * \return Numerical method for computation of spatial gradients.
   */
  unsigned short GetKind_Gradient_Method(void);

  /*!
   * \brief Get the kind of solver for the implicit solver.
   * \return Numerical solver for implicit formulation (solving the linear system).
   */
  unsigned short GetKind_Linear_Solver(void);

  /*!
   * \brief Get the kind of solver for the implicit solver.
   * \return Numerical solver for implicit formulation (solving the linear system).
   */
  unsigned short GetKind_Deform_Linear_Solver(void);

  /*!
   * \brief Set the kind of preconditioner for the implicit solver.
   * \return Numerical preconditioner for implicit formulation (solving the linear system).
   */
  void SetKind_Deform_Linear_Solver_Prec(unsigned short val_kind_prec);

  /*!
   * \brief Get the kind of preconditioner for the implicit solver.
   * \return Numerical preconditioner for implicit formulation (solving the linear system).
   */
  unsigned short GetKind_Linear_Solver_Prec(void);

  /*!
   * \brief Set the kind of preconditioner for the implicit solver.
   * \return Numerical preconditioner for implicit formulation (solving the linear system).
   */
  void SetKind_Linear_Solver_Prec(unsigned short val_kind_prec);

  /*!
   * \brief Get min error of the linear solver for the implicit formulation.
   * \return Min error of the linear solver for the implicit formulation.
   */
  su2double GetLinear_Solver_Error(void);

  /*!
   * \brief Get max number of iterations of the linear solver for the implicit formulation.
   * \return Max number of iterations of the linear solver for the implicit formulation.
   */
  unsigned long GetLinear_Solver_Iter(void);

  /*!
   * \brief Get the ILU fill-in level for the linear solver.
   * \return Fill in level of the ILU preconditioner for the linear solver.
   */
  unsigned short GetLinear_Solver_ILU_n(void);

  /*!
   * \brief Get restart frequency of the linear solver for the implicit formulation.
   * \return Restart frequency of the linear solver for the implicit formulation.
   */
  unsigned long GetLinear_Solver_Restart_Frequency(void);

  /*!
   * \brief Get the relaxation coefficient of the linear solver for the implicit formulation.
   * \return relaxation coefficient of the linear solver for the implicit formulation.
   */
  su2double GetRelaxation_Factor_Flow(void);

  /*!
   * \brief Get the relaxation coefficient of the linear solver for the implicit formulation.
   * \return relaxation coefficient of the linear solver for the implicit formulation.
   */
  su2double GetRelaxation_Factor_AdjFlow(void);

  /*!
   * \brief Get the relaxation coefficient of the linear solver for the implicit formulation.
   * \return relaxation coefficient of the linear solver for the implicit formulation.
   */
  su2double GetRelaxation_Factor_Turb(void);

  /*!
   * \brief Get the relaxation coefficient of the linear solver for the implicit formulation.
   * \return relaxation coefficient of the linear solver for the implicit formulation.
   */
  su2double GetRoe_Kappa(void);

  /*!
   * \brief Get the wing semi span.
   * \return value of the wing semi span.
   */
  su2double GetSemiSpan(void);
  
  /*!
   * \brief Get the kind of solver for the implicit solver.
   * \return Numerical solver for implicit formulation (solving the linear system).
   */
  unsigned short GetKind_AdjTurb_Linear_Solver(void);

  /*!
   * \brief Get the kind of preconditioner for the implicit solver.
   * \return Numerical preconditioner for implicit formulation (solving the linear system).
   */
  unsigned short GetKind_AdjTurb_Linear_Prec(void);

  /*!
   * \brief Get the kind of solver for the implicit solver.
   * \return Numerical solver for implicit formulation (solving the linear system).
   */
  unsigned short GetKind_DiscAdj_Linear_Solver(void);

  /*!
   * \brief Get the kind of preconditioner for the implicit solver.
   * \return Numerical preconditioner for implicit formulation (solving the linear system).
   */
  unsigned short GetKind_DiscAdj_Linear_Prec(void);

  /*!
   * \brief Get the kind of preconditioner for the implicit solver.
   * \return Numerical preconditioner for implicit formulation (solving the linear system).
   */
  unsigned short GetKind_Deform_Linear_Solver_Prec(void);

  /*!
   * \brief Set the kind of preconditioner for the implicit solver.
   * \return Numerical preconditioner for implicit formulation (solving the linear system).
   */
  void SetKind_AdjTurb_Linear_Prec(unsigned short val_kind_prec);

  /*!
   * \brief Get min error of the linear solver for the implicit formulation.
   * \return Min error of the linear solver for the implicit formulation.
   */
  su2double GetAdjTurb_Linear_Error(void);

  /*!
   * \brief Get the entropy fix.
   * \return Vaule of the entropy fix.
   */
  su2double GetEntropyFix_Coeff(void);

  /*!
   * \brief Get max number of iterations of the linear solver for the implicit formulation.
   * \return Max number of iterations of the linear solver for the implicit formulation.
   */
  unsigned short GetAdjTurb_Linear_Iter(void);

  /*!
   * \brief Get CFL reduction factor for adjoint turbulence model.
   * \return CFL reduction factor.
   */
  su2double GetCFLRedCoeff_AdjTurb(void);

  /*!
   * \brief Get the number of linear smoothing iterations for mesh deformation.
   * \return Number of linear smoothing iterations for mesh deformation.
   */
  unsigned long GetGridDef_Linear_Iter(void);

  /*!
   * \brief Get the number of nonlinear increments for mesh deformation.
   * \return Number of nonlinear increments for mesh deformation.
   */
  unsigned long GetGridDef_Nonlinear_Iter(void);

  /*!
   * \brief Get information about writing grid deformation residuals to the console.
   * \return <code>TRUE</code> means that grid deformation residuals will be written to the console.
   */
  bool GetDeform_Output(void);

  /*!
   * \brief Get factor to multiply smallest volume for deform tolerance.
   * \return Factor to multiply smallest volume for deform tolerance.
   */
  su2double GetDeform_Tol_Factor(void);

  /*!
   * \brief Get factor to multiply smallest volume for deform tolerance.
   * \return Factor to multiply smallest volume for deform tolerance.
   */
  su2double GetDeform_Coeff(void);

  /*!
   * \brief Get limit for the volumetric deformation.
   * \return Distance to the surface to be deformed.
   */
  su2double GetDeform_Limit(void);
  
  /*!
   * \brief Get Young's modulus for deformation (constant stiffness deformation)
   */
  su2double GetDeform_ElasticityMod(void);

  /*!
   * \brief Get Poisson's ratio for deformation (constant stiffness deformation)
   * \
   */
  su2double GetDeform_PoissonRatio(void);

  /*!
   * \brief Get the type of stiffness to impose for FEA mesh deformation.
   * \return type of stiffness to impose for FEA mesh deformation.
   */
  unsigned short GetDeform_Stiffness_Type(void);

  /*!
   * \brief Creates a teot file to visualize the deformation made by the MDC software.
   * \return <code>TRUE</code> if the deformation is going to be plotted; otherwise <code>FALSE</code>.
   */
  bool GetVisualize_Deformation(void);

  /*!
   * \brief Define the FFD box with a symetry plane.
   * \return <code>TRUE</code> if there is a symmetry plane in the FFD; otherwise <code>FALSE</code>.
   */
  bool GetFFD_Symmetry_Plane(void);

  /*!
   * \brief Get the kind of SU2 software component.
   * \return Kind of the SU2 software component.
   */
  unsigned short GetKind_SU2(void);

  /*!
   * \brief Get the kind of non-dimensionalization.
   * \return Kind of non-dimensionalization.
   */
  unsigned short GetRef_NonDim(void);

  /*!
   * \brief Get the kind of SU2 software component.
   * \return Kind of the SU2 software component.
   */
  void SetKind_SU2(unsigned short val_kind_su2);

  /*!
   * \brief Get the kind of the turbulence model.
   * \return Kind of the turbulence model.
   */
  unsigned short GetKind_Turb_Model(void);

  /*!
   * \brief Get the kind of the transition model.
   * \return Kind of the transion model.
   */
  unsigned short GetKind_Trans_Model(void);

  /*!
   * \brief Get the kind of the subgrid scale model.
   * \return Kind of the subgrid scale model.
   */
  unsigned short GetKind_SGS_Model(void);

  /*!
   * \brief Get the kind of adaptation technique.
   * \return Kind of adaptation technique.
   */
  unsigned short GetKind_Adaptation(void);

  /*!
   * \brief Get the number of new elements added in the adaptation process.
   * \return percentage of new elements that are going to be added in the adaptation.
   */
  su2double GetNew_Elem_Adapt(void);

  /*!
   * \brief Get the kind of time integration method.
   * \note This is the information that the code will use, the method will
   *       change in runtime depending of the specific equation (direct, adjoint,
   *       linearized) that is being solved.
   * \return Kind of time integration method.
   */
  unsigned short GetKind_TimeIntScheme(void);

  /*!
   * \brief Get the kind of convective numerical scheme.
   * \note This is the information that the code will use, the method will
   *       change in runtime depending of the specific equation (direct, adjoint,
   *       linearized) that is being solved.
   * \return Kind of the convective scheme.
   */
  unsigned short GetKind_ConvNumScheme(void);

  /*!
   * \brief Get kind of center scheme for the convective terms.
   * \note This is the information that the code will use, the method will
   *       change in runtime depending of the specific equation (direct, adjoint,
   *       linearized) that is being solved.
   * \return Kind of center scheme for the convective terms.
   */
  unsigned short GetKind_Centered(void);

  /*!
   * \brief Get kind of upwind scheme for the convective terms.
   * \note This is the information that the code will use, the method will
   *       change in runtime depending of the specific equation (direct, adjoint,
   *       linearized) that is being solved.
   * \return Kind of upwind scheme for the convective terms.
   */
  unsigned short GetKind_Upwind(void);

  /*!
   * \brief Get if the upwind scheme used MUSCL or not.
   * \note This is the information that the code will use, the method will
   *       change in runtime depending of the specific equation (direct, adjoint,
   *       linearized) that is being solved.
   * \return MUSCL scheme.
   */
  bool GetMUSCL(void);
  
  /*!
   * \brief Get if the upwind scheme used MUSCL or not.
   * \note This is the information that the code will use, the method will
   *       change in runtime depending of the specific equation (direct, adjoint,
   *       linearized) that is being solved.
   * \return MUSCL scheme.
   */
  bool GetMUSCL_Flow(void);
  
  /*!
   * \brief Get if the upwind scheme used MUSCL or not.
   * \note This is the information that the code will use, the method will
   *       change in runtime depending of the specific equation (direct, adjoint,
   *       linearized) that is being solved.
   * \return MUSCL scheme.
   */
  bool GetMUSCL_Turb(void);
  
  /*!
   * \brief Get if the upwind scheme used MUSCL or not.
   * \note This is the information that the code will use, the method will
   *       change in runtime depending of the specific equation (direct, adjoint,
   *       linearized) that is being solved.
   * \return MUSCL scheme.
   */
  bool GetMUSCL_AdjFlow(void);
  
  /*!
   * \brief Get if the upwind scheme used MUSCL or not.
   * \note This is the information that the code will use, the method will
   *       change in runtime depending of the specific equation (direct, adjoint,
   *       linearized) that is being solved.
   * \return MUSCL scheme.
   */
  bool GetMUSCL_AdjTurb(void);

  /*!
   * \brief Get the kind of integration scheme (explicit or implicit)
   *        for the flow equations.
   * \note This value is obtained from the config file, and it is constant
   *       during the computation.
   * \return Kind of integration scheme for the flow equations.
   */
  unsigned short GetKind_TimeIntScheme_Flow(void);

  /*!
   * \brief Get the kind of scheme (aliased or non-aliased) to be used in the
   *        predictor step of ADER-DG.
   * \return Kind of scheme used in the predictor step of ADER-DG.
   */
  unsigned short GetKind_ADER_Predictor(void);

  /*!
   * \brief Get the kind of integration scheme (explicit or implicit)
   *        for the flow equations.
   * \note This value is obtained from the config file, and it is constant
   *       during the computation.
   * \return Kind of integration scheme for the plasma equations.
   */
  unsigned short GetKind_TimeIntScheme_Wave(void);

  /*!
   * \brief Get the kind of integration scheme (explicit or implicit)
   *        for the flow equations.
   * \note This value is obtained from the config file, and it is constant
   *       during the computation.
   * \return Kind of integration scheme for the plasma equations.
   */
  unsigned short GetKind_TimeIntScheme_Heat(void);

  /*!
   * \brief Get the kind of integration scheme (explicit or implicit)
   *        for the flow equations.
   * \note This value is obtained from the config file, and it is constant
   *       during the computation.
   * \return Kind of integration scheme for the plasma equations.
   */
  unsigned short GetKind_TimeIntScheme_Poisson(void);

  /*!
   * \brief Get the kind of integration scheme (explicit or implicit)
   *        for the flow equations.
   * \note This value is obtained from the config file, and it is constant
   *       during the computation.
   * \return Kind of integration scheme for the plasma equations.
   */
  unsigned short GetKind_TimeIntScheme_FEA(void);

  /*!
   * \brief Get the kind of integration scheme (explicit or implicit)
   *        for the template equations.
   * \note This value is obtained from the config file, and it is constant
   *       during the computation.
   * \return Kind of integration scheme for the plasma equations.
   */
  unsigned short GetKind_TimeIntScheme_Template(void);

  /*!
   * \brief Get the kind of integration scheme (explicit or implicit)
   *        for the flow equations.
   * \note This value is obtained from the config file, and it is constant
   *       during the computation.
   * \return Kind of integration scheme for the plasma equations.
   */
  unsigned short GetKind_SpaceIteScheme_FEA(void);

  /*!
   * \brief Get the kind of transfer method we want to use for multiphysics problems
   * \note This value is obtained from the config file, and it is constant
   *       during the computation.
   * \return Kind of transfer method for multiphysics problems
   */
  unsigned short GetKind_TransferMethod(void);

  /*!
   * \brief Get the kind of convective numerical scheme for the flow
   *        equations (centered or upwind).
   * \note This value is obtained from the config file, and it is constant
   *       during the computation.
   * \return Kind of convective numerical scheme for the flow equations.
   */
  unsigned short GetKind_ConvNumScheme_Flow(void);

  /*!
   * \brief Get the kind of convective numerical scheme for the flow
   *        equations (finite element).
   * \note This value is obtained from the config file, and it is constant
   *       during the computation.
   * \return Kind of convective numerical scheme for the flow equations.
   */
  unsigned short GetKind_ConvNumScheme_FEM_Flow(void);

  /*!
   * \brief Get the kind of convective numerical scheme for the template
   *        equations (centered or upwind).
   * \note This value is obtained from the config file, and it is constant
   *       during the computation.
   * \return Kind of convective numerical scheme for the flow equations.
   */
  unsigned short GetKind_ConvNumScheme_Template(void);

  /*!
   * \brief Get the kind of center convective numerical scheme for the flow equations.
   * \note This value is obtained from the config file, and it is constant
   *       during the computation.
   * \return Kind of center convective numerical scheme for the flow equations.
   */
  unsigned short GetKind_Centered_Flow(void);

  /*!
   * \brief Get the kind of center convective numerical scheme for the plasma equations.
   * \note This value is obtained from the config file, and it is constant
   *       during the computation.
   * \return Kind of center convective numerical scheme for the flow equations.
   */
  unsigned short GetKind_Centered_Template(void);

  /*!
   * \brief Get the kind of upwind convective numerical scheme for the flow equations.
   * \note This value is obtained from the config file, and it is constant
   *       during the computation.
   * \return Kind of upwind convective numerical scheme for the flow equations.
   */
  unsigned short GetKind_Upwind_Flow(void);

  /*!
   * \brief Get the kind of finite element convective numerical scheme for the flow equations.
   * \note This value is obtained from the config file, and it is constant
   *       during the computation.
   * \return Kind of finite element convective numerical scheme for the flow equations.
   */
  unsigned short GetKind_FEM_Flow(void);

  /*!
   * \brief Get the kind of shock capturing method in FEM DG solver.
   * \note This value is obtained from the config file, and it is constant
   *       during the computation.
   * \return Kind of shock capturing method in FEM DG solver.
   */
  unsigned short GetKind_FEM_DG_Shock(void);

  /*!
   * \brief Get the kind of matrix coloring used for the sparse Jacobian computation.
   * \note This value is obtained from the config file, and it is constant
   *       during the computation.
   * \return Kind of matrix coloring used.
   */
  unsigned short GetKind_Matrix_Coloring(void);

  /*!
   * \brief Get the method for limiting the spatial gradients.
   * \return Method for limiting the spatial gradients.
   */
  unsigned short GetKind_SlopeLimit(void);

  /*!
   * \brief Get the method for limiting the spatial gradients.
   * \return Method for limiting the spatial gradients solving the flow equations.
   */
  unsigned short GetKind_SlopeLimit_Flow(void);

  /*!
   * \brief Get the method for limiting the spatial gradients.
   * \return Method for limiting the spatial gradients solving the turbulent equation.
   */
  unsigned short GetKind_SlopeLimit_Turb(void);

  /*!
   * \brief Get the method for limiting the spatial gradients.
   * \return Method for limiting the spatial gradients solving the adjoint turbulent equation.
   */
  unsigned short GetKind_SlopeLimit_AdjTurb(void);

  /*!
   * \brief Get the method for limiting the spatial gradients.
   * \return Method for limiting the spatial gradients solving the adjoint flow equation.
   */
  unsigned short GetKind_SlopeLimit_AdjFlow(void);

  /*!
   * \brief Value of the calibrated constant for the Lax method (center scheme).
   * \note This constant is used in coarse levels and with first order methods.
   * \return Calibrated constant for the Lax method.
   */
  su2double GetKappa_1st_Flow(void);

  /*!
   * \brief Value of the calibrated constant for the JST method (center scheme).
   * \return Calibrated constant for the JST method for the flow equations.
   */
  su2double GetKappa_2nd_Flow(void);

  /*!
   * \brief Value of the calibrated constant for the JST method (center scheme).
   * \return Calibrated constant for the JST method for the flow equations.
   */
  su2double GetKappa_4th_Flow(void);

  /*!
   * \brief Get the kind of integration scheme (explicit or implicit)
   *        for the adjoint flow equations.
   * \note This value is obtained from the config file, and it is constant
   *       during the computation.
   * \return Kind of integration scheme for the adjoint flow equations.
   */
  unsigned short GetKind_TimeIntScheme_AdjFlow(void);

  /*!
   * \brief Get the kind of convective numerical scheme for the adjoint flow
   *        equations (centered or upwind).
   * \note This value is obtained from the config file, and it is constant
   *       during the computation.
   * \return Kind of convective numerical scheme for the adjoint flow equations.
   */
  unsigned short GetKind_ConvNumScheme_AdjFlow(void);

  /*!
   * \brief Get the kind of center convective numerical scheme for the adjoint flow equations.
   * \note This value is obtained from the config file, and it is constant
   *       during the computation.
   * \return Kind of center convective numerical scheme for the adjoint flow equations.
   */
  unsigned short GetKind_Centered_AdjFlow(void);

  /*!
   * \brief Get the kind of upwind convective numerical scheme for the adjoint flow equations.
   * \note This value is obtained from the config file, and it is constant
   *       during the computation.
   * \return Kind of upwind convective numerical scheme for the adjoint flow equations.
   */
  unsigned short GetKind_Upwind_AdjFlow(void);

  /*!
   * \brief Value of the calibrated constant for the high order method (center scheme).
   * \return Calibrated constant for the high order center method for the adjoint flow equations.
   */
  su2double GetKappa_2nd_AdjFlow(void);

  /*!
   * \brief Value of the calibrated constant for the high order method (center scheme).
   * \return Calibrated constant for the high order center method for the adjoint flow equations.
   */
  su2double GetKappa_4th_AdjFlow(void);

  /*!
   * \brief Value of the calibrated constant for the low order method (center scheme).
   * \return Calibrated constant for the low order center method for the adjoint flow equations.
   */
  su2double GetKappa_1st_AdjFlow(void);

  /*!
   * \brief Get the kind of integration scheme (implicit)
   *        for the turbulence equations.
   * \note This value is obtained from the config file, and it is constant
   *       during the computation.
   * \return Kind of integration scheme for the turbulence equations.
   */
  unsigned short GetKind_TimeIntScheme_Turb(void);

  /*!
   * \brief Get the kind of convective numerical scheme for the turbulence
   *        equations (upwind).
   * \note This value is obtained from the config file, and it is constant
   *       during the computation.
   * \return Kind of convective numerical scheme for the turbulence equations.
   */
  unsigned short GetKind_ConvNumScheme_Turb(void);

  /*!
   * \brief Get the kind of center convective numerical scheme for the turbulence equations.
   * \note This value is obtained from the config file, and it is constant
   *       during the computation.
   * \return Kind of center convective numerical scheme for the turbulence equations.
   */
  unsigned short GetKind_Centered_Turb(void);

  /*!
   * \brief Get the kind of upwind convective numerical scheme for the turbulence equations.
   * \note This value is obtained from the config file, and it is constant
   *       during the computation.
   * \return Kind of upwind convective numerical scheme for the turbulence equations.
   */
  unsigned short GetKind_Upwind_Turb(void);

  /*!
   * \brief Get the kind of integration scheme (explicit or implicit)
   *        for the adjoint turbulence equations.
   * \note This value is obtained from the config file, and it is constant
   *       during the computation.
   * \return Kind of integration scheme for the adjoint turbulence equations.
   */
  unsigned short GetKind_TimeIntScheme_AdjTurb(void);

  /*!
   * \brief Get the kind of convective numerical scheme for the adjoint turbulence
   *        equations (centered or upwind).
   * \note This value is obtained from the config file, and it is constant
   *       during the computation.
   * \return Kind of convective numerical scheme for the adjoint turbulence equations.
   */
  unsigned short GetKind_ConvNumScheme_AdjTurb(void);

  /*!
   * \brief Get the kind of center convective numerical scheme for the adjoint turbulence equations.
   * \note This value is obtained from the config file, and it is constant
   *       during the computation.
   * \return Kind of center convective numerical scheme for the adjoint turbulence equations.
   */
  unsigned short GetKind_Centered_AdjTurb(void);

  /*!
   * \brief Get the kind of upwind convective numerical scheme for the adjoint turbulence equations.
   * \note This value is obtained from the config file, and it is constant
   *       during the computation.
   * \return Kind of upwind convective numerical scheme for the adjoint turbulence equations.
   */
  unsigned short GetKind_Upwind_AdjTurb(void);

  /*!
   * \brief Provides information about the way in which the turbulence will be treated by the
   *        cont. adjoint method.
   * \return <code>FALSE</code> means that the adjoint turbulence equations will be used.
   */
  bool GetFrozen_Visc_Cont(void);
  
  /*!
   * \brief Provides information about the way in which the turbulence will be treated by the
   *        disc. adjoint method.
   * \return <code>FALSE</code> means that the adjoint turbulence equations will be used.
   */
  bool GetFrozen_Visc_Disc(void);

  /*!
   * \brief Provides information about the way in which the limiter will be treated by the
   *        disc. adjoint method.
   * \return <code>FALSE</code> means that the limiter computation is included.
   */
  bool GetFrozen_Limiter_Disc(void);
  
  /*!
   * \brief Write convergence file for FSI problems
   * \return <code>FALSE</code> means no file is written.
   */
  bool GetWrite_Conv_FSI(void);

  /*!
   * \brief Provides information about if the sharp edges are going to be removed from the sensitivity.
   * \return <code>FALSE</code> means that the sharp edges will be removed from the sensitivity.
   */
  bool GetSens_Remove_Sharp(void);

  /*!
   * \brief Get the kind of inlet boundary condition treatment (total conditions or mass flow).
   * \return Kind of inlet boundary condition.
   */
  unsigned short GetKind_Inlet(void);


  /*!
   * \brief Get the kind of mixing process for averaging quantities at the boundaries.
   * \return Kind of mixing process.
   */
  unsigned short GetKind_AverageProcess(void);

  /*!
   * \brief Get the kind of mixing process for averaging quantities at the boundaries.
   * \return Kind of mixing process.
   */
  unsigned short GetKind_PerformanceAverageProcess(void);

  /*!
   * \brief Set the kind of mixing process for averaging quantities at the boundaries.
   * \return Kind of mixing process.
   */
  void SetKind_AverageProcess(unsigned short new_AverageProcess);

  /*!
   * \brief Set the kind of mixing process for averaging quantities at the boundaries.
   * \return Kind of mixing process.
   */
  void SetKind_PerformanceAverageProcess(unsigned short new_AverageProcess);

  /*!
   * \brief Get coeff for Rotating Frame Ramp.
   * \return coeff Ramp Rotating Frame.
   */
  su2double GetRampRotatingFrame_Coeff(unsigned short iCoeff);

  /*!
   * \brief Get Rotating Frame Ramp option.
   * \return Ramp Rotating Frame option.
   */
  bool GetRampRotatingFrame(void);

  /*!
   * \brief Get coeff for Outlet Pressure Ramp.
   * \return coeff Ramp Outlet Pressure.
   */
  su2double GetRampOutletPressure_Coeff(unsigned short iCoeff);

  /*!
   * \brief Get final Outlet Pressure value for the ramp.
   * \return final Outlet Pressure value.
   */
  su2double GetFinalOutletPressure(void);

  /*!
   * \brief Get final Outlet Pressure value for the ramp.
   * \return Monitor Outlet Pressure value.
   */
  su2double GetMonitorOutletPressure(void);

  /*!
   * \brief Set Monitor Outlet Pressure value for the ramp.
   */
  void SetMonitotOutletPressure(su2double newMonPres);

  /*!
   * \brief Get Outlet Pressure Ramp option.
   * \return Ramp Outlet pressure option.
   */
  bool GetRampOutletPressure(void);

  /*!
   * \brief Get mixedout coefficients.
   * \return mixedout coefficient.
   */
  su2double GetMixedout_Coeff(unsigned short iCoeff);

  /*!
   * \brief Get extra relaxation factor coefficients for the Giels BC.
   * \return mixedout coefficient.
   */
  su2double GetExtraRelFacGiles(unsigned short iCoeff);

  /*!
   * \brief Get mach limit for average massflow-based procedure .
   * \return mach limit.
   */
  su2double GetAverageMachLimit(void);

  /*!
   * \brief Get the kind of mixing process for averaging quantities at the boundaries.
   * \return Kind of mixing process.
   */
  unsigned short GetKind_MixingPlaneInterface(void);

  /*!
   * \brief Get the kind of turbomachinery architecture.
   * \return Kind of turbomachinery architecture.
   */
  unsigned short GetKind_TurboMachinery(unsigned short val_iZone);

  /*!
   * \brief Get the kind of turbomachinery architecture.
   * \return Kind of turbomachinery architecture.
   */
  unsigned short GetKind_SpanWise(void);
  
  /*!
   * \brief Verify if there is mixing plane interface specified from config file.
   * \return boolean.
   */
  bool GetBoolMixingPlaneInterface(void);

  /*!
   * \brief Verify if there is mixing plane interface specified from config file.
   * \return boolean.
   */
  bool GetBoolTurbMixingPlane(void);

  /*!
   * \brief Verify if there is mixing plane interface specified from config file.
   * \return boolean.
   */
  bool GetSpatialFourier(void);

  /*!
   * \brief number mixing plane interface specified from config file.
   * \return number of bound.
   */
  unsigned short GetnMarker_MixingPlaneInterface(void);
  
  /*!
   * \brief Verify if there is Turbomachinery performance option specified from config file.
   * \return boolean.
   */
  bool GetBoolTurbomachinery(void);
  
  /*!
   * \brief number Turbomachinery blades computed using the pitch information.
   * \return nBlades.
   */
  su2double GetnBlades(unsigned short val_iZone);

  /*!
   * \brief number Turbomachinery blades computed using the pitch information.
   * \return nBlades.
   */
  void SetnBlades(unsigned short val_iZone, su2double nblades);

  /*!
   * \brief Verify if there is any Giles Boundary Condition option specified from config file.
   * \return boolean.
   */
  bool GetBoolGiles(void);
  
  /*!
   * \brief Verify if there is any Riemann Boundary Condition option specified from config file.
   * \return boolean.
   */
  bool GetBoolRiemann(void);

  /*!
   * \brief number Turbomachinery performance option specified from config file.
   * \return number of bound.
   */
  unsigned short GetnMarker_Turbomachinery(void);

  /*!
   * \brief Get number of shroud markers.
   * \return number of marker shroud.
   */
  unsigned short GetnMarker_Shroud(void);

  /*!
   * \brief Get the marker shroud.
   * \return marker shroud.
   */
  string GetMarker_Shroud(unsigned short val_marker);

  /*!
   * \brief number Turbomachinery performance option specified from config file.
   * \return number of bound.
   */
  unsigned short GetnMarker_TurboPerformance(void);

  /*!
   * \brief number span-wise sections to compute 3D BC and performance for turbomachinery specified by the user.
   * \return number of span-wise sections.
   */
  unsigned short Get_nSpanWiseSections_User(void);

  /*!
   * \brief number span-wise sections to compute 3D BC and performance for turbomachinery.
   * \return number of span-wise sections.
   */
  unsigned short GetnSpanWiseSections(void);

  /*!
   * \brief set number of maximum span-wise sections among all zones .
   */
  void SetnSpanMaxAllZones(unsigned short val_nSpna_max);

  /*!
   * \brief number span-wise sections to compute performance for turbomachinery.
   * \return number of max span-wise sections.
   */
  unsigned short GetnSpanMaxAllZones(void);
	
  /*!
   * \brief set number span-wise sections to compute 3D BC and performance for turbomachinery.
   */
  void SetnSpanWiseSections(unsigned short nSpan);

  /*!
   * \brief set number span-wise sections to compute 3D BC and performance for turbomachinery.
   */
  unsigned short GetnSpan_iZones(unsigned short iZone);

  /*!
   * \brief set number span-wise sections to compute 3D BC and performance for turbomachinery.
   */
  void SetnSpan_iZones(unsigned short nSpan, unsigned short iZone);

  /*!
   * \brief get inlet bounds name for Turbomachinery performance calculation.
   * \return name of the bound.
   */
  string GetMarker_TurboPerf_BoundIn(unsigned short index);

  /*!
   * \brief get outlet bounds name for Turbomachinery performance calculation.
   * \return name of the bound.
   */
  string GetMarker_TurboPerf_BoundOut(unsigned short index);

  /*!
   * \brief get marker kind for Turbomachinery performance calculation.
   * \return kind index.
   */
  unsigned short GetKind_TurboPerf(unsigned short index);

  /*!
   * \brief get outlet bounds name for Turbomachinery performance calculation.
   * \return name of the bound.
   */
  string GetMarker_PerBound(unsigned short val_marker);
  
  /*!
   * \brief Get the kind of inlet boundary condition treatment (total conditions or mass flow).
   * \return Kind of inlet boundary condition.
   */
  unsigned short GetKind_Engine_Inflow(void);

  /*!
   * \brief Get the kind of inlet boundary condition treatment (total conditions or mass flow).
   * \return Kind of inlet boundary condition.
   */
  unsigned short GetKind_ActDisk(void);

  /*!
   * \brief Get the number of sections.
   * \return Number of sections
   */
  unsigned short GetnLocationStations(void);

  /*!
   * \brief Get the number of sections for computing internal volume.
   * \return Number of sections for computing internal volume.
   */
  unsigned short GetnWingStations(void);

  /*!
   * \brief Get the location of the waterline.
   * \return Z location of the waterline.
   */
  su2double GetGeo_Waterline_Location(void);
  
  /*!
   * \brief Provides information about the the nodes that are going to be moved on a deformation
   *        volumetric grid deformation.
   * \return <code>TRUE</code> means that only the points on the FFD box will be moved.
   */
  bool GetHold_GridFixed(void);

  /*!
   * \brief Get the kind of objective function. There are several options: Drag coefficient,
   *        Lift coefficient, efficiency, etc.
   * \note The objective function will determine the boundary condition of the adjoint problem.
   * \return Kind of objective function.
   */
  unsigned short GetKind_ObjFunc(void);

  /*!
   * \author H. Kline
   * \brief Get the kind of objective function. There are several options: Drag coefficient,
   *        Lift coefficient, efficiency, etc.
   * \note The objective function will determine the boundary condition of the adjoint problem.
   * \return Kind of objective function.
   */
  unsigned short GetKind_ObjFunc(unsigned short val_obj);

  /*!
   * \author H. Kline
   * \brief Get the weight of objective function. There are several options: Drag coefficient,
   *        Lift coefficient, efficiency, etc.
   * \note The objective function will determine the boundary condition of the adjoint problem.
   * \return Weight of objective function.
   */
  su2double GetWeight_ObjFunc(unsigned short val_obj);

  /*!
   * \author H. Kline
   * \brief Set the weight of objective function. There are several options: Drag coefficient,
   *        Lift coefficient, efficiency, etc.
   * \note The objective function will determine the boundary condition of the adjoint problem.
   * \return Weight of objective function.
   */
  void SetWeight_ObjFunc(unsigned short val_obj, su2double val);

  /*!
   * \author H. Kline
   * \brief Get the coefficients of the objective defined by the chain rule with primitive variables.
   * \note This objective is only applicable to gradient calculations. Objective value must be
   * calculated using the area averaged outlet values of density, velocity, and pressure.
   * Gradients are w.r.t density, velocity[3], and pressure. when 2D gradient w.r.t. 3rd component of velocity set to 0.
   */
  su2double GetCoeff_ObjChainRule(unsigned short iVar);

  /*!
   * \author H. Kline
   * \brief Get the flag indicating whether to comput a combined objective.
   */
  bool GetComboObj(void);

  /*!
   * \brief Get the kind of sensitivity smoothing technique.
   * \return Kind of sensitivity smoothing technique.
   */
  unsigned short GetKind_SensSmooth(void);

  /*!
   * \brief Provides information about the time integration, and change the write in the output
   *        files information about the iteration.
   * \return The kind of time integration: Steady state, time stepping method (unsteady) or
   *         dual time stepping method (unsteady).
   */
  unsigned short GetUnsteady_Simulation(void);

  /*!
   * \brief Provides the number of chemical reactions in the chemistry model
   * \return: The number of chemical reactions, read from input file
   */
  unsigned short GetnReactions(void);

  /*!
   * \brief Provides the number of chemical reactions in the chemistry model
   * \return: The number of chemical reactions, read from input file
   */
  su2double GetArrheniusCoeff(unsigned short iReaction);

  /*!
   * \brief Provides the number of chemical reactions in the chemistry model
   * \return: The number of chemical reactions, read from input file
   */
  su2double GetArrheniusEta(unsigned short iReaction);

  /*!
   * \brief Provides the number of chemical reactions in the chemistry model
   * \return: The number of chemical reactions, read from input file
   */
  su2double GetArrheniusTheta(unsigned short iReaction);

  /*!
   * \brief Provides the rate controlling temperature exponents for chemistry.
   * \return: Rate controlling temperature exponents.
   */
  su2double* GetRxnTcf_a(void);

  /*!
   * \brief Provides the rate controlling temperature exponents for chemistry.
   * \return: Rate controlling temperature exponents.
   */
  su2double* GetRxnTcf_b(void);

  /*!
   * \brief Provides the rate controlling temperature exponents for chemistry.
   * \return: Rate controlling temperature exponents.
   */
  su2double* GetRxnTcb_a(void);

  /*!
   * \brief Provides the rate controlling temperature exponents for chemistry.
   * \return: Rate controlling temperature exponents.
   */
  su2double* GetRxnTcb_b(void);

  /*!
   * \brief Dissociation potential of species.
   * \return: Dissociation potential.
   */
  su2double* GetDissociationPot(void);

  /*!
   * \brief Provides the number of rotational modes of energy storage
   * \return: Vector of rotational mode count
   */
  su2double* GetRotationModes(void);

  /*!
   * \brief Provides the characteristic vibrational temperature for calculating e_vib
   * \return: Vector of characteristic vibrational temperatures [K]
   */
  su2double* GetCharVibTemp(void);

  /*!
   * \brief Provides the characteristic electronic temperature for calculating e_el
   * \return: Vector of characteristic vibrational temperatures [K]
   */
  su2double** GetCharElTemp(void);

  /*!
   * \brief Provides the degeneracy of electron states for calculating e_el
   * \return: Vector of characteristic vibrational temperatures [K]
   */
  su2double** GetElDegeneracy(void);

  /*!
   * \brief Provides number electron states for calculating e_el
   * \return: Vector of number of electron states for each species
   */
  unsigned short* GetnElStates(void);


  /*!
   * \brief Provides the thermodynamic reference temperatures from the JANAF tables
   * \return: Vector of reference temperatures [K]
   */
  su2double* GetRefTemperature(void);

  /*!
   * \brief Provides the characteristic vibrational temperature for calculating e_vib
   * \return: The number of chemical reactions, read from input file
   */
  su2double GetCharVibTemp(unsigned short iSpecies);

  /*!
   * \brief Provides the molar mass of each species present in multi species fluid
   * \return: Vector of molar mass of each species in kg/kmol
   */
  su2double* GetMolar_Mass(void);

  /*!
   * \brief Provides the molar mass of each species present in multi species fluid
   * \return: Mass of each species in Kg
   */
  su2double GetMolar_Mass(unsigned short iSpecies);

  /*!
   * \brief Retrieves the number of monatomic species in the multicomponent gas.
   * \return: Number of monatomic species.
   */
  unsigned short GetnMonatomics(void);

  /*!
   * \brief Retrieves the number of monatomic species in the multicomponent gas.
   * \return: Number of monatomic species.
   */
  unsigned short GetnDiatomics(void);

  /*!
   * \brief Provides the molar mass of each species present in multi species fluid
   * \return: Molar mass of the specified gas consituent [kg/kmol]
   */
  su2double GetInitial_Gas_Composition(unsigned short iSpecies);

  /*!
   * \brief Provides the formation enthalpy of the specified species at standard conditions
   * \return: Enthalpy of formation
   */
  su2double* GetEnthalpy_Formation(void);

  /*!
   * \brief Provides the formation enthalpy of the specified species at standard conditions
   * \return: Enthalpy of formation
   */
  su2double GetEnthalpy_Formation(unsigned short iSpecies);

  /*!
   * \brief Provides the restart information.
   * \return Restart information, if <code>TRUE</code> then the code will use the solution as restart.
   */
  bool GetRestart(void);

  /*!
   * \brief Flag for whether binary SU2 native restart files are written.
   * \return Flag for whether binary SU2 native restart files are written, if <code>TRUE</code> then the code will output binary restart files.
   */
  bool GetWrt_Binary_Restart(void);

  /*!
   * \brief Flag for whether binary SU2 native restart files are read.
   * \return Flag for whether binary SU2 native restart files are read, if <code>TRUE</code> then the code will load binary restart files.
   */
  bool GetRead_Binary_Restart(void);

  /*!
   * \brief Provides the number of varaibles.
   * \return Number of variables.
   */
  unsigned short GetnVar(void);

  /*!
   * \brief Provides the number of varaibles.
   * \return Number of variables.
   */
  unsigned short GetnZone(void);

  /*!
   * \brief Provides the number of varaibles.
   * \return Number of variables.
   */
  unsigned short GetiZone(void);

  /*!
   * \brief For some problems like adjoint or the linearized equations it
   *		  is necessary to restart the flow solution.
   * \return Flow restart information, if <code>TRUE</code> then the code will restart the flow solution.
   */

  bool GetRestart_Flow(void);

  /*!
   * \brief Indicates whether electron gas is present in the gas mixture.
   */
  bool GetIonization(void);

  /*!
   * \brief Information about computing and plotting the equivalent area distribution.
   * \return <code>TRUE</code> or <code>FALSE</code>  depending if we are computing the equivalent area.
   */
  bool GetEquivArea(void);

  /*!
   * \brief Information about computing and plotting the equivalent area distribution.
   * \return <code>TRUE</code> or <code>FALSE</code>  depending if we are computing the equivalent area.
   */
  bool GetInvDesign_Cp(void);

  /*!
   * \brief Information about computing and plotting the equivalent area distribution.
   * \return <code>TRUE</code> or <code>FALSE</code>  depending if we are computing the equivalent area.
   */
  bool GetInvDesign_HeatFlux(void);

  /*!
   * \brief Get name of the input grid.
   * \return File name of the input grid.
   */
  string GetMesh_FileName(void);

  /*!
   * \brief Get name of the output grid, this parameter is important for grid
   *        adaptation and deformation.
   * \return File name of the output grid.
   */
  string GetMesh_Out_FileName(void);

  /*!
   * \brief Get the name of the file with the solution of the flow problem.
   * \return Name of the file with the solution of the flow problem.
   */
  string GetSolution_FlowFileName(void);

  /*!
   * \brief Get the name of the file with the solution of the adjoint flow problem
   *		  with drag objective function.
   * \return Name of the file with the solution of the adjoint flow problem with
   *         drag objective function.
   */
  string GetSolution_AdjFileName(void);

  /*!
   * \brief Get the name of the file with the solution of the structural problem.
   * \return Name of the file with the solution of the structural problem.
   */
  string GetSolution_FEMFileName(void);

  /*!
   * \brief Get the name of the file with the residual of the problem.
   * \return Name of the file with the residual of the problem.
   */
  string GetResidual_FileName(void);

  /*!
   * \brief Get the format of the input/output grid.
   * \return Format of the input/output grid.
   */
  unsigned short GetMesh_FileFormat(void);

  /*!
   * \brief Get the format of the output solution.
   * \return Format of the output solution.
   */
  unsigned short GetOutput_FileFormat(void);

  /*!
   * \brief Get the format of the output solution.
   * \return Format of the output solution.
   */
  unsigned short GetActDisk_Jump(void);

  /*!
   * \brief Get the name of the file with the convergence history of the problem.
   * \return Name of the file with convergence history of the problem.
   */
  string GetConv_FileName(void);

  /*!
   * \brief Get the name of the file with the convergence history of the problem for FSI applications.
   * \return Name of the file with convergence history of the problem.
   */
  string GetConv_FileName_FSI(void);

  /*!
   * \brief Get the name of the file with the forces breakdown of the problem.
   * \return Name of the file with forces breakdown of the problem.
   */
  string GetBreakdown_FileName(void);

  /*!
   * \brief Get the name of the file with the flow variables.
   * \return Name of the file with the primitive variables.
   */
  string GetFlow_FileName(void);

  /*!
   * \brief Get the name of the file with the structure variables.
   * \return Name of the file with the structure variables.
   */
  string GetStructure_FileName(void);

  /*!
   * \brief Get the name of the file with the structure variables.
   * \return Name of the file with the structure variables.
   */
  string GetSurfStructure_FileName(void);

  /*!
   * \brief Get the name of the file with the structure variables.
   * \return Name of the file with the structure variables.
   */
  string GetSurfWave_FileName(void);

  /*!
   * \brief Get the name of the file with the structure variables.
   * \return Name of the file with the structure variables.
   */
  string GetSurfHeat_FileName(void);

  /*!
   * \brief Get the name of the file with the wave variables.
   * \return Name of the file with the wave variables.
   */
  string GetWave_FileName(void);

  /*!
   * \brief Get the name of the file with the wave variables.
   * \return Name of the file with the wave variables.
   */
  string GetHeat_FileName(void);

  /*!
   * \brief Get the name of the file with the adjoint wave variables.
   * \return Name of the file with the adjoint wave variables.
   */
  string GetAdjWave_FileName(void);

  /*!
   * \brief Get the name of the restart file for the wave variables.
   * \return Name of the restart file for the flow variables.
   */
  string GetRestart_WaveFileName(void);

  /*!
   * \brief Get the name of the restart file for the heat variables.
   * \return Name of the restart file for the flow variables.
   */
  string GetRestart_HeatFileName(void);

  /*!
   * \brief Append the zone index to the restart or the solution files.
   * \return Name of the restart file for the flow variables.
   */
  string GetMultizone_FileName(string val_filename, int val_iZone);

  /*!
   * \brief Append the zone index to the restart or the solution files.
   * \return Name of the restart file for the flow variables.
   */
  string GetMultizone_HistoryFileName(string val_filename, int val_iZone);
  
  /*!
   * \brief Get the name of the restart file for the flow variables.
   * \return Name of the restart file for the flow variables.
   */
  string GetRestart_FlowFileName(void);

  /*!
   * \brief Get the name of the restart file for the adjoint variables (drag objective function).
   * \return Name of the restart file for the adjoint variables (drag objective function).
   */
  string GetRestart_AdjFileName(void);

  /*!
   * \brief Get the name of the restart file for the flow variables.
   * \return Name of the restart file for the flow variables.
   */
  string GetRestart_FEMFileName(void);

  /*!
   * \brief Get the name of the file with the adjoint variables.
   * \return Name of the file with the adjoint variables.
   */
  string GetAdj_FileName(void);

  /*!
   * \brief Get the name of the file with the gradient of the objective function.
   * \return Name of the file with the gradient of the objective function.
   */
  string GetObjFunc_Grad_FileName(void);

  /*!
   * \brief Get the name of the file with the gradient of the objective function.
   * \return Name of the file with the gradient of the objective function.
   */
  string GetObjFunc_Value_FileName(void);

  /*!
   * \brief Get the name of the file with the surface information for the flow problem.
   * \return Name of the file with the surface information for the flow problem.
   */
  string GetSurfFlowCoeff_FileName(void);

  /*!
   * \brief Get the name of the file with the surface information for the adjoint problem.
   * \return Name of the file with the surface information for the adjoint problem.
   */
  string GetSurfAdjCoeff_FileName(void);

  /*!
   * \brief Get the name of the file with the surface sensitivity (discrete adjoint).
   * \return Name of the file with the surface sensitivity (discrete adjoint).
   */
  string GetSurfSens_FileName(void);

  /*!
   * \brief Get the name of the file with the volume sensitivity (discrete adjoint).
   * \return Name of the file with the volume sensitivity (discrete adjoint).
   */
  string GetVolSens_FileName(void);

  /*!
   * \brief Augment the input filename with the iteration number for an unsteady file.
   * \param[in] val_filename - String value of the base filename.
   * \param[in] val_iter - Unsteady iteration number or time instance.
   * \return Name of the file with the iteration number for an unsteady solution file.
   */
  string GetUnsteady_FileName(string val_filename, int val_iter);

  /*!
   * \brief Append the input filename string with the appropriate objective function extension.
   * \param[in] val_filename - String value of the base filename.
   * \return Name of the file with the appropriate objective function extension.
   */
  string GetObjFunc_Extension(string val_filename);

  /*!
   * \brief Get functional that is going to be used to evaluate the residual flow convergence.
   * \return Functional that is going to be used to evaluate the residual flow convergence.
   */
  unsigned short GetResidual_Func_Flow(void);

  /*!
   * \brief Get functional that is going to be used to evaluate the flow convergence.
   * \return Functional that is going to be used to evaluate the flow convergence.
   */
  unsigned short GetCauchy_Func_Flow(void);

  /*!
   * \brief Get functional that is going to be used to evaluate the adjoint flow convergence.
   * \return Functional that is going to be used to evaluate the adjoint flow convergence.
   */
  unsigned short GetCauchy_Func_AdjFlow(void);

  /*!
   * \brief Get the number of iterations that are considered in the Cauchy convergence criteria.
   * \return Number of elements in the Cauchy criteria.
   */
  unsigned short GetCauchy_Elems(void);

  /*!
   * \brief Get the number of iterations that are not considered in the convergence criteria.
   * \return Number of iterations before starting with the convergence criteria.
   */
  unsigned long GetStartConv_Iter(void);

  /*!
   * \brief Get the value of convergence criteria for the Cauchy method in the direct,
   *        adjoint or linearized problem.
   * \return Value of the convergence criteria.
   */
  su2double GetCauchy_Eps(void);

  /*!
   * \brief If we are prforming an unsteady simulation, there is only
   *        one value of the time step for the complete simulation.
   * \return Value of the time step in an unsteady simulation (non dimensional).
   */
  su2double GetDelta_UnstTimeND(void);

  /*!
   * \brief If we are prforming an unsteady simulation, there is only
   *        one value of the time step for the complete simulation.
   * \return Value of the time step in an unsteady simulation (non dimensional).
   */
  su2double GetTotal_UnstTimeND(void);

  /*!
   * \brief If we are prforming an unsteady simulation, there is only
   *        one value of the time step for the complete simulation.
   * \return Value of the time step in an unsteady simulation.
   */
  su2double GetDelta_UnstTime(void);

  /*!
   * \brief Set the value of the unsteadty time step using the CFL number.
   * \param[in] val_delta_unsttimend - Value of the unsteady time step using CFL number.
   */
  void SetDelta_UnstTimeND(su2double val_delta_unsttimend);

  /*!
   * \brief If we are performing an unsteady simulation, this is the
   * 	value of max physical time for which we run the simulation
   * \return Value of the physical time in an unsteady simulation.
   */
  su2double GetTotal_UnstTime(void);

  /*!
   * \brief If we are performing an unsteady simulation, this is the
   * 	value of current time.
   * \return Value of the physical time in an unsteady simulation.
   */
  su2double GetCurrent_UnstTime(void);

  /*!
   * \brief Divide the rectbles and hexahedron.
   * \return <code>TRUE</code> if the elements must be divided; otherwise <code>FALSE</code>.
   */
  bool GetSubsonicEngine(void);

  /*!
   * \brief Actuator disk defined with a double surface.
   * \return <code>TRUE</code> if the elements must be divided; otherwise <code>FALSE</code>.
   */
  bool GetActDisk_DoubleSurface(void);

  /*!
   * \brief Only halg of the engine is in the compputational grid.
   * \return <code>TRUE</code> if the engine is complete; otherwise <code>FALSE</code>.
   */
  bool GetEngine_HalfModel(void);

  /*!
   * \brief Actuator disk defined with a double surface.
   * \return <code>TRUE</code> if the elements must be divided; otherwise <code>FALSE</code>.
   */
  bool GetActDisk_SU2_DEF(void);

  /*!
   * \brief Value of the design variable step, we use this value in design problems.
   * \param[in] val_dv - Number of the design variable that we want to read.
   * \param[in] val_value - Value of the design variable that we want to read.
   * \return Design variable step.
   */
  su2double GetDV_Value(unsigned short val_dv, unsigned short val_val = 0);

  /*!
   * \brief Set the value of the design variable step, we use this value in design problems.
   * \param[in] val_dv - Number of the design variable that we want to read.
   * \param[in] val    - Value of the design variable.
   */
  void SetDV_Value(unsigned short val_dv, unsigned short val_ind, su2double val);

  /*!
   * \brief Get information about the grid movement.
   * \return <code>TRUE</code> if there is a grid movement; otherwise <code>FALSE</code>.
   */
  bool GetGrid_Movement(void);

  /*!
   * \brief Get the type of dynamic mesh motion.
   * \param[in] val_iZone - Number for the current zone in the mesh (each zone has independent motion).
   * \return Type of dynamic mesh motion.
   */
  unsigned short GetKind_GridMovement(unsigned short val_iZone);

  /*!
   * \brief Set the type of dynamic mesh motion.
   * \param[in] val_iZone - Number for the current zone in the mesh (each zone has independent motion).
   * \param[in] motion_Type - Specify motion type.
   */
  void SetKind_GridMovement(unsigned short val_iZone, unsigned short motion_Type);

  /*!
   * \brief Get the mach number based on the mesh velocity and freestream quantities.
   * \return Mach number based on the mesh velocity and freestream quantities.
   */
  su2double GetMach_Motion(void);

  /*!
   * \brief Get x-coordinate of the mesh motion origin.
   * \param[in] val_iZone - Number for the current zone in the mesh (each zone has independent motion).
   * \return X-coordinate of the mesh motion origin.
   */
  su2double GetMotion_Origin_X(unsigned short val_iZone);

  /*!
   * \brief Get y-coordinate of the mesh motion origin
   * \param[in] val_iZone - Number for the current zone in the mesh (each zone has independent motion).
   * \return Y-coordinate of the mesh motion origin.
   */
  su2double GetMotion_Origin_Y(unsigned short val_iZone);

  /*!
   * \brief Get z-coordinate of the mesh motion origin
   * \param[in] val_iZone - Number for the current zone in the mesh (each zone has independent motion).
   * \return Z-coordinate of the mesh motion origin.
   */
  su2double GetMotion_Origin_Z(unsigned short val_iZone);

  /*!
   * \brief Set x-coordinate of the mesh motion origin.
   * \param[in] val_iZone - Number for the current zone in the mesh (each zone has independent motion).
   * \param[in] val_origin - New x-coordinate of the mesh motion origin.
   */
  void SetMotion_Origin_X(unsigned short val_iZone, su2double val_origin);

  /*!
   * \brief Set y-coordinate of the mesh motion origin
   * \param[in] val_iZone - Number for the current zone in the mesh (each zone has independent motion).
   * \param[in] val_origin - New y-coordinate of the mesh motion origin.
   */
  void SetMotion_Origin_Y(unsigned short val_iZone, su2double val_origin);

  /*!
   * \brief Set z-coordinate of the mesh motion origin
   * \param[in] val_iZone - Number for the current zone in the mesh (each zone has independent motion).
   * \param[in] val_origin - New y-coordinate of the mesh motion origin.
   */
  void SetMotion_Origin_Z(unsigned short val_iZone, su2double val_origin);

  /*!
   * \brief Get the translational velocity of the mesh in the x-direction.
   * \param[in] val_iZone - Number for the current zone in the mesh (each zone has independent motion).
   * \return Translational velocity of the mesh in the x-direction.
   */
  su2double GetTranslation_Rate_X(unsigned short val_iZone);

  /*!
   * \brief Get the translational velocity of the mesh in the y-direction.
   * \param[in] val_iZone - Number for the current zone in the mesh (each zone has independent motion).
   * \return Translational velocity of the mesh in the y-direction.
   */
  su2double GetTranslation_Rate_Y(unsigned short val_iZone);

  /*!
   * \brief Get the translational velocity of the mesh in the z-direction.
   * \param[in] val_iZone - Number for the current zone in the mesh (each zone has independent motion).
   * \return Translational velocity of the mesh in the z-direction.
   */
  su2double GetTranslation_Rate_Z(unsigned short val_iZone);

  /*!
   * \brief Get the angular velocity of the mesh about the x-axis.
   * \param[in] val_iZone - Number for the current zone in the mesh (each zone has independent motion).
   * \return Angular velocity of the mesh about the x-axis.
   */
  su2double GetRotation_Rate_X(unsigned short val_iZone);

  /*!
   * \brief Get the angular velocity of the mesh about the y-axis.
   * \param[in] val_iZone - Number for the current zone in the mesh (each zone has independent motion).
   * \return Angular velocity of the mesh about the y-axis.
   */
  su2double GetRotation_Rate_Y(unsigned short val_iZone);

  /*!
   * \brief Get the angular velocity of the mesh about the z-axis.
   * \param[in] val_iZone - Number for the current zone in the mesh (each zone has independent motion).
   * \return Angular velocity of the mesh about the z-axis.
   */
  su2double GetRotation_Rate_Z(unsigned short val_iZone);

  /*!
   * \brief Get the angular velocity of the mesh about the z-axis.
   * \param[in] val_iZone - Number for the current zone in the mesh (each zone has independent motion).
   * \return Angular velocity of the mesh about the z-axis.
   */
  su2double GetFinalRotation_Rate_Z(unsigned short val_iZone);

  /*!
   * \brief Set the angular velocity of the mesh about the z-axis.
   * \param[in] val_iZone - Number for the current zone in the mesh (each zone has independent motion).
   * \param[in] newRotation_Rate_Z - new rotation rate after computing the ramp value.
   */
  void SetRotation_Rate_Z(su2double newRotation_Rate_Z, unsigned short val_iZone);

  /*!
   * \brief Get the angular frequency of a mesh pitching about the x-axis.
   * \param[in] val_iZone - Number for the current zone in the mesh (each zone has independent motion).
   * \return Angular frequency of a mesh pitching about the x-axis.
   */
  su2double GetPitching_Omega_X(unsigned short val_iZone);

  /*!
   * \brief Get the angular frequency of a mesh pitching about the y-axis.
   * \param[in] val_iZone - Number for the current zone in the mesh (each zone has independent motion).
   * \return Angular frequency of a mesh pitching about the y-axis.
   */
  su2double GetPitching_Omega_Y(unsigned short val_iZone);

  /*!
   * \brief Get the angular frequency of a mesh pitching about the z-axis.
   * \param[in] val_iZone - Number for the current zone in the mesh (each zone has independent motion).
   * \return Angular frequency of a mesh pitching about the z-axis.
   */
  su2double GetPitching_Omega_Z(unsigned short val_iZone);

  /*!
   * \brief Get the pitching amplitude about the x-axis.
   * \param[in] val_iZone - Number for the current zone in the mesh (each zone has independent motion).
   * \return Pitching amplitude about the x-axis.
   */
  su2double GetPitching_Ampl_X(unsigned short val_iZone);

  /*!
   * \brief Get the pitching amplitude about the y-axis.
   * \param[in] val_iZone - Number for the current zone in the mesh (each zone has independent motion).
   * \return Pitching amplitude about the y-axis.
   */
  su2double GetPitching_Ampl_Y(unsigned short val_iZone);

  /*!
   * \brief Get the pitching amplitude about the z-axis.
   * \param[in] val_iZone - Number for the current zone in the mesh (each zone has independent motion).
   * \return Pitching amplitude about the z-axis.
   */
  su2double GetPitching_Ampl_Z(unsigned short val_iZone);

  /*!
   * \brief Get the pitching phase offset about the x-axis.
   * \param[in] val_iZone - Number for the current zone in the mesh (each zone has independent motion).
   * \return Pitching phase offset about the x-axis.
   */
  su2double GetPitching_Phase_X(unsigned short val_iZone);

  /*!
   * \brief Get the pitching phase offset about the y-axis.
   * \param[in] val_iZone - Number for the current zone in the mesh (each zone has independent motion).
   * \return Pitching phase offset about the y-axis.
   */
  su2double GetPitching_Phase_Y(unsigned short val_iZone);

  /*!
   * \brief Get the pitching phase offset about the z-axis.
   * \param[in] val_iZone - Number for the current zone in the mesh (each zone has independent motion).
   * \return Pitching phase offset about the z-axis.
   */
  su2double GetPitching_Phase_Z(unsigned short val_iZone);

  /*!
   * \brief Get the angular frequency of a mesh plunging in the x-direction.
   * \param[in] val_iZone - Number for the current zone in the mesh (each zone has independent motion).
   * \return Angular frequency of a mesh plunging in the x-direction.
   */
  su2double GetPlunging_Omega_X(unsigned short val_iZone);

  /*!
   * \brief Get the angular frequency of a mesh plunging in the y-direction.
   * \param[in] val_iZone - Number for the current zone in the mesh (each zone has independent motion).
   * \return Angular frequency of a mesh plunging in the y-direction.
   */
  su2double GetPlunging_Omega_Y(unsigned short val_iZone);

  /*!
   * \brief Get the angular frequency of a mesh plunging in the z-direction.
   * \param[in] val_iZone - Number for the current zone in the mesh (each zone has independent motion).
   * \return Angular frequency of a mesh plunging in the z-direction.
   */
  su2double GetPlunging_Omega_Z(unsigned short val_iZone);

  /*!
   * \brief Get the plunging amplitude in the x-direction.
   * \param[in] val_iZone - Number for the current zone in the mesh (each zone has independent motion).
   * \return Plunging amplitude in the x-direction.
   */
  su2double GetPlunging_Ampl_X(unsigned short val_iZone);

  /*!
   * \brief Get the plunging amplitude in the y-direction.
   * \param[in] val_iZone - Number for the current zone in the mesh (each zone has independent motion).
   * \return Plunging amplitude in the y-direction.
   */
  su2double GetPlunging_Ampl_Y(unsigned short val_iZone);

  /*!
   * \brief Get the plunging amplitude in the z-direction.
   * \param[in] val_iZone - Number for the current zone in the mesh (each zone has independent motion).
   * \return Plunging amplitude in the z-direction.
   */
  su2double GetPlunging_Ampl_Z(unsigned short val_iZone);

  /*!
   * \brief Get the Harmonic Balance frequency pointer.
   * \return Harmonic Balance Frequency pointer.
   */
  su2double* GetOmega_HB(void);

  /*!
   * \brief Get if we should update the motion origin.
   * \param[in] val_marker - Value of the marker in which we are interested.
   * \return yes or no to update motion origin.
   */
  unsigned short GetMoveMotion_Origin(unsigned short val_marker);

  /*!
   * \brief Get the minimum value of Beta for Roe-Turkel preconditioner
   * \return the minimum value of Beta for Roe-Turkel preconditioner
   */
  su2double GetminTurkelBeta();

  /*!
   * \brief Get the minimum value of Beta for Roe-Turkel preconditioner
   * \return the minimum value of Beta for Roe-Turkel preconditioner
   */
  su2double GetmaxTurkelBeta();

  /*!
   * \brief Get information about the adibatic wall condition
   * \return <code>TRUE</code> if it is a adiabatic wall condition; otherwise <code>FALSE</code>.
   */
  bool GetAdiabaticWall(void);

  /*!
   * \brief Get information about the isothermal wall condition
   * \return <code>TRUE</code> if it is a isothermal wall condition; otherwise <code>FALSE</code>.
   */
  bool GetIsothermalWall(void);

  /*!
   * \brief Get information about the Low Mach Preconditioning
   * \return <code>TRUE</code> if we are using low Mach preconditioner; otherwise <code>FALSE</code>.
   */
  bool Low_Mach_Preconditioning(void);

  /*!
   * \brief Get information about the Low Mach Correction
   * \return <code>TRUE</code> if we are using low Mach correction; otherwise <code>FALSE</code>.
   */
  bool Low_Mach_Correction(void);

  /*!
   * \brief Get information about the poisson solver condition
   * \return <code>TRUE</code> if it is a poisson solver condition; otherwise <code>FALSE</code>.
   */
  bool GetPoissonSolver(void);

  /*!
   * \brief Get information about the gravity force.
   * \return <code>TRUE</code> if it uses the gravity force; otherwise <code>FALSE</code>.
   */
  bool GetGravityForce(void);

  /*!
   * \brief Get information about the body force.
   * \return <code>TRUE</code> if it uses a body force; otherwise <code>FALSE</code>.
   */
  bool GetBody_Force(void);

  /*!
   * \brief Get a pointer to the body force vector.
   * \return A pointer to the body force vector.
   */
  su2double* GetBody_Force_Vector(void);

  /*!
   * \brief Get information about the rotational frame.
   * \return <code>TRUE</code> if there is a rotational frame; otherwise <code>FALSE</code>.
   */
  bool GetRotating_Frame(void);

  /*!
   * \brief Get information about the axisymmetric frame.
   * \return <code>TRUE</code> if there is a rotational frame; otherwise <code>FALSE</code>.
   */
  bool GetAxisymmetric(void);

  /*!
   * \brief Get information about the axisymmetric frame.
   * \return <code>TRUE</code> if there is a rotational frame; otherwise <code>FALSE</code>.
   */
  bool GetDebugMode(void);

  /*!
   * \brief Get information about there is a smoothing of the grid coordinates.
   * \return <code>TRUE</code> if there is smoothing of the grid coordinates; otherwise <code>FALSE</code>.
   */
  bool GetAdaptBoundary(void);

  /*!
   * \brief Get information about there is a smoothing of the grid coordinates.
   * \return <code>TRUE</code> if there is smoothing of the grid coordinates; otherwise <code>FALSE</code>.
   */
  bool GetSmoothNumGrid(void);

  /*!
   * \brief Set information about there is a smoothing of the grid coordinates.
   * \param[in] val_smoothnumgrid - <code>TRUE</code> if there is smoothing of the grid coordinates; otherwise <code>FALSE</code>.
   */
  void SetSmoothNumGrid(bool val_smoothnumgrid);

  /*!
   * \brief Subtract one to the index of the finest grid (full multigrid strategy).
   * \return Change the index of the finest grid.
   */
  void SubtractFinestMesh(void);

  /*!
   * \brief Obtain the kind of design variable.
   * \param[in] val_dv - Number of the design variable that we want to read.
   * \return Design variable identification.
   */
  unsigned short GetDesign_Variable(unsigned short val_dv);

  /*!
   * \brief Obtain the kind of convergence criteria to establish the convergence of the CFD code.
   * \return Kind of convergence criteria.
   */
  unsigned short GetConvCriteria(void);

  /*!
   * \brief Get the index in the config information of the marker <i>val_marker</i>.
   * \note When we read the config file, it stores the markers in a particular vector.
   * \return Index in the config information of the marker <i>val_marker</i>.
   */
  unsigned short GetMarker_CfgFile_TagBound(string val_marker);

  /*!
   * \brief Get the name in the config information of the marker number <i>val_marker</i>.
   * \note When we read the config file, it stores the markers in a particular vector.
   * \return Name of the marker in the config information of the marker <i>val_marker</i>.
   */
  string GetMarker_CfgFile_TagBound(unsigned short val_marker);

  /*!
   * \brief Get the boundary information (kind of boundary) in the config information of the marker <i>val_marker</i>.
   * \return Kind of boundary in the config information of the marker <i>val_marker</i>.
   */
  unsigned short GetMarker_CfgFile_KindBC(string val_marker);

  /*!
   * \brief Get the monitoring information from the config definition for the marker <i>val_marker</i>.
   * \return Monitoring information of the boundary in the config information for the marker <i>val_marker</i>.
   */
  unsigned short GetMarker_CfgFile_Monitoring(string val_marker);

  /*!
   * \brief Get the monitoring information from the config definition for the marker <i>val_marker</i>.
   * \return Monitoring information of the boundary in the config information for the marker <i>val_marker</i>.
   */
  unsigned short GetMarker_CfgFile_GeoEval(string val_marker);

  /*!
   * \brief Get the monitoring information from the config definition for the marker <i>val_marker</i>.
   * \return Monitoring information of the boundary in the config information for the marker <i>val_marker</i>.
   */
  unsigned short GetMarker_CfgFile_Designing(string val_marker);

  /*!
   * \brief Get the plotting information from the config definition for the marker <i>val_marker</i>.
   * \return Plotting information of the boundary in the config information for the marker <i>val_marker</i>.
   */
  unsigned short GetMarker_CfgFile_Plotting(string val_marker);

  /*!
   * \brief Get the plotting information from the config definition for the marker <i>val_marker</i>.
   * \return Plotting information of the boundary in the config information for the marker <i>val_marker</i>.
   */
  unsigned short GetMarker_CfgFile_Analyze(string val_marker);

  /*!
   * \brief Get the FSI interface information from the config definition for the marker <i>val_marker</i>.
   * \return Plotting information of the boundary in the config information for the marker <i>val_marker</i>.
   */
  unsigned short GetMarker_CfgFile_ZoneInterface(string val_marker);

  /*!
   * \brief Get the TurboPerformance information from the config definition for the marker <i>val_marker</i>.
   * \return TurboPerformance information of the boundary in the config information for the marker <i>val_marker</i>.
   */
  unsigned short GetMarker_CfgFile_Turbomachinery(string val_marker);

  /*!
   * \brief Get the TurboPerformance flag information from the config definition for the marker <i>val_marker</i>.
   * \return TurboPerformance flag information of the boundary in the config information for the marker <i>val_marker</i>.
   */
  unsigned short GetMarker_CfgFile_TurbomachineryFlag(string val_marker);

  /*!
   * \brief Get the MixingPlane interface information from the config definition for the marker <i>val_marker</i>.
   * \return Plotting information of the boundary in the config information for the marker <i>val_marker</i>.
   */
  unsigned short GetMarker_CfgFile_MixingPlaneInterface(string val_marker);
  
  /*!
   * \brief Get the DV information from the config definition for the marker <i>val_marker</i>.
   * \return DV information of the boundary in the config information for the marker <i>val_marker</i>.
   */
  unsigned short GetMarker_CfgFile_DV(string val_marker);

  /*!
   * \brief Get the motion information from the config definition for the marker <i>val_marker</i>.
   * \return Motion information of the boundary in the config information for the marker <i>val_marker</i>.
   */
  unsigned short GetMarker_CfgFile_Moving(string val_marker);

  /*!
   * \brief Get the periodic information from the config definition of the marker <i>val_marker</i>.
   * \return Periodic information of the boundary in the config information of the marker <i>val_marker</i>.
   */
  unsigned short GetMarker_CfgFile_PerBound(string val_marker);

  /*!
   * \brief  Get the name of the marker <i>val_marker</i>.
   * \return The interface which owns that marker <i>val_marker</i>.
   */
  int GetMarker_ZoneInterface(string val_marker);

  /*!
   * \brief Determines if problem is adjoint
   * \return true if Adjoint
   */
  bool GetContinuous_Adjoint(void);

  /*!
   * \brief Determines if problem is viscous
   * \return true if Viscous
   */
  bool GetViscous(void);

  /*!
   * \brief Provides the index of the solution in the container.
   * \param[in] val_eqsystem - Equation that is being solved.
   * \return Index on the solution container.
   */
  unsigned short GetContainerPosition(unsigned short val_eqsystem);

  /*!
   * \brief Value of the order of magnitude reduction of the residual.
   * \return Value of the order of magnitude reduction of the residual.
   */
  su2double GetOrderMagResidual(void);

  /*!
   * \brief Value of the minimum residual value (log10 scale).
   * \return Value of the minimum residual value (log10 scale).
   */
  su2double GetMinLogResidual(void);

  /*!
   * \brief Value of the order of magnitude reduction of the residual for FSI applications.
   * \return Value of the order of magnitude reduction of the residual.
   */
  su2double GetOrderMagResidualFSI(void);

  /*!
   * \brief Value of the minimum residual value for FSI applications (log10 scale).
   * \return Value of the minimum residual value (log10 scale).
   */
  su2double GetMinLogResidualFSI(void);

  /*!
   * \brief Value of the displacement tolerance UTOL for FEM structural analysis (log10 scale).
   * \return Value of Res_FEM_UTOL (log10 scale).
   */
  su2double GetResidual_FEM_UTOL(void);

  /*!
   * \brief Value of the displacement tolerance UTOL for FEM structural analysis (log10 scale).
   * \return Value of Res_FEM_UTOL (log10 scale).
   */
  su2double GetResidual_FEM_RTOL(void);

  /*!
   * \brief Value of the displacement tolerance UTOL for FEM structural analysis (log10 scale).
   * \return Value of Res_FEM_UTOL (log10 scale).
   */
  su2double GetResidual_FEM_ETOL(void);

  /*!
   * \brief Value of the damping factor for the engine inlet bc.
   * \return Value of the damping factor.
   */
  su2double GetDamp_Engine_Inflow(void);

  /*!
   * \brief Value of the damping factor for the engine exhaust inlet bc.
   * \return Value of the damping factor.
   */
  su2double GetDamp_Engine_Exhaust(void);

  /*!
   * \brief Value of the damping factor for the residual restriction.
   * \return Value of the damping factor.
   */
  su2double GetDamp_Res_Restric(void);

  /*!
   * \brief Value of the damping factor for the correction prolongation.
   * \return Value of the damping factor.
   */
  su2double GetDamp_Correc_Prolong(void);

  /*!
   * \brief Value of the position of the Near Field (y coordinate for 2D, and z coordinate for 3D).
   * \return Value of the Near Field position.
   */
  su2double GetPosition_Plane(void);

  /*!
   * \brief Value of the weight of the drag coefficient in the Sonic Boom optimization.
   * \return Value of the weight of the drag coefficient in the Sonic Boom optimization.
   */
  su2double GetWeightCd(void);

  /*!
   * \brief Value of the weight of the CD, CL, CM optimization.
   * \return Value of the weight of the CD, CL, CM optimization.
   */
  void SetdNetThrust_dBCThrust(su2double val_dnetthrust_dbcthrust);

  /*!
   * \brief Value of the azimuthal line to fix due to a misalignments of the nearfield.
   * \return Azimuthal line to fix due to a misalignments of the nearfield.
   */
  su2double GetFixAzimuthalLine(void);

  /*!
   * \brief Value of the weight of the CD, CL, CM optimization.
   * \return Value of the weight of the CD, CL, CM optimization.
   */
  su2double GetdCD_dCMy(void);
  
  /*!
   * \brief Value of the weight of the CD, CL, CM optimization.
   * \return Value of the weight of the CD, CL, CM optimization.
   */
  su2double GetCM_Target(void);

  /*!
   * \brief Value of the weight of the CD, CL, CM optimization.
   * \return Value of the weight of the CD, CL, CM optimization.
   */
  su2double GetdCD_dCL(void);

  /*!
   * \brief Value of the weight of the CD, CL, CM optimization.
   * \return Value of the weight of the CD, CL, CM optimization.
   */
  void SetdCD_dCL(su2double val_dcd_dcl);

  /*!
   * \brief Value of the weight of the CD, CL, CM optimization.
   * \return Value of the weight of the CD, CL, CM optimization.
   */
  su2double GetdCMx_dCL(void);
  
  /*!
   * \brief Value of the weight of the CD, CL, CM optimization.
   * \return Value of the weight of the CD, CL, CM optimization.
   */
  void SetdCMx_dCL(su2double val_dcmx_dcl);
  
  /*!
   * \brief Value of the weight of the CD, CL, CM optimization.
   * \return Value of the weight of the CD, CL, CM optimization.
   */
  su2double GetdCMy_dCL(void);
  
  /*!
   * \brief Value of the weight of the CD, CL, CM optimization.
   * \return Value of the weight of the CD, CL, CM optimization.
   */
  void SetdCMy_dCL(su2double val_dcmy_dcl);
  
  /*!
   * \brief Value of the weight of the CD, CL, CM optimization.
   * \return Value of the weight of the CD, CL, CM optimization.
   */
  su2double GetdCMz_dCL(void);
  
  /*!
   * \brief Value of the weight of the CD, CL, CM optimization.
   * \return Value of the weight of the CD, CL, CM optimization.
   */
  void SetdCMz_dCL(su2double val_dcmz_dcl);
  
  /*!
   * \brief Value of the weight of the CD, CL, CM optimization.
   * \return Value of the weight of the CD, CL, CM optimization.
   */
  void SetdCL_dAlpha(su2double val_dcl_dalpha);

  /*!
   * \brief Value of the weight of the CD, CL, CM optimization.
   * \return Value of the weight of the CD, CL, CM optimization.
   */
  void SetdCM_diH(su2double val_dcm_dhi);

  /*!
   * \brief Value of the weight of the CD, CL, CM optimization.
   * \return Value of the weight of the CD, CL, CM optimization.
   */
  void SetdCD_dCMy(su2double val_dcd_dcmy);
  
  /*!
   * \brief Value of the weight of the CD, CL, CM optimization.
   * \return Value of the weight of the CD, CL, CM optimization.
   */
  su2double GetCL_Target(void);

  /*!
   * \brief Set the global parameters of each simulation for each runtime system.
   * \param[in] val_solver - Solver of the simulation.
   * \param[in] val_system - Runtime system that we are solving.
   */
  void SetGlobalParam(unsigned short val_solver, unsigned short val_system, unsigned long val_extiter);

  /*!
   * \brief Center of rotation for a rotational periodic boundary.
   */
  su2double *GetPeriodicRotCenter(string val_marker);

  /*!
   * \brief Angles of rotation for a rotational periodic boundary.
   */
  su2double *GetPeriodicRotAngles(string val_marker);

  /*!
   * \brief Translation vector for a rotational periodic boundary.
   */
  su2double *GetPeriodicTranslation(string val_marker);

  /*!
   * \brief Get the rotationally periodic donor marker for boundary <i>val_marker</i>.
   * \return Periodic donor marker from the config information for the marker <i>val_marker</i>.
   */
  unsigned short GetMarker_Periodic_Donor(string val_marker);

  /*!
   * \brief Get the origin of the actuator disk.
   */
  su2double GetActDisk_NetThrust(string val_marker);

  /*!
   * \brief Get the origin of the actuator disk.
   */
  su2double GetActDisk_Power(string val_marker);

  /*!
   * \brief Get the origin of the actuator disk.
   */
  su2double GetActDisk_MassFlow(string val_marker);
  /*!
   * \brief Get the origin of the actuator disk.
   */
  su2double GetActDisk_Mach(string val_marker);
  /*!
   * \brief Get the origin of the actuator disk.
   */
  su2double GetActDisk_Force(string val_marker);

  /*!
   * \brief Get the origin of the actuator disk.
   */
  su2double GetActDisk_BCThrust(string val_marker);

  /*!
   * \brief Get the origin of the actuator disk.
   */
  su2double GetActDisk_BCThrust_Old(string val_marker);

  /*!
   * \brief Get the tip radius of th actuator disk.
   */
  su2double GetActDisk_Area(string val_marker);

  /*!
   * \brief Get the tip radius of th actuator disk.
   */
  su2double GetActDisk_ReverseMassFlow(string val_marker);

  /*!
   * \brief Get the thrust corffient of the actuator disk.
   */
  su2double GetActDisk_PressJump(string val_marker, unsigned short val_index);

  /*!
   * \brief Get the thrust corffient of the actuator disk.
   */
  su2double GetActDisk_TempJump(string val_marker, unsigned short val_index);

  /*!
   * \brief Get the rev / min of the actuator disk.
   */
  su2double GetActDisk_Omega(string val_marker, unsigned short val_index);

  /*!
   * \brief Get Actuator Disk Outlet for boundary <i>val_marker</i> (actuator disk inlet).
   * \return Actuator Disk Outlet from the config information for the marker <i>val_marker</i>.
   */
  unsigned short GetMarker_CfgFile_ActDiskOutlet(string val_marker);

  /*!
   * \brief Get Actuator Disk Outlet for boundary <i>val_marker</i> (actuator disk inlet).
   * \return Actuator Disk Outlet from the config information for the marker <i>val_marker</i>.
   */
  unsigned short GetMarker_CfgFile_EngineExhaust(string val_marker);

  /*!
   * \brief Get the internal index for a moving boundary <i>val_marker</i>.
   * \return Internal index for a moving boundary <i>val_marker</i>.
   */
  unsigned short GetMarker_Moving(string val_marker);

  /*!
   * \brief Get the name of the surface defined in the geometry file.
   * \param[in] val_marker - Value of the marker in which we are interested.
   * \return Name that is in the geometry file for the surface that
   *         has the marker <i>val_marker</i>.
   */
  string GetMarker_Moving_TagBound(unsigned short val_marker);

  /*!
   * \brief Get the name of the surface defined in the geometry file.
   * \param[in] val_marker - Value of the marker in which we are interested.
   * \return Name that is in the geometry file for the surface that
   *         has the marker <i>val_marker</i>.
   */
  string GetMarker_Analyze_TagBound(unsigned short val_marker);

  /*!
   * \brief Set the total number of SEND_RECEIVE periodic transformations.
   * \param[in] val_index - Total number of transformations.
   */
  void SetnPeriodicIndex(unsigned short val_index);

  /*!
   * \brief Get the total number of SEND_RECEIVE periodic transformations.
   * \return Total number of transformations.
   */
  unsigned short GetnPeriodicIndex(void);

  /*!
   * \brief Set the rotation center for a periodic transformation.
   * \param[in] val_index - Index corresponding to the periodic transformation.
   * \param[in] center - Pointer to a vector containing the coordinate of the center.
   */
  void SetPeriodicCenter(unsigned short val_index, su2double* center);

  /*!
   * \brief Get the rotation center for a periodic transformation.
   * \param[in] val_index - Index corresponding to the periodic transformation.
   * \return A vector containing coordinates of the center point.
   */
  su2double* GetPeriodicCenter(unsigned short val_index);

  /*!
   * \brief Set the rotation angles for a periodic transformation.
   * \param[in] val_index - Index corresponding to the periodic transformation.
   * \param[in] rotation - Pointer to a vector containing the rotation angles.
   */
  void SetPeriodicRotation(unsigned short val_index, su2double* rotation);

  /*!
   * \brief Get the rotation angles for a periodic transformation.
   * \param[in] val_index - Index corresponding to the periodic transformation.
   * \return A vector containing the angles of rotation.
   */
  su2double* GetPeriodicRotation(unsigned short val_index);

  /*!
   * \brief Set the translation vector for a periodic transformation.
   * \param[in] val_index - Index corresponding to the periodic transformation.
   * \param[in] translate - Pointer to a vector containing the coordinate of the center.
   */
  void SetPeriodicTranslate(unsigned short val_index, su2double* translate);

  /*!
   * \brief Get the translation vector for a periodic transformation.
   * \param[in] val_index - Index corresponding to the periodic transformation.
   * \return The translation vector.
   */
  su2double* GetPeriodicTranslate(unsigned short val_index);

  /*!
   * \brief Get the total temperature at a nacelle boundary.
   * \param[in] val_index - Index corresponding to the inlet boundary.
   * \return The total temperature.
   */
  su2double GetExhaust_Temperature_Target(string val_index);

  /*!
   * \brief Get the total temperature at an inlet boundary.
   * \param[in] val_index - Index corresponding to the inlet boundary.
   * \return The total temperature.
   */
  su2double GetInlet_Ttotal(string val_index);

  /*!
   * \brief Get the temperature at a supersonic inlet boundary.
   * \param[in] val_index - Index corresponding to the inlet boundary.
   * \return The inlet density.
   */
  su2double GetInlet_Temperature(string val_index);

  /*!
   * \brief Get the pressure at a supersonic inlet boundary.
   * \param[in] val_index - Index corresponding to the inlet boundary.
   * \return The inlet pressure.
   */
  su2double GetInlet_Pressure(string val_index);

  /*!
   * \brief Get the velocity vector at a supersonic inlet boundary.
   * \param[in] val_index - Index corresponding to the inlet boundary.
   * \return The inlet velocity vector.
   */
  su2double* GetInlet_Velocity(string val_index);

  /*!
   * \brief Get the fixed value at the Dirichlet boundary.
   * \param[in] val_index - Index corresponding to the Dirichlet boundary.
   * \return The total temperature.
   */
  su2double GetDirichlet_Value(string val_index);

  /*!
   * \brief Get whether this is a Dirichlet or a Neumann boundary.
   * \param[in] val_index - Index corresponding to the Dirichlet boundary.
   * \return Yes or No.
   */
  bool GetDirichlet_Boundary(string val_index);

  /*!
   * \brief Get the total pressure at an inlet boundary.
   * \param[in] val_index - Index corresponding to the inlet boundary.
   * \return The total pressure.
   */
  su2double GetInlet_Ptotal(string val_index);

  /*!
   * \brief Get the total pressure at an nacelle boundary.
   * \param[in] val_index - Index corresponding to the inlet boundary.
   * \return The total pressure.
   */
  su2double GetExhaust_Pressure_Target(string val_index);

  /*!
   * \brief Value of the CFL reduction in LevelSet problems.
   * \return Value of the CFL reduction in LevelSet problems.
   */
  su2double GetCFLRedCoeff_Turb(void);

  /*!
   * \brief Get the flow direction unit vector at an inlet boundary.
   * \param[in] val_index - Index corresponding to the inlet boundary.
   * \return The flow direction vector.
   */
  su2double* GetInlet_FlowDir(string val_index);

  /*!
   * \brief Get the back pressure (static) at an outlet boundary.
   * \param[in] val_index - Index corresponding to the outlet boundary.
   * \return The outlet pressure.
   */
  su2double GetOutlet_Pressure(string val_index);

  /*!
   * \brief Get the var 1 at Riemann boundary.
   * \param[in] val_marker - Index corresponding to the Riemann boundary.
   * \return The var1
   */
  su2double GetRiemann_Var1(string val_marker);

  /*!
   * \brief Get the var 2 at Riemann boundary.
   * \param[in] val_marker - Index corresponding to the Riemann boundary.
   * \return The var2
   */
  su2double GetRiemann_Var2(string val_marker);

  /*!
   * \brief Get the Flowdir at Riemann boundary.
   * \param[in] val_marker - Index corresponding to the Riemann boundary.
   * \return The Flowdir
   */
  su2double* GetRiemann_FlowDir(string val_marker);

  /*!
   * \brief Get Kind Data of Riemann boundary.
   * \param[in] val_marker - Index corresponding to the Riemann boundary.
   * \return Kind data
   */
  unsigned short GetKind_Data_Riemann(string val_marker);

  /*!
   * \brief Get the var 1 for the Giels BC.
   * \param[in] val_marker - Index corresponding to the Giles BC.
   * \return The var1
   */
  su2double GetGiles_Var1(string val_marker);
  
  /*!
   * \brief Get the var 2 for the Giles boundary.
   * \param[in] val_marker - Index corresponding to the Giles BC.
   * \return The var2
   */
  su2double GetGiles_Var2(string val_marker);
  
  /*!
   * \brief Get the Flowdir for the Giles BC.
   * \param[in] val_marker - Index corresponding to the Giles BC.
   * \return The Flowdir
   */
  su2double* GetGiles_FlowDir(string val_marker);
  
  /*!
   * \brief Get Kind Data for the Giles BC.
   * \param[in] val_marker - Index corresponding to the Giles BC.
   * \return Kind data
   */
  unsigned short GetKind_Data_Giles(string val_marker);
  
  /*!
   * \brief Set the var 1 for Giles BC.
   * \param[in] val_marker - Index corresponding to the Giles BC.
   */
  void SetGiles_Var1(su2double newVar1, string val_marker);

  /*!
   * \brief Get the relax factor for the average component for the Giles BC.
   * \param[in] val_marker - Index corresponding to the Giles BC.
   * \return The relax factor for the average component
   */
  su2double GetGiles_RelaxFactorAverage(string val_marker);

  /*!
   * \brief Get the relax factor for the fourier component for the Giles BC.
   * \param[in] val_marker - Index corresponding to the Giles BC.
   * \return The relax factor for the fourier component
   */
  su2double GetGiles_RelaxFactorFourier(string val_marker);

  /*!
   * \brief Get the outlet pressure imposed as BC for internal flow.
   * \return outlet pressure
   */
  su2double GetPressureOut_BC();

  /*!
   * \brief Set the outlet pressure imposed as BC for internal flow.
   * \param[in] val_temp - New value of the outlet pressure.
   */
  void SetPressureOut_BC(su2double val_press);

  /*!
   * \brief Get the inlet total pressure imposed as BC for internal flow.
   * \return inlet total pressure
   */
  su2double GetTotalPressureIn_BC();

  /*!
   * \brief Get the inlet total temperature imposed as BC for internal flow.
   * \return inlet total temperature
   */
  su2double GetTotalTemperatureIn_BC();

  /*!
   * \brief Set the inlet total temperature imposed as BC for internal flow.
   * \param[in] val_temp - New value of the total temperature.
   */
  void SetTotalTemperatureIn_BC(su2double val_temp);

  /*!
   * \brief Get the inlet flow angle imposed as BC for internal flow.
   * \return inlet flow angle
   */
  su2double GetFlowAngleIn_BC();

  /*!
   * \brief Get the wall temperature (static) at an isothermal boundary.
   * \param[in] val_index - Index corresponding to the isothermal boundary.
   * \return The wall temperature.
   */
  su2double GetIsothermal_Temperature(string val_index);

  /*!
   * \brief Get the wall heat flux on a constant heat flux boundary.
   * \param[in] val_index - Index corresponding to the constant heat flux boundary.
   * \return The heat flux.
   */
  su2double GetWall_HeatFlux(string val_index);

<<<<<<< HEAD
=======
  /*!
   * \brief Get the wall function treatment for the given boundary marker.
   * \param[in] val_marker - String of the viscous wall marker.
   * \return The type of wall function treatment.
   */
  unsigned short GetWallFunction_Treatment(string val_marker);

  /*!
   * \brief Get the additional integer info for the wall function treatment
            for the given boundary marker.
   * \param[in] val_marker - String of the viscous wall marker.
   * \return Pointer to the integer info for the given marker.
   */
  unsigned short* GetWallFunction_IntInfo(string val_marker);

  /*!
   * \brief Get the additional double info for the wall function treatment
            for the given boundary marker.
   * \param[in] val_marker - String of the viscous wall marker.
   * \return Pointer to the double info for the given marker.
   */
  su2double* GetWallFunction_DoubleInfo(string val_marker);
  
>>>>>>> 88a3d4b8
  /*!
   * \brief Get the target (pressure, massflow, etc) at an engine inflow boundary.
   * \param[in] val_index - Index corresponding to the engine inflow boundary.
   * \return Target (pressure, massflow, etc) .
   */
  su2double GetEngineInflow_Target(string val_marker);

  /*!
   * \brief Get the fan face Mach number at an engine inflow boundary.
   * \param[in] val_marker - Name of the boundary.
   * \return The fan face Mach number.
   */
  su2double GetInflow_Mach(string val_marker);

  /*!
   * \brief Get the back pressure (static) at an engine inflow boundary.
   * \param[in] val_marker - Name of the boundary.
   * \return The engine inflow pressure.
   */
  su2double GetInflow_Pressure(string val_marker);

  /*!
   * \brief Get the mass flow rate at an engine inflow boundary.
   * \param[in] val_marker - Name of the boundary.
   * \return The engine mass flow rate.
   */
  su2double GetInflow_MassFlow(string val_marker);

  /*!
   * \brief Get the percentage of reverse flow at an engine inflow boundary.
   * \param[in] val_marker - Name of the boundary.
   * \return The percentage of reverse flow.
   */
  su2double GetInflow_ReverseMassFlow(string val_marker);

  /*!
   * \brief Get the percentage of reverse flow at an engine inflow boundary.
   * \param[in] val_index - Index corresponding to the engine inflow boundary.
   * \return The percentage of reverse flow.
   */
  su2double GetInflow_ReverseMassFlow(unsigned short val_marker);

  /*!
   * \brief Get the total pressure at an engine inflow boundary.
   * \param[in] val_marker - Name of the boundary.
   * \return The total pressure.
   */
  su2double GetInflow_TotalPressure(string val_marker);

  /*!
   * \brief Get the temperature (static) at an engine inflow boundary.
   * \param[in] val_marker - Name of the boundary.
   * \return The engine inflow temperature.
   */
  su2double GetInflow_Temperature(string val_marker);

  /*!
   * \brief Get the total temperature at an engine inflow boundary.
   * \param[in] val_marker - Name of the boundary.
   * \return The engine inflow total temperature.
   */
  su2double GetInflow_TotalTemperature(string val_marker);

  /*!
   * \brief Get the ram drag at an engine inflow boundary.
   * \param[in] val_marker - Name of the boundary.
   * \return The engine inflow ram drag.
   */
  su2double GetInflow_RamDrag(string val_marker);

  /*!
   * \brief Get the force balance at an engine inflow boundary.
   * \param[in] val_marker - Name of the boundary.
   * \return The engine inflow force balance.
   */
  su2double GetInflow_Force(string val_marker);

  /*!
   * \brief Get the power at an engine inflow boundary.
   * \param[in] val_marker - Name of the boundary.
   * \return The engine inflow power.
   */
  su2double GetInflow_Power(string val_marker);

  /*!
   * \brief Get the back pressure (static) at an engine exhaust boundary.
   * \param[in] val_marker - Name of the boundary.
   * \return The engine exhaust pressure.
   */
  su2double GetExhaust_Pressure(string val_marker);

  /*!
   * \brief Get the temperature (static) at an engine exhaust boundary.
   * \param[in] val_marker - Name of the boundary.
   * \return The engine exhaust temperature.
   */
  su2double GetExhaust_Temperature(string val_marker);

  /*!
   * \brief Get the massflow at an engine exhaust boundary.
   * \param[in] val_marker - Name of the boundary.
   * \return The engine exhaust massflow.
   */
  su2double GetExhaust_MassFlow(string val_marker);

  /*!
   * \brief Get the total pressure at an engine exhaust boundary.
   * \param[in] val_marker - Name of the boundary.
   * \return The engine exhaust total pressure.
   */
  su2double GetExhaust_TotalPressure(string val_marker);

  /*!
   * \brief Get the total temperature at an engine exhaust boundary.
   * \param[in] val_marker - Name of the boundary.
   * \return The total temperature.
   */
  su2double GetExhaust_TotalTemperature(string val_marker);

  /*!
   * \brief Get the gross thrust at an engine exhaust boundary.
   * \param[in] val_marker - Name of the boundary.
   * \return Gross thrust.
   */
  su2double GetExhaust_GrossThrust(string val_marker);

  /*!
   * \brief Get the force balance at an engine exhaust boundary.
   * \param[in] val_marker - Name of the boundary.
   * \return Force balance.
   */
  su2double GetExhaust_Force(string val_marker);

  /*!
   * \brief Get the power at an engine exhaust boundary.
   * \param[in] val_marker - Name of the boundary.
   * \return Power.
   */
  su2double GetExhaust_Power(string val_marker);

  /*!
   * \brief Get the back pressure (static) at an outlet boundary.
   * \param[in] val_index - Index corresponding to the outlet boundary.
   * \return The outlet pressure.
   */
  void SetInflow_Mach(unsigned short val_imarker, su2double val_fanface_mach);

  /*!
   * \brief Set the fan face static pressure at an engine inflow boundary.
   * \param[in] val_index - Index corresponding to the engine inflow boundary.
   * \param[in] val_fanface_pressure - Fan face static pressure.
   */
  void SetInflow_Pressure(unsigned short val_imarker, su2double val_fanface_pressure);

  /*!
   * \brief Set the massflow at an engine inflow boundary.
   * \param[in] val_index - Index corresponding to the engine inflow boundary.
   * \param[in] val_fanface_massflow - Massflow.
   */
  void SetInflow_MassFlow(unsigned short val_imarker, su2double val_fanface_massflow);

  /*!
   * \brief Set the reverse flow at an engine inflow boundary.
   * \param[in] val_index - Index corresponding to the engine inflow boundary.
   * \param[in] val_fanface_reversemassflow - reverse flow.
   */
  void SetInflow_ReverseMassFlow(unsigned short val_imarker, su2double val_fanface_reversemassflow);

  /*!
   * \brief Set the fan face total pressure at an engine inflow boundary.
   * \param[in] val_index - Index corresponding to the engine inflow boundary.
   * \param[in] val_fanface_totalpressure - Fan face total pressure.
   */
  void SetInflow_TotalPressure(unsigned short val_imarker, su2double val_fanface_totalpressure);

  /*!
   * \brief Set the fan face static temperature at an engine inflow boundary.
   * \param[in] val_index - Index corresponding to the engine inflow boundary.
   * \param[in] val_fanface_pressure - Fan face static temperature.
   */
  void SetInflow_Temperature(unsigned short val_imarker, su2double val_fanface_temperature);

  /*!
   * \brief Set the fan face total temperature at an engine inflow boundary.
   * \param[in] val_index - Index corresponding to the engine inflow boundary.
   * \param[in] val_fanface_totaltemperature - Fan face total temperature.
   */
  void SetInflow_TotalTemperature(unsigned short val_imarker, su2double val_fanface_totaltemperature);

  /*!
   * \brief Set the ram drag temperature at an engine inflow boundary.
   * \param[in] val_index - Index corresponding to the engine inflow boundary.
   * \param[in] val_fanface_ramdrag - Ram drag value.
   */
  void SetInflow_RamDrag(unsigned short val_imarker, su2double val_fanface_ramdrag);

  /*!
   * \brief Set the force balance at an engine inflow boundary.
   * \param[in] val_index - Index corresponding to the engine inflow boundary.
   * \param[in] val_fanface_force - Fan face force.
   */
  void SetInflow_Force(unsigned short val_imarker, su2double val_fanface_force);

  /*!
   * \brief Set the power at an engine inflow boundary.
   * \param[in] val_index - Index corresponding to the engine inflow boundary.
   * \param[in] val_fanface_force - Power.
   */
  void SetInflow_Power(unsigned short val_imarker, su2double val_fanface_power);

  /*!
   * \brief Set the back pressure (static) at an engine exhaust boundary.
   * \param[in] val_index - Index corresponding to the outlet boundary.
   * \param[in] val_exhaust_pressure - Exhaust static pressure.
   */
  void SetExhaust_Pressure(unsigned short val_imarker, su2double val_exhaust_pressure);

  /*!
   * \brief Set the temperature (static) at an engine exhaust boundary.
   * \param[in] val_index - Index corresponding to the outlet boundary.
   * \param[in] val_exhaust_temp - Exhaust static temperature.
   */
  void SetExhaust_Temperature(unsigned short val_imarker, su2double val_exhaust_temp);

  /*!
   * \brief Set the back pressure (static) at an engine exhaust boundary.
   * \param[in] val_index - Index corresponding to the outlet boundary.
   * \param[in] val_exhaust_temp - Exhaust static temperature.
   */
  void SetExhaust_MassFlow(unsigned short val_imarker, su2double val_exhaust_massflow);

  /*!
   * \brief Set the back pressure (total) at an engine exhaust boundary.
   * \param[in] val_index - Index corresponding to the outlet boundary.
   * \param[in] val_exhaust_totalpressure - Exhaust total pressure.
   */
  void SetExhaust_TotalPressure(unsigned short val_imarker, su2double val_exhaust_totalpressure);

  /*!
   * \brief Set the total temperature at an engine exhaust boundary.
   * \param[in] val_index - Index corresponding to the outlet boundary.
   * \param[in] val_exhaust_totaltemp - Exhaust total temperature.
   */
  void SetExhaust_TotalTemperature(unsigned short val_imarker, su2double val_exhaust_totaltemp);

  /*!
   * \brief Set the gross thrust at an engine exhaust boundary.
   * \param[in] val_index - Index corresponding to the outlet boundary.
   * \param[in] val_exhaust_grossthrust - Exhaust gross thrust temperature.
   */
  void SetExhaust_GrossThrust(unsigned short val_imarker, su2double val_exhaust_grossthrust);

  /*!
   * \brief Set the force balance at an engine exhaust boundary.
   * \param[in] val_index - Index corresponding to the outlet boundary.
   * \param[in] val_exhaust_force - Exhaust force balance.
   */
  void SetExhaust_Force(unsigned short val_imarker, su2double val_exhaust_force);

  /*!
   * \brief Set the power at an engine exhaust boundary.
   * \param[in] val_index - Index corresponding to the outlet boundary.
   * \param[in] val_exhaust_power - Exhaust power.
   */
  void SetExhaust_Power(unsigned short val_imarker, su2double val_exhaust_power);

  /*!
   * \brief Set the back pressure (static) at an outlet boundary.
   * \param[in] val_imarker - Index corresponding to a particular engine boundary.
   * \param[in] val_engine_mach - Exhaust power.
   */
  void SetEngine_Mach(unsigned short val_imarker, su2double val_engine_mach);

  /*!
   * \brief Set the back pressure (static) at an outlet boundary.
   * \param[in] val_imarker - Index corresponding to a particular engine boundary.
   * \param[in] val_engine_force - Exhaust power.
   */
  void SetEngine_Force(unsigned short val_imarker, su2double val_engine_force);

  /*!
   * \brief Get the back pressure (static) at an outlet boundary.
   * \param[in] val_imarker - Index corresponding to a particular engine boundary.
   * \param[in] val_engine_power - Exhaust power.
   */
  void SetEngine_Power(unsigned short val_imarker, su2double val_engine_power);

  /*!
   * \brief Get the back pressure (static) at an outlet boundary.
   * \param[in] val_imarker - Index corresponding to a particular engine boundary.
   * \param[in] val_engine_netthrust - Exhaust power.
   */
  void SetEngine_NetThrust(unsigned short val_imarker, su2double val_engine_netthrust);

  /*!
   * \brief Get the back pressure (static) at an outlet boundary.
   * \param[in] val_imarker - Index corresponding to a particular engine boundary.
   * \param[in] val_engine_grossthrust - Exhaust power.
   */
  void SetEngine_GrossThrust(unsigned short val_imarker, su2double val_engine_grossthrust);

  /*!
   * \brief Get the back pressure (static) at an outlet boundary.
   * \param[in] val_imarker - Index corresponding to a particular engine boundary.
   * \param[in] val_engine_area - Exhaust power.
   */
  void SetEngine_Area(unsigned short val_imarker, su2double val_engine_area);

  /*!
   * \brief Get the back pressure (static) at an outlet boundary.
   * \param[in] val_imarker - Index corresponding to a particular engine boundary.
   * \return The outlet pressure.
   */
  su2double GetEngine_Mach(unsigned short val_imarker);

  /*!
   * \brief Get the back pressure (static) at an outlet boundary.
   * \param[in] val_imarker - Index corresponding to a particular engine boundary.
   * \return The outlet pressure.
   */
  su2double GetEngine_Force(unsigned short val_imarker);

  /*!
   * \brief Get the back pressure (static) at an outlet boundary.
   * \param[in] val_imarker - Index corresponding to a particular engine boundary.
   * \return The outlet pressure.
   */
  su2double GetEngine_Power(unsigned short val_imarker);

  /*!
   * \brief Get the back pressure (static) at an outlet boundary.
   * \param[in] val_imarker - Index corresponding to a particular engine boundary.
   * \return The outlet pressure.
   */

  su2double GetEngine_NetThrust(unsigned short val_imarker);
  /*!
   * \brief Get the back pressure (static) at an outlet boundary.
   * \param[in] val_imarker - Index corresponding to a particular engine boundary.
   * \return The outlet pressure.
   */

  su2double GetEngine_GrossThrust(unsigned short val_imarker);

  /*!
   * \brief Get the back pressure (static) at an outlet boundary.
   * \param[in] val_imarker - Index corresponding to a particular engine boundary.
   * \return The outlet pressure.
   */
  su2double GetEngine_Area(unsigned short val_imarker);

  /*!
   * \brief Get the back pressure (static) at an outlet boundary.
   * \param[in] val_index - Index corresponding to the outlet boundary.
   * \return The outlet pressure.
   */
  void SetActDiskInlet_Temperature(unsigned short val_imarker, su2double val_actdisk_temp);

  /*!
   * \brief Get the back pressure (static) at an outlet boundary.
   * \param[in] val_index - Index corresponding to the outlet boundary.
   * \return The outlet pressure.
   */
  void SetActDiskInlet_TotalTemperature(unsigned short val_imarker, su2double val_actdisk_totaltemp);

  /*!
   * \brief Get the back pressure (static) at an outlet boundary.
   * \param[in] val_index - Index corresponding to the outlet boundary.
   * \return The outlet pressure.
   */
  su2double GetActDiskInlet_Temperature(string val_marker);

  /*!
   * \brief Get the back pressure (static) at an outlet boundary.
   * \param[in] val_index - Index corresponding to the outlet boundary.
   * \return The outlet pressure.
   */
  su2double GetActDiskInlet_TotalTemperature(string val_marker);

  /*!
   * \brief Get the back pressure (static) at an outlet boundary.
   * \param[in] val_index - Index corresponding to the outlet boundary.
   * \return The outlet pressure.
   */
  void SetActDiskOutlet_Temperature(unsigned short val_imarker, su2double val_actdisk_temp);

  /*!
   * \brief Get the back pressure (static) at an outlet boundary.
   * \param[in] val_index - Index corresponding to the outlet boundary.
   * \return The outlet pressure.
   */
  void SetActDiskOutlet_TotalTemperature(unsigned short val_imarker, su2double val_actdisk_totaltemp);

  /*!
   * \brief Get the back pressure (static) at an outlet boundary.
   * \param[in] val_index - Index corresponding to the outlet boundary.
   * \return The outlet pressure.
   */
  su2double GetActDiskOutlet_Temperature(string val_marker);

  /*!
   * \brief Get the back pressure (static) at an outlet boundary.
   * \param[in] val_index - Index corresponding to the outlet boundary.
   * \return The outlet pressure.
   */
  su2double GetActDiskOutlet_TotalTemperature(string val_marker);

  /*!
   * \brief Get the back pressure (static) at an outlet boundary.
   * \param[in] val_index - Index corresponding to the outlet boundary.
   * \return The outlet pressure.
   */
  su2double GetActDiskInlet_MassFlow(string val_marker);

  /*!
   * \brief Get the back pressure (static) at an outlet boundary.
   * \param[in] val_index - Index corresponding to the outlet boundary.
   * \return The outlet pressure.
   */
  void SetActDiskInlet_MassFlow(unsigned short val_imarker, su2double val_actdisk_massflow);

  /*!
   * \brief Get the back pressure (static) at an outlet boundary.
   * \param[in] val_index - Index corresponding to the outlet boundary.
   * \return The outlet pressure.
   */
  su2double GetActDiskOutlet_MassFlow(string val_marker);

  /*!
   * \brief Get the back pressure (static) at an outlet boundary.
   * \param[in] val_index - Index corresponding to the outlet boundary.
   * \return The outlet pressure.
   */
  void SetActDiskOutlet_MassFlow(unsigned short val_imarker, su2double val_actdisk_massflow);

  /*!
   * \brief Get the back pressure (static) at an outlet boundary.
   * \param[in] val_index - Index corresponding to the outlet boundary.
   * \return The outlet pressure.
   */
  su2double GetActDiskInlet_Pressure(string val_marker);

  /*!
   * \brief Get the back pressure (static) at an outlet boundary.
   * \param[in] val_index - Index corresponding to the outlet boundary.
   * \return The outlet pressure.
   */
  su2double GetActDiskInlet_TotalPressure(string val_marker);

  /*!
   * \brief Get the back pressure (static) at an outlet boundary.
   * \param[in] val_index - Index corresponding to the outlet boundary.
   * \return The outlet pressure.
   */
  su2double GetActDisk_DeltaPress(unsigned short val_marker);

  /*!
   * \brief Get the back pressure (static) at an outlet boundary.
   * \param[in] val_index - Index corresponding to the outlet boundary.
   * \return The outlet pressure.
   */
  su2double GetActDisk_DeltaTemp(unsigned short val_marker);

  /*!
   * \brief Get the back pressure (static) at an outlet boundary.
   * \param[in] val_index - Index corresponding to the outlet boundary.
   * \return The outlet pressure.
   */
  su2double GetActDisk_TotalPressRatio(unsigned short val_marker);

  /*!
   * \brief Get the back pressure (static) at an outlet boundary.
   * \param[in] val_index - Index corresponding to the outlet boundary.
   * \return The outlet pressure.
   */
  su2double GetActDisk_TotalTempRatio(unsigned short val_marker);

  /*!
   * \brief Get the back pressure (static) at an outlet boundary.
   * \param[in] val_index - Index corresponding to the outlet boundary.
   * \return The outlet pressure.
   */
  su2double GetActDisk_StaticPressRatio(unsigned short val_marker);

  /*!
   * \brief Get the back pressure (static) at an outlet boundary.
   * \param[in] val_index - Index corresponding to the outlet boundary.
   * \return The outlet pressure.
   */
  su2double GetActDisk_StaticTempRatio(unsigned short val_marker);

  /*!
   * \brief Get the back pressure (static) at an outlet boundary.
   * \param[in] val_index - Index corresponding to the outlet boundary.
   * \return The outlet pressure.
   */
  su2double GetActDisk_NetThrust(unsigned short val_marker);

  /*!
   * \brief Get the back pressure (static) at an outlet boundary.
   * \param[in] val_index - Index corresponding to the outlet boundary.
   * \return The outlet pressure.
   */
  su2double GetActDisk_BCThrust(unsigned short val_marker);

  /*!
   * \brief Get the back pressure (static) at an outlet boundary.
   * \param[in] val_index - Index corresponding to the outlet boundary.
   * \return The outlet pressure.
   */
  su2double GetActDisk_BCThrust_Old(unsigned short val_marker);

  /*!
   * \brief Get the back pressure (static) at an outlet boundary.
   * \param[in] val_index - Index corresponding to the outlet boundary.
   * \return The outlet pressure.
   */
  su2double GetActDisk_GrossThrust(unsigned short val_marker);

  /*!
   * \brief Get the back pressure (static) at an outlet boundary.
   * \param[in] val_index - Index corresponding to the outlet boundary.
   * \return The outlet pressure.
   */
  su2double GetActDisk_Area(unsigned short val_marker);

  /*!
   * \brief Get the back pressure (static) at an outlet boundary.
   * \param[in] val_index - Index corresponding to the outlet boundary.
   * \return The outlet pressure.
   */
  su2double GetActDisk_ReverseMassFlow(unsigned short val_marker);

  /*!
   * \brief Get the back pressure (static) at an outlet boundary.
   * \param[in] val_index - Index corresponding to the outlet boundary.
   * \return The outlet pressure.
   */
  su2double GetActDiskInlet_RamDrag(string val_marker);

  /*!
   * \brief Get the back pressure (static) at an outlet boundary.
   * \param[in] val_index - Index corresponding to the outlet boundary.
   * \return The outlet pressure.
   */
  su2double GetActDiskInlet_Force(string val_marker);

  /*!
   * \brief Get the back pressure (static) at an outlet boundary.
   * \param[in] val_index - Index corresponding to the outlet boundary.
   * \return The outlet pressure.
   */
  su2double GetActDiskInlet_Power(string val_marker);

  /*!
   * \brief Get the back pressure (static) at an outlet boundary.
   * \param[in] val_index - Index corresponding to the outlet boundary.
   * \return The outlet pressure.
   */
  void SetActDiskInlet_Pressure(unsigned short val_imarker, su2double val_actdisk_pressure);

  /*!
   * \brief Get the back pressure (static) at an outlet boundary.
   * \param[in] val_index - Index corresponding to the outlet boundary.
   * \return The outlet pressure.
   */
  void SetActDiskInlet_TotalPressure(unsigned short val_imarker, su2double val_actdisk_totalpressure);

  /*!
   * \brief Get the back pressure (static) at an outlet boundary.
   * \param[in] val_index - Index corresponding to the outlet boundary.
   * \return The outlet pressure.
   */
  void SetActDisk_DeltaPress(unsigned short val_imarker, su2double val_actdisk_deltapress);

  /*!
   * \brief Get the back pressure (static) at an outlet boundary.
   * \param[in] val_index - Index corresponding to the outlet boundary.
   * \return The outlet pressure.
   */
  void SetActDisk_Power(unsigned short val_imarker, su2double val_actdisk_power);

  /*!
   * \brief Get the back pressure (static) at an outlet boundary.
   * \param[in] val_index - Index corresponding to the outlet boundary.
   * \return The outlet pressure.
   */
  void SetActDisk_MassFlow(unsigned short val_imarker, su2double val_actdisk_massflow);

  /*!
   * \brief Get the back pressure (static) at an outlet boundary.
   * \param[in] val_index - Index corresponding to the outlet boundary.
   * \return The outlet pressure.
   */
  void SetActDisk_Mach(unsigned short val_imarker, su2double val_actdisk_mach);

  /*!
   * \brief Get the back pressure (static) at an outlet boundary.
   * \param[in] val_index - Index corresponding to the outlet boundary.
   * \return The outlet pressure.
   */
  void SetActDisk_Force(unsigned short val_imarker, su2double val_actdisk_force);

  /*!
   * \brief Get the back pressure (static) at an outlet boundary.
   * \param[in] val_index - Index corresponding to the outlet boundary.
   * \return The outlet pressure.
   */
  void SetSurface_DC60(unsigned short val_imarker, su2double val_surface_distortion);

  /*!
   * \brief Set the massflow at the surface.
   * \param[in] val_imarker - Index corresponding to the outlet boundary.
   * \param[in] val_surface_massflow - Value of the mass flow.
   */
  void SetSurface_MassFlow(unsigned short val_imarker, su2double val_surface_massflow);

  /*!
   * \brief Set the mach number at the surface.
   * \param[in] val_imarker - Index corresponding to the outlet boundary.
   * \param[in] val_surface_massflow - Value of the mach number.
   */
  void SetSurface_Mach(unsigned short val_imarker, su2double val_surface_mach);

  /*!
   * \brief Set the temperature at the surface.
   * \param[in] val_imarker - Index corresponding to the outlet boundary.
   * \param[in] val_surface_massflow - Value of the temperature.
   */
  void SetSurface_Temperature(unsigned short val_imarker, su2double val_surface_temperature);

  /*!
   * \brief Set the pressure at the surface.
   * \param[in] val_imarker - Index corresponding to the outlet boundary.
   * \param[in] val_surface_massflow - Value of the pressure.
   */
  void SetSurface_Pressure(unsigned short val_imarker, su2double val_surface_pressure);

  /*!
   * \brief Set the density at the surface.
   * \param[in] val_imarker - Index corresponding to the outlet boundary.
   * \param[in] val_surface_density - Value of the density.
   */
  void SetSurface_Density(unsigned short val_imarker, su2double val_surface_density);

  /*!
   * \brief Set the enthalpy at the surface.
   * \param[in] val_imarker - Index corresponding to the outlet boundary.
   * \param[in] val_surface_density - Value of the density.
   */
  void SetSurface_Enthalpy(unsigned short val_imarker, su2double val_surface_enthalpy);

  /*!
   * \brief Set the normal velocity at the surface.
   * \param[in] val_imarker - Index corresponding to the outlet boundary.
   * \param[in] val_surface_normalvelocity - Value of the normal velocity.
   */
  void SetSurface_NormalVelocity(unsigned short val_imarker, su2double val_surface_normalvelocity);

  /*!
   * \brief Set the total temperature at the surface.
   * \param[in] val_imarker - Index corresponding to the outlet boundary.
   * \param[in] val_surface_totaltemperature - Value of the total temperature.
   */
  void SetSurface_TotalTemperature(unsigned short val_imarker, su2double val_surface_totaltemperature);

  /*!
   * \brief Set the total pressure at the surface.
   * \param[in] val_imarker - Index corresponding to the outlet boundary.
   * \param[in] val_surface_totalpressure - Value of the total pressure.
   */
  void SetSurface_TotalPressure(unsigned short val_imarker, su2double val_surface_totalpressure);
  
  /*!
   * \brief Get the back pressure (static) at an outlet boundary.
   * \param[in] val_index - Index corresponding to the outlet boundary.
   * \return The outlet pressure.
   */
  void SetSurface_IDC(unsigned short val_imarker, su2double val_surface_distortion);

  /*!
   * \brief Get the back pressure (static) at an outlet boundary.
   * \param[in] val_index - Index corresponding to the outlet boundary.
   * \return The outlet pressure.
   */
  void SetSurface_IDC_Mach(unsigned short val_imarker, su2double val_surface_distortion);

  /*!
   * \brief Get the back pressure (static) at an outlet boundary.
   * \param[in] val_index - Index corresponding to the outlet boundary.
   * \return The outlet pressure.
   */
  void SetSurface_IDR(unsigned short val_imarker, su2double val_surface_distortion);

  /*!
   * \brief Get the back pressure (static) at an outlet boundary.
   * \param[in] val_index - Index corresponding to the outlet boundary.
   * \return The outlet pressure.
   */
  void SetActDisk_DeltaTemp(unsigned short val_imarker, su2double val_actdisk_deltatemp);

  /*!
   * \brief Get the back pressure (static) at an outlet boundary.
   * \param[in] val_index - Index corresponding to the outlet boundary.
   * \return The outlet pressure.
   */
  void SetActDisk_TotalPressRatio(unsigned short val_imarker, su2double val_actdisk_pressratio);

  /*!
   * \brief Get the back pressure (static) at an outlet boundary.
   * \param[in] val_index - Index corresponding to the outlet boundary.
   * \return The outlet pressure.
   */
  void SetActDisk_TotalTempRatio(unsigned short val_imarker, su2double val_actdisk_tempratio);

  /*!
   * \brief Get the back pressure (static) at an outlet boundary.
   * \param[in] val_index - Index corresponding to the outlet boundary.
   * \return The outlet pressure.
   */
  void SetActDisk_StaticPressRatio(unsigned short val_imarker, su2double val_actdisk_pressratio);

  /*!
   * \brief Get the back pressure (static) at an outlet boundary.
   * \param[in] val_index - Index corresponding to the outlet boundary.
   * \return The outlet pressure.
   */
  void SetActDisk_StaticTempRatio(unsigned short val_imarker, su2double val_actdisk_tempratio);

  /*!
   * \brief Get the back pressure (static) at an outlet boundary.
   * \param[in] val_index - Index corresponding to the outlet boundary.
   * \return The outlet pressure.
   */
  void SetActDisk_NetThrust(unsigned short val_imarker, su2double val_actdisk_netthrust);

  /*!
   * \brief Get the back pressure (static) at an outlet boundary.
   * \param[in] val_index - Index corresponding to the outlet boundary.
   * \return The outlet pressure.
   */
  void SetActDisk_BCThrust(string val_marker, su2double val_actdisk_bcthrust);

  /*!
   * \brief Get the back pressure (static) at an outlet boundary.
   * \param[in] val_index - Index corresponding to the outlet boundary.
   * \return The outlet pressure.
   */
  void SetActDisk_BCThrust(unsigned short val_imarker, su2double val_actdisk_bcthrust);

  /*!
   * \brief Get the back pressure (static) at an outlet boundary.
   * \param[in] val_index - Index corresponding to the outlet boundary.
   * \return The outlet pressure.
   */
  void SetActDisk_BCThrust_Old(string val_marker, su2double val_actdisk_bcthrust_old);

  /*!
   * \brief Get the back pressure (static) at an outlet boundary.
   * \param[in] val_index - Index corresponding to the outlet boundary.
   * \return The outlet pressure.
   */
  void SetActDisk_BCThrust_Old(unsigned short val_imarker, su2double val_actdisk_bcthrust_old);

  /*!
   * \brief Get the back pressure (static) at an outlet boundary.
   * \param[in] val_index - Index corresponding to the outlet boundary.
   * \return The outlet pressure.
   */
  void SetActDisk_GrossThrust(unsigned short val_imarker, su2double val_actdisk_grossthrust);

  /*!
   * \brief Get the back pressure (static) at an outlet boundary.
   * \param[in] val_index - Index corresponding to the outlet boundary.
   * \return The outlet pressure.
   */
  void SetActDisk_Area(unsigned short val_imarker, su2double val_actdisk_area);

  /*!
   * \brief Get the back pressure (static) at an outlet boundary.
   * \param[in] val_index - Index corresponding to the outlet boundary.
   * \return The outlet pressure.
   */
  void SetActDiskInlet_ReverseMassFlow(unsigned short val_imarker, su2double val_actdisk_area);

  /*!
   * \brief Get the back pressure (static) at an outlet boundary.
   * \param[in] val_index - Index corresponding to the outlet boundary.
   * \return The outlet pressure.
   */
  void SetActDiskInlet_RamDrag(unsigned short val_imarker, su2double val_actdisk_ramdrag);

  /*!
   * \brief Get the back pressure (static) at an outlet boundary.
   * \param[in] val_index - Index corresponding to the outlet boundary.
   * \return The outlet pressure.
   */
  void SetActDiskInlet_Force(unsigned short val_imarker, su2double val_actdisk_force);

  /*!
   * \brief Get the back pressure (static) at an outlet boundary.
   * \param[in] val_index - Index corresponding to the outlet boundary.
   * \return The outlet pressure.
   */
  void SetActDiskInlet_Power(unsigned short val_imarker, su2double val_actdisk_power);

  /*!
   * \brief Get the back pressure (static) at an outlet boundary.
   * \param[in] val_index - Index corresponding to the outlet boundary.
   * \return The outlet pressure.
   */
  su2double GetActDisk_Power(unsigned short val_imarker);

  /*!
   * \brief Get the back pressure (static) at an outlet boundary.
   * \param[in] val_index - Index corresponding to the outlet boundary.
   * \return The outlet pressure.
   */
  su2double GetActDisk_MassFlow(unsigned short val_imarker);

  /*!
   * \brief Get the back pressure (static) at an outlet boundary.
   * \param[in] val_index - Index corresponding to the outlet boundary.
   * \return The outlet pressure.
   */
  su2double GetActDisk_Mach(unsigned short val_imarker);

  /*!
   * \brief Get the back pressure (static) at an outlet boundary.
   * \param[in] val_index - Index corresponding to the outlet boundary.
   * \return The outlet pressure.
   */
  su2double GetActDisk_Force(unsigned short val_imarker);

  /*!
   * \brief Get the back pressure (static) at an outlet boundary.
   * \param[in] val_index - Index corresponding to the outlet boundary.
   * \return The outlet pressure.
   */
  su2double GetSurface_DC60(unsigned short val_imarker);

  /*!
   * \brief Get the massflow at an outlet boundary.
   * \param[in] val_index - Index corresponding to the outlet boundary.
   * \return The massflow.
   */
  su2double GetSurface_MassFlow(unsigned short val_imarker);

  /*!
   * \brief Get the mach number at an outlet boundary.
   * \param[in] val_index - Index corresponding to the outlet boundary.
   * \return The mach number.
   */
  su2double GetSurface_Mach(unsigned short val_imarker);

  /*!
   * \brief Get the temperature at an outlet boundary.
   * \param[in] val_index - Index corresponding to the outlet boundary.
   * \return The temperature.
   */
  su2double GetSurface_Temperature(unsigned short val_imarker);

  /*!
   * \brief Get the pressure at an outlet boundary.
   * \param[in] val_index - Index corresponding to the outlet boundary.
   * \return The pressure.
   */
  su2double GetSurface_Pressure(unsigned short val_imarker);

  /*!
   * \brief Get the density at an outlet boundary.
   * \param[in] val_index - Index corresponding to the outlet boundary.
   * \return The density.
   */
  su2double GetSurface_Density(unsigned short val_imarker);

  /*!
   * \brief Get the enthalpy at an outlet boundary.
   * \param[in] val_index - Index corresponding to the outlet boundary.
   * \return The density.
   */
  su2double GetSurface_Enthalpy(unsigned short val_imarker);

  /*!
   * \brief Get the normal velocity at an outlet boundary.
   * \param[in] val_index - Index corresponding to the outlet boundary.
   * \return The normal velocity.
   */
  su2double GetSurface_NormalVelocity(unsigned short val_imarker);
  /*!
   * \brief Get the total temperature at an outlet boundary.
   * \param[in] val_index - Index corresponding to the outlet boundary.
   * \return The total temperature.
   */
  su2double GetSurface_TotalTemperature(unsigned short val_imarker);

  /*!
   * \brief Get the total pressure at an outlet boundary.
   * \param[in] val_index - Index corresponding to the outlet boundary.
   * \return The total pressure.
   */
  su2double GetSurface_TotalPressure(unsigned short val_imarker);
   
  /*!
   * \brief Get the back pressure (static) at an outlet boundary.
   * \param[in] val_index - Index corresponding to the outlet boundary.
   * \return The outlet pressure.
   */
  su2double GetSurface_IDC(unsigned short val_imarker);

  /*!
   * \brief Get the back pressure (static) at an outlet boundary.
   * \param[in] val_index - Index corresponding to the outlet boundary.
   * \return The outlet pressure.
   */
  su2double GetSurface_IDC_Mach(unsigned short val_imarker);

  /*!
   * \brief Get the back pressure (static) at an outlet boundary.
   * \param[in] val_index - Index corresponding to the outlet boundary.
   * \return The outlet pressure.
   */
  su2double GetSurface_IDR(unsigned short val_imarker);

  /*!
   * \brief Get the back pressure (static) at an outlet boundary.
   * \param[in] val_index - Index corresponding to the outlet boundary.
   * \return The outlet pressure.
   */
  su2double GetActDiskOutlet_Pressure(string val_marker);

  /*!
   * \brief Get the back pressure (static) at an outlet boundary.
   * \param[in] val_index - Index corresponding to the outlet boundary.
   * \return The outlet pressure.
   */
  su2double GetActDiskOutlet_TotalPressure(string val_marker);

  /*!
   * \brief Get the back pressure (static) at an outlet boundary.
   * \param[in] val_index - Index corresponding to the outlet boundary.
   * \return The outlet pressure.
   */
  su2double GetActDiskOutlet_GrossThrust(string val_marker);

  /*!
   * \brief Get the back pressure (static) at an outlet boundary.
   * \param[in] val_index - Index corresponding to the outlet boundary.
   * \return The outlet pressure.
   */
  su2double GetActDiskOutlet_Force(string val_marker);

  /*!
   * \brief Get the back pressure (static) at an outlet boundary.
   * \param[in] val_index - Index corresponding to the outlet boundary.
   * \return The outlet pressure.
   */
  su2double GetActDiskOutlet_Power(string val_marker);

  /*!
   * \brief Get the back pressure (static) at an outlet boundary.
   * \param[in] val_index - Index corresponding to the outlet boundary.
   * \return The outlet pressure.
   */
  void SetActDiskOutlet_Pressure(unsigned short val_imarker, su2double val_actdisk_pressure);

  /*!
   * \brief Get the back pressure (static) at an outlet boundary.
   * \param[in] val_index - Index corresponding to the outlet boundary.
   * \return The outlet pressure.
   */
  void SetActDiskOutlet_TotalPressure(unsigned short val_imarker, su2double val_actdisk_totalpressure);

  /*!
   * \brief Get the back pressure (static) at an outlet boundary.
   * \param[in] val_index - Index corresponding to the outlet boundary.
   * \return The outlet pressure.
   */
  void SetActDiskOutlet_GrossThrust(unsigned short val_imarker, su2double val_actdisk_grossthrust);

  /*!
   * \brief Get the back pressure (static) at an outlet boundary.
   * \param[in] val_index - Index corresponding to the outlet boundary.
   * \return The outlet pressure.
   */
  void SetActDiskOutlet_Force(unsigned short val_imarker, su2double val_actdisk_force);

  /*!
   * \brief Get the back pressure (static) at an outlet boundary.
   * \param[in] val_index - Index corresponding to the outlet boundary.
   * \return The outlet pressure.
   */
  void SetActDiskOutlet_Power(unsigned short val_imarker, su2double val_actdisk_power);

  /*!
   * \brief Get the displacement value at an displacement boundary.
   * \param[in] val_index - Index corresponding to the displacement boundary.
   * \return The displacement value.
   */
  su2double GetDispl_Value(string val_index);

  /*!
   * \brief Get the force value at an load boundary.
   * \param[in] val_index - Index corresponding to the load boundary.
   * \return The load value.
   */
  su2double GetLoad_Value(string val_index);

  /*!
   * \brief Get the force value at a load boundary defined in cartesian coordinates.
   * \param[in] val_index - Index corresponding to the load boundary.
   * \return The load value.
   */
  su2double GetLoad_Dir_Value(string val_index);

  /*!
   * \brief Get the force multiplier at a load boundary in cartesian coordinates.
   * \param[in] val_index - Index corresponding to the load boundary.
   * \return The load multiplier.
   */
  su2double GetLoad_Dir_Multiplier(string val_index);

  /*!
   * \brief Get the force direction at a loaded boundary in cartesian coordinates.
   * \param[in] val_index - Index corresponding to the load boundary.
   * \return The load direction.
   */
  su2double* GetLoad_Dir(string val_index);

  /*!
   * \brief Get the amplitude of the sine-wave at a load boundary defined in cartesian coordinates.
   * \param[in] val_index - Index corresponding to the load boundary.
   * \return The load value.
   */
  su2double GetLoad_Sine_Amplitude(string val_index);

  /*!
   * \brief Get the frequency of the sine-wave at a load boundary in cartesian coordinates.
   * \param[in] val_index - Index corresponding to the load boundary.
   * \return The load frequency.
   */
  su2double GetLoad_Sine_Frequency(string val_index);

  /*!
   * \brief Get the force direction at a sine-wave loaded boundary in cartesian coordinates.
   * \param[in] val_index - Index corresponding to the load boundary.
   * \return The load direction.
   */
  su2double* GetLoad_Sine_Dir(string val_index);

  /*!
   * \brief Get the force value at an load boundary.
   * \param[in] val_index - Index corresponding to the load boundary.
   * \return The load value.
   */
  su2double GetFlowLoad_Value(string val_index);

  /*!
   * \brief Cyclic pitch amplitude for rotor blades.
   * \return The specified cyclic pitch amplitude.
   */
  su2double GetCyclic_Pitch(void);

  /*!
   * \brief Collective pitch setting for rotor blades.
   * \return The specified collective pitch setting.
   */
  su2double GetCollective_Pitch(void);

  /*!
   * \brief Get name of the arbitrary mesh motion input file.
   * \return File name of the arbitrary mesh motion input file.
   */
  string GetMotion_FileName(void);

  /*!
   * \brief Set the config options.
   */
  void SetConfig_Options(unsigned short val_iZone, unsigned short val_nZone);

  /*!
   * \brief Set the config options.
   */
  void SetRunTime_Options(void);

  /*!
   * \brief Set the config file parsing.
   */
  void SetConfig_Parsing(char case_filename[MAX_STRING_SIZE]);

  /*!
   * \brief Set the config file parsing.
   */
  bool SetRunTime_Parsing(char case_filename[MAX_STRING_SIZE]);

  /*!
   * \brief Config file postprocessing.
   */
  void SetPostprocessing(unsigned short val_software, unsigned short val_izone, unsigned short val_nDim);

  /*!
   * \brief Config file markers processing.
   */
  void SetMarkers(unsigned short val_software);

  /*!
   * \brief Config file output.
   */
  void SetOutput(unsigned short val_software, unsigned short val_izone);

  /*!
   * \brief Value of Aeroelastic solution coordinate at time n+1.
   */
  vector<vector<su2double> > GetAeroelastic_np1(unsigned short iMarker);

  /*!
   * \brief Value of Aeroelastic solution coordinate at time n.
   */
  vector<vector<su2double> > GetAeroelastic_n(unsigned short iMarker);

  /*!
   * \brief Value of Aeroelastic solution coordinate at time n-1.
   */
  vector<vector<su2double> > GetAeroelastic_n1(unsigned short iMarker);

  /*!
   * \brief Value of Aeroelastic solution coordinate at time n+1.
   */
  void SetAeroelastic_np1(unsigned short iMarker, vector<vector<su2double> > solution);

  /*!
   * \brief Value of Aeroelastic solution coordinate at time n from time n+1.
   */
  void SetAeroelastic_n(void);

  /*!
   * \brief Value of Aeroelastic solution coordinate at time n-1 from time n.
   */
  void SetAeroelastic_n1(void);

  /*!
   * \brief Aeroelastic Flutter Speed Index.
   */
  su2double GetAeroelastic_Flutter_Speed_Index(void);

  /*!
   * \brief Uncoupled Aeroelastic Frequency Plunge.
   */
  su2double GetAeroelastic_Frequency_Plunge(void);

  /*!
   * \brief Uncoupled Aeroelastic Frequency Pitch.
   */
  su2double GetAeroelastic_Frequency_Pitch(void);

  /*!
   * \brief Aeroelastic Airfoil Mass Ratio.
   */
  su2double GetAeroelastic_Airfoil_Mass_Ratio(void);

  /*!
   * \brief Aeroelastic center of gravity location.
   */
  su2double GetAeroelastic_CG_Location(void);

  /*!
   * \brief Aeroelastic radius of gyration squared.
   */
  su2double GetAeroelastic_Radius_Gyration_Squared(void);

  /*!
   * \brief Aeroelastic solve every x inner iteration.
   */
  unsigned short GetAeroelasticIter(void);

  /*!
   * \brief Value of plunging coordinate.
   * \param[in] val_marker - the marker we are monitoring.
   * \return Value of plunging coordinate.
   */
  su2double GetAeroelastic_plunge(unsigned short val_marker);

  /*!
   * \brief Value of pitching coordinate.
   * \param[in] val_marker - the marker we are monitoring.
   * \return Value of pitching coordinate.
   */
  su2double GetAeroelastic_pitch(unsigned short val_marker);

  /*!
   * \brief Value of plunging coordinate.
   * \param[in] val_marker - the marker we are monitoring.
   * \param[in] val - value of plunging coordinate.
   */
  void SetAeroelastic_plunge(unsigned short val_marker, su2double val);

  /*!
   * \brief Value of pitching coordinate.
   * \param[in] val_marker - the marker we are monitoring.
   * \param[in] val - value of pitching coordinate.
   */
  void SetAeroelastic_pitch(unsigned short val_marker, su2double val);

  /*!
   * \brief Get information about the aeroelastic simulation.
   * \return <code>TRUE</code> if it is an aeroelastic case; otherwise <code>FALSE</code>.
   */
  bool GetAeroelastic_Simulation(void);

  /*!
   * \brief Get information about the wind gust.
   * \return <code>TRUE</code> if there is a wind gust; otherwise <code>FALSE</code>.
   */
  bool GetWind_Gust(void);

  /*!
   * \brief Get the type of gust to simulate.
   * \return type of gust to use for the simulation.
   */
  unsigned short GetGust_Type(void);

  /*!
   * \brief Get the gust direction.
   * \return the gust direction.
   */
  unsigned short GetGust_Dir(void);

  /*!
   * \brief Value of the gust wavelength.
   */
  su2double GetGust_WaveLength(void);

  /*!
   * \brief Value of the number of gust periods.
   */
  su2double GetGust_Periods(void);

  /*!
   * \brief Value of the gust amplitude.
   */
  su2double GetGust_Ampl(void);

  /*!
   * \brief Value of the time at which to begin the gust.
   */
  su2double GetGust_Begin_Time(void);

  /*!
   * \brief Value of the location ath which the gust begins.
   */
  su2double GetGust_Begin_Loc(void);

  /*!
   * \brief Get the number of iterations to evaluate the parametric coordinates.
   * \return Number of iterations to evaluate the parametric coordinates.
   */
  unsigned short GetnFFD_Iter(void);

  /*!
   * \brief Get the tolerance of the point inversion algorithm.
   * \return Tolerance of the point inversion algorithm.
   */
  su2double GetFFD_Tol(void);

  /*!
   * \brief Get the scale factor for the line search.
   * \return Scale factor for the line search.
   */
  su2double GetOpt_RelaxFactor(void);

  /*!
   * \brief Get the bound for the line search.
   * \return Bound for the line search.
   */
  su2double GetOpt_LineSearch_Bound(void);
  
  /*!
   * \brief Set the scale factor for the line search.
   * \param[in] val_scale - scale of the deformation.
   */
  void SetOpt_RelaxFactor(su2double val_scale);
  
  /*!
   * \brief Get the node number of the CV to visualize.
   * \return Node number of the CV to visualize.
   */
  long GetVisualize_CV(void);

  /*!
   * \brief Get information about whether to use fixed CL mode.
   * \return <code>TRUE</code> if fixed CL mode is active; otherwise <code>FALSE</code>.
   */
  bool GetFixed_CL_Mode(void);

  /*!
   * \brief Get information about whether to use fixed CL mode.
   * \return <code>TRUE</code> if fixed CL mode is active; otherwise <code>FALSE</code>.
   */
  bool GetFixed_CM_Mode(void);

  /*!
   * \brief Get information about whether to use fixed CL mode.
   * \return <code>TRUE</code> if fixed CL mode is active; otherwise <code>FALSE</code>.
   */
  bool GetEval_dOF_dCX(void);
  
  /*!
   * \brief Get information about whether to use fixed CL mode.
   * \return <code>TRUE</code> if fixed CL mode is active; otherwise <code>FALSE</code>.
   */
  bool GetDiscard_InFiles(void);

  /*!
   * \brief Get the value specified for the target CL.
   * \return Value of the target CL.
   */
  su2double GetTarget_CL(void);

  /*!
   * \brief Get the value for the lift curve slope for fixed CL mode.
   * \return Lift curve slope for fixed CL mode.
   */
  su2double GetdCL_dAlpha(void);

  /*!
   * \brief Get the value of iterations to re-evaluate the angle of attack.
   * \return Number of iterations.
   */
  unsigned long GetUpdate_Alpha(void);

  /*!
   * \brief Number of iterations to evaluate dCL_dAlpha.
   * \return Number of iterations.
   */
  unsigned long GetIter_dCL_dAlpha(void);
  
  /*!
   * \brief Get the value of the damping coefficient for fixed CL mode.
   * \return Damping coefficient for fixed CL mode.
   */
  su2double GetdCM_diH(void);

  /*!
   * \brief Get the value of iterations to re-evaluate the angle of attack.
   * \return Number of iterations.
   */
  unsigned long GetIter_Fixed_CL(void);

  /*!
   * \brief Get the value of iterations to re-evaluate the angle of attack.
   * \return Number of iterations.
   */
  unsigned long GetIter_Fixed_NetThrust(void);

  /*!
   * \brief Get the value of the damping coefficient for fixed CL mode.
   * \return Damping coefficient for fixed CL mode.
   */
  su2double GetdNetThrust_dBCThrust(void);

  /*!
   * \brief Get the value of iterations to re-evaluate the angle of attack.
   * \return Number of iterations.
   */
  unsigned long GetUpdate_BCThrust(void);

  /*!
   * \brief Set the value of the boolean for updating AoA in fixed lift mode.
   * \param[in] val_update - the bool for whether to update the AoA.
   */
  void SetUpdate_BCThrust_Bool(bool val_update);

  /*!
   * \brief Set the value of the boolean for updating AoA in fixed lift mode.
   * \param[in] val_update - the bool for whether to update the AoA.
   */
  void SetUpdate_AoA(bool val_update);

  /*!
   * \brief Get information about whether to update the AoA for fixed lift mode.
   * \return <code>TRUE</code> if we should update the AoA for fixed lift mode; otherwise <code>FALSE</code>.
   */
  bool GetUpdate_BCThrust_Bool(void);

  /*!
   * \brief Get information about whether to update the AoA for fixed lift mode.
   * \return <code>TRUE</code> if we should update the AoA for fixed lift mode; otherwise <code>FALSE</code>.
   */
  bool GetUpdate_AoA(void);

  /*!
   * \brief Set the current number of non-physical nodes in the solution.
   * \param[in] val_nonphys_points - current number of non-physical points.
   */
  void SetNonphysical_Points(unsigned long val_nonphys_points);

  /*!
   * \brief Get the current number of non-physical nodes in the solution.
   * \return Current number of non-physical points.
   */
  unsigned long GetNonphysical_Points(void);

  /*!
   * \brief Set the current number of non-physical reconstructions for 2nd-order upwinding.
   * \param[in] val_nonphys_reconstr - current number of non-physical reconstructions for 2nd-order upwinding.
   */
  void SetNonphysical_Reconstr(unsigned long val_nonphys_reconstr);

  /*!
   * \brief Get the current number of non-physical reconstructions for 2nd-order upwinding.
   * \return Current number of non-physical reconstructions for 2nd-order upwinding.
   */
  unsigned long GetNonphysical_Reconstr(void);

  /*!
   * \brief Given arrays x[1..n] and y[1..n] containing a tabulated function, i.e., yi = f(xi), with
   x1 < x2 < . . . < xN , and given values yp1 and ypn for the first derivative of the interpolating
   function at points 1 and n, respectively, this routine returns an array y2[1..n] that contains
   the second derivatives of the interpolating function at the tabulated points xi. If yp1 and/or
   ypn are equal to 1 × 1030 or larger, the routine is signaled to set the corresponding boundary
   condition for a natural spline, with zero second derivative on that boundary.
   Numerical Recipes: The Art of Scientific Computing, Third Edition in C++.
   */
  void SetSpline(vector<su2double> &x, vector<su2double> &y, unsigned long n, su2double yp1, su2double ypn, vector<su2double> &y2);

  /*!
   * \brief Given the arrays xa[1..n] and ya[1..n], which tabulate a function (with the xai’s in order),
   and given the array y2a[1..n], which is the output from spline above, and given a value of
   x, this routine returns a cubic-spline interpolated value y.
   Numerical Recipes: The Art of Scientific Computing, Third Edition in C++.
   * \returns The interpolated value of for x.
   */
  su2double GetSpline(vector<su2double> &xa, vector<su2double> &ya, vector<su2double> &y2a, unsigned long n, su2double x);

  /*!
   * \brief Start the timer for profiling subroutines.
   * \param[in] val_start_time - the value of the start time.
   */
  void Tick(double *val_start_time);

  /*!
   * \brief Stop the timer for profiling subroutines and store results.
   * \param[in] val_start_time - the value of the start time.
   * \param[in] val_function_name - string for the name of the profiled subroutine.
   * \param[in] val_group_id - string for the name of the profiled subroutine.
   */
  void Tock(double val_start_time, string val_function_name, int val_group_id);

  /*!
   * \brief Write a CSV file containing the results of the profiling.
   */
  void SetProfilingCSV(void);

  /*!
   * \brief Start the timer for profiling subroutines.
   * \param[in] val_start_time - the value of the start time.
   */
  void GEMM_Tick(double *val_start_time);

  /*!
   * \brief Stop the timer for profiling subroutines and store results.
   * \param[in] val_start_time - the value of the start time.
   * \param[in] val_function_name - string for the name of the profiled subroutine.
   * \param[in] val_group_id - string for the name of the profiled subroutine.
   */
  void GEMM_Tock(double val_start_time, string val_function_name, int M, int N, int K);

  /*!
   * \brief Write a CSV file containing the results of the profiling.
   */
  void GEMMProfilingCSV(void);

  /*!
   *
   * \brief Set freestream turbonormal for initializing solution.
   */
  void SetFreeStreamTurboNormal(su2double* turboNormal);

  /*!
   *
   * \brief Set freestream turbonormal for initializing solution.
   */
  su2double* GetFreeStreamTurboNormal(void);

  /*!
   * \brief Get the verbosity level of the console output.
   * \return Verbosity level for the console output.
   */
  unsigned short GetConsole_Output_Verb(void);

  /*!
   * \brief Get the kind of marker analyze marker (area-averaged, mass flux averaged, etc).
   * \return Kind of average.
   */
  unsigned short GetKind_Average(void);

  /*!
   *
   * \brief Get the direct differentation method.
   * \return direct differentiation method.
   */
  unsigned short GetDirectDiff();

  /*!
   * \brief Get the indicator whether we are solving an discrete adjoint problem.
   * \return the discrete adjoint indicator.
   */
  bool GetDiscrete_Adjoint(void);

  /*!
   * \brief Get the indicator whether we want to benchmark the MPI performance of FSI problems
   * \return The value for checking
   */
  bool CheckFSI_MPI(void);

  /*!
   * \brief Get the number of fluid subiterations roblems.
   * \return Number of FSI subiters.
   */
  unsigned short GetnIterFSI(void);

  /*!
   * \brief Get Aitken's relaxation parameter for static relaxation cases.
   * \return Aitken's relaxation parameters.
   */
  su2double GetAitkenStatRelax(void);

  /*!
   * \brief Get Aitken's maximum relaxation parameter for dynamic relaxation cases and first iteration.
   * \return Aitken's relaxation parameters.
   */
  su2double GetAitkenDynMaxInit(void);

  /*!
   * \brief Get Aitken's maximum relaxation parameter for dynamic relaxation cases and first iteration.
   * \return Aitken's relaxation parameters.
   */
  su2double GetAitkenDynMinInit(void);


  /*!
   * \brief Decide whether to apply dead loads to the model.
   * \return <code>TRUE</code> if the dead loads are to be applied, <code>FALSE</code> otherwise.
   */

  bool GetDeadLoad(void);

  /*!
   * \brief Identifies if the mesh is matching or not (temporary, while implementing interpolation procedures).
   * \return <code>TRUE</code> if the mesh is matching, <code>FALSE</code> otherwise.
   */

  bool GetMatchingMesh(void);

  /*!
   * \brief Identifies if we want to restart from a steady or an unsteady solution.
   * \return <code>TRUE</code> if we restart from steady state solution, <code>FALSE</code> otherwise.
   */

  bool GetSteadyRestart(void);


  /*!
   * \brief Provides information about the time integration of the structural analysis, and change the write in the output
   *        files information about the iteration.
   * \return The kind of time integration: Static or dynamic analysis
   */
  unsigned short GetDynamic_Analysis(void);

  /*!
   * \brief If we are prforming an unsteady simulation, there is only
   *        one value of the time step for the complete simulation.
   * \return Value of the time step in an unsteady simulation (non dimensional).
   */
  su2double GetDelta_DynTime(void);

  /*!
   * \brief If we are prforming an unsteady simulation, there is only
   *        one value of the time step for the complete simulation.
   * \return Value of the time step in an unsteady simulation (non dimensional).
   */
  su2double GetTotal_DynTime(void);

  /*!
   * \brief If we are prforming an unsteady simulation, there is only
   *        one value of the time step for the complete simulation.
   * \return Value of the time step in an unsteady simulation (non dimensional).
   */
  su2double GetCurrent_DynTime(void);

  /*!
   * \brief Get information about writing dynamic structural analysis headers and file extensions.
   * \return 	<code>TRUE</code> means that dynamic structural analysis solution files will be written.
   */
  bool GetWrt_Dynamic(void);

  /*!
   * \brief Get Newmark alpha parameter.
   * \return Value of the Newmark alpha parameter.
   */
  su2double GetNewmark_alpha(void);

  /*!
   * \brief Get Newmark delta parameter.
   * \return Value of the Newmark delta parameter.
   */
  su2double GetNewmark_delta(void);

  /*!
   * \brief Get the number of integration coefficients provided by the user.
   * \return Number of integration coefficients.
   */
  unsigned short GetnIntCoeffs(void);

  /*!
   * \brief Get the integration coefficients for the Generalized Alpha - Newmark integration integration scheme.
   * \param[in] val_coeff - Index of the coefficient.
   * \return Alpha coefficient for the Runge-Kutta integration scheme.
   */
  su2double Get_Int_Coeffs(unsigned short val_coeff);

  /*!
   * \brief Check if the user wants to apply the load gradually.
   * \return 	<code>TRUE</code> means that the load is to be applied gradually.
   */
  bool GetSigmoid_Load(void);

  /*!
   * \brief Check if the user wants to apply the load as a ramp.
   * \return 	<code>TRUE</code> means that the load is to be applied as a ramp.
   */
  bool GetRamp_Load(void);

  /*!
   * \brief Get the maximum time of the ramp.
   * \return 	Value of the max time while the load is linearly increased
   */
  su2double GetRamp_Time(void);

  /*!
   * \brief Get the maximum time of the sigmoid.
   * \return 	Value of the max time while the load is increased using a sigmoid
   */
  su2double GetSigmoid_Time(void);

  /*!
   * \brief Get the sigmoid parameter.
   * \return 	Parameter of steepness of the sigmoid
   */
  su2double GetSigmoid_K(void);

  /*!
   * \brief Get the maximum time of the ramp.
   * \return 	Value of the max time while the load is linearly increased
   */
  su2double GetStatic_Time(void);

  /*!
   * \brief Get the order of the predictor for FSI applications.
   * \return 	Order of predictor
   */
  unsigned short GetPredictorOrder(void);

  /*!
   * \brief Get boolean for using Persson's shock capturing in Euler flow
   * \return Boolean for using Persson's shock capturing in Euler flow
   */
  bool GetEulerPersson(void);

  /*!
   * \brief Set boolean for using Persson's shock capturing in Euler flow
   * \param[in] val_EulerPersson - Boolean for using Persson's shock capturing in Euler flow
   */
  void SetEulerPersson(bool val_EulerPersson);

  /*!
   * \brief Check if the simulation we are running is a FSI simulation
   * \return Value of the physical time in an unsteady simulation.
   */
  bool GetFSI_Simulation(void);

  /*!
   * \brief Check if we want to apply an incremental load to the nonlinear structural simulation
   * \return <code>TRUE</code> means that the load is to be applied in increments.
   */
  bool GetIncrementalLoad(void);

  /*!
   * \brief Get the number of increments for an incremental load.
   * \return 	Number of increments.
   */
  unsigned long GetNumberIncrements(void);

  /*!
   * \brief Get the value of the criteria for applying incremental loading.
   * \return Value of the log10 of the residual.
   */
  su2double GetIncLoad_Criteria(unsigned short val_var);

  /*!
   * \brief Get the relaxation method chosen for the simulation
   * \return Value of the relaxation method
   */
  unsigned short GetRelaxation_Method_FSI(void);

  /*!
   * \brief Get the kind of Riemann solver for the DG method (FEM flow solver).
   * \note This value is obtained from the config file, and it is constant
   *       during the computation.
   * \return Kind of Riemann solver for the DG method (FEM flow solver).
   */
  unsigned short GetRiemann_Solver_FEM(void);

  /*!
   * \brief Get the factor applied during quadrature of straight elements.
   * \return The specified straight element quadrature factor.
   */
  su2double GetQuadrature_Factor_Straight(void);

  /*!
   * \brief Get the factor applied during quadrature of curved elements.
   * \return The specified curved element quadrature factor.
   */
  su2double GetQuadrature_Factor_Curved(void);

  /*!
   * \brief Get the factor applied during time quadrature for ADER-DG.
   * \return The specified ADER-DG time quadrature factor.
   */
  su2double GetQuadrature_Factor_Time_ADER_DG(void);

  /*!
   * \brief Function to make available the multiplication factor theta of the
            symmetrizing terms in the DG discretization of the viscous terms.
   * \return The specified factor for the DG discretization.
   */
  su2double GetTheta_Interior_Penalty_DGFEM(void);

  /*!
   * \brief Function to make available whether or not the entropy must be computed.
   * \return The boolean whether or not the entropy must be computed.
   */
  bool GetCompute_Entropy(void);

  /*!
   * \brief Function to make available whether or not the lumped mass matrix
            must be used for steady computations.
   * \return The boolean whether or not to use the lumped mass matrix.
   */
  bool GetUse_Lumped_MassMatrix_DGFEM(void);

  /*!
   * \brief Function to make available whether or not only the exact Jacobian
            of the spatial discretization must be computed.
   * \return The boolean whether or not the Jacobian must be computed.
   */
  bool GetJacobian_Spatial_Discretization_Only(void);

  /*!
   * \brief Get the interpolation method used for matching between zones.
   */
  inline unsigned short GetKindInterpolation(void);

  /*!
   * \brief Get the AD support.
   */
  bool GetAD_Mode(void);
};

#include "config_structure.inl"<|MERGE_RESOLUTION|>--- conflicted
+++ resolved
@@ -1187,8 +1187,6 @@
     option_map.insert(pair<string, COptionBase *>(name, val));
   }
 
-<<<<<<< HEAD
-=======
   void addWallFunctionOption(const string &name,               unsigned short &list_size,
                              string* &string_field,            unsigned short* &val_Kind_WF,
                              unsigned short** &val_IntInfo_WF, su2double** &val_DoubleInfo_WF) {
@@ -1199,7 +1197,6 @@
     option_map.insert(pair<string, COptionBase *>(name, val));
   }
   
->>>>>>> 88a3d4b8
   void addPythonOption(const string name) {
     assert(option_map.find(name) == option_map.end());
     all_options.insert(pair<string, bool>(name, true));
@@ -5849,8 +5846,6 @@
    */
   su2double GetWall_HeatFlux(string val_index);
 
-<<<<<<< HEAD
-=======
   /*!
    * \brief Get the wall function treatment for the given boundary marker.
    * \param[in] val_marker - String of the viscous wall marker.
@@ -5874,7 +5869,6 @@
    */
   su2double* GetWallFunction_DoubleInfo(string val_marker);
   
->>>>>>> 88a3d4b8
   /*!
    * \brief Get the target (pressure, massflow, etc) at an engine inflow boundary.
    * \param[in] val_index - Index corresponding to the engine inflow boundary.
