/*!
 * \file config_structure.hpp
 * \brief All the information about the definition of the physical problem.
 *        The subroutines and functions are in the <i>config_structure.cpp</i> file.
 * \author F. Palacios, T. Economon, B. Tracey
 * \version 5.0.0 "Raven"
 *
 * SU2 Original Developers: Dr. Francisco D. Palacios.
 *                          Dr. Thomas D. Economon.
 *
 * SU2 Developers: Prof. Juan J. Alonso's group at Stanford University.
 *                 Prof. Piero Colonna's group at Delft University of Technology.
 *                 Prof. Nicolas R. Gauger's group at Kaiserslautern University of Technology.
 *                 Prof. Alberto Guardone's group at Polytechnic University of Milan.
 *                 Prof. Rafael Palacios' group at Imperial College London.
 *                 Prof. Edwin van der Weide's group at the University of Twente.
 *                 Prof. Vincent Terrapon's group at the University of Liege.
 *
 * Copyright (C) 2012-2017 SU2, the open-source CFD code.
 *
 * SU2 is free software; you can redistribute it and/or
 * modify it under the terms of the GNU Lesser General Public
 * License as published by the Free Software Foundation; either
 * version 2.1 of the License, or (at your option) any later version.
 *
 * SU2 is distributed in the hope that it will be useful,
 * but WITHOUT ANY WARRANTY; without even the implied warranty of
 * MERCHANTABILITY or FITNESS FOR A PARTICULAR PURPOSE. See the GNU
 * Lesser General Public License for more details.
 *
 * You should have received a copy of the GNU Lesser General Public
 * License along with SU2. If not, see <http://www.gnu.org/licenses/>.
 */

#pragma once

#include "./mpi_structure.hpp"

#include <iostream>
#include <cstdlib>
#include <fstream>
#include <sstream>
#include <string>
#include <cstring>
#include <vector>
#include <stdlib.h>
#include <cmath>
#include <map>
#include <assert.h>

#include "./option_structure.hpp"
#include "./datatype_structure.hpp"

#ifdef HAVE_CGNS
#include "cgnslib.h"
#endif

using namespace std;

/*!
 * \class CConfig
 * \brief Main class for defining the problem; basically this class reads the configuration file, and
 *        stores all the information.
 * \author F. Palacios
 * \version 5.0.0 "Raven"
 */

class CConfig {
private:
  SU2_Comm SU2_Communicator; /*!< \brief MPI communicator of SU2.*/
  int rank;
  unsigned short Kind_SU2; /*!< \brief Kind of SU2 software component.*/
  unsigned short Ref_NonDim; /*!< \brief Kind of non dimensionalization.*/
  unsigned short Kind_AverageProcess; /*!< \brief Kind of mixing process.*/
  unsigned short Kind_PerformanceAverageProcess; /*!< \brief Kind of mixing process.*/
  unsigned short Kind_MixingPlaneInterface; /*!< \brief Kind of mixing process.*/
  unsigned short Kind_SpanWise; /*!< \brief Kind of span-wise section computation.*/
  unsigned short *Kind_TurboMachinery;  /*!< \brief Kind of turbomachynery architecture.*/
  unsigned short iZone, nZone; /*!< \brief Number of zones in the mesh. */
  su2double Highlite_Area; /*!< \brief Highlite area. */
  su2double Fan_Poly_Eff; /*!< \brief Highlite area. */
  su2double OrderMagResidual; /*!< \brief Order of magnitude reduction. */
  su2double MinLogResidual; /*!< \brief Minimum value of the log residual. */
  su2double OrderMagResidualFSI; /*!< \brief Order of magnitude reduction. */
  su2double MinLogResidualFSI; /*!< \brief Minimum value of the log residual. */
  su2double Res_FEM_UTOL; 		/*!< \brief UTOL criteria for structural FEM. */
  su2double Res_FEM_RTOL; 		/*!< \brief RTOL criteria for structural FEM. */
  su2double Res_FEM_ETOL; 		/*!< \brief ETOL criteria for structural FEM. */
  su2double EA_ScaleFactor; /*!< \brief Equivalent Area scaling factor */
  su2double* EA_IntLimit; /*!< \brief Integration limits of the Equivalent Area computation */
  su2double AdjointLimit; /*!< \brief Adjoint variable limit */
  su2double* Obj_ChainRuleCoeff; /*!< \brief Array defining objective function for adjoint problem based on chain rule in terms of gradient w.r.t. density, velocity, pressure */
  bool MG_AdjointFlow; /*!< \brief MG with the adjoint flow problem */
  su2double* SubsonicEngine_Cyl; /*!< \brief Coordinates of the box subsonic region */
  su2double* SubsonicEngine_Values; /*!< \brief Values of the box subsonic region */
  su2double* Hold_GridFixed_Coord; /*!< \brief Coordinates of the box to hold fixed the nbumerical grid */
  su2double *DistortionRack;
  su2double *PressureLimits,
  *DensityLimits,
  *TemperatureLimits; /*!< \brief Limits for the primitive variables */
  bool ActDisk_DoubleSurface;  /*!< \brief actuator disk double surface  */
  bool Engine_HalfModel;  /*!< \brief only half model is in the computational grid  */
  bool ActDisk_SU2_DEF;  /*!< \brief actuator disk double surface  */
  unsigned short ConvCriteria;	/*!< \brief Kind of convergence criteria. */
  unsigned short nFFD_Iter; 	/*!< \brief Iteration for the point inversion problem. */
  unsigned short FFD_Blending; /*!< \brief Kind of FFD Blending function. */
  su2double* FFD_BSpline_Order; /*!< \brief BSpline order in i,j,k direction. */
  su2double FFD_Tol;  	/*!< \brief Tolerance in the point inversion problem. */
  su2double Opt_RelaxFactor;  	/*!< \brief Scale factor for the line search. */
  su2double Opt_LineSearch_Bound;  	/*!< \brief Bounds for the line search. */
  bool Viscous_Limiter_Flow, Viscous_Limiter_Turb;			/*!< \brief Viscous limiters. */
  bool Write_Conv_FSI;			/*!< \brief Write convergence file for FSI problems. */
  bool ContinuousAdjoint,			/*!< \brief Flag to know if the code is solving an adjoint problem. */
  Viscous,                /*!< \brief Flag to know if the code is solving a viscous problem. */
  EquivArea,				/*!< \brief Flag to know if the code is going to compute and plot the equivalent area. */
  Engine,				/*!< \brief Flag to know if the code is going to compute a problem with engine. */
  InvDesign_Cp,				/*!< \brief Flag to know if the code is going to compute and plot the inverse design. */
  InvDesign_HeatFlux,				/*!< \brief Flag to know if the code is going to compute and plot the inverse design. */
  Grid_Movement,			/*!< \brief Flag to know if there is grid movement. */
  Wind_Gust,              /*!< \brief Flag to know if there is a wind gust. */
  Aeroelastic_Simulation, /*!< \brief Flag to know if there is an aeroelastic simulation. */
  Rotating_Frame,			/*!< \brief Flag to know if there is a rotating frame. */
  PoissonSolver,			/*!< \brief Flag to know if we are solving  poisson forces  in plasma solver. */
  Low_Mach_Precon,		/*!< \brief Flag to know if we are using a low Mach number preconditioner. */
  Low_Mach_Corr,			/*!< \brief Flag to know if we are using a low Mach number correction. */
  GravityForce,			/*!< \brief Flag to know if the gravity force is incuded in the formulation. */
  SmoothNumGrid,			/*!< \brief Smooth the numerical grid. */
  AdaptBoundary,			/*!< \brief Adapt the elements on the boundary. */
  SubsonicEngine,			/*!< \brief Engine intake subsonic region. */
  Frozen_Visc_Cont,			/*!< \brief Flag for cont. adjoint problem with/without frozen viscosity. */
  Frozen_Visc_Disc,			/*!< \brief Flag for disc. adjoint problem with/without frozen viscosity. */
  Frozen_Limiter_Disc,			/*!< \brief Flag for disc. adjoint problem with/without frozen limiter. */
  Sens_Remove_Sharp,			/*!< \brief Flag for removing or not the sharp edges from the sensitivity computation. */
  Hold_GridFixed,	/*!< \brief Flag hold fixed some part of the mesh during the deformation. */
  Axisymmetric; /*!< \brief Flag for axisymmetric calculations */
  su2double Damp_Engine_Inflow;	/*!< \brief Damping factor for the engine inlet. */
  su2double Damp_Engine_Exhaust;	/*!< \brief Damping factor for the engine exhaust. */
  su2double Damp_Res_Restric,	/*!< \brief Damping factor for the residual restriction. */
  Damp_Correc_Prolong; /*!< \brief Damping factor for the correction prolongation. */
  su2double Position_Plane; /*!< \brief Position of the Near-Field (y coordinate 2D, and z coordinate 3D). */
  su2double WeightCd; /*!< \brief Weight of the drag coefficient. */
  su2double dCD_dCL; /*!< \brief Weight of the drag coefficient. */
  su2double dCMx_dCL; /*!< \brief Weight of the drag coefficient. */
  su2double dCMy_dCL; /*!< \brief Weight of the drag coefficient. */
  su2double dCMz_dCL; /*!< \brief Weight of the drag coefficient. */
  su2double dCD_dCMy; /*!< \brief Weight of the drag coefficient. */
  su2double CL_Target; /*!< \brief Weight of the drag coefficient. */
  su2double CM_Target; /*!< \brief Weight of the drag coefficient. */
  su2double *HTP_Min_XCoord, *HTP_Min_YCoord; /*!< \brief Identification of the HTP. */
  unsigned short Unsteady_Simulation;	/*!< \brief Steady or unsteady (time stepping or dual time stepping) computation. */
  unsigned short Dynamic_Analysis;	/*!< \brief Static or dynamic structural analysis. */
  unsigned short nStartUpIter;	/*!< \brief Start up iterations using the fine grid. */
  su2double FixAzimuthalLine; /*!< \brief Fix an azimuthal line due to misalignments of the nearfield. */
  su2double **DV_Value;		/*!< \brief Previous value of the design variable. */
  su2double LimiterCoeff;				/*!< \brief Limiter coefficient */
  unsigned long LimiterIter;	/*!< \brief Freeze the value of the limiter after a number of iterations */
  su2double SharpEdgesCoeff;				/*!< \brief Coefficient to identify the limit of a sharp edge. */
  unsigned short SystemMeasurements; /*!< \brief System of measurements. */
  unsigned short Kind_Regime;  /*!< \brief Kind of adjoint function. */
  unsigned short *Kind_ObjFunc;  /*!< \brief Kind of objective function. */
  su2double *Weight_ObjFunc;    /*!< \brief Weight applied to objective function. */
  unsigned short Kind_SensSmooth; /*!< \brief Kind of sensitivity smoothing technique. */
  unsigned short Continuous_Eqns; /*!< \brief Which equations to treat continuously (Hybrid adjoint)*/
  unsigned short Discrete_Eqns; /*!< \brief Which equations to treat discretely (Hybrid adjoint). */
  unsigned short *Design_Variable; /*!< \brief Kind of design variable. */
  unsigned short Kind_Adaptation;	/*!< \brief Kind of numerical grid adaptation. */
  unsigned short nTimeInstances;  /*!< \brief Number of periodic time instances for  harmonic balance. */
  su2double HarmonicBalance_Period;		/*!< \brief Period of oscillation to be used with harmonic balance computations. */
  su2double New_Elem_Adapt;			/*!< \brief Elements to adapt in the numerical grid adaptation process. */
  su2double Delta_UnstTime,			/*!< \brief Time step for unsteady computations. */
  Delta_UnstTimeND;						/*!< \brief Time step for unsteady computations (non dimensional). */
  su2double Delta_DynTime,		/*!< \brief Time step for dynamic structural computations. */
  Total_DynTime,				/*!< \brief Total time for dynamic structural computations. */
  Current_DynTime;			/*!< \brief Global time of the dynamic structural computations. */
  su2double Total_UnstTime,						/*!< \brief Total time for unsteady computations. */
  Total_UnstTimeND;								/*!< \brief Total time for unsteady computations (non dimensional). */
  su2double Current_UnstTime,									/*!< \brief Global time of the unsteady simulation. */
  Current_UnstTimeND;									/*!< \brief Global time of the unsteady simulation. */
  unsigned short nMarker_Euler,	/*!< \brief Number of Euler wall markers. */
  nMarker_FarField,				/*!< \brief Number of far-field markers. */
  nMarker_Custom,
  nMarker_SymWall,				/*!< \brief Number of symmetry wall markers. */
  nMarker_Pressure,				/*!< \brief Number of pressure wall markers. */
  nMarker_PerBound,				/*!< \brief Number of periodic boundary markers. */
  nMarker_MixingPlaneInterface,				/*!< \brief Number of mixing plane interface boundary markers. */
  nMarker_Turbomachinery,				/*!< \brief Number turbomachinery markers. */
  nMarker_TurboPerformance,				/*!< \brief Number of turboperformance markers. */
  nSpanWiseSections_User,			/*!< \brief Number of spanwise sections to compute 3D BC and Performance for turbomachinery   */
  nMarker_Shroud,/*!< \brief Number of shroud markers to set grid velocity to 0.*/
  nMarker_NearFieldBound,				/*!< \brief Number of near field boundary markers. */
  nMarker_ActDiskInlet, nMarker_ActDiskOutlet,
  nMarker_InterfaceBound,				/*!< \brief Number of interface boundary markers. */
  nMarker_Fluid_InterfaceBound,				/*!< \brief Number of fluid interface markers. */
  nMarker_Dirichlet,				/*!< \brief Number of interface boundary markers. */
  nMarker_Inlet,					/*!< \brief Number of inlet flow markers. */
  nMarker_Riemann,					/*!< \brief Number of Riemann flow markers. */
  nMarker_Giles,					/*!< \brief Number of Giles flow markers. */
  nRelaxFactor_Giles,                                   /*!< \brief Number of relaxation factors for Giles markers. */
  nMarker_Supersonic_Inlet,					/*!< \brief Number of supersonic inlet flow markers. */
  nMarker_Supersonic_Outlet,					/*!< \brief Number of supersonic outlet flow markers. */
  nMarker_Outlet,					/*!< \brief Number of outlet flow markers. */
  nMarker_Isothermal,     /*!< \brief Number of isothermal wall boundaries. */
  nMarker_HeatFlux,       /*!< \brief Number of constant heat flux wall boundaries. */
  nMarker_EngineExhaust,					/*!< \brief Number of nacelle exhaust flow markers. */
  nMarker_EngineInflow,					/*!< \brief Number of nacelle inflow flow markers. */
  nMarker_Clamped,						/*!< \brief Number of clamped markers in the FEM. */
  nMarker_Displacement,					/*!< \brief Number of displacement surface markers. */
  nMarker_Load,					/*!< \brief Number of load surface markers. */
  nMarker_Load_Dir,					/*!< \brief Number of load surface markers defined by magnitude and direction. */
  nMarker_Load_Sine,					/*!< \brief Number of load surface markers defined by magnitude and direction. */
  nMarker_FlowLoad,					/*!< \brief Number of load surface markers. */
  nMarker_Neumann,				/*!< \brief Number of Neumann flow markers. */
  nMarker_Internal,				/*!< \brief Number of Neumann flow markers. */
  nMarker_All,					/*!< \brief Total number of markers using the grid information. */
  nMarker_Max,					/*!< \brief Max number of number of markers using the grid information. */
  nMarker_CfgFile;					/*!< \brief Total number of markers using the config file
                             (note that using parallel computation this number can be different
                             from nMarker_All). */
  string *Marker_Euler,			/*!< \brief Euler wall markers. */
  *Marker_FarField,				/*!< \brief Far field markers. */
  *Marker_Custom,
  *Marker_SymWall,				/*!< \brief Symmetry wall markers. */
  *Marker_Pressure,				/*!< \brief Pressure boundary markers. */
  *Marker_PerBound,				/*!< \brief Periodic boundary markers. */
  *Marker_PerDonor,				/*!< \brief Rotationally periodic boundary donor markers. */
  *Marker_MixingPlaneInterface,				/*!< \brief MixingPlane interface boundary markers. */
  *Marker_TurboBoundIn,				/*!< \brief Turbomachinery performance boundary markers. */
  *Marker_TurboBoundOut,				/*!< \brief Turbomachinery performance boundary donor markers. */
  *Marker_NearFieldBound,				/*!< \brief Near Field boundaries markers. */
  *Marker_InterfaceBound,				/*!< \brief Interface boundaries markers. */
  *Marker_Fluid_InterfaceBound,				/*!< \brief Fluid interface markers. */
  *Marker_ActDiskInlet,
  *Marker_ActDiskOutlet,
  *Marker_Dirichlet,				/*!< \brief Interface boundaries markers. */
  *Marker_Inlet,					/*!< \brief Inlet flow markers. */
  *Marker_Riemann,					/*!< \brief Riemann markers. */
  *Marker_Giles,					/*!< \brief Giles markers. */
  *Marker_Shroud,                                       /*!< \brief Shroud markers. */
  *Marker_Supersonic_Inlet,					/*!< \brief Supersonic inlet flow markers. */
  *Marker_Supersonic_Outlet,					/*!< \brief Supersonic outlet flow markers. */
  *Marker_Outlet,					/*!< \brief Outlet flow markers. */
  *Marker_Isothermal,     /*!< \brief Isothermal wall markers. */
  *Marker_HeatFlux,       /*!< \brief Constant heat flux wall markers. */
  *Marker_EngineInflow,					/*!< \brief Engine Inflow flow markers. */
  *Marker_EngineExhaust,					/*!< \brief Engine Exhaust flow markers. */
  *Marker_Clamped,						/*!< \brief Clamped markers. */
  *Marker_Displacement,					/*!< \brief Displacement markers. */
  *Marker_Load,					/*!< \brief Load markers. */
  *Marker_Load_Dir,					/*!< \brief Load markers defined in cartesian coordinates. */
  *Marker_Load_Sine,					/*!< \brief Sine-wave loaded markers defined in cartesian coordinates. */
  *Marker_FlowLoad,					/*!< \brief Flow Load markers. */
  *Marker_Neumann,					/*!< \brief Neumann flow markers. */
  *Marker_Internal,					/*!< \brief Neumann flow markers. */
  *Marker_All_TagBound;				/*!< \brief Global index for markers using grid information. */
  su2double *Dirichlet_Value;    /*!< \brief Specified Dirichlet value at the boundaries. */
  su2double *Exhaust_Temperature_Target;    /*!< \brief Specified total temperatures for nacelle boundaries. */
  su2double *Exhaust_Pressure_Target;    /*!< \brief Specified total pressures for nacelle boundaries. */
  su2double *Inlet_Ttotal;    /*!< \brief Specified total temperatures for inlet boundaries. */
  su2double *Riemann_Var1, *Riemann_Var2;    /*!< \brief Specified values for Riemann boundary. */
  su2double **Riemann_FlowDir;  /*!< \brief Specified flow direction vector (unit vector) for Riemann boundaries. */
  su2double *Giles_Var1, *Giles_Var2, *RelaxFactorAverage, *RelaxFactorFourier;    /*!< \brief Specified values for Giles BC. */
  su2double **Giles_FlowDir;  /*!< \brief Specified flow direction vector (unit vector) for Giles BC. */
  su2double *Inlet_Ptotal;    /*!< \brief Specified total pressures for inlet boundaries. */
  su2double **Inlet_FlowDir;  /*!< \brief Specified flow direction vector (unit vector) for inlet boundaries. */
  su2double *Inlet_Temperature;    /*!< \brief Specified temperatures for a supersonic inlet boundaries. */
  su2double *Inlet_Pressure;    /*!< \brief Specified static pressures for supersonic inlet boundaries. */
  su2double **Inlet_Velocity;  /*!< \brief Specified flow velocity vectors for supersonic inlet boundaries. */
  su2double *EngineInflow_Target;    /*!< \brief Specified fan face mach for nacelle boundaries. */
  su2double *Inflow_Mach;    /*!< \brief Specified fan face mach for nacelle boundaries. */
  su2double *Inflow_Pressure;    /*!< \brief Specified fan face mach for nacelle boundaries. */
  su2double *Inflow_MassFlow;    /*!< \brief Specified fan face mach for nacelle boundaries. */
  su2double *Inflow_ReverseMassFlow;    /*!< \brief Specified fan face mach for nacelle boundaries. */
  su2double *Inflow_TotalPressure;    /*!< \brief Specified fan face mach for nacelle boundaries. */
  su2double *Inflow_Temperature;    /*!< \brief Specified fan face mach for nacelle boundaries. */
  su2double *Inflow_TotalTemperature;    /*!< \brief Specified fan face mach for nacelle boundaries. */
  su2double *Inflow_RamDrag;    /*!< \brief Specified fan face mach for nacelle boundaries. */
  su2double *Inflow_Force;    /*!< \brief Specified fan face mach for nacelle boundaries. */
  su2double *Inflow_Power;    /*!< \brief Specified fan face mach for nacelle boundaries. */
  su2double *Exhaust_Pressure;    /*!< \brief Specified fan face mach for nacelle boundaries. */
  su2double *Exhaust_Temperature;    /*!< \brief Specified fan face mach for nacelle boundaries. */
  su2double *Exhaust_MassFlow;    /*!< \brief Specified fan face mach for nacelle boundaries. */
  su2double *Exhaust_TotalPressure;    /*!< \brief Specified fan face mach for nacelle boundaries. */
  su2double *Exhaust_TotalTemperature;    /*!< \brief Specified fan face mach for nacelle boundaries. */
  su2double *Exhaust_GrossThrust;    /*!< \brief Specified fan face mach for nacelle boundaries. */
  su2double *Exhaust_Force;    /*!< \brief Specified fan face mach for nacelle boundaries. */
  su2double *Exhaust_Power;    /*!< \brief Specified fan face mach for nacelle boundaries. */
  su2double *Engine_Power;    /*!< \brief Specified fan face mach for nacelle boundaries. */
  su2double *Engine_Mach;    /*!< \brief Specified fan face mach for nacelle boundaries. */
  su2double *Engine_Force;    /*!< \brief Specified fan face mach for nacelle boundaries. */
  su2double *Engine_NetThrust;    /*!< \brief Specified fan face mach for nacelle boundaries. */
  su2double *Engine_GrossThrust;    /*!< \brief Specified fan face mach for nacelle boundaries. */
  su2double *Engine_Area;    /*!< \brief Specified fan face mach for nacelle boundaries. */
  su2double *Outlet_Pressure;    /*!< \brief Specified back pressures (static) for outlet boundaries. */
  su2double *Isothermal_Temperature; /*!< \brief Specified isothermal wall temperatures (static). */
  su2double *Heat_Flux;  /*!< \brief Specified wall heat fluxes. */
  su2double *Displ_Value;    /*!< \brief Specified displacement for displacement boundaries. */
  su2double *Load_Value;    /*!< \brief Specified force for load boundaries. */
  su2double *Load_Dir_Value;    /*!< \brief Specified force for load boundaries defined in cartesian coordinates. */
  su2double *Load_Dir_Multiplier;    /*!< \brief Specified multiplier for load boundaries defined in cartesian coordinates. */
  su2double **Load_Dir;  /*!< \brief Specified flow direction vector (unit vector) for inlet boundaries. */
  su2double *Load_Sine_Amplitude;    /*!< \brief Specified amplitude for a sine-wave load. */
  su2double *Load_Sine_Frequency;    /*!< \brief Specified multiplier for load boundaries defined in cartesian coordinates. */
  su2double **Load_Sine_Dir;  /*!< \brief Specified flow direction vector (unit vector) for inlet boundaries. */
  su2double *FlowLoad_Value;    /*!< \brief Specified force for flow load boundaries. */
  su2double *ActDiskInlet_MassFlow;    /*!< \brief Specified fan face mach for nacelle boundaries. */
  su2double *ActDiskInlet_Temperature;    /*!< \brief Specified fan face mach for nacelle boundaries. */
  su2double *ActDiskInlet_TotalTemperature;    /*!< \brief Specified fan face mach for nacelle boundaries. */
  su2double *ActDiskInlet_Pressure;    /*!< \brief Specified fan face mach for nacelle boundaries. */
  su2double *ActDiskInlet_TotalPressure;    /*!< \brief Specified fan face mach for nacelle boundaries. */
  su2double *ActDiskInlet_RamDrag;    /*!< \brief Specified fan face mach for nacelle boundaries. */
  su2double *ActDiskInlet_Force;    /*!< \brief Specified fan face mach for nacelle boundaries. */
  su2double *ActDiskInlet_Power;    /*!< \brief Specified fan face mach for nacelle boundaries. */
  su2double *ActDiskOutlet_MassFlow;    /*!< \brief Specified fan face mach for nacelle boundaries. */
  su2double *ActDiskOutlet_Temperature;    /*!< \brief Specified fan face mach for nacelle boundaries. */
  su2double *ActDiskOutlet_TotalTemperature;    /*!< \brief Specified fan face mach for nacelle boundaries. */
  su2double *ActDiskOutlet_Pressure;    /*!< \brief Specified fan face mach for nacelle boundaries. */
  su2double *ActDiskOutlet_TotalPressure;    /*!< \brief Specified fan face mach for nacelle boundaries. */
  su2double *ActDiskOutlet_GrossThrust;    /*!< \brief Specified fan face mach for nacelle boundaries. */
  su2double *ActDiskOutlet_Force;    /*!< \brief Specified fan face mach for nacelle boundaries. */
  su2double *ActDiskOutlet_Power;    /*!< \brief Specified fan face mach for nacelle boundaries. */
  su2double **ActDisk_PressJump, **ActDisk_TempJump,  **ActDisk_Omega;
  su2double *ActDisk_DeltaPress;    /*!< \brief Specified fan face mach for nacelle boundaries. */
  su2double *ActDisk_DeltaTemp;    /*!< \brief Specified fan face mach for nacelle boundaries. */
  su2double *ActDisk_TotalPressRatio;    /*!< \brief Specified fan face mach for nacelle boundaries. */
  su2double *ActDisk_TotalTempRatio;    /*!< \brief Specified fan face mach for nacelle boundaries. */
  su2double *ActDisk_StaticPressRatio;    /*!< \brief Specified fan face mach for nacelle boundaries. */
  su2double *ActDisk_StaticTempRatio;    /*!< \brief Specified fan face mach for nacelle boundaries. */
  su2double *ActDisk_Power;    /*!< \brief Specified fan face mach for nacelle boundaries. */
  su2double *ActDisk_MassFlow;    /*!< \brief Specified fan face mach for nacelle boundaries. */
  su2double *ActDisk_Mach;    /*!< \brief Specified fan face mach for nacelle boundaries. */
  su2double *ActDisk_Force;    /*!< \brief Specified fan face mach for nacelle boundaries. */
  su2double *Surface_MassFlow;    /*!< \brief Massflow at the boundaries. */
  su2double *Surface_Mach;    /*!< \brief Mach number at the boundaries. */
  su2double *Surface_Temperature;    /*!< \brief Temperature at the boundaries. */
  su2double *Surface_Pressure;    /*!< \brief Pressure at the boundaries. */
  su2double *Surface_Density;    /*!< \brief Density at the boundaries. */
  su2double *Surface_Enthalpy;    /*!< \brief Enthalpy at the boundaries. */
  su2double *Surface_NormalVelocity;    /*!< \brief Normal velocity at the boundaries. */
  su2double *Surface_TotalTemperature;   /*!< \brief Total temperature at the boundaries. */
  su2double *Surface_TotalPressure;    /*!< \brief Total pressure at the boundaries. */
  su2double *Surface_DC60;    /*!< \brief Specified fan face mach for nacelle boundaries. */
  su2double *Surface_IDC;    /*!< \brief Specified fan face mach for nacelle boundaries. */
  su2double *Surface_IDC_Mach;    /*!< \brief Specified fan face mach for nacelle boundaries. */
  su2double *Surface_IDR;    /*!< \brief Specified fan face mach for nacelle boundaries. */
  su2double *ActDisk_NetThrust;    /*!< \brief Specified fan face mach for nacelle boundaries. */
  su2double *ActDisk_BCThrust;    /*!< \brief Specified fan face mach for nacelle boundaries. */
  su2double *ActDisk_BCThrust_Old;    /*!< \brief Specified fan face mach for nacelle boundaries. */
  su2double *ActDisk_GrossThrust;    /*!< \brief Specified fan face mach for nacelle boundaries. */
  su2double *ActDisk_Area;    /*!< \brief Specified fan face mach for nacelle boundaries. */
  su2double *ActDisk_ReverseMassFlow;    /*!< \brief Specified fan face mach for nacelle boundaries. */
  su2double **Periodic_RotCenter;  /*!< \brief Rotational center for each periodic boundary. */
  su2double **Periodic_RotAngles;      /*!< \brief Rotation angles for each periodic boundary. */
  su2double **Periodic_Translation;      /*!< \brief Translation vector for each periodic boundary. */
  unsigned short nPeriodic_Index;     /*!< \brief Number of SEND_RECEIVE periodic transformations. */
  su2double **Periodic_Center;         /*!< \brief Rotational center for each SEND_RECEIVE boundary. */
  su2double **Periodic_Rotation;      /*!< \brief Rotation angles for each SEND_RECEIVE boundary. */
  su2double **Periodic_Translate;      /*!< \brief Translation vector for each SEND_RECEIVE boundary. */
  string *Marker_CfgFile_TagBound;			/*!< \brief Global index for markers using config file. */
  unsigned short *Marker_All_KindBC,			/*!< \brief Global index for boundaries using grid information. */
  *Marker_CfgFile_KindBC;		/*!< \brief Global index for boundaries using config file. */
  short *Marker_All_SendRecv;		/*!< \brief Information about if the boundary is sended (+), received (-). */
  short *Marker_All_PerBound;	/*!< \brief Global index for periodic bc using the grid information. */
  unsigned long nExtIter;			/*!< \brief Number of external iterations. */
  unsigned long ExtIter;			/*!< \brief Current external iteration number. */
  unsigned long ExtIter_OffSet;			/*!< \brief External iteration number offset. */
  unsigned long IntIter;			/*!< \brief Current internal iteration number. */
  unsigned long FSIIter;			/*!< \brief Current Fluid Structure Interaction sub-iteration number. */
  unsigned long Unst_nIntIter;			/*!< \brief Number of internal iterations (Dual time Method). */
  unsigned long Dyn_nIntIter;			/*!< \brief Number of internal iterations (Newton-Raphson Method for nonlinear structural analysis). */
  long Unst_RestartIter;			/*!< \brief Iteration number to restart an unsteady simulation (Dual time Method). */
  long Unst_AdjointIter;			/*!< \brief Iteration number to begin the reverse time integration in the direct solver for the unsteady adjoint. */
  long Iter_Avg_Objective;			/*!< \brief Iteration the number of time steps to be averaged, counting from the back */
  long Dyn_RestartIter;                         /*!< \brief Iteration number to restart a dynamic structural analysis. */
  unsigned short nLevels_TimeAccurateLTS; /*!< \brief Number of time levels for time accurate local time stepping. */
  unsigned short nTimeDOFsADER_DG;        /*!< \brief Number of time DOFs used in the predictor step of ADER-DG. */
  su2double *TimeDOFsADER_DG;             /*!< \brief The location of the ADER-DG time DOFs on the interval [-1,1]. */
  unsigned short nTimeIntegrationADER_DG; /*!< \brief Number of time integration points ADER-DG. */
  su2double *TimeIntegrationADER_DG;      /*!< \brief The location of the ADER-DG time integration points on the interval [-1,1]. */
  su2double *WeightsIntegrationADER_DG;   /*!< \brief The weights of the ADER-DG time integration points on the interval [-1,1]. */
  unsigned short nRKStep;			/*!< \brief Number of steps of the explicit Runge-Kutta method. */
  su2double *RK_Alpha_Step;			/*!< \brief Runge-Kutta beta coefficients. */
  unsigned short nMGLevels;		/*!< \brief Number of multigrid levels (coarse levels). */
  unsigned short nCFL;			/*!< \brief Number of CFL, one for each multigrid level. */
  su2double
  CFLRedCoeff_Turb,		/*!< \brief CFL reduction coefficient on the LevelSet problem. */
  CFLRedCoeff_AdjFlow,	/*!< \brief CFL reduction coefficient for the adjoint problem. */
  CFLRedCoeff_AdjTurb,	/*!< \brief CFL reduction coefficient for the adjoint problem. */
  CFLFineGrid,		/*!< \brief CFL of the finest grid. */
  Max_DeltaTime,  		/*!< \brief Max delta time. */
  Unst_CFL;		/*!< \brief Unsteady CFL number. */
  bool AddIndNeighbor;			/*!< \brief Include indirect neighbor in the agglomeration process. */
  unsigned short nDV,		/*!< \brief Number of design variables. */
  nObj, nObjW;              /*! \brief Number of objective functions. */
  unsigned short* nDV_Value;		/*!< \brief Number of values for each design variable (might be different than 1 if we allow arbitrary movement). */
  unsigned short nFFDBox;		/*!< \brief Number of ffd boxes. */
  unsigned short nGridMovement;		/*!< \brief Number of grid movement types specified. */
  unsigned short nTurboMachineryKind; 	/*!< \brief Number turbomachinery types specified. */
  unsigned short nParamDV;		/*!< \brief Number of parameters of the design variable. */
  su2double **ParamDV;				/*!< \brief Parameters of the design variable. */
  su2double **CoordFFDBox;				/*!< \brief Coordinates of the FFD boxes. */
  unsigned short **DegreeFFDBox;	/*!< \brief Degree of the FFD boxes. */
  string *FFDTag;				/*!< \brief Parameters of the design variable. */
  string *TagFFDBox;				/*!< \brief Tag of the FFD box. */
  unsigned short GeometryMode;			/*!< \brief Gemoetry mode (analysis or gradient computation). */
  unsigned short MGCycle;			/*!< \brief Kind of multigrid cycle. */
  unsigned short FinestMesh;		/*!< \brief Finest mesh for the full multigrid approach. */
  unsigned short nFFD_Fix_IDir, nFFD_Fix_JDir, nFFD_Fix_KDir;                 /*!< \brief Number of planes fixed in the FFD. */
  unsigned short nMG_PreSmooth,                 /*!< \brief Number of MG pre-smooth parameters found in config file. */
  nMG_PostSmooth,                             /*!< \brief Number of MG post-smooth parameters found in config file. */
  nMG_CorrecSmooth;                           /*!< \brief Number of MG correct-smooth parameters found in config file. */
  short *FFD_Fix_IDir, *FFD_Fix_JDir, *FFD_Fix_KDir;	/*!< \brief Exact sections. */
  unsigned short *MG_PreSmooth,	/*!< \brief Multigrid Pre smoothing. */
  *MG_PostSmooth,					/*!< \brief Multigrid Post smoothing. */
  *MG_CorrecSmooth;					/*!< \brief Multigrid Jacobi implicit smoothing of the correction. */
  su2double *LocationStations;   /*!< \brief Airfoil sections in wing slicing subroutine. */
  unsigned short Kind_Solver,	/*!< \brief Kind of solver Euler, NS, Continuous adjoint, etc.  */
  Kind_FluidModel,			/*!< \brief Kind of the Fluid Model: Ideal or Van der Walls, ... . */
  Kind_ViscosityModel,			/*!< \brief Kind of the Viscosity Model*/
  Kind_ConductivityModel,			/*!< \brief Kind of the Thermal Conductivity Model*/
  Kind_FreeStreamOption,			/*!< \brief Kind of free stream option to choose if initializing with density or temperature  */
  Kind_InitOption,			/*!< \brief Kind of Init option to choose if initializing with Reynolds number or with thermodynamic conditions   */
  Kind_GasModel,				/*!< \brief Kind of the Gas Model. */
  *Kind_GridMovement,    /*!< \brief Kind of the unsteady mesh movement. */
  Kind_Gradient_Method,		/*!< \brief Numerical method for computation of spatial gradients. */
  Kind_Deform_Linear_Solver, /*!< Numerical method to deform the grid */
  Kind_Deform_Linear_Solver_Prec,		/*!< \brief Preconditioner of the linear solver. */
  Kind_Linear_Solver,		/*!< \brief Numerical solver for the implicit scheme. */
  Kind_Linear_Solver_FSI_Struc,	 /*!< \brief Numerical solver for the structural part in FSI problems. */
  Kind_Linear_Solver_Prec,		/*!< \brief Preconditioner of the linear solver. */
  Kind_Linear_Solver_Prec_FSI_Struc,		/*!< \brief Preconditioner of the linear solver for the structural part in FSI problems. */
  Kind_AdjTurb_Linear_Solver,		/*!< \brief Numerical solver for the turbulent adjoint implicit scheme. */
  Kind_AdjTurb_Linear_Prec,		/*!< \brief Preconditioner of the turbulent adjoint linear solver. */
  Kind_DiscAdj_Linear_Solver, /*!< \brief Linear solver for the discrete adjoint system. */
  Kind_DiscAdj_Linear_Prec,  /*!< \brief Preconditioner of the discrete adjoint linear solver. */
	Kind_SlopeLimit,				/*!< \brief Global slope limiter. */
	Kind_SlopeLimit_Flow,		/*!< \brief Slope limiter for flow equations.*/
	Kind_SlopeLimit_Turb,		/*!< \brief Slope limiter for the turbulence equation.*/
	Kind_SlopeLimit_AdjTurb,	/*!< \brief Slope limiter for the adjoint turbulent equation.*/
	Kind_SlopeLimit_AdjFlow,	/*!< \brief Slope limiter for the adjoint equation.*/
	Kind_TimeNumScheme,			/*!< \brief Global explicit or implicit time integration. */
	Kind_TimeIntScheme_Flow,	/*!< \brief Time integration for the flow equations. */
  Kind_TimeIntScheme_FEM_Flow,	/*!< \brief Time integration for the flow equations. */
  Kind_ADER_Predictor,          /*!< \brief Predictor step of the ADER-DG time integration scheme. */
	Kind_TimeIntScheme_AdjFlow,		/*!< \brief Time integration for the adjoint flow equations. */
	Kind_TimeIntScheme_Turb,	/*!< \brief Time integration for the turbulence model. */
	Kind_TimeIntScheme_AdjTurb,	/*!< \brief Time integration for the adjoint turbulence model. */
	Kind_TimeIntScheme_Wave,	/*!< \brief Time integration for the wave equations. */
	Kind_TimeIntScheme_Heat,	/*!< \brief Time integration for the wave equations. */
	Kind_TimeIntScheme_Poisson,	/*!< \brief Time integration for the wave equations. */
	Kind_TimeIntScheme_FEA,	/*!< \brief Time integration for the FEA equations. */
	Kind_SpaceIteScheme_FEA,	/*!< \brief Iterative scheme for nonlinear structural analysis. */
	Kind_ConvNumScheme,			/*!< \brief Global definition of the convective term. */
	Kind_ConvNumScheme_Flow,	/*!< \brief Centered or upwind scheme for the flow equations. */
  Kind_ConvNumScheme_FEM_Flow,	/*!< \brief Finite element scheme for the flow equations. */
	Kind_ConvNumScheme_Heat,	/*!< \brief Centered or upwind scheme for the flow equations. */
	Kind_ConvNumScheme_AdjFlow,		/*!< \brief Centered or upwind scheme for the adjoint flow equations. */
	Kind_ConvNumScheme_Turb,	/*!< \brief Centered or upwind scheme for the turbulence model. */
	Kind_ConvNumScheme_AdjTurb,	/*!< \brief Centered or upwind scheme for the adjoint turbulence model. */
	Kind_ConvNumScheme_Template,	/*!< \brief Centered or upwind scheme for the level set equation. */
	Kind_Centered,				/*!< \brief Centered scheme. */
	Kind_Centered_Flow,			/*!< \brief Centered scheme for the flow equations. */
	Kind_Centered_AdjFlow,			/*!< \brief Centered scheme for the adjoint flow equations. */
	Kind_Centered_Turb,			/*!< \brief Centered scheme for the turbulence model. */
	Kind_Centered_AdjTurb,		/*!< \brief Centered scheme for the adjoint turbulence model. */
	Kind_Centered_Template,		/*!< \brief Centered scheme for the template model. */
	Kind_Upwind,				/*!< \brief Upwind scheme. */
	Kind_Upwind_Flow,			/*!< \brief Upwind scheme for the flow equations. */
	Kind_Upwind_AdjFlow,			/*!< \brief Upwind scheme for the adjoint flow equations. */
	Kind_Upwind_Turb,			/*!< \brief Upwind scheme for the turbulence model. */
	Kind_Upwind_AdjTurb,		/*!< \brief Upwind scheme for the adjoint turbulence model. */
	Kind_Upwind_Template,			/*!< \brief Upwind scheme for the template model. */
  Kind_FEM,			/*!< \brief Finite element scheme for the flow equations. */
  Kind_FEM_Flow,			/*!< \brief Finite element scheme for the flow equations. */
  Kind_FEM_DG_Shock,      /*!< \brief Shock capturing method for the FEM DG solver. */
  Kind_Matrix_Coloring,   /*!< \brief Type of matrix coloring for sparse Jacobian computation. */
  Kind_Solver_Fluid_FSI,		/*!< \brief Kind of solver for the fluid in FSI applications. */
  Kind_Solver_Struc_FSI,		/*!< \brief Kind of solver for the structure in FSI applications. */
  Kind_BGS_RelaxMethod,				/*!< \brief Kind of relaxation method for Block Gauss Seidel method in FSI problems. */
  Kind_TransferMethod,	/*!< \brief Iterative scheme for nonlinear structural analysis. */
  SpatialOrder,		/*!< \brief Order of the spatial numerical integration.*/
  SpatialOrder_Flow,		/*!< \brief Order of the spatial numerical integration.*/
  SpatialOrder_Turb,		/*!< \brief Order of the spatial numerical integration.*/
  SpatialOrder_AdjFlow,		/*!< \brief Order of the spatial numerical integration.*/
  SpatialOrder_AdjTurb;		/*!< \brief Order of the spatial numerical integration.*/
  bool EulerPersson;        /*!< \brief Boolean to determine whether the simulation is FSI or not. */
  bool FSI_Problem;			/*!< \brief Boolean to determine whether the simulation is FSI or not. */
  bool AD_Mode;         /*!< \brief Algorithmic Differentiation support. */
  unsigned short Kind_Material_Compress,	/*!< \brief Determines if the material is compressible or incompressible (structural analysis). */
  Kind_Material,			/*!< \brief Determines the material model to be used (structural analysis). */
  Kind_Struct_Solver;		/*!< \brief Determines the geometric condition (small or large deformations) for structural analysis. */
  unsigned short Kind_Turb_Model;			/*!< \brief Turbulent model definition. */
  unsigned short Kind_SGS_Model;                        /*!< \brief LES SGS model definition. */
  unsigned short Kind_Trans_Model,			/*!< \brief Transition model definition. */
  Kind_ActDisk, Kind_Engine_Inflow, Kind_Inlet, *Kind_Data_Riemann, *Kind_Data_Giles;           /*!< \brief Kind of inlet boundary treatment. */
  su2double Linear_Solver_Error;		/*!< \brief Min error of the linear solver for the implicit formulation. */
  su2double Linear_Solver_Error_FSI_Struc;		/*!< \brief Min error of the linear solver for the implicit formulation in the structural side for FSI problems . */
  unsigned long Linear_Solver_Iter;		/*!< \brief Max iterations of the linear solver for the implicit formulation. */
  unsigned long Linear_Solver_Iter_FSI_Struc;		/*!< \brief Max iterations of the linear solver for FSI applications and structural solver. */
  unsigned long Linear_Solver_Restart_Frequency;   /*!< \brief Restart frequency of the linear solver for the implicit formulation. */
  su2double SemiSpan;		/*!< \brief Wing Semi span. */
  su2double Roe_Kappa;		/*!< \brief Relaxation of the Roe scheme. */
  su2double Relaxation_Factor_Flow;		/*!< \brief Relaxation coefficient of the linear solver mean flow. */
  su2double Relaxation_Factor_Turb;		/*!< \brief Relaxation coefficient of the linear solver turbulence. */
  su2double Relaxation_Factor_AdjFlow;		/*!< \brief Relaxation coefficient of the linear solver adjoint mean flow. */
  su2double AdjTurb_Linear_Error;		/*!< \brief Min error of the turbulent adjoint linear solver for the implicit formulation. */
  su2double EntropyFix_Coeff;              /*!< \brief Entropy fix coefficient. */
  unsigned short AdjTurb_Linear_Iter;		/*!< \brief Min error of the turbulent adjoint linear solver for the implicit formulation. */
  su2double *Stations_Bounds;                  /*!< \brief Airfoil section limit. */
  unsigned short nLocationStations,      /*!< \brief Number of section cuts to make when outputting mesh and cp . */
  nWingStations;               /*!< \brief Number of section cuts to make when calculating internal volume. */
  su2double* Kappa_Flow,           /*!< \brief Numerical dissipation coefficients for the flow equations. */
  *Kappa_AdjFlow;                  /*!< \brief Numerical dissipation coefficients for the linearized equations. */
  su2double* FFD_Axis;       /*!< \brief Numerical dissipation coefficients for the adjoint equations. */
  su2double Kappa_1st_AdjFlow,	/*!< \brief JST 1st order dissipation coefficient for adjoint flow equations (coarse multigrid levels). */
  Kappa_2nd_AdjFlow,			/*!< \brief JST 2nd order dissipation coefficient for adjoint flow equations. */
  Kappa_4th_AdjFlow,			/*!< \brief JST 4th order dissipation coefficient for adjoint flow equations. */
  Kappa_1st_Flow,			/*!< \brief JST 1st order dissipation coefficient for flow equations (coarse multigrid levels). */
  Kappa_2nd_Flow,			/*!< \brief JST 2nd order dissipation coefficient for flow equations. */
  Kappa_4th_Flow;			/*!< \brief JST 4th order dissipation coefficient for flow equations. */
  su2double Geo_Waterline_Location; /*!< \brief Location of the waterline. */
  
  su2double Min_Beta_RoeTurkel,		/*!< \brief Minimum value of Beta for the Roe-Turkel low Mach preconditioner. */
  Max_Beta_RoeTurkel;		/*!< \brief Maximum value of Beta for the Roe-Turkel low Mach preconditioner. */
  unsigned long GridDef_Nonlinear_Iter, /*!< \brief Number of nonlinear increments for grid deformation. */
  GridDef_Linear_Iter; /*!< \brief Number of linear smoothing iterations for grid deformation. */
  unsigned short Deform_Stiffness_Type; /*!< \brief Type of element stiffness imposed for FEA mesh deformation. */
  bool Deform_Output;  /*!< \brief Print the residuals during mesh deformation to the console. */
  su2double Deform_Tol_Factor; /*!< Factor to multiply smallest volume for deform tolerance (0.001 default) */
  su2double Deform_Coeff; /*!< Deform coeffienct */
  unsigned short FFD_Continuity; /*!< Surface continuity at the intersection with the FFD */
  unsigned short FFD_CoordSystem; /*!< Define the coordinates system */
  su2double Deform_ElasticityMod, Deform_PoissonRatio; /*!< young's modulus and poisson ratio for volume deformation stiffness model */
  bool Visualize_Deformation;	/*!< \brief Flag to visualize the deformation in MDC. */
  bool FFD_Symmetry_Plane;	/*!< \brief FFD symmetry plane. */
  su2double Mach;		/*!< \brief Mach number. */
  su2double Reynolds;	/*!< \brief Reynolds number. */
  su2double Froude;	/*!< \brief Froude number. */
  su2double Length_Reynolds;	/*!< \brief Reynolds length (dimensional). */
  su2double AoA,			/*!< \brief Angle of attack (just external flow). */
  iH, AoS, AoA_Offset, AoS_Offset, AoA_Sens;		/*!< \brief Angle of sideSlip (just external flow). */
  bool Fixed_CL_Mode;			/*!< \brief Activate fixed CL mode (external flow only). */
  bool Fixed_CM_Mode;			/*!< \brief Activate fixed CL mode (external flow only). */
  bool Eval_dOF_dCX;			/*!< \brief Activate fixed CL mode (external flow only). */
  bool Discard_InFiles; /*!< \brief Discard angle of attack in solution and geometry files. */
  su2double Target_CL;			/*!< \brief Specify a target CL instead of AoA (external flow only). */
  su2double Target_CM;			/*!< \brief Specify a target CL instead of AoA (external flow only). */
  su2double Total_CM;			/*!< \brief Specify a target CL instead of AoA (external flow only). */
  su2double Total_CD;			/*!< \brief Specify a target CL instead of AoA (external flow only). */
  su2double dCL_dAlpha;        /*!< \brief value of dCl/dAlpha. */
  su2double dCM_diH;        /*!< \brief value of dCM/dHi. */
  unsigned long Iter_Fixed_CL;			/*!< \brief Iterations to re-evaluate the angle of attack (external flow only). */
  unsigned long Iter_Fixed_CM;			/*!< \brief Iterations to re-evaluate the angle of attack (external flow only). */
  unsigned long Iter_Fixed_NetThrust;			/*!< \brief Iterations to re-evaluate the angle of attack (external flow only). */
  unsigned long Iter_dCL_dAlpha;   /*!< \brief Number of iterations to evaluate dCL_dAlpha. */
  unsigned long Update_Alpha;			/*!< \brief Iterations to re-evaluate the angle of attack (external flow only). */
  unsigned long Update_iH;			/*!< \brief Iterations to re-evaluate the angle of attack (external flow only). */
  unsigned long Update_BCThrust;			/*!< \brief Iterations to re-evaluate the angle of attack (external flow only). */
  su2double dNetThrust_dBCThrust;        /*!< \brief value of dCl/dAlpha. */
  bool Update_BCThrust_Bool;			/*!< \brief Boolean flag for whether to update the AoA for fixed lift mode on a given iteration. */
  bool Update_AoA;			/*!< \brief Boolean flag for whether to update the AoA for fixed lift mode on a given iteration. */
  bool Update_HTPIncidence;			/*!< \brief Boolean flag for whether to update the AoA for fixed lift mode on a given iteration. */
  su2double ChargeCoeff;		/*!< \brief Charge coefficient (just for poisson problems). */
  unsigned short Cauchy_Func_Flow,	/*!< \brief Function where to apply the convergence criteria in the flow problem. */
  Cauchy_Func_AdjFlow,				/*!< \brief Function where to apply the convergence criteria in the adjoint problem. */
  Cauchy_Elems;						/*!< \brief Number of elements to evaluate. */
  unsigned short Residual_Func_Flow;	/*!< \brief Equation to apply residual convergence to. */
  unsigned long StartConv_Iter;	/*!< \brief Start convergence criteria at iteration. */
  su2double Cauchy_Eps;	/*!< \brief Epsilon used for the convergence. */
  unsigned long Wrt_Sol_Freq,	/*!< \brief Writing solution frequency. */
  Wrt_Sol_Freq_DualTime,	/*!< \brief Writing solution frequency for Dual Time. */
  Wrt_Con_Freq,				/*!< \brief Writing convergence history frequency. */
  Wrt_Con_Freq_DualTime;				/*!< \brief Writing convergence history frequency. */
  bool Wrt_Unsteady;  /*!< \brief Write unsteady data adding header and prefix. */
  bool Wrt_Dynamic;  		/*!< \brief Write dynamic data adding header and prefix. */
  bool Restart,	/*!< \brief Restart solution (for direct, adjoint, and linearized problems).*/
  Update_Restart_Params,
  Wrt_Binary_Restart,	/*!< \brief Write binary SU2 native restart files.*/
  Read_Binary_Restart,	/*!< \brief Read binary SU2 native restart files.*/
  Restart_Flow;	/*!< \brief Restart flow solution for adjoint and linearized problems. */
  unsigned short nMarker_Monitoring,	/*!< \brief Number of markers to monitor. */
  nMarker_Designing,					/*!< \brief Number of markers for the objective function. */
  nMarker_GeoEval,					/*!< \brief Number of markers for the objective function. */
  nMarker_ZoneInterface, /*!< \brief Number of markers in the zone interface. */
  nMarker_Plotting,					/*!< \brief Number of markers to plot. */
  nMarker_Analyze,					/*!< \brief Number of markers to plot. */
  nMarker_Moving,               /*!< \brief Number of markers in motion (DEFORMING, MOVING_WALL, or FLUID_STRUCTURE). */
  nMarker_DV;               /*!< \brief Number of markers affected by the design variables. */
  string *Marker_Monitoring,     /*!< \brief Markers to monitor. */
  *Marker_Designing,         /*!< \brief Markers to plot. */
  *Marker_GeoEval,         /*!< \brief Markers to plot. */
  *Marker_Plotting,          /*!< \brief Markers to plot. */
  *Marker_Analyze,          /*!< \brief Markers to plot. */
  *Marker_ZoneInterface,          /*!< \brief Markers in the FSI interface. */
  *Marker_Moving,            /*!< \brief Markers in motion (DEFORMING, MOVING_WALL, or FLUID_STRUCTURE). */
  *Marker_DV;            /*!< \brief Markers affected by the design variables. */
  unsigned short  *Marker_All_Monitoring,        /*!< \brief Global index for monitoring using the grid information. */
  *Marker_All_GeoEval,       /*!< \brief Global index for geometrical evaluation. */
  *Marker_All_Plotting,        /*!< \brief Global index for plotting using the grid information. */
  *Marker_All_Analyze,        /*!< \brief Global index for plotting using the grid information. */
  *Marker_All_ZoneInterface,        /*!< \brief Global index for FSI interface markers using the grid information. */
  *Marker_All_Turbomachinery,        /*!< \brief Global index for Turbomachinery markers using the grid information. */
  *Marker_All_TurbomachineryFlag,        /*!< \brief Global index for Turbomachinery markers flag using the grid information. */
  *Marker_All_MixingPlaneInterface,        /*!< \brief Global index for MixingPlane interface markers using the grid information. */    
  *Marker_All_DV,          /*!< \brief Global index for design variable markers using the grid information. */
  *Marker_All_Moving,          /*!< \brief Global index for moving surfaces using the grid information. */
  *Marker_All_Designing,         /*!< \brief Global index for moving using the grid information. */
  *Marker_CfgFile_Monitoring,     /*!< \brief Global index for monitoring using the config information. */
  *Marker_CfgFile_Designing,      /*!< \brief Global index for monitoring using the config information. */
  *Marker_CfgFile_GeoEval,      /*!< \brief Global index for monitoring using the config information. */
  *Marker_CfgFile_Plotting,     /*!< \brief Global index for plotting using the config information. */
  *Marker_CfgFile_Analyze,     /*!< \brief Global index for plotting using the config information. */
  *Marker_CfgFile_ZoneInterface,     /*!< \brief Global index for FSI interface using the config information. */
  *Marker_CfgFile_Turbomachinery,     /*!< \brief Global index for Turbomachinery  using the config information. */
  *Marker_CfgFile_TurbomachineryFlag,     /*!< \brief Global index for Turbomachinery flag using the config information. */
  *Marker_CfgFile_MixingPlaneInterface,     /*!< \brief Global index for MixingPlane interface using the config information. */
  *Marker_CfgFile_Moving,       /*!< \brief Global index for moving surfaces using the config information. */
  *Marker_CfgFile_DV,       /*!< \brief Global index for design variable markers using the config information. */
  *Marker_CfgFile_PerBound;     /*!< \brief Global index for periodic boundaries using the config information. */
  string *PlaneTag;      /*!< \brief Global index for the plane adaptation (upper, lower). */
  su2double DualVol_Power;			/*!< \brief Power for the dual volume in the grid adaptation sensor. */
  su2double *nBlades;						/*!< \brief number of blades for turbomachinery computation. */
  unsigned short Analytical_Surface;	/*!< \brief Information about the analytical definition of the surface for grid adaptation. */
  unsigned short Geo_Description;	/*!< \brief Description of the geometry. */
  unsigned short Mesh_FileFormat;	/*!< \brief Mesh input format. */
  unsigned short Output_FileFormat;	/*!< \brief Format of the output files. */
  unsigned short ActDisk_Jump;	/*!< \brief Format of the output files. */
  bool CFL_Adapt;      /*!< \brief Adaptive CFL number. */
  su2double RefArea,		/*!< \brief Reference area for coefficient computation. */
  RefElemLength,				/*!< \brief Reference element length for computing the slope limiting epsilon. */
  RefSharpEdges,				/*!< \brief Reference coefficient for detecting sharp edges. */
  RefLength,			/*!< \brief Reference length for moment computation. */
  *RefOriginMoment,           /*!< \brief Origin for moment computation. */
  *RefOriginMoment_X,      /*!< \brief X Origin for moment computation. */
  *RefOriginMoment_Y,      /*!< \brief Y Origin for moment computation. */
  *RefOriginMoment_Z,      /*!< \brief Z Origin for moment computation. */
  *CFL_AdaptParam,      /*!< \brief Information about the CFL ramp. */
  *RelaxFactor_Giles,      /*!< \brief Information about the under relaxation factor for Giles BC. */
  *CFL,
  *HTP_Axis,      /*!< \brief Location of the HTP axis. */
  DomainVolume;		/*!< \brief Volume of the computational grid. */
  unsigned short nRefOriginMoment_X,    /*!< \brief Number of X-coordinate moment computation origins. */
  nRefOriginMoment_Y,           /*!< \brief Number of Y-coordinate moment computation origins. */
  nRefOriginMoment_Z;           /*!< \brief Number of Z-coordinate moment computation origins. */
  string Mesh_FileName,			/*!< \brief Mesh input file. */
  Mesh_Out_FileName,				/*!< \brief Mesh output file. */
  Solution_FlowFileName,			/*!< \brief Flow solution input file. */
  Solution_LinFileName,			/*!< \brief Linearized flow solution input file. */
  Solution_AdjFileName,			/*!< \brief Adjoint solution input file for drag functional. */
  Solution_FEMFileName,			/*!< \brief Adjoint solution input file for drag functional. */
  Flow_FileName,					/*!< \brief Flow variables output file. */
  Structure_FileName,					/*!< \brief Structure variables output file. */
  SurfStructure_FileName,					/*!< \brief Surface structure variables output file. */
  SurfWave_FileName,					/*!< \brief Surface structure variables output file. */
  SurfHeat_FileName,					/*!< \brief Surface structure variables output file. */
  Wave_FileName,					/*!< \brief Wave variables output file. */
  Heat_FileName,					/*!< \brief Heat variables output file. */
  AdjWave_FileName,					/*!< \brief Adjoint wave variables output file. */
  Residual_FileName,				/*!< \brief Residual variables output file. */
  Conv_FileName,					/*!< \brief Convergence history output file. */
  Breakdown_FileName,			    /*!< \brief Breakdown output file. */
  Conv_FileName_FSI,					/*!< \brief Convergence history output file. */
  Restart_FlowFileName,			/*!< \brief Restart file for flow variables. */
  Restart_WaveFileName,			/*!< \brief Restart file for wave variables. */
  Restart_HeatFileName,			/*!< \brief Restart file for heat variables. */
  Restart_AdjFileName,			/*!< \brief Restart file for adjoint variables, drag functional. */
  Restart_FEMFileName,			/*!< \brief Restart file for FEM elasticity. */
  Adj_FileName,					/*!< \brief Output file with the adjoint variables. */
  ObjFunc_Grad_FileName,			/*!< \brief Gradient of the objective function. */
  ObjFunc_Value_FileName,			/*!< \brief Objective function. */
  SurfFlowCoeff_FileName,			/*!< \brief Output file with the flow variables on the surface. */
  SurfAdjCoeff_FileName,			/*!< \brief Output file with the adjoint variables on the surface. */
  New_SU2_FileName,       		/*!< \brief Output SU2 mesh file converted from CGNS format. */
  SurfSens_FileName,			/*!< \brief Output file for the sensitivity on the surface (discrete adjoint). */
  VolSens_FileName;			/*!< \brief Output file for the sensitivity in the volume (discrete adjoint). */
	bool Low_MemoryOutput,      /*!< \brief Write a volume solution file */
  Wrt_Output,                /*!< \brief Write any output files */
  Wrt_Vol_Sol,                /*!< \brief Write a volume solution file */
  Wrt_Srf_Sol,                /*!< \brief Write a surface solution file */
  Wrt_Csv_Sol,                /*!< \brief Write a surface comma-separated values solution file */
  Wrt_Residuals,              /*!< \brief Write residuals to solution file */
  Wrt_Surface,                /*!< \brief Write solution at each surface */
  Wrt_Limiters,              /*!< \brief Write residuals to solution file */
  Wrt_SharpEdges,              /*!< \brief Write residuals to solution file */
  Wrt_Halo,                   /*!< \brief Write rind layers in solution files */
  Plot_Section_Forces;       /*!< \brief Write sectional forces for specified markers. */
  unsigned short Console_Output_Verb,  /*!< \brief Level of verbosity for console output */
  Kind_Average;        /*!< \brief Particular average for the marker analyze. */
  su2double Gamma,			/*!< \brief Ratio of specific heats of the gas. */
  Bulk_Modulus,			/*!< \brief Value of the bulk modulus for incompressible flows. */
  ArtComp_Factor,			/*!< \brief Value of the artificial compresibility factor for incompressible flows. */
  Gas_Constant,     /*!< \brief Specific gas constant. */
  Gas_ConstantND,     /*!< \brief Non-dimensional specific gas constant. */
  Gas_Constant_Ref, /*!< \brief Reference specific gas constant. */
  Temperature_Critical,   /*!< \brief Critical Temperature for real fluid model.  */
  Pressure_Critical,   /*!< \brief Critical Pressure for real fluid model.  */
  Density_Critical,   /*!< \brief Critical Density for real fluid model.  */
  Acentric_Factor,   /*!< \brief Acentric Factor for real fluid model.  */
  Mu_ConstantND,   /*!< \brief Constant Viscosity for ConstantViscosity model.  */
  Kt_ConstantND,   /*!< \brief Constant Thermal Conductivity for ConstantConductivity model.  */
  Mu_RefND,   /*!< \brief reference viscosity for Sutherland model.  */
  Mu_Temperature_RefND,   /*!< \brief reference Temperature for Sutherland model.  */
  Mu_SND,   /*!< \brief reference S for Sutherland model.  */
  *Velocity_FreeStream,     /*!< \brief Total velocity of the fluid.  */
  Energy_FreeStream,     /*!< \brief Total energy of the fluid.  */
  ModVel_FreeStream,     /*!< \brief Total density of the fluid.  */
  ModVel_FreeStreamND,     /*!< \brief Total density of the fluid.  */
  Density_FreeStream,     /*!< \brief Total density of the fluid. */
  Viscosity_FreeStream,     /*!< \brief Total density of the fluid.  */
  Tke_FreeStream,     /*!< \brief Total turbulent kinetic energy of the fluid.  */
  Intermittency_FreeStream,     /*!< \brief Freestream intermittency (for sagt transition model) of the fluid.  */
  TurbulenceIntensity_FreeStream,     /*!< \brief Freestream turbulent intensity (for sagt transition model) of the fluid.  */
  Turb2LamViscRatio_FreeStream,          /*!< \brief Ratio of turbulent to laminar viscosity. */
  NuFactor_FreeStream,  /*!< \brief Ratio of turbulent to laminar viscosity. */
  NuFactor_Engine,  /*!< \brief Ratio of turbulent to laminar viscosity at the engine. */
  SecondaryFlow_ActDisk,  /*!< \brief Ratio of turbulent to laminar viscosity at the actuator disk. */
  Initial_BCThrust,  /*!< \brief Ratio of turbulent to laminar viscosity at the actuator disk. */
  Pressure_FreeStream,     /*!< \brief Total pressure of the fluid. */
  Temperature_FreeStream,  /*!< \brief Total temperature of the fluid.  */
  Temperature_ve_FreeStream,  /*!< \brief Total vibrational-electronic temperature of the fluid.  */
  *MassFrac_FreeStream, /*!< \brief Mixture mass fractions of the fluid. */
  Prandtl_Lam,      /*!< \brief Laminar Prandtl number for the gas.  */
  Prandtl_Turb,     /*!< \brief Turbulent Prandtl number for the gas.  */
  Length_Ref,       /*!< \brief Reference length for non-dimensionalization. */
  Pressure_Ref,     /*!< \brief Reference pressure for non-dimensionalization.  */
  Temperature_Ref,  /*!< \brief Reference temperature for non-dimensionalization.*/
  Density_Ref,      /*!< \brief Reference density for non-dimensionalization.*/
  Velocity_Ref,     /*!< \brief Reference velocity for non-dimensionalization.*/
  Time_Ref,                  /*!< \brief Reference time for non-dimensionalization. */
  Viscosity_Ref,              /*!< \brief Reference viscosity for non-dimensionalization. */
  Conductivity_Ref,           /*!< \brief Reference conductivity for non-dimensionalization. */
  Energy_Ref,                 /*!< \brief Reference viscosity for non-dimensionalization. */
  Wall_Temperature,           /*!< \brief Temperature at an isotropic wall in Kelvin. */
  Omega_Ref,                  /*!< \brief Reference angular velocity for non-dimensionalization. */
  Force_Ref,                  /*!< \brief Reference body force for non-dimensionalization. */
  Pressure_FreeStreamND,      /*!< \brief Farfield pressure value (external flow). */
  Temperature_FreeStreamND,   /*!< \brief Farfield temperature value (external flow). */
  Density_FreeStreamND,       /*!< \brief Farfield density value (external flow). */
  Velocity_FreeStreamND[3],   /*!< \brief Farfield velocity values (external flow). */
  Energy_FreeStreamND,        /*!< \brief Farfield energy value (external flow). */
  Viscosity_FreeStreamND,     /*!< \brief Farfield viscosity value (external flow). */
  Tke_FreeStreamND,           /*!< \brief Farfield kinetic energy (external flow). */
  Omega_FreeStreamND,         /*!< \brief Specific dissipation (external flow). */
  Omega_FreeStream;           /*!< \brief Specific dissipation (external flow). */
  su2double ElasticyMod,			/*!< \brief Young's modulus of elasticity. */
  PoissonRatio,						    /*!< \brief Poisson's ratio. */
  MaterialDensity,					  /*!< \brief Material density. */
  Bulk_Modulus_Struct;				/*!< \brief Bulk modulus (on the structural side). */
  unsigned short Kind_2DElasForm;			/*!< \brief Kind of bidimensional elasticity solver. */
  unsigned short nIterFSI;	  /*!< \brief Number of maximum number of subiterations in a FSI problem. */
  su2double AitkenStatRelax;	/*!< \brief Aitken's relaxation factor (if set as static) */
  su2double AitkenDynMaxInit;	/*!< \brief Aitken's maximum dynamic relaxation factor for the first iteration */
  su2double AitkenDynMinInit;	/*!< \brief Aitken's minimum dynamic relaxation factor for the first iteration */
  su2double Wave_Speed;			  /*!< \brief Wave speed used in the wave solver. */
  su2double Thermal_Diffusivity;			/*!< \brief Thermal diffusivity used in the heat solver. */
  su2double Cyclic_Pitch,     /*!< \brief Cyclic pitch for rotorcraft simulations. */
  Collective_Pitch;           /*!< \brief Collective pitch for rotorcraft simulations. */
  string Motion_Filename;			/*!< \brief Arbitrary mesh motion input base filename. */
  su2double Mach_Motion;			/*!< \brief Mach number based on mesh velocity and freestream quantities. */
  su2double *Motion_Origin_X, /*!< \brief X-coordinate of the mesh motion origin. */
  *Motion_Origin_Y,           /*!< \brief Y-coordinate of the mesh motion origin. */
  *Motion_Origin_Z,           /*!< \brief Z-coordinate of the mesh motion origin. */
  *Translation_Rate_X,        /*!< \brief Translational velocity of the mesh in the x-direction. */
  *Translation_Rate_Y,        /*!< \brief Translational velocity of the mesh in the y-direction. */
  *Translation_Rate_Z,        /*!< \brief Translational velocity of the mesh in the z-direction. */
  *Rotation_Rate_X,           /*!< \brief Angular velocity of the mesh about the x-axis. */
  *Rotation_Rate_Y,           /*!< \brief Angular velocity of the mesh about the y-axis. */
  *Rotation_Rate_Z,           /*!< \brief Angular velocity of the mesh about the z-axis. */
  *Pitching_Omega_X,          /*!< \brief Angular frequency of the mesh pitching about the x-axis. */
  *Pitching_Omega_Y,          /*!< \brief Angular frequency of the mesh pitching about the y-axis. */
  *Pitching_Omega_Z,          /*!< \brief Angular frequency of the mesh pitching about the z-axis. */
  *Pitching_Ampl_X,           /*!< \brief Pitching amplitude about the x-axis. */
  *Pitching_Ampl_Y,           /*!< \brief Pitching amplitude about the y-axis. */
  *Pitching_Ampl_Z,           /*!< \brief Pitching amplitude about the z-axis. */
  *Pitching_Phase_X,          /*!< \brief Pitching phase offset about the x-axis. */
  *Pitching_Phase_Y,          /*!< \brief Pitching phase offset about the y-axis. */
  *Pitching_Phase_Z,          /*!< \brief Pitching phase offset about the z-axis. */
  *Plunging_Omega_X,          /*!< \brief Angular frequency of the mesh plunging in the x-direction. */
  *Plunging_Omega_Y,          /*!< \brief Angular frequency of the mesh plunging in the y-direction. */
  *Plunging_Omega_Z,          /*!< \brief Angular frequency of the mesh plunging in the z-direction. */
  *Plunging_Ampl_X,           /*!< \brief Plunging amplitude in the x-direction. */
  *Plunging_Ampl_Y,           /*!< \brief Plunging amplitude in the y-direction. */
  *Plunging_Ampl_Z,           /*!< \brief Plunging amplitude in the z-direction. */
  *Omega_HB;                  /*!< \brief Frequency for Harmonic Balance Operator (in rad/s). */
  unsigned short nMotion_Origin_X,    /*!< \brief Number of X-coordinate mesh motion origins. */
  nMotion_Origin_Y,           /*!< \brief Number of Y-coordinate mesh motion origins. */
  nMotion_Origin_Z,           /*!< \brief Number of Z-coordinate mesh motion origins. */
  nTranslation_Rate_X,        /*!< \brief Number of Translational x-velocities for mesh motion. */
  nTranslation_Rate_Y,        /*!< \brief Number of Translational y-velocities for mesh motion. */
  nTranslation_Rate_Z,        /*!< \brief Number of Translational z-velocities for mesh motion. */
  nRotation_Rate_X,           /*!< \brief Number of Angular velocities about the x-axis for mesh motion. */
  nRotation_Rate_Y,           /*!< \brief Number of Angular velocities about the y-axis for mesh motion. */
  nRotation_Rate_Z,           /*!< \brief Number of Angular velocities about the z-axis for mesh motion. */
  nPitching_Omega_X,          /*!< \brief Number of Angular frequencies about the x-axis for pitching. */
  nPitching_Omega_Y,          /*!< \brief Number of Angular frequencies about the y-axis for pitching. */
  nPitching_Omega_Z,          /*!< \brief Number of Angular frequencies about the z-axis for pitching. */
  nPitching_Ampl_X,           /*!< \brief Number of Pitching amplitudes about the x-axis. */
  nPitching_Ampl_Y,           /*!< \brief Number of Pitching amplitudes about the y-axis. */
  nPitching_Ampl_Z,           /*!< \brief Number of Pitching amplitudes about the z-axis. */
  nPitching_Phase_X,          /*!< \brief Number of Pitching phase offsets about the x-axis. */
  nPitching_Phase_Y,          /*!< \brief Number of Pitching phase offsets about the y-axis. */
  nPitching_Phase_Z,          /*!< \brief Number of Pitching phase offsets about the z-axis. */
  nPlunging_Omega_X,          /*!< \brief Number of Angular frequencies in the x-direction for plunging. */
  nPlunging_Omega_Y,          /*!< \brief Number of Angular frequencies in the y-direction for plunging. */
  nPlunging_Omega_Z,          /*!< \brief Number of Angular frequencies in the z-direction for plunging. */
  nPlunging_Ampl_X,           /*!< \brief Number of Plunging amplitudes in the x-direction. */
  nPlunging_Ampl_Y,           /*!< \brief Number of Plunging amplitudes in the y-direction. */
  nPlunging_Ampl_Z,           /*!< \brief Number of Plunging amplitudes in the z-direction. */
  nOmega_HB,                /*!< \brief Number of frequencies in Harmonic Balance Operator. */
  nMoveMotion_Origin,         /*!< \brief Number of motion origins. */
  *MoveMotion_Origin;         /*!< \brief Keeps track if we should move moment origin. */
  vector<vector<vector<su2double> > > Aeroelastic_np1, /*!< \brief Aeroelastic solution at time level n+1. */
  Aeroelastic_n,              /*!< \brief Aeroelastic solution at time level n. */
  Aeroelastic_n1;             /*!< \brief Aeroelastic solution at time level n-1. */
  su2double FlutterSpeedIndex,/*!< \brief The flutter speed index. */
  PlungeNaturalFrequency,     /*!< \brief Plunging natural frequency for Aeroelastic. */
  PitchNaturalFrequency,      /*!< \brief Pitch natural frequency for Aeroelastic. */
  AirfoilMassRatio,           /*!< \brief The airfoil mass ratio for Aeroelastic. */
  CG_Location,                /*!< \brief Center of gravity location for Aeroelastic. */
  RadiusGyrationSquared;      /*!< \brief The radius of gyration squared for Aeroelastic. */
  su2double *Aeroelastic_plunge, /*!< \brief Value of plunging coordinate at the end of an external iteration. */
  *Aeroelastic_pitch;         /*!< \brief Value of pitching coordinate at the end of an external iteration. */
  unsigned short AeroelasticIter; /*!< \brief Solve the aeroelastic equations every given number of internal iterations. */
  unsigned short Gust_Type,	  /*!< \brief Type of Gust. */
  Gust_Dir;                   /*!< \brief Direction of the gust */
  su2double Gust_WaveLength,  /*!< \brief The gust wavelength. */
  Gust_Periods,               /*!< \brief Number of gust periods. */
  Gust_Ampl,                  /*!< \brief Gust amplitude. */
  Gust_Begin_Time,            /*!< \brief Time at which to begin the gust. */
  Gust_Begin_Loc;             /*!< \brief Location at which the gust begins. */
  long Visualize_CV;          /*!< \brief Node number for the CV to be visualized */
  bool ExtraOutput;
  bool DeadLoad; 	          	/*!< Application of dead loads to the FE analysis */
  bool MatchingMesh; 	        /*!< Matching mesh (while implementing interpolation procedures). */
  bool SteadyRestart; 	      /*!< Restart from a steady state for FSI problems. */
  su2double Newmark_alpha,		/*!< \brief Parameter alpha for Newmark method. */
  Newmark_delta;				      /*!< \brief Parameter delta for Newmark method. */
  unsigned short nIntCoeffs;	/*!< \brief Number of integration coeffs for structural calculations. */
  su2double *Int_Coeffs;		  /*!< \brief Time integration coefficients for structural method. */
  bool Sigmoid_Load,		      /*!< \brief Apply the load using a sigmoid. */
  Ramp_Load;				          /*!< \brief Apply the load with linear increases. */
  bool IncrementalLoad;		    /*!< \brief Apply the load in increments (for nonlinear structural analysis). */
  unsigned long IncLoad_Nincrements; /*!< \brief Number of increments. */
  su2double *IncLoad_Criteria;/*!< \brief Criteria for the application of incremental loading. */
  su2double Ramp_Time;			  /*!< \brief Time until the maximum load is applied. */
  su2double Sigmoid_Time;			/*!< \brief Time until the maximum load is applied, using a sigmoid. */
  su2double Sigmoid_K;			  /*!< \brief Sigmoid parameter determining its steepness. */
  su2double Static_Time;			/*!< \brief Time while the structure is not loaded in FSI applications. */
  unsigned short Pred_Order;  /*!< \brief Order of the predictor for FSI applications. */
  unsigned short Kind_Interpolation; /*!\brief type of interpolation to use for FSI applications. */
  bool Prestretch;            /*!< Read a reference geometry for optimization purposes. */
  string Prestretch_FEMFileName;         /*!< \brief File name for reference geometry. */
  unsigned long Nonphys_Points, /*!< \brief Current number of non-physical points in the solution. */
  Nonphys_Reconstr;           /*!< \brief Current number of non-physical reconstructions for 2nd-order upwinding. */
  bool ParMETIS;              /*!< \brief Boolean for activating ParMETIS mode (while testing). */
  unsigned short DirectDiff;  /*!< \brief Direct Differentation mode. */
  bool DiscreteAdjoint;       /*!< \brief AD-based discrete adjoint mode. */
  su2double *default_vel_inf, /*!< \brief Default freestream velocity array for the COption class. */
  *default_eng_cyl,           /*!< \brief Default engine box array for the COption class. */
  *default_eng_val,           /*!< \brief Default engine box array values for the COption class. */
  *default_cfl_adapt,         /*!< \brief Default CFL adapt param array for the COption class. */
  *default_ad_coeff_flow,     /*!< \brief Default artificial dissipation (flow) array for the COption class. */
  *default_mixedout_coeff,    /*!< \brief Default default mixedout algorithm coefficients for the COption class. */
  *default_rampRotFrame_coeff,/*!< \brief Default ramp rotating frame coefficients for the COption class. */
  *default_rampOutPres_coeff, /*!< \brief Default ramp outlet pressure coefficients for the COption class. */
  *default_ad_coeff_adj,      /*!< \brief Default artificial dissipation (adjoint) array for the COption class. */
  *default_obj_coeff,         /*!< \brief Default objective array for the COption class. */
  *default_geo_loc,           /*!< \brief Default SU2_GEO section locations array for the COption class. */
  *default_distortion,        /*!< \brief Default SU2_GEO section locations array for the COption class. */
  *default_ea_lim,            /*!< \brief Default equivalent area limit array for the COption class. */
  *default_grid_fix,          /*!< \brief Default fixed grid (non-deforming region) array for the COption class. */
  *default_htp_axis,          /*!< \brief Default HTP axis for the COption class. */
  *default_ffd_axis,          /*!< \brief Default FFD axis for the COption class. */
  *default_inc_crit,          /*!< \brief Default incremental criteria array for the COption class. */
  *default_extrarelfac;       /*!< \brief Default extra relaxation factor for Giles BC in the COption class. */
  unsigned short nSpanWiseSections; /*!< \brief number of span-wise sections */
  unsigned short nSpanMaxAllZones; /*!< \brief number of maximum span-wise sections for all zones */
  unsigned short *nSpan_iZones;  /*!< \brief number of span-wise sections for each zones */
  bool turbMixingPlane;   /*!< \brief option for turbulent mixingplane */
  bool SpatialFourier; /*!< \brief option for computing the fourier transforms for subsonic non-reflecting BC. */
  bool RampRotatingFrame;   /*!< \brief option for ramping up or down the Rotating Frame values */
  bool RampOutletPressure;  /*!< \brief option for ramping up or down the outlet pressure */
  su2double *Mixedout_Coeff; /*!< \brief coefficient for the  */
  su2double *RampRotatingFrame_Coeff; /*!< \brief coefficient for Rotating frame ramp */
  su2double *RampOutletPressure_Coeff; /*!< \brief coefficient for outlet pressure ramp */
  su2double AverageMachLimit;       /*!< \brief option for turbulent mixingplane */
  su2double *FinalRotation_Rate_Z; /*!< \brief Final rotation rate Z if Ramp rotating frame is activated. */
  su2double FinalOutletPressure; /*!< \brief Final outlet pressure if Ramp outlet pressure is activated. */
  su2double MonitorOutletPressure; /*!< \brief Monitor outlet pressure if Ramp outlet pressure is activated. */
  su2double *default_body_force;        /*!< \brief Default body force vector for the COption class. */
  su2double *ExtraRelFacGiles; /*!< \brief coefficient for extra relaxation factor for Giles BC*/
  bool Body_Force;            /*!< \brief Flag to know if a body force is included in the formulation. */
  su2double *Body_Force_Vector;  /*!< \brief Values of the prescribed body force vector. */
  su2double *FreeStreamTurboNormal; /*!< \brief Direction to initialize the flow in turbomachinery computation */
  unsigned short Riemann_Solver_FEM;         /*!< \brief Riemann solver chosen for the DG method. */
  su2double Quadrature_Factor_Straight;      /*!< \brief Factor applied during quadrature of elements with a constant Jacobian. */
  su2double Quadrature_Factor_Curved;        /*!< \brief Factor applied during quadrature of elements with a non-constant Jacobian. */
  su2double Quadrature_Factor_Time_ADER_DG;  /*!< \brief Factor applied during quadrature in time for ADER-DG. */
  su2double Theta_Interior_Penalty_DGFEM;    /*!< \brief Factor for the symmetrizing terms in the DG discretization of the viscous fluxes. */
  bool Compute_Entropy;                      /*!< \brief Whether or not to compute the entropy in the fluid model. */
  bool Store_Cart_Grad_BasisFunctions_DGFEM; /*!< \brief Flag to know if the Cartesian gradients of the DGFEM basis functions are stored. */
  bool Use_Lumped_MassMatrix_DGFEM;          /*!< \brief Whether or not to use the lumped mass matrix for DGFEM. */
  bool Jacobian_Spatial_Discretization_Only; /*!< \brief Flag to know if only the exact Jacobian of the spatial discretization must be computed. */

  /*--- all_options is a map containing all of the options. This is used during config file parsing
   to track the options which have not been set (so the default values can be used). Without this map
   there would be no list of all the config file options. ---*/

  map<string, bool> all_options;

  /*--- brief param is a map from the option name (config file string) to its decoder (the specific child
   class of COptionBase that turns the string into a value) ---*/

  map<string, COptionBase*> option_map;


  // All of the addXxxOptions take in the name of the option, and a refernce to the field of that option
  // in the option structure. Depending on the specific type, it may take in a default value, and may
  // take in extra options. The addXxxOptions mostly follow the same pattern, so please see addDoubleOption
  // for detailed comments.
  //
  // List options are those that can be an unknown number of elements, and also take in a reference to
  // an integer. This integer will be populated with the number of elements of that type unmarshaled.
  //
  // Array options are those with a fixed number of elements.
  //
  // List and Array options should also be able to be specified with the string "NONE" indicating that there
  // are no elements. This allows the option to be present in a config file but left blank.

  /*!<\brief addDoubleOption creates a config file parser for an option with the given name whose
   value can be represented by a su2double.*/

  void addDoubleOption(const string name, su2double & option_field, su2double default_value) {
    // Check if the key is already in the map. If this fails, it is coder error
    // and not user error, so throw.
    assert(option_map.find(name) == option_map.end());

    // Add this option to the list of all the options
    all_options.insert(pair<string, bool>(name, true));

    // Create the parser for a su2double option with a reference to the option_field and the desired
    // default value. This will take the string in the config file, convert it to a su2double, and
    // place that su2double in the memory location specified by the reference.
    COptionBase* val = new COptionDouble(name, option_field, default_value);

    // Create an association between the option name ("CFL") and the parser generated above.
    // During configuration, the parsing script will get the option name, and use this map
    // to find how to parse that option.
    option_map.insert(pair<string, COptionBase *>(name, val));
  }

  void addStringOption(const string name, string & option_field, string default_value) {
    assert(option_map.find(name) == option_map.end());
    all_options.insert(pair<string, bool>(name, true));
    COptionBase* val = new COptionString(name, option_field, default_value);
    option_map.insert(pair<string, COptionBase *>(name, val));
  }

  void addIntegerOption(const string name, int & option_field, int default_value) {
    assert(option_map.find(name) == option_map.end());
    all_options.insert(pair<string, bool>(name, true));
    COptionBase* val = new COptionInt(name, option_field, default_value);
    option_map.insert(pair<string, COptionBase *>(name, val));
  }

  void addUnsignedLongOption(const string name, unsigned long & option_field, unsigned long default_value) {
    assert(option_map.find(name) == option_map.end());
    all_options.insert(pair<string, bool>(name, true));
    COptionBase* val = new COptionULong(name, option_field, default_value);
    option_map.insert(pair<string, COptionBase *>(name, val));
  }

  void addUnsignedShortOption(const string name, unsigned short & option_field, unsigned short default_value) {
    assert(option_map.find(name) == option_map.end());
    all_options.insert(pair<string, bool>(name, true));
    COptionBase* val = new COptionUShort(name, option_field, default_value);
    option_map.insert(pair<string, COptionBase *>(name, val));
  }

  void addLongOption(const string name, long & option_field, long default_value) {
    assert(option_map.find(name) == option_map.end());
    all_options.insert(pair<string, bool>(name, true));
    COptionBase* val = new COptionLong(name, option_field, default_value);
    option_map.insert(pair<string, COptionBase *>(name, val));
  }

  void addBoolOption(const string name, bool & option_field, bool default_value) {
    assert(option_map.find(name) == option_map.end());
    all_options.insert(pair<string, bool>(name, true));
    COptionBase* val = new COptionBool(name, option_field, default_value);
    option_map.insert(pair<string, COptionBase *>(name, val));
  }

  // enum types work differently than all of the others because there are a small number of valid
  // string entries for the type. One must also provide a list of all the valid strings of that type.
  template <class Tenum>
  void addEnumOption(const string name, unsigned short & option_field, const map<string, Tenum> & enum_map, Tenum default_value) {
    assert(option_map.find(name) == option_map.end());
    all_options.insert(pair<string, bool>(name, true));
    COptionBase* val = new COptionEnum<Tenum>(name, enum_map, option_field, default_value);
    option_map.insert(pair<string, COptionBase *>(name, val));
    return;
  }


  // input_size is the number of options read in from the config file
  template <class Tenum>
  void addEnumListOption(const string name, unsigned short & input_size, unsigned short * & option_field, const map<string, Tenum> & enum_map) {
    input_size = 0;
    assert(option_map.find(name) == option_map.end());
    all_options.insert(pair<string, bool>(name, true));
    COptionBase* val = new COptionEnumList<Tenum>(name, enum_map, option_field, input_size);
    option_map.insert( pair<string, COptionBase*>(name, val) );
  }

  void addDoubleArrayOption(const string name, const int size, su2double * & option_field, su2double * default_value) {

    //  su2double * def = new su2double [size];
    //  for (int i = 0; i < size; i++) {
    //    def[i] = default_value[i];
    //  }

    assert(option_map.find(name) == option_map.end());
    all_options.insert(pair<string, bool>(name, true));
    COptionBase* val = new COptionDoubleArray(name, size, option_field, default_value);
    option_map.insert(pair<string, COptionBase *>(name, val));
  }

  void addDoubleListOption(const string name, unsigned short & size, su2double * & option_field) {
    assert(option_map.find(name) == option_map.end());
    all_options.insert(pair<string, bool>(name, true));
    COptionBase* val = new COptionDoubleList(name, size, option_field);
    option_map.insert(pair<string, COptionBase *>(name, val));
  }

  void addShortListOption(const string name, unsigned short & size, short * & option_field) {
    assert(option_map.find(name) == option_map.end());
    all_options.insert(pair<string, bool>(name, true));
    COptionBase* val = new COptionShortList(name, size, option_field);
    option_map.insert(pair<string, COptionBase *>(name, val));
  }

  void addUShortListOption(const string name, unsigned short & size, unsigned short * & option_field) {
    assert(option_map.find(name) == option_map.end());
    all_options.insert(pair<string, bool>(name, true));
    COptionBase* val = new COptionUShortList(name, size, option_field);
    option_map.insert(pair<string, COptionBase *>(name, val));
  }

  void addStringListOption(const string name, unsigned short & num_marker, string* & option_field) {
    assert(option_map.find(name) == option_map.end());
    all_options.insert(pair<string, bool>(name, true));
    COptionBase* val = new COptionStringList(name, num_marker, option_field);
    option_map.insert(pair<string, COptionBase *>(name, val));
  }

  void addConvectOption(const string name, unsigned short & space_field, unsigned short & centered_field, unsigned short & upwind_field) {
    assert(option_map.find(name) == option_map.end());
    all_options.insert(pair<string, bool>(name, true));
    COptionBase* val = new COptionConvect(name, space_field, centered_field, upwind_field);
    option_map.insert(pair<string, COptionBase *>(name, val));
  }

  void addConvectFEMOption(const string name, unsigned short & space_field, unsigned short & fem_field) {
    assert(option_map.find(name) == option_map.end());
    all_options.insert(pair<string, bool>(name, true));
    COptionBase* val = new COptionFEMConvect(name, space_field, fem_field);
    option_map.insert(pair<string, COptionBase *>(name, val));
  }

  void addMathProblemOption(const string name, bool & ContinuousAdjoint, const bool & ContinuousAdjoint_default,
                            bool & DiscreteAdjoint, const bool & DiscreteAdjoint_default,
                            bool & Restart_Flow, const bool & Restart_Flow_default) {
    assert(option_map.find(name) == option_map.end());
    all_options.insert(pair<string, bool>(name, true));
    COptionBase* val = new COptionMathProblem(name, ContinuousAdjoint, ContinuousAdjoint_default, DiscreteAdjoint, DiscreteAdjoint_default, Restart_Flow, Restart_Flow_default);
    option_map.insert(pair<string, COptionBase *>(name, val));
  }

  void addDVParamOption(const string name, unsigned short & nDV_field, su2double** & paramDV, string* & FFDTag,
                        unsigned short* & design_variable) {
    assert(option_map.find(name) == option_map.end());
    all_options.insert(pair<string, bool>(name, true));
    COptionBase* val = new COptionDVParam(name, nDV_field, paramDV, FFDTag, design_variable);
    option_map.insert(pair<string, COptionBase *>(name, val));
  }

  void addDVValueOption(const string name, unsigned short* & nDVValue_field, su2double** & valueDV, unsigned short & nDV_field,  su2double** & paramDV,
                        unsigned short* & design_variable) {
    assert(option_map.find(name) == option_map.end());
    all_options.insert(pair<string, bool>(name, true));
    COptionBase* val = new COptionDVValue(name, nDVValue_field, valueDV, nDV_field, paramDV, design_variable);
    option_map.insert(pair<string, COptionBase *>(name, val));
  }

  void addFFDDefOption(const string name, unsigned short & nFFD_field, su2double** & coordFFD, string* & FFDTag) {
    assert(option_map.find(name) == option_map.end());
    all_options.insert(pair<string, bool>(name, true));
    COptionBase* val = new COptionFFDDef(name, nFFD_field, coordFFD, FFDTag);
    option_map.insert(pair<string, COptionBase *>(name, val));
  }

  void addFFDDegreeOption(const string name, unsigned short & nFFD_field, unsigned short** & degreeFFD) {
    assert(option_map.find(name) == option_map.end());
    all_options.insert(pair<string, bool>(name, true));
    COptionBase* val = new COptionFFDDegree(name, nFFD_field, degreeFFD);
    option_map.insert(pair<string, COptionBase *>(name, val));
  }

  void addStringDoubleListOption(const string name, unsigned short & list_size, string * & string_field,
                                 su2double* & double_field) {
    assert(option_map.find(name) == option_map.end());
    all_options.insert(pair<string, bool>(name, true));
    COptionBase* val = new COptionStringDoubleList(name, list_size, string_field, double_field);
    option_map.insert(pair<string, COptionBase *>(name, val));
  }

  void addInletOption(const string name, unsigned short & nMarker_Inlet, string * & Marker_Inlet,
                      su2double* & Ttotal, su2double* & Ptotal, su2double** & FlowDir) {
    assert(option_map.find(name) == option_map.end());
    all_options.insert(pair<string, bool>(name, true));
    COptionBase* val = new COptionInlet(name, nMarker_Inlet, Marker_Inlet, Ttotal, Ptotal, FlowDir);
    option_map.insert(pair<string, COptionBase *>(name, val));
  }
  
  template <class Tenum>
  void addRiemannOption(const string name, unsigned short & nMarker_Riemann, string * & Marker_Riemann, unsigned short* & option_field, const map<string, Tenum> & enum_map,
                        su2double* & var1, su2double* & var2, su2double** & FlowDir) {
    assert(option_map.find(name) == option_map.end());
    all_options.insert(pair<string, bool>(name, true));
    COptionBase* val = new COptionRiemann<Tenum>(name, nMarker_Riemann, Marker_Riemann, option_field, enum_map, var1, var2, FlowDir);
    option_map.insert(pair<string, COptionBase *>(name, val));
  }
  
  template <class Tenum>
  void addGilesOption(const string name, unsigned short & nMarker_Giles, string * & Marker_Giles, unsigned short* & option_field, const map<string, Tenum> & enum_map,
                     su2double* & var1, su2double* & var2, su2double** & FlowDir, su2double* & relaxfactor1, su2double* & relaxfactor2) {
    assert(option_map.find(name) == option_map.end());
    all_options.insert(pair<string, bool>(name, true));
    COptionBase* val = new COptionGiles<Tenum>(name, nMarker_Giles, Marker_Giles, option_field, enum_map, var1, var2, FlowDir, relaxfactor1, relaxfactor2);
    option_map.insert(pair<string, COptionBase *>(name, val));
  }

  void addExhaustOption(const string name, unsigned short & nMarker_Exhaust, string * & Marker_Exhaust,
                        su2double* & Ttotal, su2double* & Ptotal) {
    assert(option_map.find(name) == option_map.end());
    all_options.insert(pair<string, bool>(name, true));
    COptionBase* val = new COptionExhaust(name, nMarker_Exhaust, Marker_Exhaust, Ttotal, Ptotal);
    option_map.insert(pair<string, COptionBase *>(name, val));
  }

  void addPeriodicOption(const string & name, unsigned short & nMarker_PerBound,
                         string* & Marker_PerBound, string* & Marker_PerDonor,
                         su2double** & RotCenter, su2double** & RotAngles, su2double** & Translation) {
    assert(option_map.find(name) == option_map.end());
    all_options.insert(pair<string, bool>(name, true));
    COptionBase* val = new COptionPeriodic(name, nMarker_PerBound, Marker_PerBound, Marker_PerDonor, RotCenter, RotAngles, Translation);
    option_map.insert(pair<string, COptionBase *>(name, val));
  }
 
  void addTurboPerfOption(const string & name, unsigned short & nMarker_TurboPerf,
                    string* & Marker_TurboBoundIn, string* & Marker_TurboBoundOut) {
    assert(option_map.find(name) == option_map.end());
    all_options.insert(pair<string, bool>(name, true));
    COptionBase* val = new COptionTurboPerformance(name, nMarker_TurboPerf, Marker_TurboBoundIn, Marker_TurboBoundOut);
    option_map.insert(pair<string, COptionBase *>(name, val));
  }

  void addActDiskOption(const string & name,
                        unsigned short & nMarker_ActDiskInlet, unsigned short & nMarker_ActDiskOutlet, string* & Marker_ActDiskInlet, string* & Marker_ActDiskOutlet,
                        su2double** & ActDisk_PressJump, su2double** & ActDisk_TempJump, su2double** & ActDisk_Omega) {
    assert(option_map.find(name) == option_map.end());
    all_options.insert(pair<string, bool>(name, true));
    COptionBase* val = new COptionActDisk(name,
                                          nMarker_ActDiskInlet, nMarker_ActDiskOutlet, Marker_ActDiskInlet, Marker_ActDiskOutlet,
                                          ActDisk_PressJump, ActDisk_TempJump, ActDisk_Omega);
    option_map.insert(pair<string, COptionBase *>(name, val));
  }

  void addPythonOption(const string name) {
    assert(option_map.find(name) == option_map.end());
    all_options.insert(pair<string, bool>(name, true));
    COptionBase* val = new COptionPython(name);
    option_map.insert(pair<string, COptionBase *>(name, val));
  }

public:

  vector<string> fields; /*!< \brief Tags for the different fields in a restart file. */

  /*!
   * \brief Constructor of the class which reads the input file.
   */
  CConfig(char case_filename[MAX_STRING_SIZE], unsigned short val_software, unsigned short val_iZone, unsigned short val_nZone, unsigned short val_nDim, unsigned short verb_level);

  /*!
   * \brief Constructor of the class which reads the input file.
   */
  CConfig(char case_filename[MAX_STRING_SIZE], unsigned short val_software);

  /*!
   * \brief Constructor of the class which reads the input file.
   */
  CConfig(char case_filename[MAX_STRING_SIZE], CConfig *config);
  
  /*!
   * \brief Destructor of the class.
   */
  ~CConfig(void);
  
  /*!
   * \brief Get the MPI communicator of SU2.
   * \return MPI communicator of SU2.
   */
  SU2_Comm GetMPICommunicator();
  
  /*!
   * \brief Set the MPI communicator for SU2.
   * \param[in] Communicator - MPI communicator for SU2.
   */
  void SetMPICommunicator(SU2_Comm Communicator);
  
  /*!
   * \brief Gets the number of zones in the mesh file.
   * \param[in] val_mesh_filename - Name of the file with the grid information.
   * \param[in] val_format - Format of the file with the grid information.
   * \param[in] config - Definition of the particular problem.
   * \return Total number of zones in the grid file.
   */
  static unsigned short GetnZone(string val_mesh_filename, unsigned short val_format, CConfig *config);

  /*!
   * \brief Gets the number of dimensions in the mesh file
   * \param[in] val_mesh_filename - Name of the file with the grid information.
   * \param[in] val_format - Format of the file with the grid information.
   * \return Total number of domains in the grid file.
   */
  static unsigned short GetnDim(string val_mesh_filename, unsigned short val_format);

  /*!
   * \brief Initializes pointers to null
   */
  void SetPointersNull(void);

  /*!
   * \brief breaks an input line from the config file into a set of tokens
   * \param[in] str - the input line string
   * \param[out] option_name - the name of the option found at the beginning of the line
   * \param[out] option_value - the tokens found after the "=" sign on the line
   * \returns false if the line is empty or a commment, true otherwise
   */
  bool TokenizeString(string & str, string & option_name,
                      vector<string> & option_value);

  /*!
   * \brief Get reference origin for moment computation.
   * \param[in] val_marker - the marker we are monitoring.
   * \return Reference origin (in cartesians coordinates) for moment computation.
   */
  su2double *GetRefOriginMoment(unsigned short val_marker);

  /*!
   * \brief Get reference origin x-coordinate for moment computation.
   * \param[in] val_marker - the marker we are monitoring.
   * \return Reference origin x-coordinate (in cartesians coordinates) for moment computation.
   */
  su2double GetRefOriginMoment_X(unsigned short val_marker);

  /*!
   * \brief Get reference origin y-coordinate for moment computation.
   * \param[in] val_marker - the marker we are monitoring.
   * \return Reference origin y-coordinate (in cartesians coordinates) for moment computation.
   */
  su2double GetRefOriginMoment_Y(unsigned short val_marker);

  /*!
   * \brief Get reference origin z-coordinate for moment computation.
   * \param[in] val_marker - the marker we are monitoring.
   * \return Reference origin z-coordinate (in cartesians coordinates) for moment computation.
   */
  su2double GetRefOriginMoment_Z(unsigned short val_marker);

  /*!
   * \brief Set reference origin x-coordinate for moment computation.
   * \param[in] val_marker - the marker we are monitoring.
   * \param[in] val_origin - New x-coordinate of the mesh motion origin.
   */
  void SetRefOriginMoment_X(unsigned short val_marker, su2double val_origin);

  /*!
   * \brief Set reference origin y-coordinate for moment computation.
   * \param[in] val_marker - the marker we are monitoring.
   * \param[in] val_origin - New y-coordinate of the mesh motion origin.
   */
  void SetRefOriginMoment_Y(unsigned short val_marker, su2double val_origin);

  /*!
   * \brief Set reference origin z-coordinate for moment computation.
   * \param[in] val_marker - the marker we are monitoring.
   * \param[in] val_origin - New z-coordinate of the mesh motion origin.
   */
  void SetRefOriginMoment_Z(unsigned short val_marker, su2double val_origin);

  /*!
   * \brief Get index of the upper and lower horizontal plane.
   * \param[in] index - 0 means upper surface, and 1 means lower surface.
   * \return Index of the upper and lower surface.
   */
  string GetPlaneTag(unsigned short index);

  /*!
   * \brief Get the integration limits for the equivalent area computation.
   * \param[in] index - 0 means x_min, and 1 means x_max.
   * \return Integration limits for the equivalent area computation.
   */
  su2double GetEA_IntLimit(unsigned short index);

  /*!
   * \brief Get the integration limits for the equivalent area computation.
   * \param[in] index - 0 means x_min, and 1 means x_max.
   * \return Integration limits for the equivalent area computation.
   */
  su2double GetEA_ScaleFactor(void);

  /*!
   * \brief Get the limit value for the adjoint variables.
   * \return Limit value for the adjoint variables.
   */
  su2double GetAdjointLimit(void);

  /*!
   * \brief Get the the coordinates where of the box where the grid is going to be deformed.
   * \return Coordinates where of the box where the grid is going to be deformed.
   */
  su2double *GetHold_GridFixed_Coord(void);

  /*!
   * \brief Get the the coordinates where of the box where a subsonic region is imposed.
   * \return Coordinates where of the box where the grid is going to be a subsonic region.
   */
  su2double *GetSubsonicEngine_Values(void);

  /*!
   * \brief Get the the coordinates where of the box where a subsonic region is imposed.
   * \return Coordinates where of the box where the grid is going to be a subsonic region.
   */
  su2double *GetSubsonicEngine_Cyl(void);

  /*!
   * \brief Get the the coordinates where of the box where a subsonic region is imposed.
   * \return Coordinates where of the box where the grid is going to be a subsonic region.
   */
  su2double *GetDistortionRack(void);

  /*!
   * \brief Get the power of the dual volume in the grid adaptation sensor.
   * \return Power of the dual volume in the grid adaptation sensor.
   */
  su2double GetDualVol_Power(void);

  /*!
   * \brief Get Information about if there is an analytical definition of the surface for doing the
   *        grid adaptation.
   * \return Definition of the surfaces. NONE implies that there isn't any analytical definition
   *         and it will use and interpolation.
   */
  unsigned short GetAnalytical_Surface(void);

  /*!
   * \brief Get Description of the geometry to be analyzed
   */
  unsigned short GetGeo_Description(void);
  
  /*!
   * \brief Creates a tecplot file to visualize the partition made by the DDC software.
   * \return <code>TRUE</code> if the partition is going to be plotted; otherwise <code>FALSE</code>.
   */
  bool GetExtraOutput(void);

  /*!
   * \brief Get the value of the Mach number (velocity divided by speed of sound).
   * \return Value of the Mach number.
   */
  su2double GetMach(void);

  /*!
   * \brief Get the value of the Gamma of fluid (ratio of specific heats).
   * \return Value of the constant: Gamma
   */
  su2double GetGamma(void);

  /*!
   * \brief Get the values of the CFL adapation.
   * \return Value of CFL adapation
   */
  su2double GetCFL_AdaptParam(unsigned short val_index);

  /*!
   * \brief Get the values of the CFL adapation.
   * \return Value of CFL adapation
   */
  bool GetCFL_Adapt(void);

  /*!
   * \brief Get the values of the CFL adapation.
   * \return Value of CFL adapation
   */
  su2double GetHTP_Axis(unsigned short val_index);

  /*!
   * \brief Get the value of the limits for the sections.
   * \return Value of the limits for the sections.
   */
  su2double GetStations_Bounds(unsigned short val_var);
  
  /*!
   * \brief Get the value of the vector that connects the cartesian axis with a sherical or cylindrical one.
   * \return Coordinate of the Axis.
   */
  su2double GetFFD_Axis(unsigned short val_var);

  /*!
   * \brief Get the value of the bulk modulus.
   * \return Value of the bulk modulus.
   */
  su2double GetBulk_Modulus(void);

  /*!
   * \brief Get the artificial compresibility factor.
   * \return Value of the artificial compresibility factor.
   */
  su2double GetArtComp_Factor(void);

  /*!
   * \brief Get the value of specific gas constant.
   * \return Value of the constant: Gamma
   */
  su2double GetGas_Constant(void);

  /*!
   * \brief Get the value of specific gas constant.
   * \return Value of the constant: Gamma
   */
  su2double GetGas_ConstantND(void);

  /*!
   * \brief Get the coefficients of the Blottner viscosity model
   * \param[in] val_Species - Index of the species
   * \param[in] val_Coeff - Index of the coefficient (As, Bs, Cs)
   * \return Value of the Blottner coefficient
   */
  su2double GetBlottnerCoeff(unsigned short val_Species, unsigned short val_Coeff);

  /*!
   * \brief Get the p-norm for heat-flux objective functions (adjoint problem).
   * \return Value of the heat flux p-norm
   */
  su2double GetPnormHeat(void);

  /*!
   * \brief Get the value of wall temperature.
   * \return Value of the constant: Temperature
   */
  su2double GetWallTemperature(void);

  /*!
   * \brief Get the reference value for the specific gas constant.
   * \return Reference value for the specific gas constant.
   */
  su2double GetGas_Constant_Ref(void);

  /*!
   * \brief Get the value of the frestream temperature.
   * \return Freestream temperature.
   */
  su2double GetTemperature_FreeStream(void);

  /*!
   * \brief Get the value of the frestream temperature.
   * \return Freestream temperature.
   */
  su2double GetEnergy_FreeStream(void);

  /*!
   * \brief Get the value of the frestream temperature.
   * \return Freestream temperature.
   */
  su2double GetViscosity_FreeStream(void);

  /*!
   * \brief Get the value of the frestream temperature.
   * \return Freestream temperature.
   */
  su2double GetDensity_FreeStream(void);

  /*!
   * \brief Get the value of the frestream temperature.
   * \return Freestream temperature.
   */
  su2double GetModVel_FreeStream(void);

  /*!
   * \brief Get the value of the frestream temperature.
   * \return Freestream temperature.
   */
  su2double GetModVel_FreeStreamND(void);

  /*!
   * \brief Get the value of the frestream vibrational-electronic temperature.
   * \return Freestream temperature.
   */
  su2double GetTemperature_ve_FreeStream(void);

  /*!
   * \brief Get the value of the laminar Prandtl number.
   * \return Laminar Prandtl number.
   */
  su2double GetPrandtl_Lam(void);

  /*!
   * \brief Get the value of the turbulent Prandtl number.
   * \return Turbulent Prandtl number.
   */
  su2double GetPrandtl_Turb(void);

  /*!
   * \brief Get the value of the reference length for non-dimensionalization.
   *        This value should always be 1 internally, and is not user-specified.
   * \return Reference length for non-dimensionalization.
   */
  su2double GetLength_Ref(void);

  /*!
   * \brief Get the value of the reference pressure for non-dimensionalization.
   * \return Reference pressure for non-dimensionalization.
   */
  su2double GetPressure_Ref(void);

  /*!
   * \brief Get the value of the reference pressure for non-dimensionalization.
   * \return Reference pressure for non-dimensionalization.
   */
  su2double GetEnergy_Ref(void);

  /*!
   * \brief Get the value of the reference temperature for non-dimensionalization.
   * \return Reference temperature for non-dimensionalization.
   */
  su2double GetTemperature_Ref(void);

  /*!
   * \brief Get the value of the reference density for non-dimensionalization.
   * \return Reference density for non-dimensionalization.
   */
  su2double GetDensity_Ref(void);

  /*!
   * \brief Get the value of the reference velocity for non-dimensionalization.
   * \return Reference velocity for non-dimensionalization.
   */
  su2double GetVelocity_Ref(void);

  /*!
   * \brief Get the value of the reference time for non-dimensionalization.
   * \return Reference time for non-dimensionalization.
   */
  su2double GetTime_Ref(void);

  /*!
   * \brief Get the value of the reference viscosity for non-dimensionalization.
   * \return Reference viscosity for non-dimensionalization.
   */
  su2double GetViscosity_Ref(void);

  /*!
   * \brief Get the value of the reference viscosity for non-dimensionalization.
   * \return Reference viscosity for non-dimensionalization.
   */
  su2double GetHighlite_Area(void);

  /*!
   * \brief Get the value of the reference viscosity for non-dimensionalization.
   * \return Reference viscosity for non-dimensionalization.
   */
  su2double GetFan_Poly_Eff(void);

  /*!
   * \brief Get the value of the reference conductivity for non-dimensionalization.
   * \return Reference conductivity for non-dimensionalization.
   */
  su2double GetConductivity_Ref(void);

  /*!
   * \brief Get the value of the reference angular velocity for non-dimensionalization.
   * \return Reference angular velocity for non-dimensionalization.
   */
  su2double GetOmega_Ref(void);

  /*!
   * \brief Get the value of the reference force for non-dimensionalization.
   * \return Reference force for non-dimensionalization.
   */
  su2double GetForce_Ref(void);

  /*!
   * \brief Get the value of the non-dimensionalized freestream pressure.
   * \return Non-dimensionalized freestream pressure.
   */
  su2double GetPressure_FreeStream(void);

  /*!
   * \brief Get the value of the non-dimensionalized freestream pressure.
   * \return Non-dimensionalized freestream pressure.
   */
  su2double GetPressure_FreeStreamND(void);

  /*!
   * \brief Get the vector of the dimensionalized freestream velocity.
   * \return Dimensionalized freestream velocity vector.
   */
  su2double* GetVelocity_FreeStream(void);

  /*!
   * \brief Get the value of the non-dimensionalized freestream temperature.
   * \return Non-dimensionalized freestream temperature.
   */
  su2double GetTemperature_FreeStreamND(void);

  /*!
   * \brief Get the value of the non-dimensionalized freestream density.
   * \return Non-dimensionalized freestream density.
   */
  su2double GetDensity_FreeStreamND(void);

  /*!
   * \brief Get the vector of the non-dimensionalized freestream velocity.
   * \return Non-dimensionalized freestream velocity vector.
   */
  su2double* GetVelocity_FreeStreamND(void);

  /*!
   * \brief Get the value of the non-dimensionalized freestream energy.
   * \return Non-dimensionalized freestream energy.
   */
  su2double GetEnergy_FreeStreamND(void);

  /*!
   * \brief Get the value of the non-dimensionalized freestream viscosity.
   * \return Non-dimensionalized freestream viscosity.
   */
  su2double GetViscosity_FreeStreamND(void);

  /*!
   * \brief Get the value of the non-dimensionalized freestream viscosity.
   * \return Non-dimensionalized freestream viscosity.
   */
  su2double GetTke_FreeStreamND(void);

  /*!
   * \brief Get the value of the non-dimensionalized freestream viscosity.
   * \return Non-dimensionalized freestream viscosity.
   */
  su2double GetOmega_FreeStreamND(void);

  /*!
   * \brief Get the value of the non-dimensionalized freestream viscosity.
   * \return Non-dimensionalized freestream viscosity.
   */
  su2double GetTke_FreeStream(void);

  /*!
   * \brief Get the value of the non-dimensionalized freestream viscosity.
   * \return Non-dimensionalized freestream viscosity.
   */
  su2double GetOmega_FreeStream(void);

  /*!
   * \brief Get the value of the non-dimensionalized freestream intermittency.
   * \return Non-dimensionalized freestream intermittency.
   */
  su2double GetIntermittency_FreeStream(void);

  /*!
   * \brief Get the value of the non-dimensionalized freestream turbulence intensity.
   * \return Non-dimensionalized freestream intensity.
   */
  su2double GetTurbulenceIntensity_FreeStream(void);

  /*!
   * \brief Get the value of the non-dimensionalized freestream turbulence intensity.
   * \return Non-dimensionalized freestream intensity.
   */
  su2double GetNuFactor_FreeStream(void);

  /*!
   * \brief Get the value of the non-dimensionalized engine turbulence intensity.
   * \return Non-dimensionalized engine intensity.
   */
  su2double GetNuFactor_Engine(void);

  /*!
   * \brief Get the value of the non-dimensionalized actuator disk turbulence intensity.
   * \return Non-dimensionalized actuator disk intensity.
   */
  su2double GetSecondaryFlow_ActDisk(void);

  /*!
   * \brief Get the value of the non-dimensionalized actuator disk turbulence intensity.
   * \return Non-dimensionalized actuator disk intensity.
   */
  su2double GetInitial_BCThrust(void);

  /*!
   * \brief Get the value of the non-dimensionalized actuator disk turbulence intensity.
   * \return Non-dimensionalized actuator disk intensity.
   */
  void SetInitial_BCThrust(su2double val_bcthrust);

  /*!
   * \brief Get the value of the turbulent to laminar viscosity ratio.
   * \return Ratio of turbulent to laminar viscosity ratio.
   */
  su2double GetTurb2LamViscRatio_FreeStream(void);

  /*!
   * \brief Get the vector of free stream mass fraction values.
   * \return Ratio of species mass to mixture mass.
   */
  su2double* GetMassFrac_FreeStream(void);

  /*!
   * \brief Get the value of the Reynolds length.
   * \return Reynolds length.
   */
  su2double GetLength_Reynolds(void);

  /*!
   * \brief Get the start up iterations using the fine grid, this works only for multigrid problems.
   * \return Start up iterations using the fine grid.
   */
  unsigned short GetnStartUpIter(void);

  /*!
   * \brief Get the reference area for non dimensional coefficient computation. If the value from the
   *        is 0 then, the code will compute the reference area using the projection of the shape into
   *        the z plane (3D) or the x plane (2D).
   * \return Value of the reference area for coefficient computation.
   */
  su2double GetRefArea(void);
  
  /*!
   * \brief Get the wave speed.
   * \return Value of the wave speed.
   */
  su2double GetWaveSpeed(void);

  /*!
   * \brief Get the wave speed.
   * \return Value of the wave speed.
   */
  su2double GetThermalDiffusivity(void);

  /*!
   * \brief Get the Young's modulus of elasticity.
   * \return Value of the Young's modulus of elasticity.
   */
  su2double GetElasticyMod(void);

  /*!
   * \brief Get the value of the bulk modulus on the structural side.
   * \return Value of the bulk modulus on the structural side.
   */
  su2double GetBulk_Modulus_Struct(void);

  /*!
   * \brief Formulation for 2D elasticity (plane stress - strain)
   * \return Flag to 2D elasticity model.
   */
  unsigned short GetElas2D_Formulation(void);

  /*!
   * \brief Decide whether it's necessary to read a reference geometry.
   * \return <code>TRUE</code> if it's necessary to read a reference geometry, <code>FALSE</code> otherwise.
   */

  bool GetPrestretch(void);

  /*!
   * \brief Get the name of the file with the reference geometry of the structural problem.
   * \return Name of the file with the reference geometry of the structural problem.
   */
  string GetPrestretch_FEMFileName(void);

  /*!
   * \brief Get the Poisson's ratio.
   * \return Value of the Poisson's ratio.
   */
  su2double GetPoissonRatio(void);

  /*!
   * \brief Get the Material Density.
   * \return Value of the Material Density.
   */
  su2double GetMaterialDensity(void);

  /*!
   * \brief Compressibility/incompressibility of the solids analysed using the structural solver.
   * \return Compressible or incompressible.
   */
  unsigned short GetMaterialCompressibility(void);

  /*!
   * \brief Compressibility/incompressibility of the solids analysed using the structural solver.
   * \return Compressible or incompressible.
   */
  unsigned short GetMaterialModel(void);

  /*!
   * \brief Geometric conditions for the structural solver.
   * \return Small or large deformation structural analysis.
   */
  unsigned short GetGeometricConditions(void);

  /*!
   * \brief Get the reference length for computing moment (the default value is 1).
   * \return Reference length for moment computation.
   */
  su2double GetRefLength(void);
  
  /*!
   * \brief Get the reference element length for computing the slope limiting epsilon.
   * \return Reference element length for slope limiting epsilon.
   */
  su2double GetRefElemLength(void);

  /*!
   * \brief Get the reference coefficient for detecting sharp edges.
   * \return Reference coefficient for detecting sharp edges.
   */
  su2double GetRefSharpEdges(void);

  /*!
   * \brief Get the volume of the whole domain using the fine grid, this value is common for all the grids
   *        in the multigrid method.
   * \return Volume of the whole domain.
   */
  su2double GetDomainVolume(void);

  /*!
   * \brief In case the <i>RefArea</i> is equal to 0 then, it is necessary to compute a reference area,
   *        with this function we set the value of the reference area.
   * \param[in] val_area - Value of the reference area for non dimensional coefficient computation.
   */
  void SetRefArea(su2double val_area);
  
  /*!
   * \brief Set the value of the domain volume computed on the finest grid.
   * \note This volume do not include the volume of the body that is being simulated.
   * \param[in] val_volume - Value of the domain volume computed on the finest grid.
   */
  void SetDomainVolume(su2double val_volume);

  /*!
   * \brief Set the finest mesh in a multigrid strategy.
   * \note If we are using a Full Multigrid Strategy or a start up with finest grid, it is necessary
   *       to change several times the finest grid.
   * \param[in] val_finestmesh - Index of the finest grid.
   */
  void SetFinestMesh(unsigned short val_finestmesh);

  /*!
   * \brief Set the kind of time integration scheme.
   * \note If we are solving different equations it will be necessary to change several
   *       times the kind of time integration, to choose the right scheme.
   * \param[in] val_kind_timeintscheme - Kind of time integration scheme.
   */
  void SetKind_TimeIntScheme(unsigned short val_kind_timeintscheme);

  /*!
   * \brief Set the parameters of the convective numerical scheme.
   * \note The parameters will change because we are solving different kind of equations.
   * \param[in] val_kind_convnumscheme - Center or upwind scheme.
   * \param[in] val_kind_centered - If centered scheme, kind of centered scheme (JST, etc.).
   * \param[in] val_kind_upwind - If upwind scheme, kind of upwind scheme (Roe, etc.).
   * \param[in] val_kind_slopelimit - If upwind scheme, kind of slope limit.
   * \param[in] val_kind_fem - If FEM, what kind of FEM discretization.
   */
  void SetKind_ConvNumScheme(unsigned short val_kind_convnumscheme, unsigned short val_kind_centered,
                             unsigned short val_kind_upwind,        unsigned short val_kind_slopelimit,
                             unsigned short val_order_spatial_inti, unsigned short val_kind_fem);

  /*!
   * \brief Get the value of limiter coefficient.
   * \return Value of the limiter coefficient.
   */
  su2double GetLimiterCoeff(void);

  /*!
   * \brief Freeze the value of the limiter after a number of iterations.
   * \return Number of iterations.
   */
  unsigned long GetLimiterIter(void);

  /*!
   * \brief Get the value of sharp edge limiter.
   * \return Value of the sharp edge limiter coefficient.
   */
  su2double GetSharpEdgesCoeff(void);

  /*!
   * \brief Get the Reynolds number. Dimensionless number that gives a measure of the ratio of inertial forces
   *        to viscous forces and consequently quantifies the relative importance of these two types of forces
   *        for given flow condition.
   * \return Value of the Reynolds number.
   */
  su2double GetReynolds(void);

  /*!
   * \brief Get the Froude number for free surface problems.
   * \return Value of the Froude number.
   */
  su2double GetFroude(void);

  /*!
   * \brief Set the Froude number for free surface problems.
   * \return Value of the Froude number.
   */
  void SetFroude(su2double val_froude);

  /*!
   * \brief Set the Froude number for free surface problems.
   * \return Value of the Froude number.
   */
  void SetMach(su2double val_mach);

  /*!
   * \brief Set the Froude number for free surface problems.
   * \return Value of the Froude number.
   */
  void SetReynolds(su2double val_reynolds);

  /*!
   * \brief Set the Froude number for free surface problems.
   * \return Value of the Froude number.
   */
  void SetLength_Ref(su2double val_length_ref);

  /*!
   * \brief Set the Froude number for free surface problems.
   * \return Value of the Froude number.
   */
  void SetVelocity_Ref(su2double val_velocity_ref);

  /*!
   * \brief Set the Froude number for free surface problems.
   * \return Value of the Froude number.
   */
  void SetPressure_Ref(su2double val_pressure_ref);

  /*!
   * \brief Set the Froude number for free surface problems.
   * \return Value of the Froude number.
   */
  void SetDensity_Ref(su2double val_density_ref);

  /*!
   * \brief Set the reference temperature.
   * \return Value of the Froude number.
   */
  void SetTemperature_Ref(su2double val_temperature_ref);

  /*!
   * \brief Set the Froude number for free surface problems.
   * \return Value of the Froude number.
   */
  void SetTime_Ref(su2double val_time_ref);

  /*!
   * \brief Set the Froude number for free surface problems.
   * \return Value of the Froude number.
   */
  void SetEnergy_Ref(su2double val_energy_ref);

  /*!
   * \brief Set the Froude number for free surface problems.
   * \return Value of the Froude number.
   */
  void SetOmega_Ref(su2double val_omega_ref);

  /*!
   * \brief Set the Froude number for free surface problems.
   * \return Value of the Froude number.
   */
  void SetForce_Ref(su2double val_force_ref);

  /*!
   * \brief Set the Froude number for free surface problems.
   * \return Value of the Froude number.
   */
  void SetGas_Constant_Ref(su2double val_gas_constant_ref);

  /*!
   * \brief Set the Froude number for free surface problems.
   * \return Value of the Froude number.
   */
  void SetGas_Constant(su2double val_gas_constant);

  /*!
   * \brief Set the Froude number for free surface problems.
   * \return Value of the Froude number.
   */
  void SetViscosity_Ref(su2double val_viscosity_ref);

  /*!
   * \brief Set the Froude number for free surface problems.
   * \return Value of the Froude number.
   */
  void SetConductivity_Ref(su2double val_conductivity_ref);

  /*!
   * \brief Set the Froude number for free surface problems.
   * \return Value of the Froude number.
   */
  void SetPressure_FreeStreamND(su2double val_pressure_freestreamnd);

  /*!
   * \brief Set the Froude number for free surface problems.
   * \return Value of the Froude number.
   */
  void SetPressure_FreeStream(su2double val_pressure_freestream);

  /*!
   * \brief Set the Froude number for free surface problems.
   * \return Value of the Froude number.
   */
  void SetDensity_FreeStreamND(su2double val_density_freestreamnd);

  /*!
   * \brief Set the Froude number for free surface problems.
   * \return Value of the Froude number.
   */
  void SetDensity_FreeStream(su2double val_density_freestream);

  /*!
   * \brief Set the Froude number for free surface problems.
   * \return Value of the Froude number.
   */
  void SetViscosity_FreeStream(su2double val_viscosity_freestream);

  /*!
   * \brief Set the Froude number for free surface problems.
   * \return Value of the Froude number.
   */
  void SetModVel_FreeStream(su2double val_modvel_freestream);

  /*!
   * \brief Set the Froude number for free surface problems.
   * \return Value of the Froude number.
   */
  void SetModVel_FreeStreamND(su2double val_modvel_freestreamnd);

  /*!
   * \brief Set the Froude number for free surface problems.
   * \return Value of the Froude number.
   */
  void SetTemperature_FreeStream(su2double val_temperature_freestream);

  /*!
   * \brief Set the Froude number for free surface problems.
   * \return Value of the Froude number.
   */
  void SetTemperature_FreeStreamND(su2double val_temperature_freestreamnd);

  /*!
   * \brief Set the Froude number for free surface problems.
   * \return Value of the Froude number.
   */
  void SetGas_ConstantND(su2double val_gas_constantnd);

  /*!
   * \brief Set the Froude number for free surface problems.
   * \return Value of the Froude number.
   */
  void SetVelocity_FreeStreamND(su2double val_velocity_freestreamnd, unsigned short val_dim);

  /*!
   * \brief Set the Froude number for free surface problems.
   * \return Value of the Froude number.
   */
  void SetViscosity_FreeStreamND(su2double val_viscosity_freestreamnd);

  /*!
   * \brief Set the Froude number for free surface problems.
   * \return Value of the Froude number.
   */
  void SetTke_FreeStreamND(su2double val_tke_freestreamnd);

  /*!
   * \brief Set the Froude number for free surface problems.
   * \return Value of the Froude number.
   */
  void SetOmega_FreeStreamND(su2double val_omega_freestreamnd);

  /*!
   * \brief Set the Froude number for free surface problems.
   * \return Value of the Froude number.
   */
  void SetTke_FreeStream(su2double val_tke_freestream);

  /*!
   * \brief Set the Froude number for free surface problems.
   * \return Value of the Froude number.
   */
  void SetOmega_FreeStream(su2double val_omega_freestream);

  /*!
   * \brief Set the Froude number for free surface problems.
   * \return Value of the Froude number.
   */
  void SetEnergy_FreeStreamND(su2double val_energy_freestreamnd);

  /*!
   * \brief Set the Froude number for free surface problems.
   * \return Value of the Froude number.
   */
  void SetEnergy_FreeStream(su2double val_energy_freestream);

  /*!
   * \brief Set the Froude number for free surface problems.
   * \return Value of the Froude number.
   */
  void SetTotal_UnstTimeND(su2double val_total_unsttimend);

  /*!
   * \brief Get the angle of attack of the body. This is the angle between a reference line on a lifting body
   *        (often the chord line of an airfoil) and the vector representing the relative motion between the
   *        lifting body and the fluid through which it is moving.
   * \return Value of the angle of attack.
   */
  su2double GetAoA(void);

  /*!
   * \brief Get the off set angle of attack of the body. The solution and the geometry
   *        file are able to modifity the angle of attack in the config file
   * \return Value of the off set angle of attack.
   */
  su2double GetAoA_Offset(void);

  /*!
   * \brief Get the off set sideslip angle of the body. The solution and the geometry
   *        file are able to modifity the angle of attack in the config file
   * \return Value of the off set sideslip angle.
   */
  su2double GetAoS_Offset(void);

  /*!
   * \brief Get the functional sensitivity with respect to changes in the angle of attack.
   * \return Value of the angle of attack.
   */
  su2double GetAoA_Sens(void);

  /*!
   * \brief Set the angle of attack.
   * \param[in] val_AoA - Value of the angle of attack.
   */
  void SetAoA(su2double val_AoA);

  /*!
   * \brief Set the off set angle of attack.
   * \param[in] val_AoA - Value of the angle of attack.
   */
  void SetAoA_Offset(su2double val_AoA_offset);

  /*!
   * \brief Set the off set sideslip angle.
   * \param[in] val_AoA - Value of the off set sideslip angle.
   */
  void SetAoS_Offset(su2double val_AoS_offset);

  /*!
   * \brief Set the angle of attack.
   * \param[in] val_AoA - Value of the angle of attack.
   */
  void SetAoA_Sens(su2double val_AoA_sens);

  /*!
   * \brief Set the angle of attack.
   * \param[in] val_AoA - Value of the angle of attack.
   */
  void SetAoS(su2double val_AoS);

  /*!
   * \brief Get the angle of sideslip of the body. It relates to the rotation of the aircraft centerline from
   *        the relative wind.
   * \return Value of the angle of sideslip.
   */
  su2double GetAoS(void);

  /*!
   * \brief Get the charge coefficient that is used in the poissonal potential simulation.
   * \return Value of the charge coefficient.
   */
  su2double GetChargeCoeff(void);

  /*!
   * \brief Get the number of multigrid levels.
   * \return Number of multigrid levels (without including the original grid).
   */
  unsigned short GetnMGLevels(void);

  /*!
   * \brief Set the number of multigrid levels.
   * \param[in] val_nMGLevels - Index of the mesh were the CFL is applied
   */
  void SetMGLevels(unsigned short val_nMGLevels);

  /*!
   * \brief Get the index of the finest grid.
   * \return Index of the finest grid in a multigrid strategy, this is 0 unless we are
   performing a Full multigrid.
   */
  unsigned short GetFinestMesh(void);

  /*!
   * \brief Get the kind of multigrid (V or W).
   * \note This variable is used in a recursive way to perform the different kind of cycles
   * \return 0 or 1 depending of we are dealing with a V or W cycle.
   */
  unsigned short GetMGCycle(void);

	/*!
   * \brief Get the king of evaluation in the geometrical module.
   * \return 0 or 1 depending of we are dealing with a V or W cycle.
   */
  unsigned short GetGeometryMode(void);

  /*!
   * \brief Get the Courant Friedrich Levi number for each grid.
   * \param[in] val_mesh - Index of the mesh were the CFL is applied.
   * \return CFL number for each grid.
   */
  su2double GetCFL(unsigned short val_mesh);

  /*!
   * \brief Get the Courant Friedrich Levi number for each grid.
   * \param[in] val_mesh - Index of the mesh were the CFL is applied.
   * \return CFL number for each grid.
   */
  void SetCFL(unsigned short val_mesh, su2double val_cfl);

  /*!
   * \brief Get the Courant Friedrich Levi number for unsteady simulations.
   * \return CFL number for unsteady simulations.
   */
  su2double GetUnst_CFL(void);

  /*!
   * \brief Get the Courant Friedrich Levi number for unsteady simulations.
   * \return CFL number for unsteady simulations.
   */
  su2double GetMax_DeltaTime(void);

  /*!
   * \brief Get a parameter of the particular design variable.
   * \param[in] val_dv - Number of the design variable that we want to read.
   * \param[in] val_param - Index of the parameter that we want to read.
   * \return Design variable parameter.
   */
  su2double GetParamDV(unsigned short val_dv, unsigned short val_param);

  /*!
   * \brief Get the coordinates of the FFD corner points.
   * \param[in] val_ffd - Index of the FFD box.
   * \param[in] val_coord - Index of the coordinate that we want to read.
   * \return Value of the coordinate.
   */
  su2double GetCoordFFDBox(unsigned short val_ffd, unsigned short val_index);

  /*!
   * \brief Get the degree of the FFD corner points.
   * \param[in] val_ffd - Index of the FFD box.
   * \param[in] val_degree - Index (I,J,K) to obtain the degree.
   * \return Value of the degree in a particular direction.
   */
  unsigned short GetDegreeFFDBox(unsigned short val_ffd, unsigned short val_index);

  /*!
   * \brief Get the FFD Tag of a particular design variable.
   * \param[in] val_dv - Number of the design variable that we want to read.
   * \return Name of the FFD box.
   */
  string GetFFDTag(unsigned short val_dv);

  /*!
   * \brief Get the FFD Tag of a particular FFD box.
   * \param[in] val_ffd - Number of the FFD box that we want to read.
   * \return Name of the FFD box.
   */
  string GetTagFFDBox(unsigned short val_ffd);

  /*!
   * \brief Get the number of design variables.
   * \return Number of the design variables.
   */
  unsigned short GetnDV(void);

  /*!
   * \brief Get the number of design variables.
   * \return Number of the design variables.
   */
  unsigned short GetnDV_Value(unsigned short iDV);

  /*!
   * \brief Get the number of FFD boxes.
   * \return Number of FFD boxes.
   */
  unsigned short GetnFFDBox(void);

  /*!
   * \brief Get the required continuity level at the surface intersection with the FFD
   * \return Continuity level at the surface intersection.
   */
  unsigned short GetFFD_Continuity(void);

  /*!
   * \brief Get the coordinate system that we are going to use to define the FFD
   * \return Coordinate system (cartesian, spherical, etc).
   */
  unsigned short GetFFD_CoordSystem(void);
  
  /*!
   * \brief Get the kind of FFD Blending function.
   * \return Kind of FFD Blending function.
   */
  unsigned short GetFFD_Blending(void);
  
  /*!
   * \brief Get the kind BSpline Order in i,j,k direction.
   * \return The kind BSpline Order in i,j,k direction.
   */
  su2double* GetFFD_BSplineOrder();

  /*!
   * \brief Get the number of Runge-Kutta steps.
   * \return Number of Runge-Kutta steps.
   */
  unsigned short GetnRKStep(void);

  /*!
   * \brief Get the number of time levels for time accurate local time stepping.
   * \return Number of time levels.
   */
  unsigned short GetnLevels_TimeAccurateLTS(void);

  /*!
   * \brief Set the number of time levels for time accurate local time stepping.
   * \param[in] val_nLevels - The number of time levels to be set.
   */
  void SetnLevels_TimeAccurateLTS(unsigned short val_nLevels);

  /*!
   * \brief Get the number time DOFs for ADER-DG.
   * \return Number of time DOFs used in ADER-DG.
   */
  unsigned short GetnTimeDOFsADER_DG(void);

  /*!
   * \brief Get the location of the time DOFs for ADER-DG on the interval [-1..1].
   * \return The location of the time DOFs used in ADER-DG.
   */
  su2double *GetTimeDOFsADER_DG(void);

  /*!
   * \brief Get the number time integration points for ADER-DG.
   * \return Number of time integration points used in ADER-DG.
   */
  unsigned short GetnTimeIntegrationADER_DG(void);

  /*!
   * \brief Get the location of the time integration points for ADER-DG on the interval [-1..1].
   * \return The location of the time integration points used in ADER-DG.
   */
  su2double *GetTimeIntegrationADER_DG(void);

  /*!
   * \brief Get the weights of the time integration points for ADER-DG.
   * \return The weights of the time integration points used in ADER-DG.
   */
  su2double *GetWeightsIntegrationADER_DG(void);

  /*!
   * \brief Get the total number of boundary markers.
   * \return Total number of boundary markers.
   */
  unsigned short GetnMarker_All(void);

  /*!
   * \brief Get the total number of boundary markers.
   * \return Total number of boundary markers.
   */
  unsigned short GetnMarker_Max(void);

  /*!
   * \brief Get the total number of boundary markers.
   * \return Total number of boundary markers.
   */
  unsigned short GetnMarker_EngineInflow(void);

  /*!
   * \brief Get the total number of boundary markers.
   * \return Total number of boundary markers.
   */
  unsigned short GetnMarker_EngineExhaust(void);

  /*!
   * \brief Get the total number of boundary markers.
   * \return Total number of boundary markers.
   */
  unsigned short GetnMarker_NearFieldBound(void);

  /*!
   * \brief Get the total number of boundary markers.
   * \return Total number of boundary markers.
   */
  unsigned short GetnMarker_InterfaceBound(void);

  /*!
   * \brief Get the total number of boundary markers.
   * \return Total number of boundary markers.
   */
  unsigned short GetnMarker_Fluid_InterfaceBound(void);

  /*!
   * \brief Get the total number of boundary markers.
   * \return Total number of boundary markers.
   */
  unsigned short GetnMarker_ActDiskInlet(void);

  /*!
   * \brief Get the total number of boundary markers.
   * \return Total number of boundary markers.
   */
  unsigned short GetnMarker_ActDiskOutlet(void);

  /*!
<<<<<<< HEAD
   * \brief Get the total number of 1D output markers.
   * \return Total number of monitoring markers.
   */
  unsigned short GetnMarker_Out_1D(void);


  /*!
=======
>>>>>>> 5879a4ec
   * \brief Get the total number of monitoring markers.
   * \return Total number of monitoring markers.
   */
  unsigned short GetnMarker_Monitoring(void);

  /*!
   * \brief Get the total number of moving markers.
   * \return Total number of moving markers.
   */
  unsigned short GetnMarker_Moving(void);

  /*!
   * \brief Get the total number of moving markers.
   * \return Total number of moving markers.
   */
  unsigned short GetnMarker_Analyze(void);

  /*!
   * \brief Get the total number of objectives in kind_objective list
   * \return Total number of objectives in kind_objective list
   */
  unsigned short GetnObj(void);

  /*!
   * \brief Stores the number of marker in the simulation.
   * \param[in] val_nmarker - Number of markers of the problem.
   */
  void SetnMarker_All(unsigned short val_nmarker);

  /*!
   * \brief Get the number of external iterations.
   * \return Number of external iterations.
   */
  unsigned long GetnExtIter(void);

  /*!
   * \brief Get the number of internal iterations.
   * \return Number of internal iterations.
   */
  unsigned long GetUnst_nIntIter(void);

  /*!
   * \brief Get the number of internal iterations for the Newton-Raphson Method in nonlinear structural applications.
   * \return Number of internal iterations.
   */
  unsigned long GetDyn_nIntIter(void);

  /*!
   * \brief Get the restart iteration number for unsteady simulations.
   * \return Restart iteration number for unsteady simulations.
   */
  long GetUnst_RestartIter(void);

  /*!
   * \brief Get the starting direct iteration number for the unsteady adjoint (reverse time integration).
   * \return Starting direct iteration number for the unsteady adjoint.
   */
  long GetUnst_AdjointIter(void);

  /*!
   * \brief Number of iterations to average (reverse time integration).
   * \return Starting direct iteration number for the unsteady adjoint.
   */
  unsigned long GetIter_Avg_Objective(void);

  /*!
   * \brief Get the restart iteration number for dynamic structural simulations.
   * \return Restart iteration number for dynamic structural simulations.
   */
  long GetDyn_RestartIter(void);

  /*!
   * \brief Retrieves the number of periodic time instances for Harmonic Balance.
   * \return: Number of periodic time instances for Harmonic Balance.
   */
  unsigned short GetnTimeInstances(void);

  /*!
   * \brief Retrieves the period of oscillations to be used with Harmonic Balance.
   * \return: Period for Harmonic Balance.
   */
  su2double GetHarmonicBalance_Period(void);

  /*!
   * \brief Set the number of external iterations.
   * \note This is important in no time depending methods, where only
   *       one external iteration is needed.
   * \param[in] val_niter - Set the number of external iterations.
   */
  void SetnExtIter(unsigned long val_niter);

  /*!
   * \brief Set the current external iteration number.
   * \param[in] val_iter - Current external iteration number.
   */
  void SetExtIter(unsigned long val_iter);

  /*!
   * \brief Set the current external iteration number.
   * \param[in] val_iter - Current external iteration number.
   */
  void SetExtIter_OffSet(unsigned long val_iter);

  /*!
   * \brief Set the current FSI iteration number.
   * \param[in] val_iter - Current FSI iteration number.
   */
  void SetFSIIter(unsigned long val_iter);

  /*!
   * \brief Set the current internal iteration number.
   * \param[in] val_iter - Current external iteration number.
   */
  void SetIntIter(unsigned long val_iter);

  /*!
   * \brief Get the current external iteration number.
   * \return Current external iteration.
   */
  unsigned long GetExtIter(void);

  /*!
   * \brief Get the current internal iteration number.
   * \return Current external iteration.
   */
  unsigned long GetExtIter_OffSet(void);

  /*!
   * \brief Get the current FSI iteration number.
   * \return Current FSI iteration.
   */
  unsigned long GetFSIIter(void);

  /*!
   * \brief Get the current internal iteration number.
   * \return Current internal iteration.
   */
  unsigned long GetIntIter(void);

  /*!
   * \brief Get the frequency for writing the solution file.
   * \return It writes the solution file with this frequency.
   */
  unsigned long GetWrt_Sol_Freq(void);

  /*!
   * \brief Get the frequency for writing the solution file in Dual Time.
   * \return It writes the solution file with this frequency.
   */
  unsigned long GetWrt_Sol_Freq_DualTime(void);

  /*!
   * \brief Get the frequency for writing the convergence file.
   * \return It writes the convergence file with this frequency.
   */
  unsigned long GetWrt_Con_Freq(void);

  /*!
   * \brief Get the frequency for writing the convergence file in Dual Time.
   * \return It writes the convergence file with this frequency.
   */
  unsigned long GetWrt_Con_Freq_DualTime(void);

  /*!
   * \brief Get information about writing unsteady headers and file extensions.
   * \return 	<code>TRUE</code> means that unsteady solution files will be written.
   */
  bool GetWrt_Unsteady(void);

  /*!
   * \brief Get information about writing output files.
   * \return <code>TRUE</code> means that output files will be written.
   */
  bool GetWrt_Output(void);

  /*!
   * \brief Get information about writing a volume solution file.
   * \return <code>TRUE</code> means that a volume solution file will be written.
   */
  bool GetWrt_Vol_Sol(void);

  /*!
   * \brief Get information about writing a volume solution file.
   * \return <code>TRUE</code> means that a volume solution file will be written.
   */
  bool GetLow_MemoryOutput(void);

  /*!
   * \brief Get information about writing a surface solution file.
   * \return <code>TRUE</code> means that a surface solution file will be written.
   */
  bool GetWrt_Srf_Sol(void);

  /*!
   * \brief Get information about writing a surface comma-separated values (CSV) solution file.
   * \return <code>TRUE</code> means that a surface comma-separated values (CSV) solution file will be written.
   */
  bool GetWrt_Csv_Sol(void);

  /*!
   * \brief Get information about writing residuals to volume solution file.
   * \return <code>TRUE</code> means that residuals will be written to the solution file.
   */
  bool GetWrt_Residuals(void);

  /*!
   * \brief Get information about writing residuals to volume solution file.
   * \return <code>TRUE</code> means that residuals will be written to the solution file.
   */
  bool GetWrt_Limiters(void);

  /*!
   * \brief Write solution at each surface.
   * \return <code>TRUE</code> means that the solution at each surface will be written.
   */
  bool GetWrt_Surface(void);
  
  /*!
   * \brief Get information about writing residuals to volume solution file.
   * \return <code>TRUE</code> means that residuals will be written to the solution file.
   */
  bool GetWrt_SharpEdges(void);

  /*!
   * \brief Get information about writing rind layers to the solution files.
   * \return <code>TRUE</code> means that rind layers will be written to the solution file.
   */
  bool GetWrt_Halo(void);

  /*!
   * \brief Get information about writing sectional force files.
   * \return <code>TRUE</code> means that sectional force files will be written for specified markers.
   */
  bool GetPlot_Section_Forces(void);

  /*!
<<<<<<< HEAD
   * \brief Get information about writing average stagnation pressure
   * \return <code>TRUE</code> means that the average stagnation pressure will be output for specified markers.
   */
  bool GetWrt_1D_Output(void);

  /*!
=======
>>>>>>> 5879a4ec
   * \brief Get the alpha (convective) coefficients for the Runge-Kutta integration scheme.
   * \param[in] val_step - Index of the step.
   * \return Alpha coefficient for the Runge-Kutta integration scheme.
   */
  su2double Get_Alpha_RKStep(unsigned short val_step);

  /*!
   * \brief Get the index of the surface defined in the geometry file.
   * \param[in] val_marker - Value of the marker in which we are interested.
   * \return Value of the index that is in the geometry file for the surface that
   *         has the marker <i>val_marker</i>.
   */
  string GetMarker_All_TagBound(unsigned short val_marker);

  /*!
   * \brief Get the index of the surface defined in the geometry file.
   * \param[in] val_marker - Value of the marker in which we are interested.
   * \return Value of the index that is in the geometry file for the surface that
   *         has the marker <i>val_marker</i>.
   */
  string GetMarker_ActDiskInlet_TagBound(unsigned short val_marker);

  /*!
   * \brief Get the index of the surface defined in the geometry file.
   * \param[in] val_marker - Value of the marker in which we are interested.
   * \return Value of the index that is in the geometry file for the surface that
   *         has the marker <i>val_marker</i>.
   */
  string GetMarker_ActDiskOutlet_TagBound(unsigned short val_marker);

  /*!
   * \brief Get the index of the surface defined in the geometry file.
   * \param[in] val_marker - Value of the marker in which we are interested.
   * \return Value of the index that is in the geometry file for the surface that
   *         has the marker <i>val_marker</i>.
   */
  string GetMarker_EngineInflow_TagBound(unsigned short val_marker);

  /*!
   * \brief Get the index of the surface defined in the geometry file.
   * \param[in] val_marker - Value of the marker in which we are interested.
   * \return Value of the index that is in the geometry file for the surface that
   *         has the marker <i>val_marker</i>.
   */
  string GetMarker_EngineExhaust_TagBound(unsigned short val_marker);

  /*!
   * \brief Get the name of the surface defined in the geometry file.
   * \param[in] val_marker - Value of the marker in which we are interested.
   * \return Name that is in the geometry file for the surface that
   *         has the marker <i>val_marker</i>.
   */
  string GetMarker_Monitoring_TagBound(unsigned short val_marker);

  /*!
   * \brief Get the tag if the iMarker defined in the geometry file.
   * \param[in] val_tag - Value of the tag in which we are interested.
   * \return Value of the marker <i>val_marker</i> that is in the geometry file
   *         for the surface that has the tag.
   */
  short GetMarker_All_TagBound(string val_tag);

  /*!
   * \brief Get the kind of boundary for each marker.
   * \param[in] val_marker - Index of the marker in which we are interested.
   * \return Kind of boundary for the marker <i>val_marker</i>.
   */
  unsigned short GetMarker_All_KindBC(unsigned short val_marker);

  /*!
<<<<<<< HEAD
   * \brief Get the kind of boundary for each marker.
   * \param[in] val_marker - Index of the marker in which we are interested.
   * \return Kind of boundary for the marker <i>val_marker</i>.
   */
  unsigned short GetMarker_All_Out_1D(unsigned short val_marker);

  /*!
   * \brief Set the value of the boundary <i>val_boundary</i> (read from the config file)
   *        for the marker <i>val_marker</i>.
   * \param[in] val_marker - Index of the marker in which we are interested.
   * \param[in] val_boundary - Kind of boundary read from config file.
   */
  void SetMarker_All_Out_1D(unsigned short val_marker, unsigned short val_boundary);


  /*!
=======
>>>>>>> 5879a4ec
   * \brief Set the value of the boundary <i>val_boundary</i> (read from the config file)
   *        for the marker <i>val_marker</i>.
   * \param[in] val_marker - Index of the marker in which we are interested.
   * \param[in] val_boundary - Kind of boundary read from config file.
   */
  void SetMarker_All_KindBC(unsigned short val_marker, unsigned short val_boundary);

  /*!
   * \brief Set the value of the index <i>val_index</i> (read from the geometry file) for
   *        the marker <i>val_marker</i>.
   * \param[in] val_marker - Index of the marker in which we are interested.
   * \param[in] val_index - Index of the surface read from geometry file.
   */
  void SetMarker_All_TagBound(unsigned short val_marker, string val_index);

  /*!
   * \brief Set if a marker <i>val_marker</i> is going to be monitored <i>val_monitoring</i>
   *        (read from the config file).
   * \note This is important for non dimensional coefficient computation.
   * \param[in] val_marker - Index of the marker in which we are interested.
   * \param[in] val_monitoring - 0 or 1 depending if the the marker is going to be monitored.
   */
  void SetMarker_All_Monitoring(unsigned short val_marker, unsigned short val_monitoring);

  /*!
   * \brief Set if a marker <i>val_marker</i> is going to be monitored <i>val_monitoring</i>
   *        (read from the config file).
   * \note This is important for non dimensional coefficient computation.
   * \param[in] val_marker - Index of the marker in which we are interested.
   * \param[in] val_monitoring - 0 or 1 depending if the the marker is going to be monitored.
   */
  void SetMarker_All_GeoEval(unsigned short val_marker, unsigned short val_geoeval);

  /*!
   * \brief Set if a marker <i>val_marker</i> is going to be designed <i>val_designing</i>
   *        (read from the config file).
   * \note This is important for non dimensional coefficient computation.
   * \param[in] val_marker - Index of the marker in which we are interested.
   * \param[in] val_monitoring - 0 or 1 depending if the the marker is going to be designed.
   */
  void SetMarker_All_Designing(unsigned short val_marker, unsigned short val_designing);

  /*!
   * \brief Set if a marker <i>val_marker</i> is going to be plot <i>val_plotting</i>
   *        (read from the config file).
   * \param[in] val_marker - Index of the marker in which we are interested.
   * \param[in] val_plotting - 0 or 1 depending if the the marker is going to be plot.
   */
  void SetMarker_All_Plotting(unsigned short val_marker, unsigned short val_plotting);

  /*!
   * \brief Set if a marker <i>val_marker</i> is going to be plot <i>val_plotting</i>
   *        (read from the config file).
   * \param[in] val_marker - Index of the marker in which we are interested.
   * \param[in] val_plotting - 0 or 1 depending if the the marker is going to be plot.
   */
  void SetMarker_All_Analyze(unsigned short val_marker, unsigned short val_analyze);

  /*!
   * \brief Set if a marker <i>val_marker</i> is part of the FSI interface <i>val_plotting</i>
   *        (read from the config file).
   * \param[in] val_marker - Index of the marker in which we are interested.
   * \param[in] val_plotting - 0 or 1 depending if the the marker is part of the FSI interface.
   */
  void SetMarker_All_ZoneInterface(unsigned short val_marker, unsigned short val_fsiinterface);
 
  /*!
   * \brief Set if a marker <i>val_marker</i> is part of the Turbomachinery (read from the config file).
   * \param[in] val_marker - Index of the marker in which we are interested.
   * \param[in] val_turboperf - 0 if not part of Turbomachinery or greater than 1 if it is part.
   */
  void SetMarker_All_Turbomachinery(unsigned short val_marker, unsigned short val_turbo);

  /*!
   * \brief Set a flag to the marker <i>val_marker</i> part of the Turbomachinery (read from the config file).
   * \param[in] val_marker - Index of the marker in which we are interested.
   * \param[in] val_turboperflag - 0 if is not part of the Turbomachinery, flag INFLOW or OUTFLOW if it is part.
   */
  void SetMarker_All_TurbomachineryFlag(unsigned short val_marker, unsigned short val_turboflag);

  /*!
   * \brief Set if a marker <i>val_marker</i> is part of the MixingPlane interface (read from the config file).
   * \param[in] val_marker - Index of the marker in which we are interested.
   * \param[in] val_turboperf - 0 if not part of the MixingPlane interface or greater than 1 if it is part.
   */
  void SetMarker_All_MixingPlaneInterface(unsigned short val_marker, unsigned short val_mixplan_interface);
   
  /*!
   * \brief Set if a marker <i>val_marker</i> is going to be affected by design variables <i>val_moving</i>
   *        (read from the config file).
   * \param[in] val_marker - Index of the marker in which we are interested.
   * \param[in] val_DV - 0 or 1 depending if the the marker is affected by design variables.
   */
  void SetMarker_All_DV(unsigned short val_marker, unsigned short val_DV);

  /*!
   * \brief Set if a marker <i>val_marker</i> is going to be moved <i>val_moving</i>
   *        (read from the config file).
   * \param[in] val_marker - Index of the marker in which we are interested.
   * \param[in] val_moving - 0 or 1 depending if the the marker is going to be moved.
   */
  void SetMarker_All_Moving(unsigned short val_marker, unsigned short val_moving);

  /*!
   * \brief Set if a marker <i>val_marker</i> is going to be periodic <i>val_perbound</i>
   *        (read from the config file).
   * \param[in] val_marker - Index of the marker in which we are interested.
   * \param[in] val_perbound - Index of the surface with the periodic boundary.
   */
  void SetMarker_All_PerBound(unsigned short val_marker, short val_perbound);

  /*!
   * \brief Set if a marker <i>val_marker</i> is going to be sent or receive <i>val_index</i>
   *        from another domain.
   * \param[in] val_marker - 0 or 1 depending if the the marker is going to be moved.
   * \param[in] val_index - Index of the surface read from geometry file.
   */
  void SetMarker_All_SendRecv(unsigned short val_marker, short val_index);

  /*!
   * \brief Get the send-receive information for a marker <i>val_marker</i>.
   * \param[in] val_marker - 0 or 1 depending if the the marker is going to be moved.
   * \return If positive, the information is sended to that domain, in case negative
   *         the information is receive from that domain.
   */
  short GetMarker_All_SendRecv(unsigned short val_marker);

  /*!
   * \brief Get an internal index that identify the periodic boundary conditions.
   * \param[in] val_marker - Value of the marker that correspond with the periodic boundary.
   * \return The internal index of the periodic boundary condition.
   */
  short GetMarker_All_PerBound(unsigned short val_marker);

  /*!
   * \brief Get the monitoring information for a marker <i>val_marker</i>.
   * \param[in] val_marker - 0 or 1 depending if the the marker is going to be monitored.
   * \return 0 or 1 depending if the marker is going to be monitored.
   */
  unsigned short GetMarker_All_Monitoring(unsigned short val_marker);

  /*!
   * \brief Get the monitoring information for a marker <i>val_marker</i>.
   * \param[in] val_marker - 0 or 1 depending if the the marker is going to be monitored.
   * \return 0 or 1 depending if the marker is going to be monitored.
   */
  unsigned short GetMarker_All_GeoEval(unsigned short val_marker);

  /*!
   * \brief Get the design information for a marker <i>val_marker</i>.
   * \param[in] val_marker - 0 or 1 depending if the the marker is going to be monitored.
   * \return 0 or 1 depending if the marker is going to be monitored.
   */
  unsigned short GetMarker_All_Designing(unsigned short val_marker);

  /*!
   * \brief Get the plotting information for a marker <i>val_marker</i>.
   * \param[in] val_marker - 0 or 1 depending if the the marker is going to be moved.
   * \return 0 or 1 depending if the marker is going to be plotted.
   */
  unsigned short GetMarker_All_Plotting(unsigned short val_marker);

  /*!
   * \brief Get the plotting information for a marker <i>val_marker</i>.
   * \param[in] val_marker - 0 or 1 depending if the the marker is going to be moved.
   * \return 0 or 1 depending if the marker is going to be plotted.
   */
  unsigned short GetMarker_All_Analyze(unsigned short val_marker);

  /*!
   * \brief Get the FSI interface information for a marker <i>val_marker</i>.
   * \param[in] val_marker - 0 or 1 depending if the the marker is going to be moved.
   * \return 0 or 1 depending if the marker is part of the FSI interface.
   */
  unsigned short GetMarker_All_ZoneInterface(unsigned short val_marker);

  /*!
	 * \brief Get the MixingPlane interface information for a marker <i>val_marker</i>.
	 * \param[in] val_marker value of the marker on the grid.
	 * \return 0 if is not part of the MixingPlane Interface and greater than 1 if it is part.
	 */
	unsigned short GetMarker_All_MixingPlaneInterface(unsigned short val_marker);

	/*!
	 * \brief Get the Turbomachinery information for a marker <i>val_marker</i>.
	 * \param[in] val_marker value of the marker on the grid.
	 * \return 0 if is not part of the Turbomachinery and greater than 1 if it is part.
	 */
	unsigned short GetMarker_All_Turbomachinery(unsigned short val_marker);

	/*!
	 * \brief Get the Turbomachinery flag information for a marker <i>val_marker</i>.
	 * \param[in] val_marker value of the marker on the grid.
	 * \return 0 if is not part of the Turbomachinery, flag INFLOW or OUTFLOW if it is part.
	 */
	unsigned short GetMarker_All_TurbomachineryFlag(unsigned short val_marker);

	/*!
   * \brief Get the number of FSI interface markers <i>val_marker</i>.
   * \param[in] void.
   * \return Number of markers belonging to the FSI interface.
   */
  unsigned short GetMarker_n_ZoneInterface(void);

  /*!
   * \brief Get the DV information for a marker <i>val_marker</i>.
   * \param[in] val_marker - 0 or 1 depending if the the marker is going to be affected by design variables.
   * \return 0 or 1 depending if the marker is going to be affected by design variables.
   */
  unsigned short GetMarker_All_DV(unsigned short val_marker);

  /*!
   * \brief Get the motion information for a marker <i>val_marker</i>.
   * \param[in] val_marker - 0 or 1 depending if the the marker is going to be moved.
   * \return 0 or 1 depending if the marker is going to be moved.
   */
  unsigned short GetMarker_All_Moving(unsigned short val_marker);

  /*!
   * \brief Get the airfoil sections in the slicing process.
   * \param[in] val_section - Index of the section.
   * \return Coordinate of the airfoil to slice.
   */
  su2double GetLocationStations(unsigned short val_section);
  
  /*!
   * \brief Get the number of pre-smoothings in a multigrid strategy.
   * \param[in] val_mesh - Index of the grid.
   * \return Number of smoothing iterations.
   */
  unsigned short GetMG_PreSmooth(unsigned short val_mesh);

  /*!
   * \brief Get the number of post-smoothings in a multigrid strategy.
   * \param[in] val_mesh - Index of the grid.
   * \return Number of smoothing iterations.
   */
  unsigned short GetMG_PostSmooth(unsigned short val_mesh);

  /*!
   * \brief Get the number of implicit Jacobi smoothings of the correction in a multigrid strategy.
   * \param[in] val_mesh - Index of the grid.
   * \return Number of implicit smoothing iterations.
   */
  unsigned short GetMG_CorrecSmooth(unsigned short val_mesh);

  /*!
   * \brief plane of the FFD (I axis) that should be fixed.
   * \param[in] val_index - Index of the arrray with all the planes in the I direction that should be fixed.
   * \return Index of the plane that is going to be freeze.
   */
  short GetFFD_Fix_IDir(unsigned short val_index);

  /*!
   * \brief plane of the FFD (J axis) that should be fixed.
   * \param[in] val_index - Index of the arrray with all the planes in the J direction that should be fixed.
   * \return Index of the plane that is going to be freeze.
   */
  short GetFFD_Fix_JDir(unsigned short val_index);

  /*!
   * \brief plane of the FFD (K axis) that should be fixed.
   * \param[in] val_index - Index of the arrray with all the planes in the K direction that should be fixed.
   * \return Index of the plane that is going to be freeze.
   */
  short GetFFD_Fix_KDir(unsigned short val_index);

  /*!
   * \brief Get the number of planes to fix in the I direction.
   * \return Number of planes to fix in the I direction.
   */
  unsigned short GetnFFD_Fix_IDir(void);

  /*!
   * \brief Get the number of planes to fix in the J direction.
   * \return Number of planes to fix in the J direction.
   */
  unsigned short GetnFFD_Fix_JDir(void);

  /*!
   * \brief Get the number of planes to fix in the K direction.
   * \return Number of planes to fix in the K direction.
   */
  unsigned short GetnFFD_Fix_KDir(void);

  /*!
   * \brief Governing equations of the flow (it can be different from the run time equation).
   * \param[in] val_zone - Zone where the soler is applied.
   * \return Governing equation that we are solving.
   */
  unsigned short GetKind_Solver(void);

  /*!
   * \brief Governing equations of the flow (it can be different from the run time equation).
   * \param[in] val_zone - Zone where the soler is applied.
   * \return Governing equation that we are solving.
   */
  void SetKind_Solver(unsigned short val_solver);


  /*!
   * \brief Governing equations of the flow (it can be different from the run time equation).
   * \param[in] val_zone - Zone where the soler is applied.
   * \return Governing equation that we are solving.
   */
  unsigned short GetKind_Regime(void);

  /*!
   * \brief Governing equations of the flow (it can be different from the run time equation).
   * \param[in] val_zone - Zone where the soler is applied.
   * \return Governing equation that we are solving.
   */
  unsigned short GetSystemMeasurements(void);

  /*!
   * \brief Gas model that we are using.
   * \return Gas model that we are using.
   */
  unsigned short GetKind_GasModel(void);

  /*!
   * \brief Fluid model that we are using.
   * \return Fluid model that we are using.
   */
  unsigned short GetKind_FluidModel(void);

  /*!
   * \brief free stream option to initialize the solution
   * \return free stream option
   */
  unsigned short GetKind_FreeStreamOption(void);

  /*!
   * \brief free stream option to initialize the solution
   * \return free stream option
   */
  unsigned short GetKind_InitOption(void);
  /*!
   * \brief Get the value of the critical pressure.
   * \return Critical pressure.
   */
  su2double GetPressure_Critical(void);

  /*!
   * \brief Get the value of the critical temperature.
   * \return Critical temperature.
   */
  su2double GetTemperature_Critical(void);

  /*!
   * \brief Get the value of the critical pressure.
   * \return Critical pressure.
   */
  su2double GetAcentric_Factor(void);

  /*!
   * \brief Get the value of the critical temperature.
   * \return Critical temperature.
   */
  unsigned short GetKind_ViscosityModel(void);

  /*!
   * \brief Get the value of the thermal conductivity .
   * \return Critical temperature.
   */
  unsigned short GetKind_ConductivityModel(void);

  /*!
   * \brief Get the value of the critical temperature.
   * \return Critical temperature.
   */
  su2double GetMu_ConstantND(void);

  /*!
   * \brief Get the value of the non-dimensional thermal conductivity.
   * \return Critical temperature.
   */
  su2double GetKt_ConstantND(void);

  /*!
   * \brief Get the value of the critical temperature.
   * \return Critical temperature.
   */
  su2double GetMu_RefND(void);

  /*!
   * \brief Get the value of the critical temperature.
   * \return Critical temperature.
   */
  su2double GetMu_Temperature_RefND(void);

  /*!
   * \brief Get the value of the critical temperature.
   * \return Critical temperature.
   */
  su2double GetMu_SND(void);

  /*!
   * \brief Get the value of the critical temperature.
   * \return Critical temperature.
   */
  void SetMu_ConstantND(su2double mu_const);

  /*!
   * \brief Get the value of the critical temperature.
   * \return Critical temperature.
   */
  void SetKt_ConstantND(su2double kt_const);

  /*!
   * \brief Get the value of the critical temperature.
   * \return Critical temperature.
   */
  void SetMu_RefND(su2double mu_ref);

  /*!
   * \brief Get the value of the critical temperature.
   * \return Critical temperature.
   */
  void SetMu_Temperature_RefND(su2double mu_Tref);

  /*!
   * \brief Get the value of the critical temperature.
   * \return Critical temperature.
   */
  void SetMu_SND(su2double mu_s);

  /*!
   * \brief Get the kind of method for computation of spatial gradients.
   * \return Numerical method for computation of spatial gradients.
   */
  unsigned short GetKind_Gradient_Method(void);

  /*!
   * \brief Get the kind of solver for the implicit solver.
   * \return Numerical solver for implicit formulation (solving the linear system).
   */
  unsigned short GetKind_Linear_Solver(void);

  /*!
   * \brief Get the kind of solver for the implicit solver.
   * \return Numerical solver for implicit formulation (solving the linear system).
   */
  unsigned short GetKind_Deform_Linear_Solver(void);

  /*!
   * \brief Set the kind of preconditioner for the implicit solver.
   * \return Numerical preconditioner for implicit formulation (solving the linear system).
   */
  void SetKind_Deform_Linear_Solver_Prec(unsigned short val_kind_prec);

  /*!
   * \brief Get the kind of preconditioner for the implicit solver.
   * \return Numerical preconditioner for implicit formulation (solving the linear system).
   */
  unsigned short GetKind_Linear_Solver_Prec(void);

  /*!
   * \brief Set the kind of preconditioner for the implicit solver.
   * \return Numerical preconditioner for implicit formulation (solving the linear system).
   */
  void SetKind_Linear_Solver_Prec(unsigned short val_kind_prec);

  /*!
   * \brief Get min error of the linear solver for the implicit formulation.
   * \return Min error of the linear solver for the implicit formulation.
   */
  su2double GetLinear_Solver_Error(void);

  /*!
   * \brief Get max number of iterations of the linear solver for the implicit formulation.
   * \return Max number of iterations of the linear solver for the implicit formulation.
   */
  unsigned long GetLinear_Solver_Iter(void);

  /*!
   * \brief Get restart frequency of the linear solver for the implicit formulation.
   * \return Restart frequency of the linear solver for the implicit formulation.
   */
  unsigned long GetLinear_Solver_Restart_Frequency(void);

  /*!
   * \brief Get the relaxation coefficient of the linear solver for the implicit formulation.
   * \return relaxation coefficient of the linear solver for the implicit formulation.
   */
  su2double GetRelaxation_Factor_Flow(void);

  /*!
   * \brief Get the relaxation coefficient of the linear solver for the implicit formulation.
   * \return relaxation coefficient of the linear solver for the implicit formulation.
   */
  su2double GetRelaxation_Factor_AdjFlow(void);

  /*!
   * \brief Get the relaxation coefficient of the linear solver for the implicit formulation.
   * \return relaxation coefficient of the linear solver for the implicit formulation.
   */
  su2double GetRelaxation_Factor_Turb(void);

  /*!
   * \brief Get the relaxation coefficient of the linear solver for the implicit formulation.
   * \return relaxation coefficient of the linear solver for the implicit formulation.
   */
  su2double GetRoe_Kappa(void);

  /*!
   * \brief Get the wing semi span.
   * \return value of the wing semi span.
   */
  su2double GetSemiSpan(void);
  
  /*!
   * \brief Get the kind of solver for the implicit solver.
   * \return Numerical solver for implicit formulation (solving the linear system).
   */
  unsigned short GetKind_AdjTurb_Linear_Solver(void);

  /*!
   * \brief Get the kind of preconditioner for the implicit solver.
   * \return Numerical preconditioner for implicit formulation (solving the linear system).
   */
  unsigned short GetKind_AdjTurb_Linear_Prec(void);

  /*!
   * \brief Get the kind of solver for the implicit solver.
   * \return Numerical solver for implicit formulation (solving the linear system).
   */
  unsigned short GetKind_DiscAdj_Linear_Solver(void);

  /*!
   * \brief Get the kind of preconditioner for the implicit solver.
   * \return Numerical preconditioner for implicit formulation (solving the linear system).
   */
  unsigned short GetKind_DiscAdj_Linear_Prec(void);

  /*!
   * \brief Get the kind of preconditioner for the implicit solver.
   * \return Numerical preconditioner for implicit formulation (solving the linear system).
   */
  unsigned short GetKind_Deform_Linear_Solver_Prec(void);

  /*!
   * \brief Set the kind of preconditioner for the implicit solver.
   * \return Numerical preconditioner for implicit formulation (solving the linear system).
   */
  void SetKind_AdjTurb_Linear_Prec(unsigned short val_kind_prec);

  /*!
   * \brief Get min error of the linear solver for the implicit formulation.
   * \return Min error of the linear solver for the implicit formulation.
   */
  su2double GetAdjTurb_Linear_Error(void);

  /*!
   * \brief Get the entropy fix.
   * \return Vaule of the entropy fix.
   */
  su2double GetEntropyFix_Coeff(void);

  /*!
   * \brief Get max number of iterations of the linear solver for the implicit formulation.
   * \return Max number of iterations of the linear solver for the implicit formulation.
   */
  unsigned short GetAdjTurb_Linear_Iter(void);

  /*!
   * \brief Get CFL reduction factor for adjoint turbulence model.
   * \return CFL reduction factor.
   */
  su2double GetCFLRedCoeff_AdjTurb(void);

  /*!
   * \brief Get the number of linear smoothing iterations for mesh deformation.
   * \return Number of linear smoothing iterations for mesh deformation.
   */
  unsigned long GetGridDef_Linear_Iter(void);

  /*!
   * \brief Get the number of nonlinear increments for mesh deformation.
   * \return Number of nonlinear increments for mesh deformation.
   */
  unsigned long GetGridDef_Nonlinear_Iter(void);

  /*!
   * \brief Get information about writing grid deformation residuals to the console.
   * \return <code>TRUE</code> means that grid deformation residuals will be written to the console.
   */
  bool GetDeform_Output(void);

  /*!
   * \brief Get factor to multiply smallest volume for deform tolerance.
   * \return Factor to multiply smallest volume for deform tolerance.
   */
  su2double GetDeform_Tol_Factor(void);

  /*!
   * \brief Get factor to multiply smallest volume for deform tolerance.
   * \return Factor to multiply smallest volume for deform tolerance.
   */
  su2double GetDeform_Coeff(void);

  /*!
   * \brief Get Young's modulus for deformation (constant stiffness deformation)
   */
  su2double GetDeform_ElasticityMod(void);

  /*!
   * \brief Get Poisson's ratio for deformation (constant stiffness deformation)
   * \
   */
  su2double GetDeform_PoissonRatio(void);

  /*!
   * \brief Get the type of stiffness to impose for FEA mesh deformation.
   * \return type of stiffness to impose for FEA mesh deformation.
   */
  unsigned short GetDeform_Stiffness_Type(void);

  /*!
   * \brief Creates a teot file to visualize the deformation made by the MDC software.
   * \return <code>TRUE</code> if the deformation is going to be plotted; otherwise <code>FALSE</code>.
   */
  bool GetVisualize_Deformation(void);

  /*!
   * \brief Define the FFD box with a symetry plane.
   * \return <code>TRUE</code> if there is a symmetry plane in the FFD; otherwise <code>FALSE</code>.
   */
  bool GetFFD_Symmetry_Plane(void);

  /*!
   * \brief Get the kind of SU2 software component.
   * \return Kind of the SU2 software component.
   */
  unsigned short GetKind_SU2(void);

  /*!
   * \brief Get the kind of non-dimensionalization.
   * \return Kind of non-dimensionalization.
   */
  unsigned short GetRef_NonDim(void);

  /*!
   * \brief Get the kind of SU2 software component.
   * \return Kind of the SU2 software component.
   */
  void SetKind_SU2(unsigned short val_kind_su2);

  /*!
   * \brief Get the kind of the turbulence model.
   * \return Kind of the turbulence model.
   */
  unsigned short GetKind_Turb_Model(void);

  /*!
   * \brief Get the kind of the transition model.
   * \return Kind of the transion model.
   */
  unsigned short GetKind_Trans_Model(void);

  /*!
   * \brief Get the kind of the subgrid scale model.
   * \return Kind of the subgrid scale model.
   */
  unsigned short GetKind_SGS_Model(void);

  /*!
   * \brief Get the kind of adaptation technique.
   * \return Kind of adaptation technique.
   */
  unsigned short GetKind_Adaptation(void);

  /*!
   * \brief Get the number of new elements added in the adaptation process.
   * \return percentage of new elements that are going to be added in the adaptation.
   */
  su2double GetNew_Elem_Adapt(void);

  /*!
   * \brief Get the kind of time integration method.
   * \note This is the information that the code will use, the method will
   *       change in runtime depending of the specific equation (direct, adjoint,
   *       linearized) that is being solved.
   * \return Kind of time integration method.
   */
  unsigned short GetKind_TimeIntScheme(void);

  /*!
   * \brief Get the kind of convective numerical scheme.
   * \note This is the information that the code will use, the method will
   *       change in runtime depending of the specific equation (direct, adjoint,
   *       linearized) that is being solved.
   * \return Kind of the convective scheme.
   */
  unsigned short GetKind_ConvNumScheme(void);

  /*!
   * \brief Get kind of center scheme for the convective terms.
   * \note This is the information that the code will use, the method will
   *       change in runtime depending of the specific equation (direct, adjoint,
   *       linearized) that is being solved.
   * \return Kind of center scheme for the convective terms.
   */
  unsigned short GetKind_Centered(void);

  /*!
   * \brief Get kind of upwind scheme for the convective terms.
   * \note This is the information that the code will use, the method will
   *       change in runtime depending of the specific equation (direct, adjoint,
   *       linearized) that is being solved.
   * \return Kind of upwind scheme for the convective terms.
   */
  unsigned short GetKind_Upwind(void);

  /*!
   * \brief Get the order of the spatial integration.
   * \note This is the information that the code will use, the method will
   *       change in runtime depending of the specific equation (direct, adjoint,
   *       linearized) that is being solved.
   * \return Kind of upwind scheme for the convective terms.
   */
  unsigned short GetSpatialOrder(void);

  /*!
   * \brief Get the order of the spatial integration.
   * \note This is the information that the code will use, the method will
   *       change in runtime depending of the specific equation (direct, adjoint,
   *       linearized) that is being solved.
   * \return Kind of upwind scheme for the convective terms.
   */
  unsigned short GetSpatialOrder_Flow(void);

  /*!
   * \brief Get the order of the spatial integration.
   * \note This is the information that the code will use, the method will
   *       change in runtime depending of the specific equation (direct, adjoint,
   *       linearized) that is being solved.
   * \return Kind of upwind scheme for the convective terms.
   */
  unsigned short GetSpatialOrder_Turb(void);

  /*!
   * \brief Get the order of the spatial integration.
   * \note This is the information that the code will use, the method will
   *       change in runtime depending of the specific equation (direct, adjoint,
   *       linearized) that is being solved.
   * \return Kind of upwind scheme for the convective terms.
   */
  unsigned short GetSpatialOrder_AdjFlow(void);

  /*!
   * \brief Get the kind of integration scheme (explicit or implicit)
   *        for the flow equations.
   * \note This value is obtained from the config file, and it is constant
   *       during the computation.
   * \return Kind of integration scheme for the flow equations.
   */
  unsigned short GetKind_TimeIntScheme_Flow(void);

  /*!
   * \brief Get the kind of scheme (aliased or non-aliased) to be used in the
   *        predictor step of ADER-DG.
   * \return Kind of scheme used in the predictor step of ADER-DG.
   */
  unsigned short GetKind_ADER_Predictor(void);

  /*!
   * \brief Get the kind of integration scheme (explicit or implicit)
   *        for the flow equations.
   * \note This value is obtained from the config file, and it is constant
   *       during the computation.
   * \return Kind of integration scheme for the plasma equations.
   */
  unsigned short GetKind_TimeIntScheme_Wave(void);

  /*!
   * \brief Get the kind of integration scheme (explicit or implicit)
   *        for the flow equations.
   * \note This value is obtained from the config file, and it is constant
   *       during the computation.
   * \return Kind of integration scheme for the plasma equations.
   */
  unsigned short GetKind_TimeIntScheme_Heat(void);

  /*!
   * \brief Get the kind of integration scheme (explicit or implicit)
   *        for the flow equations.
   * \note This value is obtained from the config file, and it is constant
   *       during the computation.
   * \return Kind of integration scheme for the plasma equations.
   */
  unsigned short GetKind_TimeIntScheme_Poisson(void);

  /*!
   * \brief Get the kind of integration scheme (explicit or implicit)
   *        for the flow equations.
   * \note This value is obtained from the config file, and it is constant
   *       during the computation.
   * \return Kind of integration scheme for the plasma equations.
   */
  unsigned short GetKind_TimeIntScheme_FEA(void);

  /*!
   * \brief Get the kind of integration scheme (explicit or implicit)
   *        for the template equations.
   * \note This value is obtained from the config file, and it is constant
   *       during the computation.
   * \return Kind of integration scheme for the plasma equations.
   */
  unsigned short GetKind_TimeIntScheme_Template(void);

  /*!
   * \brief Get the kind of integration scheme (explicit or implicit)
   *        for the flow equations.
   * \note This value is obtained from the config file, and it is constant
   *       during the computation.
   * \return Kind of integration scheme for the plasma equations.
   */
  unsigned short GetKind_SpaceIteScheme_FEA(void);

  /*!
   * \brief Get the kind of transfer method we want to use for multiphysics problems
   * \note This value is obtained from the config file, and it is constant
   *       during the computation.
   * \return Kind of transfer method for multiphysics problems
   */
  unsigned short GetKind_TransferMethod(void);

  /*!
   * \brief Get the kind of convective numerical scheme for the flow
   *        equations (centered or upwind).
   * \note This value is obtained from the config file, and it is constant
   *       during the computation.
   * \return Kind of convective numerical scheme for the flow equations.
   */
  unsigned short GetKind_ConvNumScheme_Flow(void);

  /*!
   * \brief Get the kind of convective numerical scheme for the flow
   *        equations (finite element).
   * \note This value is obtained from the config file, and it is constant
   *       during the computation.
   * \return Kind of convective numerical scheme for the flow equations.
   */
  unsigned short GetKind_ConvNumScheme_FEM_Flow(void);

  /*!
   * \brief Get the kind of convective numerical scheme for the template
   *        equations (centered or upwind).
   * \note This value is obtained from the config file, and it is constant
   *       during the computation.
   * \return Kind of convective numerical scheme for the flow equations.
   */
  unsigned short GetKind_ConvNumScheme_Template(void);

  /*!
   * \brief Get the kind of center convective numerical scheme for the flow equations.
   * \note This value is obtained from the config file, and it is constant
   *       during the computation.
   * \return Kind of center convective numerical scheme for the flow equations.
   */
  unsigned short GetKind_Centered_Flow(void);

  /*!
   * \brief Get the kind of center convective numerical scheme for the plasma equations.
   * \note This value is obtained from the config file, and it is constant
   *       during the computation.
   * \return Kind of center convective numerical scheme for the flow equations.
   */
  unsigned short GetKind_Centered_Template(void);

  /*!
   * \brief Get the kind of upwind convective numerical scheme for the flow equations.
   * \note This value is obtained from the config file, and it is constant
   *       during the computation.
   * \return Kind of upwind convective numerical scheme for the flow equations.
   */
  unsigned short GetKind_Upwind_Flow(void);

  /*!
   * \brief Get the kind of finite element convective numerical scheme for the flow equations.
   * \note This value is obtained from the config file, and it is constant
   *       during the computation.
   * \return Kind of finite element convective numerical scheme for the flow equations.
   */
  unsigned short GetKind_FEM_Flow(void);

  /*!
   * \brief Get the kind of shock capturing method in FEM DG solver.
   * \note This value is obtained from the config file, and it is constant
   *       during the computation.
   * \return Kind of shock capturing method in FEM DG solver.
   */
  unsigned short GetKind_FEM_DG_Shock(void);

  /*!
   * \brief Get the kind of matrix coloring used for the sparse Jacobian computation.
   * \note This value is obtained from the config file, and it is constant
   *       during the computation.
   * \return Kind of matrix coloring used.
   */
  unsigned short GetKind_Matrix_Coloring(void);

  /*!
   * \brief Get the method for limiting the spatial gradients.
   * \return Method for limiting the spatial gradients.
   */
  unsigned short GetKind_SlopeLimit(void);

  /*!
   * \brief Get the method for limiting the spatial gradients.
   * \return Method for limiting the spatial gradients solving the flow equations.
   */
  unsigned short GetKind_SlopeLimit_Flow(void);

  /*!
   * \brief Get the method for limiting the spatial gradients.
   * \return Method for limiting the spatial gradients solving the turbulent equation.
   */
  unsigned short GetKind_SlopeLimit_Turb(void);

  /*!
   * \brief Get the method for limiting the spatial gradients.
   * \return Method for limiting the spatial gradients solving the adjoint turbulent equation.
   */
  unsigned short GetKind_SlopeLimit_AdjTurb(void);

  /*!
   * \brief Get the method for limiting the spatial gradients.
   * \return Method for limiting the spatial gradients solving the adjoint flow equation.
   */
  unsigned short GetKind_SlopeLimit_AdjFlow(void);

  /*!
   * \brief Value of the calibrated constant for the Lax method (center scheme).
   * \note This constant is used in coarse levels and with first order methods.
   * \return Calibrated constant for the Lax method.
   */
  su2double GetKappa_1st_Flow(void);

  /*!
   * \brief Value of the calibrated constant for the JST method (center scheme).
   * \return Calibrated constant for the JST method for the flow equations.
   */
  su2double GetKappa_2nd_Flow(void);

  /*!
   * \brief Value of the calibrated constant for the JST method (center scheme).
   * \return Calibrated constant for the JST method for the flow equations.
   */
  su2double GetKappa_4th_Flow(void);

  /*!
   * \brief Get the kind of integration scheme (explicit or implicit)
   *        for the adjoint flow equations.
   * \note This value is obtained from the config file, and it is constant
   *       during the computation.
   * \return Kind of integration scheme for the adjoint flow equations.
   */
  unsigned short GetKind_TimeIntScheme_AdjFlow(void);

  /*!
   * \brief Get the kind of convective numerical scheme for the adjoint flow
   *        equations (centered or upwind).
   * \note This value is obtained from the config file, and it is constant
   *       during the computation.
   * \return Kind of convective numerical scheme for the adjoint flow equations.
   */
  unsigned short GetKind_ConvNumScheme_AdjFlow(void);

  /*!
   * \brief Get the kind of center convective numerical scheme for the adjoint flow equations.
   * \note This value is obtained from the config file, and it is constant
   *       during the computation.
   * \return Kind of center convective numerical scheme for the adjoint flow equations.
   */
  unsigned short GetKind_Centered_AdjFlow(void);

  /*!
   * \brief Get the kind of upwind convective numerical scheme for the adjoint flow equations.
   * \note This value is obtained from the config file, and it is constant
   *       during the computation.
   * \return Kind of upwind convective numerical scheme for the adjoint flow equations.
   */
  unsigned short GetKind_Upwind_AdjFlow(void);

  /*!
   * \brief Value of the calibrated constant for the high order method (center scheme).
   * \return Calibrated constant for the high order center method for the adjoint flow equations.
   */
  su2double GetKappa_2nd_AdjFlow(void);

  /*!
   * \brief Value of the calibrated constant for the high order method (center scheme).
   * \return Calibrated constant for the high order center method for the adjoint flow equations.
   */
  su2double GetKappa_4th_AdjFlow(void);

  /*!
   * \brief Value of the calibrated constant for the low order method (center scheme).
   * \return Calibrated constant for the low order center method for the adjoint flow equations.
   */
  su2double GetKappa_1st_AdjFlow(void);

  /*!
   * \brief Get the kind of integration scheme (implicit)
   *        for the turbulence equations.
   * \note This value is obtained from the config file, and it is constant
   *       during the computation.
   * \return Kind of integration scheme for the turbulence equations.
   */
  unsigned short GetKind_TimeIntScheme_Turb(void);

  /*!
   * \brief Get the kind of convective numerical scheme for the turbulence
   *        equations (upwind).
   * \note This value is obtained from the config file, and it is constant
   *       during the computation.
   * \return Kind of convective numerical scheme for the turbulence equations.
   */
  unsigned short GetKind_ConvNumScheme_Turb(void);

  /*!
   * \brief Get the kind of center convective numerical scheme for the turbulence equations.
   * \note This value is obtained from the config file, and it is constant
   *       during the computation.
   * \return Kind of center convective numerical scheme for the turbulence equations.
   */
  unsigned short GetKind_Centered_Turb(void);

  /*!
   * \brief Get the kind of upwind convective numerical scheme for the turbulence equations.
   * \note This value is obtained from the config file, and it is constant
   *       during the computation.
   * \return Kind of upwind convective numerical scheme for the turbulence equations.
   */
  unsigned short GetKind_Upwind_Turb(void);

  /*!
   * \brief Get the kind of integration scheme (explicit or implicit)
   *        for the adjoint turbulence equations.
   * \note This value is obtained from the config file, and it is constant
   *       during the computation.
   * \return Kind of integration scheme for the adjoint turbulence equations.
   */
  unsigned short GetKind_TimeIntScheme_AdjTurb(void);

  /*!
   * \brief Get the kind of convective numerical scheme for the adjoint turbulence
   *        equations (centered or upwind).
   * \note This value is obtained from the config file, and it is constant
   *       during the computation.
   * \return Kind of convective numerical scheme for the adjoint turbulence equations.
   */
  unsigned short GetKind_ConvNumScheme_AdjTurb(void);

  /*!
   * \brief Get the kind of center convective numerical scheme for the adjoint turbulence equations.
   * \note This value is obtained from the config file, and it is constant
   *       during the computation.
   * \return Kind of center convective numerical scheme for the adjoint turbulence equations.
   */
  unsigned short GetKind_Centered_AdjTurb(void);

  /*!
   * \brief Get the kind of upwind convective numerical scheme for the adjoint turbulence equations.
   * \note This value is obtained from the config file, and it is constant
   *       during the computation.
   * \return Kind of upwind convective numerical scheme for the adjoint turbulence equations.
   */
  unsigned short GetKind_Upwind_AdjTurb(void);

  /*!
   * \brief Provides information about the way in which the turbulence will be treated by the
   *        cont. adjoint method.
   * \return <code>FALSE</code> means that the adjoint turbulence equations will be used.
   */
  bool GetFrozen_Visc_Cont(void);
  
  /*!
   * \brief Provides information about the way in which the turbulence will be treated by the
   *        disc. adjoint method.
   * \return <code>FALSE</code> means that the adjoint turbulence equations will be used.
   */
  bool GetFrozen_Visc_Disc(void);

  /*!
   * \brief Provides information about the way in which the limiter will be treated by the
   *        disc. adjoint method.
   * \return <code>FALSE</code> means that the limiter computation is included.
   */
  bool GetFrozen_Limiter_Disc(void);

  /*!
   * \brief Viscous limiter mean flow.
   * \return <code>FALSE</code> means no viscous limiter turb equations.
   */
  bool GetViscous_Limiter_Flow(void);

  /*!
   * \brief Viscous limiter turb equations.
   * \return <code>FALSE</code> means no viscous limiter turb equations.
   */
  bool GetViscous_Limiter_Turb(void);

  /*!
   * \brief Write convergence file for FSI problems
   * \return <code>FALSE</code> means no file is written.
   */
  bool GetWrite_Conv_FSI(void);

  /*!
   * \brief Provides information about if the sharp edges are going to be removed from the sensitivity.
   * \return <code>FALSE</code> means that the sharp edges will be removed from the sensitivity.
   */
  bool GetSens_Remove_Sharp(void);

  /*!
   * \brief Get the kind of inlet boundary condition treatment (total conditions or mass flow).
   * \return Kind of inlet boundary condition.
   */
  unsigned short GetKind_Inlet(void);


  /*!
   * \brief Get the kind of mixing process for averaging quantities at the boundaries.
   * \return Kind of mixing process.
   */
  unsigned short GetKind_AverageProcess(void);

  /*!
   * \brief Get the kind of mixing process for averaging quantities at the boundaries.
   * \return Kind of mixing process.
   */
  unsigned short GetKind_PerformanceAverageProcess(void);

  /*!
   * \brief Set the kind of mixing process for averaging quantities at the boundaries.
   * \return Kind of mixing process.
   */
  void SetKind_AverageProcess(unsigned short new_AverageProcess);

  /*!
   * \brief Set the kind of mixing process for averaging quantities at the boundaries.
   * \return Kind of mixing process.
   */
  void SetKind_PerformanceAverageProcess(unsigned short new_AverageProcess);

  /*!
   * \brief Get coeff for Rotating Frame Ramp.
   * \return coeff Ramp Rotating Frame.
   */
  su2double GetRampRotatingFrame_Coeff(unsigned short iCoeff);

  /*!
   * \brief Get Rotating Frame Ramp option.
   * \return Ramp Rotating Frame option.
   */
  bool GetRampRotatingFrame(void);

  /*!
   * \brief Get coeff for Outlet Pressure Ramp.
   * \return coeff Ramp Outlet Pressure.
   */
  su2double GetRampOutletPressure_Coeff(unsigned short iCoeff);

  /*!
   * \brief Get final Outlet Pressure value for the ramp.
   * \return final Outlet Pressure value.
   */
  su2double GetFinalOutletPressure(void);

  /*!
   * \brief Get final Outlet Pressure value for the ramp.
   * \return Monitor Outlet Pressure value.
   */
  su2double GetMonitorOutletPressure(void);

  /*!
   * \brief Set Monitor Outlet Pressure value for the ramp.
   */
  void SetMonitotOutletPressure(su2double newMonPres);

  /*!
   * \brief Get Outlet Pressure Ramp option.
   * \return Ramp Outlet pressure option.
   */
  bool GetRampOutletPressure(void);

  /*!
   * \brief Get mixedout coefficients.
   * \return mixedout coefficient.
   */
  su2double GetMixedout_Coeff(unsigned short iCoeff);

  /*!
   * \brief Get extra relaxation factor coefficients for the Giels BC.
   * \return mixedout coefficient.
   */
  su2double GetExtraRelFacGiles(unsigned short iCoeff);

  /*!
   * \brief Get mach limit for average massflow-based procedure .
   * \return mach limit.
   */
  su2double GetAverageMachLimit(void);

  /*!
   * \brief Get the kind of mixing process for averaging quantities at the boundaries.
   * \return Kind of mixing process.
   */
  unsigned short GetKind_MixingPlaneInterface(void);

  /*!
   * \brief Get the kind of turbomachinery architecture.
   * \return Kind of turbomachinery architecture.
   */
  unsigned short GetKind_TurboMachinery(unsigned short val_iZone);

  /*!
   * \brief Get the kind of turbomachinery architecture.
   * \return Kind of turbomachinery architecture.
   */
  unsigned short GetKind_SpanWise(void);
  
  /*!
   * \brief Verify if there is mixing plane interface specified from config file.
   * \return boolean.
   */
  bool GetBoolMixingPlaneInterface(void);

  /*!
   * \brief Verify if there is mixing plane interface specified from config file.
   * \return boolean.
   */
  bool GetBoolTurbMixingPlane(void);

  /*!
   * \brief Verify if there is mixing plane interface specified from config file.
   * \return boolean.
   */
  bool GetSpatialFourier(void);

  /*!
   * \brief number mixing plane interface specified from config file.
   * \return number of bound.
   */
  unsigned short GetnMarker_MixingPlaneInterface(void);
  
  /*!
   * \brief Verify if there is Turbomachinery performance option specified from config file.
   * \return boolean.
   */
  bool GetBoolTurbomachinery(void);
  
  /*!
   * \brief number Turbomachinery blades computed using the pitch information.
   * \return nBlades.
   */
  su2double GetnBlades(unsigned short val_iZone);

  /*!
   * \brief number Turbomachinery blades computed using the pitch information.
   * \return nBlades.
   */
  void SetnBlades(unsigned short val_iZone, su2double nblades);

  /*!
   * \brief Verify if there is any Giles Boundary Condition option specified from config file.
   * \return boolean.
   */
  bool GetBoolGiles(void);
  
  /*!
   * \brief Verify if there is any Riemann Boundary Condition option specified from config file.
   * \return boolean.
   */
  bool GetBoolRiemann(void);

  /*!
   * \brief number Turbomachinery performance option specified from config file.
   * \return number of bound.
   */
  unsigned short GetnMarker_Turbomachinery(void);

  /*!
   * \brief Get number of shroud markers.
   * \return number of marker shroud.
   */
  unsigned short GetnMarker_Shroud(void);

  /*!
   * \brief Get the marker shroud.
   * \return marker shroud.
   */
  string GetMarker_Shroud(unsigned short val_marker);

  /*!
   * \brief number Turbomachinery performance option specified from config file.
   * \return number of bound.
   */
  unsigned short GetnMarker_TurboPerformance(void);

  /*!
   * \brief number span-wise sections to compute 3D BC and performance for turbomachinery specified by the user.
   * \return number of span-wise sections.
   */
  unsigned short Get_nSpanWiseSections_User(void);

  /*!
   * \brief number span-wise sections to compute 3D BC and performance for turbomachinery.
   * \return number of span-wise sections.
   */
  unsigned short GetnSpanWiseSections(void);

  /*!
   * \brief set number of maximum span-wise sections among all zones .
   */
  void SetnSpanMaxAllZones(unsigned short val_nSpna_max);

  /*!
   * \brief number span-wise sections to compute performance for turbomachinery.
   * \return number of max span-wise sections.
   */
  unsigned short GetnSpanMaxAllZones(void);
	
  /*!
   * \brief set number span-wise sections to compute 3D BC and performance for turbomachinery.
   */
  void SetnSpanWiseSections(unsigned short nSpan);

  /*!
   * \brief set number span-wise sections to compute 3D BC and performance for turbomachinery.
   */
  unsigned short GetnSpan_iZones(unsigned short iZone);

  /*!
   * \brief set number span-wise sections to compute 3D BC and performance for turbomachinery.
   */
  void SetnSpan_iZones(unsigned short nSpan, unsigned short iZone);

  /*!
   * \brief get inlet bounds name for Turbomachinery performance calculation.
   * \return name of the bound.
   */
  string GetMarker_TurboPerf_BoundIn(unsigned short index);

  /*!
   * \brief get outlet bounds name for Turbomachinery performance calculation.
   * \return name of the bound.
   */
  string GetMarker_TurboPerf_BoundOut(unsigned short index);

  /*!
   * \brief get marker kind for Turbomachinery performance calculation.
   * \return kind index.
   */
  unsigned short GetKind_TurboPerf(unsigned short index);

  /*!
   * \brief get outlet bounds name for Turbomachinery performance calculation.
   * \return name of the bound.
   */
  string GetMarker_PerBound(unsigned short val_marker);
  
  /*!
   * \brief Get the kind of inlet boundary condition treatment (total conditions or mass flow).
   * \return Kind of inlet boundary condition.
   */
  unsigned short GetKind_Engine_Inflow(void);

  /*!
   * \brief Get the kind of inlet boundary condition treatment (total conditions or mass flow).
   * \return Kind of inlet boundary condition.
   */
  unsigned short GetKind_ActDisk(void);

  /*!
   * \brief Get the number of sections.
   * \return Number of sections
   */
  unsigned short GetnLocationStations(void);

  /*!
   * \brief Get the number of sections for computing internal volume.
   * \return Number of sections for computing internal volume.
   */
  unsigned short GetnWingStations(void);

  /*!
   * \brief Get the location of the waterline.
   * \return Z location of the waterline.
   */
  su2double GetGeo_Waterline_Location(void);
  
  /*!
   * \brief Provides information about the the nodes that are going to be moved on a deformation
   *        volumetric grid deformation.
   * \return <code>TRUE</code> means that only the points on the FFD box will be moved.
   */
  bool GetHold_GridFixed(void);

  /*!
   * \brief Get the kind of objective function. There are several options: Drag coefficient,
   *        Lift coefficient, efficiency, etc.
   * \note The objective function will determine the boundary condition of the adjoint problem.
   * \return Kind of objective function.
   */
  unsigned short GetKind_ObjFunc(void);

  /*!
   * \author H. Kline
   * \brief Get the kind of objective function. There are several options: Drag coefficient,
   *        Lift coefficient, efficiency, etc.
   * \note The objective function will determine the boundary condition of the adjoint problem.
   * \return Kind of objective function.
   */
  unsigned short GetKind_ObjFunc(unsigned short val_obj);

  /*!
   * \author H. Kline
   * \brief Get the weight of objective function. There are several options: Drag coefficient,
   *        Lift coefficient, efficiency, etc.
   * \note The objective function will determine the boundary condition of the adjoint problem.
   * \return Weight of objective function.
   */
  su2double GetWeight_ObjFunc(unsigned short val_obj);

  /*!
   * \author H. Kline
   * \brief Set the weight of objective function. There are several options: Drag coefficient,
   *        Lift coefficient, efficiency, etc.
   * \note The objective function will determine the boundary condition of the adjoint problem.
   * \return Weight of objective function.
   */
  void SetWeight_ObjFunc(unsigned short val_obj, su2double val);

  /*!
   * \author H. Kline
   * \brief Get the coefficients of the objective defined by the chain rule with primitive variables.
   * \note This objective is only applicable to gradient calculations. Objective value must be
   * calculated using the area averaged outlet values of density, velocity, and pressure.
   * Gradients are w.r.t density, velocity[3], and pressure. when 2D gradient w.r.t. 3rd component of velocity set to 0.
   */
  su2double GetCoeff_ObjChainRule(unsigned short iVar);

  /*!
   * \author H. Kline
   * \brief Get the flag indicating whether to comput a combined objective.
   */
  bool GetComboObj(void);

  /*!
   * \brief Get the kind of sensitivity smoothing technique.
   * \return Kind of sensitivity smoothing technique.
   */
  unsigned short GetKind_SensSmooth(void);

  /*!
   * \brief Provides information about the time integration, and change the write in the output
   *        files information about the iteration.
   * \return The kind of time integration: Steady state, time stepping method (unsteady) or
   *         dual time stepping method (unsteady).
   */
  unsigned short GetUnsteady_Simulation(void);

  /*!
   * \brief Provides the number of chemical reactions in the chemistry model
   * \return: The number of chemical reactions, read from input file
   */
  unsigned short GetnReactions(void);

  /*!
   * \brief Provides the number of chemical reactions in the chemistry model
   * \return: The number of chemical reactions, read from input file
   */
  su2double GetArrheniusCoeff(unsigned short iReaction);

  /*!
   * \brief Provides the number of chemical reactions in the chemistry model
   * \return: The number of chemical reactions, read from input file
   */
  su2double GetArrheniusEta(unsigned short iReaction);

  /*!
   * \brief Provides the number of chemical reactions in the chemistry model
   * \return: The number of chemical reactions, read from input file
   */
  su2double GetArrheniusTheta(unsigned short iReaction);

  /*!
   * \brief Provides the rate controlling temperature exponents for chemistry.
   * \return: Rate controlling temperature exponents.
   */
  su2double* GetRxnTcf_a(void);

  /*!
   * \brief Provides the rate controlling temperature exponents for chemistry.
   * \return: Rate controlling temperature exponents.
   */
  su2double* GetRxnTcf_b(void);

  /*!
   * \brief Provides the rate controlling temperature exponents for chemistry.
   * \return: Rate controlling temperature exponents.
   */
  su2double* GetRxnTcb_a(void);

  /*!
   * \brief Provides the rate controlling temperature exponents for chemistry.
   * \return: Rate controlling temperature exponents.
   */
  su2double* GetRxnTcb_b(void);

  /*!
   * \brief Dissociation potential of species.
   * \return: Dissociation potential.
   */
  su2double* GetDissociationPot(void);

  /*!
   * \brief Provides the number of rotational modes of energy storage
   * \return: Vector of rotational mode count
   */
  su2double* GetRotationModes(void);

  /*!
   * \brief Provides the characteristic vibrational temperature for calculating e_vib
   * \return: Vector of characteristic vibrational temperatures [K]
   */
  su2double* GetCharVibTemp(void);

  /*!
   * \brief Provides the characteristic electronic temperature for calculating e_el
   * \return: Vector of characteristic vibrational temperatures [K]
   */
  su2double** GetCharElTemp(void);

  /*!
   * \brief Provides the degeneracy of electron states for calculating e_el
   * \return: Vector of characteristic vibrational temperatures [K]
   */
  su2double** GetElDegeneracy(void);

  /*!
   * \brief Provides number electron states for calculating e_el
   * \return: Vector of number of electron states for each species
   */
  unsigned short* GetnElStates(void);


  /*!
   * \brief Provides the thermodynamic reference temperatures from the JANAF tables
   * \return: Vector of reference temperatures [K]
   */
  su2double* GetRefTemperature(void);

  /*!
   * \brief Provides the characteristic vibrational temperature for calculating e_vib
   * \return: The number of chemical reactions, read from input file
   */
  su2double GetCharVibTemp(unsigned short iSpecies);

  /*!
   * \brief Provides the molar mass of each species present in multi species fluid
   * \return: Vector of molar mass of each species in kg/kmol
   */
  su2double* GetMolar_Mass(void);

  /*!
   * \brief Provides the molar mass of each species present in multi species fluid
   * \return: Mass of each species in Kg
   */
  su2double GetMolar_Mass(unsigned short iSpecies);

  /*!
   * \brief Retrieves the number of monatomic species in the multicomponent gas.
   * \return: Number of monatomic species.
   */
  unsigned short GetnMonatomics(void);

  /*!
   * \brief Retrieves the number of monatomic species in the multicomponent gas.
   * \return: Number of monatomic species.
   */
  unsigned short GetnDiatomics(void);

  /*!
   * \brief Provides the molar mass of each species present in multi species fluid
   * \return: Molar mass of the specified gas consituent [kg/kmol]
   */
  su2double GetInitial_Gas_Composition(unsigned short iSpecies);

  /*!
   * \brief Provides the formation enthalpy of the specified species at standard conditions
   * \return: Enthalpy of formation
   */
  su2double* GetEnthalpy_Formation(void);

  /*!
   * \brief Provides the formation enthalpy of the specified species at standard conditions
   * \return: Enthalpy of formation
   */
  su2double GetEnthalpy_Formation(unsigned short iSpecies);

  /*!
   * \brief Provides the restart information.
   * \return Restart information, if <code>TRUE</code> then the code will use the solution as restart.
   */
  bool GetRestart(void);

  /*!
   * \brief Flag for whether binary SU2 native restart files are written.
   * \return Flag for whether binary SU2 native restart files are written, if <code>TRUE</code> then the code will output binary restart files.
   */
  bool GetWrt_Binary_Restart(void);

  /*!
   * \brief Flag for whether binary SU2 native restart files are read.
   * \return Flag for whether binary SU2 native restart files are read, if <code>TRUE</code> then the code will load binary restart files.
   */
  bool GetRead_Binary_Restart(void);

  /*!
   * \brief Provides the number of varaibles.
   * \return Number of variables.
   */
  unsigned short GetnVar(void);

  /*!
   * \brief Provides the number of varaibles.
   * \return Number of variables.
   */
  unsigned short GetnZone(void);

  /*!
   * \brief Provides the number of varaibles.
   * \return Number of variables.
   */
  unsigned short GetiZone(void);

  /*!
   * \brief For some problems like adjoint or the linearized equations it
   *		  is necessary to restart the flow solution.
   * \return Flow restart information, if <code>TRUE</code> then the code will restart the flow solution.
   */

  bool GetRestart_Flow(void);

  /*!
   * \brief Indicates whether electron gas is present in the gas mixture.
   */
  bool GetIonization(void);

  /*!
   * \brief Information about computing and plotting the equivalent area distribution.
   * \return <code>TRUE</code> or <code>FALSE</code>  depending if we are computing the equivalent area.
   */
  bool GetEquivArea(void);

  /*!
   * \brief Information about computing and plotting the equivalent area distribution.
   * \return <code>TRUE</code> or <code>FALSE</code>  depending if we are computing the equivalent area.
   */
  bool GetInvDesign_Cp(void);

  /*!
   * \brief Information about computing and plotting the equivalent area distribution.
   * \return <code>TRUE</code> or <code>FALSE</code>  depending if we are computing the equivalent area.
   */
  bool GetInvDesign_HeatFlux(void);

  /*!
   * \brief Get name of the input grid.
   * \return File name of the input grid.
   */
  string GetMesh_FileName(void);

  /*!
   * \brief Get name of the output grid, this parameter is important for grid
   *        adaptation and deformation.
   * \return File name of the output grid.
   */
  string GetMesh_Out_FileName(void);

  /*!
   * \brief Get the name of the file with the solution of the flow problem.
   * \return Name of the file with the solution of the flow problem.
   */
  string GetSolution_FlowFileName(void);

  /*!
   * \brief Get the name of the file with the solution of the adjoint flow problem
   *		  with drag objective function.
   * \return Name of the file with the solution of the adjoint flow problem with
   *         drag objective function.
   */
  string GetSolution_AdjFileName(void);

  /*!
   * \brief Get the name of the file with the solution of the structural problem.
   * \return Name of the file with the solution of the structural problem.
   */
  string GetSolution_FEMFileName(void);

  /*!
   * \brief Get the name of the file with the residual of the problem.
   * \return Name of the file with the residual of the problem.
   */
  string GetResidual_FileName(void);

  /*!
   * \brief Get the format of the input/output grid.
   * \return Format of the input/output grid.
   */
  unsigned short GetMesh_FileFormat(void);

  /*!
   * \brief Get the format of the output solution.
   * \return Format of the output solution.
   */
  unsigned short GetOutput_FileFormat(void);

  /*!
   * \brief Get the format of the output solution.
   * \return Format of the output solution.
   */
  unsigned short GetActDisk_Jump(void);

  /*!
   * \brief Get the name of the file with the convergence history of the problem.
   * \return Name of the file with convergence history of the problem.
   */
  string GetConv_FileName(void);

  /*!
   * \brief Get the name of the file with the convergence history of the problem for FSI applications.
   * \return Name of the file with convergence history of the problem.
   */
  string GetConv_FileName_FSI(void);

  /*!
   * \brief Get the name of the file with the forces breakdown of the problem.
   * \return Name of the file with forces breakdown of the problem.
   */
  string GetBreakdown_FileName(void);

  /*!
   * \brief Get the name of the file with the flow variables.
   * \return Name of the file with the primitive variables.
   */
  string GetFlow_FileName(void);

  /*!
   * \brief Get the name of the file with the structure variables.
   * \return Name of the file with the structure variables.
   */
  string GetStructure_FileName(void);

  /*!
   * \brief Get the name of the file with the structure variables.
   * \return Name of the file with the structure variables.
   */
  string GetSurfStructure_FileName(void);

  /*!
   * \brief Get the name of the file with the structure variables.
   * \return Name of the file with the structure variables.
   */
  string GetSurfWave_FileName(void);

  /*!
   * \brief Get the name of the file with the structure variables.
   * \return Name of the file with the structure variables.
   */
  string GetSurfHeat_FileName(void);

  /*!
   * \brief Get the name of the file with the wave variables.
   * \return Name of the file with the wave variables.
   */
  string GetWave_FileName(void);

  /*!
   * \brief Get the name of the file with the wave variables.
   * \return Name of the file with the wave variables.
   */
  string GetHeat_FileName(void);

  /*!
   * \brief Get the name of the file with the adjoint wave variables.
   * \return Name of the file with the adjoint wave variables.
   */
  string GetAdjWave_FileName(void);

  /*!
   * \brief Get the name of the restart file for the wave variables.
   * \return Name of the restart file for the flow variables.
   */
  string GetRestart_WaveFileName(void);

  /*!
   * \brief Get the name of the restart file for the heat variables.
   * \return Name of the restart file for the flow variables.
   */
  string GetRestart_HeatFileName(void);

  /*!
   * \brief Append the zone index to the restart or the solution files.
   * \return Name of the restart file for the flow variables.
   */
  string GetMultizone_FileName(string val_filename, int val_iZone);

  /*!
   * \brief Append the zone index to the restart or the solution files.
   * \return Name of the restart file for the flow variables.
   */
  string GetMultizone_HistoryFileName(string val_filename, int val_iZone);
  
  /*!
   * \brief Get the name of the restart file for the flow variables.
   * \return Name of the restart file for the flow variables.
   */
  string GetRestart_FlowFileName(void);

  /*!
   * \brief Get the name of the restart file for the adjoint variables (drag objective function).
   * \return Name of the restart file for the adjoint variables (drag objective function).
   */
  string GetRestart_AdjFileName(void);

  /*!
   * \brief Get the name of the restart file for the flow variables.
   * \return Name of the restart file for the flow variables.
   */
  string GetRestart_FEMFileName(void);

  /*!
   * \brief Get the name of the file with the adjoint variables.
   * \return Name of the file with the adjoint variables.
   */
  string GetAdj_FileName(void);

  /*!
   * \brief Get the name of the file with the gradient of the objective function.
   * \return Name of the file with the gradient of the objective function.
   */
  string GetObjFunc_Grad_FileName(void);

  /*!
   * \brief Get the name of the file with the gradient of the objective function.
   * \return Name of the file with the gradient of the objective function.
   */
  string GetObjFunc_Value_FileName(void);

  /*!
   * \brief Get the name of the file with the surface information for the flow problem.
   * \return Name of the file with the surface information for the flow problem.
   */
  string GetSurfFlowCoeff_FileName(void);

  /*!
   * \brief Get the name of the file with the surface information for the adjoint problem.
   * \return Name of the file with the surface information for the adjoint problem.
   */
  string GetSurfAdjCoeff_FileName(void);

  /*!
   * \brief Get the name of the file with the surface sensitivity (discrete adjoint).
   * \return Name of the file with the surface sensitivity (discrete adjoint).
   */
  string GetSurfSens_FileName(void);

  /*!
   * \brief Get the name of the file with the volume sensitivity (discrete adjoint).
   * \return Name of the file with the volume sensitivity (discrete adjoint).
   */
  string GetVolSens_FileName(void);

  /*!
   * \brief Augment the input filename with the iteration number for an unsteady file.
   * \param[in] val_filename - String value of the base filename.
   * \param[in] val_iter - Unsteady iteration number or time instance.
   * \return Name of the file with the iteration number for an unsteady solution file.
   */
  string GetUnsteady_FileName(string val_filename, int val_iter);

  /*!
   * \brief Append the input filename string with the appropriate objective function extension.
   * \param[in] val_filename - String value of the base filename.
   * \return Name of the file with the appropriate objective function extension.
   */
  string GetObjFunc_Extension(string val_filename);

  /*!
   * \brief Get functional that is going to be used to evaluate the residual flow convergence.
   * \return Functional that is going to be used to evaluate the residual flow convergence.
   */
  unsigned short GetResidual_Func_Flow(void);

  /*!
   * \brief Get functional that is going to be used to evaluate the flow convergence.
   * \return Functional that is going to be used to evaluate the flow convergence.
   */
  unsigned short GetCauchy_Func_Flow(void);

  /*!
   * \brief Get functional that is going to be used to evaluate the adjoint flow convergence.
   * \return Functional that is going to be used to evaluate the adjoint flow convergence.
   */
  unsigned short GetCauchy_Func_AdjFlow(void);

  /*!
   * \brief Get the number of iterations that are considered in the Cauchy convergence criteria.
   * \return Number of elements in the Cauchy criteria.
   */
  unsigned short GetCauchy_Elems(void);

  /*!
   * \brief Get the number of iterations that are not considered in the convergence criteria.
   * \return Number of iterations before starting with the convergence criteria.
   */
  unsigned long GetStartConv_Iter(void);

  /*!
   * \brief Get the value of convergence criteria for the Cauchy method in the direct,
   *        adjoint or linearized problem.
   * \return Value of the convergence criteria.
   */
  su2double GetCauchy_Eps(void);

  /*!
   * \brief If we are prforming an unsteady simulation, there is only
   *        one value of the time step for the complete simulation.
   * \return Value of the time step in an unsteady simulation (non dimensional).
   */
  su2double GetDelta_UnstTimeND(void);

  /*!
   * \brief If we are prforming an unsteady simulation, there is only
   *        one value of the time step for the complete simulation.
   * \return Value of the time step in an unsteady simulation (non dimensional).
   */
  su2double GetTotal_UnstTimeND(void);

  /*!
   * \brief If we are prforming an unsteady simulation, there is only
   *        one value of the time step for the complete simulation.
   * \return Value of the time step in an unsteady simulation.
   */
  su2double GetDelta_UnstTime(void);

  /*!
   * \brief Set the value of the unsteadty time step using the CFL number.
   * \param[in] val_delta_unsttimend - Value of the unsteady time step using CFL number.
   */
  void SetDelta_UnstTimeND(su2double val_delta_unsttimend);

  /*!
   * \brief If we are performing an unsteady simulation, this is the
   * 	value of max physical time for which we run the simulation
   * \return Value of the physical time in an unsteady simulation.
   */
  su2double GetTotal_UnstTime(void);

  /*!
   * \brief If we are performing an unsteady simulation, this is the
   * 	value of current time.
   * \return Value of the physical time in an unsteady simulation.
   */
  su2double GetCurrent_UnstTime(void);

  /*!
   * \brief Divide the rectbles and hexahedron.
   * \return <code>TRUE</code> if the elements must be divided; otherwise <code>FALSE</code>.
   */
  bool GetSubsonicEngine(void);

  /*!
   * \brief Actuator disk defined with a double surface.
   * \return <code>TRUE</code> if the elements must be divided; otherwise <code>FALSE</code>.
   */
  bool GetActDisk_DoubleSurface(void);

  /*!
   * \brief Only halg of the engine is in the compputational grid.
   * \return <code>TRUE</code> if the engine is complete; otherwise <code>FALSE</code>.
   */
  bool GetEngine_HalfModel(void);

  /*!
   * \brief Actuator disk defined with a double surface.
   * \return <code>TRUE</code> if the elements must be divided; otherwise <code>FALSE</code>.
   */
  bool GetActDisk_SU2_DEF(void);

  /*!
   * \brief Value of the design variable step, we use this value in design problems.
   * \param[in] val_dv - Number of the design variable that we want to read.
   * \param[in] val_value - Value of the design variable that we want to read.
   * \return Design variable step.
   */
  su2double GetDV_Value(unsigned short val_dv, unsigned short val_val = 0);

  /*!
   * \brief Set the value of the design variable step, we use this value in design problems.
   * \param[in] val_dv - Number of the design variable that we want to read.
   * \param[in] val    - Value of the design variable.
   */
  void SetDV_Value(unsigned short val_dv, unsigned short val_ind, su2double val);

  /*!
   * \brief Get information about the grid movement.
   * \return <code>TRUE</code> if there is a grid movement; otherwise <code>FALSE</code>.
   */
  bool GetGrid_Movement(void);

  /*!
   * \brief Get the type of dynamic mesh motion.
   * \param[in] val_iZone - Number for the current zone in the mesh (each zone has independent motion).
   * \return Type of dynamic mesh motion.
   */
  unsigned short GetKind_GridMovement(unsigned short val_iZone);

  /*!
   * \brief Set the type of dynamic mesh motion.
   * \param[in] val_iZone - Number for the current zone in the mesh (each zone has independent motion).
   * \param[in] motion_Type - Specify motion type.
   */
  void SetKind_GridMovement(unsigned short val_iZone, unsigned short motion_Type);

  /*!
   * \brief Get the mach number based on the mesh velocity and freestream quantities.
   * \return Mach number based on the mesh velocity and freestream quantities.
   */
  su2double GetMach_Motion(void);

  /*!
   * \brief Get x-coordinate of the mesh motion origin.
   * \param[in] val_iZone - Number for the current zone in the mesh (each zone has independent motion).
   * \return X-coordinate of the mesh motion origin.
   */
  su2double GetMotion_Origin_X(unsigned short val_iZone);

  /*!
   * \brief Get y-coordinate of the mesh motion origin
   * \param[in] val_iZone - Number for the current zone in the mesh (each zone has independent motion).
   * \return Y-coordinate of the mesh motion origin.
   */
  su2double GetMotion_Origin_Y(unsigned short val_iZone);

  /*!
   * \brief Get z-coordinate of the mesh motion origin
   * \param[in] val_iZone - Number for the current zone in the mesh (each zone has independent motion).
   * \return Z-coordinate of the mesh motion origin.
   */
  su2double GetMotion_Origin_Z(unsigned short val_iZone);

  /*!
   * \brief Set x-coordinate of the mesh motion origin.
   * \param[in] val_iZone - Number for the current zone in the mesh (each zone has independent motion).
   * \param[in] val_origin - New x-coordinate of the mesh motion origin.
   */
  void SetMotion_Origin_X(unsigned short val_iZone, su2double val_origin);

  /*!
   * \brief Set y-coordinate of the mesh motion origin
   * \param[in] val_iZone - Number for the current zone in the mesh (each zone has independent motion).
   * \param[in] val_origin - New y-coordinate of the mesh motion origin.
   */
  void SetMotion_Origin_Y(unsigned short val_iZone, su2double val_origin);

  /*!
   * \brief Set z-coordinate of the mesh motion origin
   * \param[in] val_iZone - Number for the current zone in the mesh (each zone has independent motion).
   * \param[in] val_origin - New y-coordinate of the mesh motion origin.
   */
  void SetMotion_Origin_Z(unsigned short val_iZone, su2double val_origin);

  /*!
   * \brief Get the translational velocity of the mesh in the x-direction.
   * \param[in] val_iZone - Number for the current zone in the mesh (each zone has independent motion).
   * \return Translational velocity of the mesh in the x-direction.
   */
  su2double GetTranslation_Rate_X(unsigned short val_iZone);

  /*!
   * \brief Get the translational velocity of the mesh in the y-direction.
   * \param[in] val_iZone - Number for the current zone in the mesh (each zone has independent motion).
   * \return Translational velocity of the mesh in the y-direction.
   */
  su2double GetTranslation_Rate_Y(unsigned short val_iZone);

  /*!
   * \brief Get the translational velocity of the mesh in the z-direction.
   * \param[in] val_iZone - Number for the current zone in the mesh (each zone has independent motion).
   * \return Translational velocity of the mesh in the z-direction.
   */
  su2double GetTranslation_Rate_Z(unsigned short val_iZone);

  /*!
   * \brief Get the angular velocity of the mesh about the x-axis.
   * \param[in] val_iZone - Number for the current zone in the mesh (each zone has independent motion).
   * \return Angular velocity of the mesh about the x-axis.
   */
  su2double GetRotation_Rate_X(unsigned short val_iZone);

  /*!
   * \brief Get the angular velocity of the mesh about the y-axis.
   * \param[in] val_iZone - Number for the current zone in the mesh (each zone has independent motion).
   * \return Angular velocity of the mesh about the y-axis.
   */
  su2double GetRotation_Rate_Y(unsigned short val_iZone);

  /*!
   * \brief Get the angular velocity of the mesh about the z-axis.
   * \param[in] val_iZone - Number for the current zone in the mesh (each zone has independent motion).
   * \return Angular velocity of the mesh about the z-axis.
   */
  su2double GetRotation_Rate_Z(unsigned short val_iZone);

  /*!
   * \brief Get the angular velocity of the mesh about the z-axis.
   * \param[in] val_iZone - Number for the current zone in the mesh (each zone has independent motion).
   * \return Angular velocity of the mesh about the z-axis.
   */
  su2double GetFinalRotation_Rate_Z(unsigned short val_iZone);

  /*!
   * \brief Set the angular velocity of the mesh about the z-axis.
   * \param[in] val_iZone - Number for the current zone in the mesh (each zone has independent motion).
   * \param[in] newRotation_Rate_Z - new rotation rate after computing the ramp value.
   */
  void SetRotation_Rate_Z(su2double newRotation_Rate_Z, unsigned short val_iZone);

  /*!
   * \brief Get the angular frequency of a mesh pitching about the x-axis.
   * \param[in] val_iZone - Number for the current zone in the mesh (each zone has independent motion).
   * \return Angular frequency of a mesh pitching about the x-axis.
   */
  su2double GetPitching_Omega_X(unsigned short val_iZone);

  /*!
   * \brief Get the angular frequency of a mesh pitching about the y-axis.
   * \param[in] val_iZone - Number for the current zone in the mesh (each zone has independent motion).
   * \return Angular frequency of a mesh pitching about the y-axis.
   */
  su2double GetPitching_Omega_Y(unsigned short val_iZone);

  /*!
   * \brief Get the angular frequency of a mesh pitching about the z-axis.
   * \param[in] val_iZone - Number for the current zone in the mesh (each zone has independent motion).
   * \return Angular frequency of a mesh pitching about the z-axis.
   */
  su2double GetPitching_Omega_Z(unsigned short val_iZone);

  /*!
   * \brief Get the pitching amplitude about the x-axis.
   * \param[in] val_iZone - Number for the current zone in the mesh (each zone has independent motion).
   * \return Pitching amplitude about the x-axis.
   */
  su2double GetPitching_Ampl_X(unsigned short val_iZone);

  /*!
   * \brief Get the pitching amplitude about the y-axis.
   * \param[in] val_iZone - Number for the current zone in the mesh (each zone has independent motion).
   * \return Pitching amplitude about the y-axis.
   */
  su2double GetPitching_Ampl_Y(unsigned short val_iZone);

  /*!
   * \brief Get the pitching amplitude about the z-axis.
   * \param[in] val_iZone - Number for the current zone in the mesh (each zone has independent motion).
   * \return Pitching amplitude about the z-axis.
   */
  su2double GetPitching_Ampl_Z(unsigned short val_iZone);

  /*!
   * \brief Get the pitching phase offset about the x-axis.
   * \param[in] val_iZone - Number for the current zone in the mesh (each zone has independent motion).
   * \return Pitching phase offset about the x-axis.
   */
  su2double GetPitching_Phase_X(unsigned short val_iZone);

  /*!
   * \brief Get the pitching phase offset about the y-axis.
   * \param[in] val_iZone - Number for the current zone in the mesh (each zone has independent motion).
   * \return Pitching phase offset about the y-axis.
   */
  su2double GetPitching_Phase_Y(unsigned short val_iZone);

  /*!
   * \brief Get the pitching phase offset about the z-axis.
   * \param[in] val_iZone - Number for the current zone in the mesh (each zone has independent motion).
   * \return Pitching phase offset about the z-axis.
   */
  su2double GetPitching_Phase_Z(unsigned short val_iZone);

  /*!
   * \brief Get the angular frequency of a mesh plunging in the x-direction.
   * \param[in] val_iZone - Number for the current zone in the mesh (each zone has independent motion).
   * \return Angular frequency of a mesh plunging in the x-direction.
   */
  su2double GetPlunging_Omega_X(unsigned short val_iZone);

  /*!
   * \brief Get the angular frequency of a mesh plunging in the y-direction.
   * \param[in] val_iZone - Number for the current zone in the mesh (each zone has independent motion).
   * \return Angular frequency of a mesh plunging in the y-direction.
   */
  su2double GetPlunging_Omega_Y(unsigned short val_iZone);

  /*!
   * \brief Get the angular frequency of a mesh plunging in the z-direction.
   * \param[in] val_iZone - Number for the current zone in the mesh (each zone has independent motion).
   * \return Angular frequency of a mesh plunging in the z-direction.
   */
  su2double GetPlunging_Omega_Z(unsigned short val_iZone);

  /*!
   * \brief Get the plunging amplitude in the x-direction.
   * \param[in] val_iZone - Number for the current zone in the mesh (each zone has independent motion).
   * \return Plunging amplitude in the x-direction.
   */
  su2double GetPlunging_Ampl_X(unsigned short val_iZone);

  /*!
   * \brief Get the plunging amplitude in the y-direction.
   * \param[in] val_iZone - Number for the current zone in the mesh (each zone has independent motion).
   * \return Plunging amplitude in the y-direction.
   */
  su2double GetPlunging_Ampl_Y(unsigned short val_iZone);

  /*!
   * \brief Get the plunging amplitude in the z-direction.
   * \param[in] val_iZone - Number for the current zone in the mesh (each zone has independent motion).
   * \return Plunging amplitude in the z-direction.
   */
  su2double GetPlunging_Ampl_Z(unsigned short val_iZone);

  /*!
   * \brief Get the Harmonic Balance frequency pointer.
   * \return Harmonic Balance Frequency pointer.
   */
  su2double* GetOmega_HB(void);

  /*!
   * \brief Get if we should update the motion origin.
   * \param[in] val_marker - Value of the marker in which we are interested.
   * \return yes or no to update motion origin.
   */
  unsigned short GetMoveMotion_Origin(unsigned short val_marker);

  /*!
   * \brief Get the minimum value of Beta for Roe-Turkel preconditioner
   * \return the minimum value of Beta for Roe-Turkel preconditioner
   */
  su2double GetminTurkelBeta();

  /*!
   * \brief Get the minimum value of Beta for Roe-Turkel preconditioner
   * \return the minimum value of Beta for Roe-Turkel preconditioner
   */
  su2double GetmaxTurkelBeta();

  /*!
   * \brief Get information about the adibatic wall condition
   * \return <code>TRUE</code> if it is a adiabatic wall condition; otherwise <code>FALSE</code>.
   */
  bool GetAdiabaticWall(void);

  /*!
   * \brief Get information about the isothermal wall condition
   * \return <code>TRUE</code> if it is a isothermal wall condition; otherwise <code>FALSE</code>.
   */
  bool GetIsothermalWall(void);

  /*!
   * \brief Get information about the Low Mach Preconditioning
   * \return <code>TRUE</code> if we are using low Mach preconditioner; otherwise <code>FALSE</code>.
   */
  bool Low_Mach_Preconditioning(void);

  /*!
   * \brief Get information about the Low Mach Correction
   * \return <code>TRUE</code> if we are using low Mach correction; otherwise <code>FALSE</code>.
   */
  bool Low_Mach_Correction(void);

  /*!
   * \brief Get information about the poisson solver condition
   * \return <code>TRUE</code> if it is a poisson solver condition; otherwise <code>FALSE</code>.
   */
  bool GetPoissonSolver(void);

  /*!
   * \brief Get information about the gravity force.
   * \return <code>TRUE</code> if it uses the gravity force; otherwise <code>FALSE</code>.
   */
  bool GetGravityForce(void);

  /*!
   * \brief Get information about the body force.
   * \return <code>TRUE</code> if it uses a body force; otherwise <code>FALSE</code>.
   */
  bool GetBody_Force(void);

  /*!
   * \brief Get a pointer to the body force vector.
   * \return A pointer to the body force vector.
   */
  su2double* GetBody_Force_Vector(void);

  /*!
   * \brief Get information about the rotational frame.
   * \return <code>TRUE</code> if there is a rotational frame; otherwise <code>FALSE</code>.
   */
  bool GetRotating_Frame(void);

  /*!
   * \brief Get information about the axisymmetric frame.
   * \return <code>TRUE</code> if there is a rotational frame; otherwise <code>FALSE</code>.
   */
  bool GetAxisymmetric(void);

  /*!
   * \brief Get information about the axisymmetric frame.
   * \return <code>TRUE</code> if there is a rotational frame; otherwise <code>FALSE</code>.
   */
  bool GetDebugMode(void);

  /*!
   * \brief Get information about there is a smoothing of the grid coordinates.
   * \return <code>TRUE</code> if there is smoothing of the grid coordinates; otherwise <code>FALSE</code>.
   */
  bool GetAdaptBoundary(void);

  /*!
   * \brief Get information about there is a smoothing of the grid coordinates.
   * \return <code>TRUE</code> if there is smoothing of the grid coordinates; otherwise <code>FALSE</code>.
   */
  bool GetSmoothNumGrid(void);

  /*!
   * \brief Set information about there is a smoothing of the grid coordinates.
   * \param[in] val_smoothnumgrid - <code>TRUE</code> if there is smoothing of the grid coordinates; otherwise <code>FALSE</code>.
   */
  void SetSmoothNumGrid(bool val_smoothnumgrid);

  /*!
   * \brief Subtract one to the index of the finest grid (full multigrid strategy).
   * \return Change the index of the finest grid.
   */
  void SubtractFinestMesh(void);

  /*!
   * \brief Obtain the kind of design variable.
   * \param[in] val_dv - Number of the design variable that we want to read.
   * \return Design variable identification.
   */
  unsigned short GetDesign_Variable(unsigned short val_dv);

  /*!
   * \brief Obtain the kind of convergence criteria to establish the convergence of the CFD code.
   * \return Kind of convergence criteria.
   */
  unsigned short GetConvCriteria(void);

  /*!
   * \brief Get the index in the config information of the marker <i>val_marker</i>.
   * \note When we read the config file, it stores the markers in a particular vector.
   * \return Index in the config information of the marker <i>val_marker</i>.
   */
  unsigned short GetMarker_CfgFile_TagBound(string val_marker);

  /*!
   * \brief Get the name in the config information of the marker number <i>val_marker</i>.
   * \note When we read the config file, it stores the markers in a particular vector.
   * \return Name of the marker in the config information of the marker <i>val_marker</i>.
   */
  string GetMarker_CfgFile_TagBound(unsigned short val_marker);

  /*!
   * \brief Get the boundary information (kind of boundary) in the config information of the marker <i>val_marker</i>.
   * \return Kind of boundary in the config information of the marker <i>val_marker</i>.
   */
  unsigned short GetMarker_CfgFile_KindBC(string val_marker);

  /*!
   * \brief Get the monitoring information from the config definition for the marker <i>val_marker</i>.
   * \return Monitoring information of the boundary in the config information for the marker <i>val_marker</i>.
   */
  unsigned short GetMarker_CfgFile_Monitoring(string val_marker);

  /*!
   * \brief Get the monitoring information from the config definition for the marker <i>val_marker</i>.
   * \return Monitoring information of the boundary in the config information for the marker <i>val_marker</i>.
   */
  unsigned short GetMarker_CfgFile_GeoEval(string val_marker);

  /*!
   * \brief Get the monitoring information from the config definition for the marker <i>val_marker</i>.
   * \return Monitoring information of the boundary in the config information for the marker <i>val_marker</i>.
   */
  unsigned short GetMarker_CfgFile_Designing(string val_marker);

  /*!
   * \brief Get the plotting information from the config definition for the marker <i>val_marker</i>.
   * \return Plotting information of the boundary in the config information for the marker <i>val_marker</i>.
   */
  unsigned short GetMarker_CfgFile_Plotting(string val_marker);

  /*!
   * \brief Get the plotting information from the config definition for the marker <i>val_marker</i>.
   * \return Plotting information of the boundary in the config information for the marker <i>val_marker</i>.
   */
  unsigned short GetMarker_CfgFile_Analyze(string val_marker);

  /*!
   * \brief Get the FSI interface information from the config definition for the marker <i>val_marker</i>.
   * \return Plotting information of the boundary in the config information for the marker <i>val_marker</i>.
   */
  unsigned short GetMarker_CfgFile_ZoneInterface(string val_marker);

  /*!
   * \brief Get the TurboPerformance information from the config definition for the marker <i>val_marker</i>.
   * \return TurboPerformance information of the boundary in the config information for the marker <i>val_marker</i>.
   */
  unsigned short GetMarker_CfgFile_Turbomachinery(string val_marker);

  /*!
   * \brief Get the TurboPerformance flag information from the config definition for the marker <i>val_marker</i>.
   * \return TurboPerformance flag information of the boundary in the config information for the marker <i>val_marker</i>.
   */
  unsigned short GetMarker_CfgFile_TurbomachineryFlag(string val_marker);

  /*!
   * \brief Get the MixingPlane interface information from the config definition for the marker <i>val_marker</i>.
   * \return Plotting information of the boundary in the config information for the marker <i>val_marker</i>.
   */
  unsigned short GetMarker_CfgFile_MixingPlaneInterface(string val_marker);
  
  /*!
<<<<<<< HEAD
   * \brief Get the 1-D output (ie, averaged pressure) information from the config definition for the marker <i>val_marker</i>.
   * \return 1D output information of the boundary in the config information for the marker <i>val_marker</i>.
   */
  unsigned short GetMarker_CfgFile_Out_1D(string val_marker);

  /*!
=======
>>>>>>> 5879a4ec
   * \brief Get the DV information from the config definition for the marker <i>val_marker</i>.
   * \return DV information of the boundary in the config information for the marker <i>val_marker</i>.
   */
  unsigned short GetMarker_CfgFile_DV(string val_marker);

  /*!
   * \brief Get the motion information from the config definition for the marker <i>val_marker</i>.
   * \return Motion information of the boundary in the config information for the marker <i>val_marker</i>.
   */
  unsigned short GetMarker_CfgFile_Moving(string val_marker);

  /*!
   * \brief Get the periodic information from the config definition of the marker <i>val_marker</i>.
   * \return Periodic information of the boundary in the config information of the marker <i>val_marker</i>.
   */
  unsigned short GetMarker_CfgFile_PerBound(string val_marker);

  /*!
   * \brief  Get the name of the marker <i>val_marker</i>.
   * \return The interface which owns that marker <i>val_marker</i>.
   */
  int GetMarker_ZoneInterface(string val_marker);

  /*!
   * \brief Determines if problem is adjoint
   * \return true if Adjoint
   */
  bool GetContinuous_Adjoint(void);

  /*!
   * \brief Determines if problem is viscous
   * \return true if Viscous
   */
  bool GetViscous(void);

  /*!
   * \brief Provides the index of the solution in the container.
   * \param[in] val_eqsystem - Equation that is being solved.
   * \return Index on the solution container.
   */
  unsigned short GetContainerPosition(unsigned short val_eqsystem);

  /*!
   * \brief Value of the order of magnitude reduction of the residual.
   * \return Value of the order of magnitude reduction of the residual.
   */
  su2double GetOrderMagResidual(void);

  /*!
   * \brief Value of the minimum residual value (log10 scale).
   * \return Value of the minimum residual value (log10 scale).
   */
  su2double GetMinLogResidual(void);

  /*!
   * \brief Value of the order of magnitude reduction of the residual for FSI applications.
   * \return Value of the order of magnitude reduction of the residual.
   */
  su2double GetOrderMagResidualFSI(void);

  /*!
   * \brief Value of the minimum residual value for FSI applications (log10 scale).
   * \return Value of the minimum residual value (log10 scale).
   */
  su2double GetMinLogResidualFSI(void);

  /*!
   * \brief Value of the displacement tolerance UTOL for FEM structural analysis (log10 scale).
   * \return Value of Res_FEM_UTOL (log10 scale).
   */
  su2double GetResidual_FEM_UTOL(void);

  /*!
   * \brief Value of the displacement tolerance UTOL for FEM structural analysis (log10 scale).
   * \return Value of Res_FEM_UTOL (log10 scale).
   */
  su2double GetResidual_FEM_RTOL(void);

  /*!
   * \brief Value of the displacement tolerance UTOL for FEM structural analysis (log10 scale).
   * \return Value of Res_FEM_UTOL (log10 scale).
   */
  su2double GetResidual_FEM_ETOL(void);

  /*!
   * \brief Value of the damping factor for the engine inlet bc.
   * \return Value of the damping factor.
   */
  su2double GetDamp_Engine_Inflow(void);

  /*!
   * \brief Value of the damping factor for the engine exhaust inlet bc.
   * \return Value of the damping factor.
   */
  su2double GetDamp_Engine_Exhaust(void);

  /*!
   * \brief Value of the damping factor for the residual restriction.
   * \return Value of the damping factor.
   */
  su2double GetDamp_Res_Restric(void);

  /*!
   * \brief Value of the damping factor for the correction prolongation.
   * \return Value of the damping factor.
   */
  su2double GetDamp_Correc_Prolong(void);

  /*!
   * \brief Value of the position of the Near Field (y coordinate for 2D, and z coordinate for 3D).
   * \return Value of the Near Field position.
   */
  su2double GetPosition_Plane(void);

  /*!
   * \brief Value of the weight of the drag coefficient in the Sonic Boom optimization.
   * \return Value of the weight of the drag coefficient in the Sonic Boom optimization.
   */
  su2double GetWeightCd(void);

  /*!
   * \brief Value of the weight of the CD, CL, CM optimization.
   * \return Value of the weight of the CD, CL, CM optimization.
   */
  void SetdNetThrust_dBCThrust(su2double val_dnetthrust_dbcthrust);

  /*!
   * \brief Value of the azimuthal line to fix due to a misalignments of the nearfield.
   * \return Azimuthal line to fix due to a misalignments of the nearfield.
   */
  su2double GetFixAzimuthalLine(void);

  /*!
   * \brief Value of the weight of the CD, CL, CM optimization.
   * \return Value of the weight of the CD, CL, CM optimization.
   */
  su2double GetdCD_dCMy(void);
  
  /*!
   * \brief Value of the weight of the CD, CL, CM optimization.
   * \return Value of the weight of the CD, CL, CM optimization.
   */
  su2double GetCM_Target(void);

  /*!
   * \brief Value of the weight of the CD, CL, CM optimization.
   * \return Value of the weight of the CD, CL, CM optimization.
   */
  su2double GetdCD_dCL(void);

  /*!
   * \brief Value of the weight of the CD, CL, CM optimization.
   * \return Value of the weight of the CD, CL, CM optimization.
   */
  void SetdCD_dCL(su2double val_dcd_dcl);

  /*!
   * \brief Value of the weight of the CD, CL, CM optimization.
   * \return Value of the weight of the CD, CL, CM optimization.
   */
  su2double GetdCMx_dCL(void);
  
  /*!
   * \brief Value of the weight of the CD, CL, CM optimization.
   * \return Value of the weight of the CD, CL, CM optimization.
   */
  void SetdCMx_dCL(su2double val_dcmx_dcl);
  
  /*!
   * \brief Value of the weight of the CD, CL, CM optimization.
   * \return Value of the weight of the CD, CL, CM optimization.
   */
  su2double GetdCMy_dCL(void);
  
  /*!
   * \brief Value of the weight of the CD, CL, CM optimization.
   * \return Value of the weight of the CD, CL, CM optimization.
   */
  void SetdCMy_dCL(su2double val_dcmy_dcl);
  
  /*!
   * \brief Value of the weight of the CD, CL, CM optimization.
   * \return Value of the weight of the CD, CL, CM optimization.
   */
  su2double GetdCMz_dCL(void);
  
  /*!
   * \brief Value of the weight of the CD, CL, CM optimization.
   * \return Value of the weight of the CD, CL, CM optimization.
   */
  void SetdCMz_dCL(su2double val_dcmz_dcl);
  
  /*!
   * \brief Value of the weight of the CD, CL, CM optimization.
   * \return Value of the weight of the CD, CL, CM optimization.
   */
  void SetdCL_dAlpha(su2double val_dcl_dalpha);

  /*!
   * \brief Value of the weight of the CD, CL, CM optimization.
   * \return Value of the weight of the CD, CL, CM optimization.
   */
  void SetdCM_diH(su2double val_dcm_dhi);

  /*!
   * \brief Value of the weight of the CD, CL, CM optimization.
   * \return Value of the weight of the CD, CL, CM optimization.
   */
  void SetdCD_dCMy(su2double val_dcd_dcmy);
  
  /*!
   * \brief Value of the weight of the CD, CL, CM optimization.
   * \return Value of the weight of the CD, CL, CM optimization.
   */
  su2double GetCL_Target(void);

  /*!
   * \brief Set the global parameters of each simulation for each runtime system.
   * \param[in] val_solver - Solver of the simulation.
   * \param[in] val_system - Runtime system that we are solving.
   */
  void SetGlobalParam(unsigned short val_solver, unsigned short val_system, unsigned long val_extiter);

  /*!
   * \brief Center of rotation for a rotational periodic boundary.
   */
  su2double *GetPeriodicRotCenter(string val_marker);

  /*!
   * \brief Angles of rotation for a rotational periodic boundary.
   */
  su2double *GetPeriodicRotAngles(string val_marker);

  /*!
   * \brief Translation vector for a rotational periodic boundary.
   */
  su2double *GetPeriodicTranslation(string val_marker);

  /*!
   * \brief Get the rotationally periodic donor marker for boundary <i>val_marker</i>.
   * \return Periodic donor marker from the config information for the marker <i>val_marker</i>.
   */
  unsigned short GetMarker_Periodic_Donor(string val_marker);

  /*!
   * \brief Get the origin of the actuator disk.
   */
  su2double GetActDisk_NetThrust(string val_marker);

  /*!
   * \brief Get the origin of the actuator disk.
   */
  su2double GetActDisk_Power(string val_marker);

  /*!
   * \brief Get the origin of the actuator disk.
   */
  su2double GetActDisk_MassFlow(string val_marker);
  /*!
   * \brief Get the origin of the actuator disk.
   */
  su2double GetActDisk_Mach(string val_marker);
  /*!
   * \brief Get the origin of the actuator disk.
   */
  su2double GetActDisk_Force(string val_marker);

  /*!
   * \brief Get the origin of the actuator disk.
   */
  su2double GetActDisk_BCThrust(string val_marker);

  /*!
   * \brief Get the origin of the actuator disk.
   */
  su2double GetActDisk_BCThrust_Old(string val_marker);

  /*!
   * \brief Get the tip radius of th actuator disk.
   */
  su2double GetActDisk_Area(string val_marker);

  /*!
   * \brief Get the tip radius of th actuator disk.
   */
  su2double GetActDisk_ReverseMassFlow(string val_marker);

  /*!
   * \brief Get the thrust corffient of the actuator disk.
   */
  su2double GetActDisk_PressJump(string val_marker, unsigned short val_index);

  /*!
   * \brief Get the thrust corffient of the actuator disk.
   */
  su2double GetActDisk_TempJump(string val_marker, unsigned short val_index);

  /*!
   * \brief Get the rev / min of the actuator disk.
   */
  su2double GetActDisk_Omega(string val_marker, unsigned short val_index);

  /*!
   * \brief Get Actuator Disk Outlet for boundary <i>val_marker</i> (actuator disk inlet).
   * \return Actuator Disk Outlet from the config information for the marker <i>val_marker</i>.
   */
  unsigned short GetMarker_CfgFile_ActDiskOutlet(string val_marker);

  /*!
   * \brief Get Actuator Disk Outlet for boundary <i>val_marker</i> (actuator disk inlet).
   * \return Actuator Disk Outlet from the config information for the marker <i>val_marker</i>.
   */
  unsigned short GetMarker_CfgFile_EngineExhaust(string val_marker);

  /*!
   * \brief Get the internal index for a moving boundary <i>val_marker</i>.
   * \return Internal index for a moving boundary <i>val_marker</i>.
   */
  unsigned short GetMarker_Moving(string val_marker);

  /*!
   * \brief Get the name of the surface defined in the geometry file.
   * \param[in] val_marker - Value of the marker in which we are interested.
   * \return Name that is in the geometry file for the surface that
   *         has the marker <i>val_marker</i>.
   */
  string GetMarker_Moving_TagBound(unsigned short val_marker);

  /*!
   * \brief Get the name of the surface defined in the geometry file.
   * \param[in] val_marker - Value of the marker in which we are interested.
   * \return Name that is in the geometry file for the surface that
   *         has the marker <i>val_marker</i>.
   */
  string GetMarker_Analyze_TagBound(unsigned short val_marker);

  /*!
   * \brief Set the total number of SEND_RECEIVE periodic transformations.
   * \param[in] val_index - Total number of transformations.
   */
  void SetnPeriodicIndex(unsigned short val_index);

  /*!
   * \brief Get the total number of SEND_RECEIVE periodic transformations.
   * \return Total number of transformations.
   */
  unsigned short GetnPeriodicIndex(void);

  /*!
   * \brief Set the rotation center for a periodic transformation.
   * \param[in] val_index - Index corresponding to the periodic transformation.
   * \param[in] center - Pointer to a vector containing the coordinate of the center.
   */
  void SetPeriodicCenter(unsigned short val_index, su2double* center);

  /*!
   * \brief Get the rotation center for a periodic transformation.
   * \param[in] val_index - Index corresponding to the periodic transformation.
   * \return A vector containing coordinates of the center point.
   */
  su2double* GetPeriodicCenter(unsigned short val_index);

  /*!
   * \brief Set the rotation angles for a periodic transformation.
   * \param[in] val_index - Index corresponding to the periodic transformation.
   * \param[in] rotation - Pointer to a vector containing the rotation angles.
   */
  void SetPeriodicRotation(unsigned short val_index, su2double* rotation);

  /*!
   * \brief Get the rotation angles for a periodic transformation.
   * \param[in] val_index - Index corresponding to the periodic transformation.
   * \return A vector containing the angles of rotation.
   */
  su2double* GetPeriodicRotation(unsigned short val_index);

  /*!
   * \brief Set the translation vector for a periodic transformation.
   * \param[in] val_index - Index corresponding to the periodic transformation.
   * \param[in] translate - Pointer to a vector containing the coordinate of the center.
   */
  void SetPeriodicTranslate(unsigned short val_index, su2double* translate);

  /*!
   * \brief Get the translation vector for a periodic transformation.
   * \param[in] val_index - Index corresponding to the periodic transformation.
   * \return The translation vector.
   */
  su2double* GetPeriodicTranslate(unsigned short val_index);

  /*!
   * \brief Get the total temperature at a nacelle boundary.
   * \param[in] val_index - Index corresponding to the inlet boundary.
   * \return The total temperature.
   */
  su2double GetExhaust_Temperature_Target(string val_index);

  /*!
   * \brief Get the total temperature at an inlet boundary.
   * \param[in] val_index - Index corresponding to the inlet boundary.
   * \return The total temperature.
   */
  su2double GetInlet_Ttotal(string val_index);

  /*!
   * \brief Get the temperature at a supersonic inlet boundary.
   * \param[in] val_index - Index corresponding to the inlet boundary.
   * \return The inlet density.
   */
  su2double GetInlet_Temperature(string val_index);

  /*!
   * \brief Get the pressure at a supersonic inlet boundary.
   * \param[in] val_index - Index corresponding to the inlet boundary.
   * \return The inlet pressure.
   */
  su2double GetInlet_Pressure(string val_index);

  /*!
   * \brief Get the velocity vector at a supersonic inlet boundary.
   * \param[in] val_index - Index corresponding to the inlet boundary.
   * \return The inlet velocity vector.
   */
  su2double* GetInlet_Velocity(string val_index);

  /*!
   * \brief Get the fixed value at the Dirichlet boundary.
   * \param[in] val_index - Index corresponding to the Dirichlet boundary.
   * \return The total temperature.
   */
  su2double GetDirichlet_Value(string val_index);

  /*!
   * \brief Get whether this is a Dirichlet or a Neumann boundary.
   * \param[in] val_index - Index corresponding to the Dirichlet boundary.
   * \return Yes or No.
   */
  bool GetDirichlet_Boundary(string val_index);

  /*!
   * \brief Get the total pressure at an inlet boundary.
   * \param[in] val_index - Index corresponding to the inlet boundary.
   * \return The total pressure.
   */
  su2double GetInlet_Ptotal(string val_index);

  /*!
   * \brief Get the total pressure at an nacelle boundary.
   * \param[in] val_index - Index corresponding to the inlet boundary.
   * \return The total pressure.
   */
  su2double GetExhaust_Pressure_Target(string val_index);

  /*!
   * \brief Value of the CFL reduction in LevelSet problems.
   * \return Value of the CFL reduction in LevelSet problems.
   */
  su2double GetCFLRedCoeff_Turb(void);

  /*!
   * \brief Get the flow direction unit vector at an inlet boundary.
   * \param[in] val_index - Index corresponding to the inlet boundary.
   * \return The flow direction vector.
   */
  su2double* GetInlet_FlowDir(string val_index);

  /*!
   * \brief Get the back pressure (static) at an outlet boundary.
   * \param[in] val_index - Index corresponding to the outlet boundary.
   * \return The outlet pressure.
   */
  su2double GetOutlet_Pressure(string val_index);

  /*!
   * \brief Get the var 1 at Riemann boundary.
   * \param[in] val_marker - Index corresponding to the Riemann boundary.
   * \return The var1
   */
  su2double GetRiemann_Var1(string val_marker);

  /*!
   * \brief Get the var 2 at Riemann boundary.
   * \param[in] val_marker - Index corresponding to the Riemann boundary.
   * \return The var2
   */
  su2double GetRiemann_Var2(string val_marker);

  /*!
   * \brief Get the Flowdir at Riemann boundary.
   * \param[in] val_marker - Index corresponding to the Riemann boundary.
   * \return The Flowdir
   */
  su2double* GetRiemann_FlowDir(string val_marker);

  /*!
   * \brief Get Kind Data of Riemann boundary.
   * \param[in] val_marker - Index corresponding to the Riemann boundary.
   * \return Kind data
   */
  unsigned short GetKind_Data_Riemann(string val_marker);

  /*!
   * \brief Get the var 1 for the Giels BC.
   * \param[in] val_marker - Index corresponding to the Giles BC.
   * \return The var1
   */
  su2double GetGiles_Var1(string val_marker);
  
  /*!
   * \brief Get the var 2 for the Giles boundary.
   * \param[in] val_marker - Index corresponding to the Giles BC.
   * \return The var2
   */
  su2double GetGiles_Var2(string val_marker);
  
  /*!
   * \brief Get the Flowdir for the Giles BC.
   * \param[in] val_marker - Index corresponding to the Giles BC.
   * \return The Flowdir
   */
  su2double* GetGiles_FlowDir(string val_marker);
  
  /*!
   * \brief Get Kind Data for the Giles BC.
   * \param[in] val_marker - Index corresponding to the Giles BC.
   * \return Kind data
   */
  unsigned short GetKind_Data_Giles(string val_marker);
  
  /*!
   * \brief Set the var 1 for Giles BC.
   * \param[in] val_marker - Index corresponding to the Giles BC.
   */
  void SetGiles_Var1(su2double newVar1, string val_marker);

  /*!
   * \brief Get the relax factor for the average component for the Giles BC.
   * \param[in] val_marker - Index corresponding to the Giles BC.
   * \return The relax factor for the average component
   */
  su2double GetGiles_RelaxFactorAverage(string val_marker);

  /*!
   * \brief Get the relax factor for the fourier component for the Giles BC.
   * \param[in] val_marker - Index corresponding to the Giles BC.
   * \return The relax factor for the fourier component
   */
  su2double GetGiles_RelaxFactorFourier(string val_marker);

  /*!
   * \brief Get the outlet pressure imposed as BC for internal flow.
   * \return outlet pressure
   */
  su2double GetPressureOut_BC();

  /*!
   * \brief Set the outlet pressure imposed as BC for internal flow.
   * \param[in] val_temp - New value of the outlet pressure.
   */
  void SetPressureOut_BC(su2double val_press);

  /*!
   * \brief Get the inlet total pressure imposed as BC for internal flow.
   * \return inlet total pressure
   */
  su2double GetTotalPressureIn_BC();

  /*!
   * \brief Get the inlet total temperature imposed as BC for internal flow.
   * \return inlet total temperature
   */
  su2double GetTotalTemperatureIn_BC();

  /*!
   * \brief Set the inlet total temperature imposed as BC for internal flow.
   * \param[in] val_temp - New value of the total temperature.
   */
  void SetTotalTemperatureIn_BC(su2double val_temp);

  /*!
   * \brief Get the inlet flow angle imposed as BC for internal flow.
   * \return inlet flow angle
   */
  su2double GetFlowAngleIn_BC();

  /*!
   * \brief Get the wall temperature (static) at an isothermal boundary.
   * \param[in] val_index - Index corresponding to the isothermal boundary.
   * \return The wall temperature.
   */
  su2double GetIsothermal_Temperature(string val_index);

  /*!
   * \brief Get the wall heat flux on a constant heat flux boundary.
   * \param[in] val_index - Index corresponding to the constant heat flux boundary.
   * \return The heat flux.
   */
  su2double GetWall_HeatFlux(string val_index);

  /*!
   * \brief Get the target (pressure, massflow, etc) at an engine inflow boundary.
   * \param[in] val_index - Index corresponding to the engine inflow boundary.
   * \return Target (pressure, massflow, etc) .
   */
  su2double GetEngineInflow_Target(string val_marker);

  /*!
   * \brief Get the fan face Mach number at an engine inflow boundary.
   * \param[in] val_marker - Name of the boundary.
   * \return The fan face Mach number.
   */
  su2double GetInflow_Mach(string val_marker);

  /*!
   * \brief Get the back pressure (static) at an engine inflow boundary.
   * \param[in] val_marker - Name of the boundary.
   * \return The engine inflow pressure.
   */
  su2double GetInflow_Pressure(string val_marker);

  /*!
   * \brief Get the mass flow rate at an engine inflow boundary.
   * \param[in] val_marker - Name of the boundary.
   * \return The engine mass flow rate.
   */
  su2double GetInflow_MassFlow(string val_marker);

  /*!
   * \brief Get the percentage of reverse flow at an engine inflow boundary.
   * \param[in] val_marker - Name of the boundary.
   * \return The percentage of reverse flow.
   */
  su2double GetInflow_ReverseMassFlow(string val_marker);

  /*!
   * \brief Get the percentage of reverse flow at an engine inflow boundary.
   * \param[in] val_index - Index corresponding to the engine inflow boundary.
   * \return The percentage of reverse flow.
   */
  su2double GetInflow_ReverseMassFlow(unsigned short val_marker);

  /*!
   * \brief Get the total pressure at an engine inflow boundary.
   * \param[in] val_marker - Name of the boundary.
   * \return The total pressure.
   */
  su2double GetInflow_TotalPressure(string val_marker);

  /*!
   * \brief Get the temperature (static) at an engine inflow boundary.
   * \param[in] val_marker - Name of the boundary.
   * \return The engine inflow temperature.
   */
  su2double GetInflow_Temperature(string val_marker);

  /*!
   * \brief Get the total temperature at an engine inflow boundary.
   * \param[in] val_marker - Name of the boundary.
   * \return The engine inflow total temperature.
   */
  su2double GetInflow_TotalTemperature(string val_marker);

  /*!
   * \brief Get the ram drag at an engine inflow boundary.
   * \param[in] val_marker - Name of the boundary.
   * \return The engine inflow ram drag.
   */
  su2double GetInflow_RamDrag(string val_marker);

  /*!
   * \brief Get the force balance at an engine inflow boundary.
   * \param[in] val_marker - Name of the boundary.
   * \return The engine inflow force balance.
   */
  su2double GetInflow_Force(string val_marker);

  /*!
   * \brief Get the power at an engine inflow boundary.
   * \param[in] val_marker - Name of the boundary.
   * \return The engine inflow power.
   */
  su2double GetInflow_Power(string val_marker);

  /*!
   * \brief Get the back pressure (static) at an engine exhaust boundary.
   * \param[in] val_marker - Name of the boundary.
   * \return The engine exhaust pressure.
   */
  su2double GetExhaust_Pressure(string val_marker);

  /*!
   * \brief Get the temperature (static) at an engine exhaust boundary.
   * \param[in] val_marker - Name of the boundary.
   * \return The engine exhaust temperature.
   */
  su2double GetExhaust_Temperature(string val_marker);

  /*!
   * \brief Get the massflow at an engine exhaust boundary.
   * \param[in] val_marker - Name of the boundary.
   * \return The engine exhaust massflow.
   */
  su2double GetExhaust_MassFlow(string val_marker);

  /*!
   * \brief Get the total pressure at an engine exhaust boundary.
   * \param[in] val_marker - Name of the boundary.
   * \return The engine exhaust total pressure.
   */
  su2double GetExhaust_TotalPressure(string val_marker);

  /*!
   * \brief Get the total temperature at an engine exhaust boundary.
   * \param[in] val_marker - Name of the boundary.
   * \return The total temperature.
   */
  su2double GetExhaust_TotalTemperature(string val_marker);

  /*!
   * \brief Get the gross thrust at an engine exhaust boundary.
   * \param[in] val_marker - Name of the boundary.
   * \return Gross thrust.
   */
  su2double GetExhaust_GrossThrust(string val_marker);

  /*!
   * \brief Get the force balance at an engine exhaust boundary.
   * \param[in] val_marker - Name of the boundary.
   * \return Force balance.
   */
  su2double GetExhaust_Force(string val_marker);

  /*!
   * \brief Get the power at an engine exhaust boundary.
   * \param[in] val_marker - Name of the boundary.
   * \return Power.
   */
  su2double GetExhaust_Power(string val_marker);

  /*!
   * \brief Get the back pressure (static) at an outlet boundary.
   * \param[in] val_index - Index corresponding to the outlet boundary.
   * \return The outlet pressure.
   */
  void SetInflow_Mach(unsigned short val_imarker, su2double val_fanface_mach);

  /*!
   * \brief Set the fan face static pressure at an engine inflow boundary.
   * \param[in] val_index - Index corresponding to the engine inflow boundary.
   * \param[in] val_fanface_pressure - Fan face static pressure.
   */
  void SetInflow_Pressure(unsigned short val_imarker, su2double val_fanface_pressure);

  /*!
   * \brief Set the massflow at an engine inflow boundary.
   * \param[in] val_index - Index corresponding to the engine inflow boundary.
   * \param[in] val_fanface_massflow - Massflow.
   */
  void SetInflow_MassFlow(unsigned short val_imarker, su2double val_fanface_massflow);

  /*!
   * \brief Set the reverse flow at an engine inflow boundary.
   * \param[in] val_index - Index corresponding to the engine inflow boundary.
   * \param[in] val_fanface_reversemassflow - reverse flow.
   */
  void SetInflow_ReverseMassFlow(unsigned short val_imarker, su2double val_fanface_reversemassflow);

  /*!
   * \brief Set the fan face total pressure at an engine inflow boundary.
   * \param[in] val_index - Index corresponding to the engine inflow boundary.
   * \param[in] val_fanface_totalpressure - Fan face total pressure.
   */
  void SetInflow_TotalPressure(unsigned short val_imarker, su2double val_fanface_totalpressure);

  /*!
   * \brief Set the fan face static temperature at an engine inflow boundary.
   * \param[in] val_index - Index corresponding to the engine inflow boundary.
   * \param[in] val_fanface_pressure - Fan face static temperature.
   */
  void SetInflow_Temperature(unsigned short val_imarker, su2double val_fanface_temperature);

  /*!
   * \brief Set the fan face total temperature at an engine inflow boundary.
   * \param[in] val_index - Index corresponding to the engine inflow boundary.
   * \param[in] val_fanface_totaltemperature - Fan face total temperature.
   */
  void SetInflow_TotalTemperature(unsigned short val_imarker, su2double val_fanface_totaltemperature);

  /*!
   * \brief Set the ram drag temperature at an engine inflow boundary.
   * \param[in] val_index - Index corresponding to the engine inflow boundary.
   * \param[in] val_fanface_ramdrag - Ram drag value.
   */
  void SetInflow_RamDrag(unsigned short val_imarker, su2double val_fanface_ramdrag);

  /*!
   * \brief Set the force balance at an engine inflow boundary.
   * \param[in] val_index - Index corresponding to the engine inflow boundary.
   * \param[in] val_fanface_force - Fan face force.
   */
  void SetInflow_Force(unsigned short val_imarker, su2double val_fanface_force);

  /*!
   * \brief Set the power at an engine inflow boundary.
   * \param[in] val_index - Index corresponding to the engine inflow boundary.
   * \param[in] val_fanface_force - Power.
   */
  void SetInflow_Power(unsigned short val_imarker, su2double val_fanface_power);

  /*!
   * \brief Set the back pressure (static) at an engine exhaust boundary.
   * \param[in] val_index - Index corresponding to the outlet boundary.
   * \param[in] val_exhaust_pressure - Exhaust static pressure.
   */
  void SetExhaust_Pressure(unsigned short val_imarker, su2double val_exhaust_pressure);

  /*!
   * \brief Set the temperature (static) at an engine exhaust boundary.
   * \param[in] val_index - Index corresponding to the outlet boundary.
   * \param[in] val_exhaust_temp - Exhaust static temperature.
   */
  void SetExhaust_Temperature(unsigned short val_imarker, su2double val_exhaust_temp);

  /*!
   * \brief Set the back pressure (static) at an engine exhaust boundary.
   * \param[in] val_index - Index corresponding to the outlet boundary.
   * \param[in] val_exhaust_temp - Exhaust static temperature.
   */
  void SetExhaust_MassFlow(unsigned short val_imarker, su2double val_exhaust_massflow);

  /*!
   * \brief Set the back pressure (total) at an engine exhaust boundary.
   * \param[in] val_index - Index corresponding to the outlet boundary.
   * \param[in] val_exhaust_totalpressure - Exhaust total pressure.
   */
  void SetExhaust_TotalPressure(unsigned short val_imarker, su2double val_exhaust_totalpressure);

  /*!
   * \brief Set the total temperature at an engine exhaust boundary.
   * \param[in] val_index - Index corresponding to the outlet boundary.
   * \param[in] val_exhaust_totaltemp - Exhaust total temperature.
   */
  void SetExhaust_TotalTemperature(unsigned short val_imarker, su2double val_exhaust_totaltemp);

  /*!
   * \brief Set the gross thrust at an engine exhaust boundary.
   * \param[in] val_index - Index corresponding to the outlet boundary.
   * \param[in] val_exhaust_grossthrust - Exhaust gross thrust temperature.
   */
  void SetExhaust_GrossThrust(unsigned short val_imarker, su2double val_exhaust_grossthrust);

  /*!
   * \brief Set the force balance at an engine exhaust boundary.
   * \param[in] val_index - Index corresponding to the outlet boundary.
   * \param[in] val_exhaust_force - Exhaust force balance.
   */
  void SetExhaust_Force(unsigned short val_imarker, su2double val_exhaust_force);

  /*!
   * \brief Set the power at an engine exhaust boundary.
   * \param[in] val_index - Index corresponding to the outlet boundary.
   * \param[in] val_exhaust_power - Exhaust power.
   */
  void SetExhaust_Power(unsigned short val_imarker, su2double val_exhaust_power);

  /*!
   * \brief Set the back pressure (static) at an outlet boundary.
   * \param[in] val_imarker - Index corresponding to a particular engine boundary.
   * \param[in] val_engine_mach - Exhaust power.
   */
  void SetEngine_Mach(unsigned short val_imarker, su2double val_engine_mach);

  /*!
   * \brief Set the back pressure (static) at an outlet boundary.
   * \param[in] val_imarker - Index corresponding to a particular engine boundary.
   * \param[in] val_engine_force - Exhaust power.
   */
  void SetEngine_Force(unsigned short val_imarker, su2double val_engine_force);

  /*!
   * \brief Get the back pressure (static) at an outlet boundary.
   * \param[in] val_imarker - Index corresponding to a particular engine boundary.
   * \param[in] val_engine_power - Exhaust power.
   */
  void SetEngine_Power(unsigned short val_imarker, su2double val_engine_power);

  /*!
   * \brief Get the back pressure (static) at an outlet boundary.
   * \param[in] val_imarker - Index corresponding to a particular engine boundary.
   * \param[in] val_engine_netthrust - Exhaust power.
   */
  void SetEngine_NetThrust(unsigned short val_imarker, su2double val_engine_netthrust);

  /*!
   * \brief Get the back pressure (static) at an outlet boundary.
   * \param[in] val_imarker - Index corresponding to a particular engine boundary.
   * \param[in] val_engine_grossthrust - Exhaust power.
   */
  void SetEngine_GrossThrust(unsigned short val_imarker, su2double val_engine_grossthrust);

  /*!
   * \brief Get the back pressure (static) at an outlet boundary.
   * \param[in] val_imarker - Index corresponding to a particular engine boundary.
   * \param[in] val_engine_area - Exhaust power.
   */
  void SetEngine_Area(unsigned short val_imarker, su2double val_engine_area);

  /*!
   * \brief Get the back pressure (static) at an outlet boundary.
   * \param[in] val_imarker - Index corresponding to a particular engine boundary.
   * \return The outlet pressure.
   */
  su2double GetEngine_Mach(unsigned short val_imarker);

  /*!
   * \brief Get the back pressure (static) at an outlet boundary.
   * \param[in] val_imarker - Index corresponding to a particular engine boundary.
   * \return The outlet pressure.
   */
  su2double GetEngine_Force(unsigned short val_imarker);

  /*!
   * \brief Get the back pressure (static) at an outlet boundary.
   * \param[in] val_imarker - Index corresponding to a particular engine boundary.
   * \return The outlet pressure.
   */
  su2double GetEngine_Power(unsigned short val_imarker);

  /*!
   * \brief Get the back pressure (static) at an outlet boundary.
   * \param[in] val_imarker - Index corresponding to a particular engine boundary.
   * \return The outlet pressure.
   */

  su2double GetEngine_NetThrust(unsigned short val_imarker);
  /*!
   * \brief Get the back pressure (static) at an outlet boundary.
   * \param[in] val_imarker - Index corresponding to a particular engine boundary.
   * \return The outlet pressure.
   */

  su2double GetEngine_GrossThrust(unsigned short val_imarker);

  /*!
   * \brief Get the back pressure (static) at an outlet boundary.
   * \param[in] val_imarker - Index corresponding to a particular engine boundary.
   * \return The outlet pressure.
   */
  su2double GetEngine_Area(unsigned short val_imarker);

  /*!
   * \brief Get the back pressure (static) at an outlet boundary.
   * \param[in] val_index - Index corresponding to the outlet boundary.
   * \return The outlet pressure.
   */
  void SetActDiskInlet_Temperature(unsigned short val_imarker, su2double val_actdisk_temp);

  /*!
   * \brief Get the back pressure (static) at an outlet boundary.
   * \param[in] val_index - Index corresponding to the outlet boundary.
   * \return The outlet pressure.
   */
  void SetActDiskInlet_TotalTemperature(unsigned short val_imarker, su2double val_actdisk_totaltemp);

  /*!
   * \brief Get the back pressure (static) at an outlet boundary.
   * \param[in] val_index - Index corresponding to the outlet boundary.
   * \return The outlet pressure.
   */
  su2double GetActDiskInlet_Temperature(string val_marker);

  /*!
   * \brief Get the back pressure (static) at an outlet boundary.
   * \param[in] val_index - Index corresponding to the outlet boundary.
   * \return The outlet pressure.
   */
  su2double GetActDiskInlet_TotalTemperature(string val_marker);

  /*!
   * \brief Get the back pressure (static) at an outlet boundary.
   * \param[in] val_index - Index corresponding to the outlet boundary.
   * \return The outlet pressure.
   */
  void SetActDiskOutlet_Temperature(unsigned short val_imarker, su2double val_actdisk_temp);

  /*!
   * \brief Get the back pressure (static) at an outlet boundary.
   * \param[in] val_index - Index corresponding to the outlet boundary.
   * \return The outlet pressure.
   */
  void SetActDiskOutlet_TotalTemperature(unsigned short val_imarker, su2double val_actdisk_totaltemp);

  /*!
   * \brief Get the back pressure (static) at an outlet boundary.
   * \param[in] val_index - Index corresponding to the outlet boundary.
   * \return The outlet pressure.
   */
  su2double GetActDiskOutlet_Temperature(string val_marker);

  /*!
   * \brief Get the back pressure (static) at an outlet boundary.
   * \param[in] val_index - Index corresponding to the outlet boundary.
   * \return The outlet pressure.
   */
  su2double GetActDiskOutlet_TotalTemperature(string val_marker);

  /*!
   * \brief Get the back pressure (static) at an outlet boundary.
   * \param[in] val_index - Index corresponding to the outlet boundary.
   * \return The outlet pressure.
   */
  su2double GetActDiskInlet_MassFlow(string val_marker);

  /*!
   * \brief Get the back pressure (static) at an outlet boundary.
   * \param[in] val_index - Index corresponding to the outlet boundary.
   * \return The outlet pressure.
   */
  void SetActDiskInlet_MassFlow(unsigned short val_imarker, su2double val_actdisk_massflow);

  /*!
   * \brief Get the back pressure (static) at an outlet boundary.
   * \param[in] val_index - Index corresponding to the outlet boundary.
   * \return The outlet pressure.
   */
  su2double GetActDiskOutlet_MassFlow(string val_marker);

  /*!
   * \brief Get the back pressure (static) at an outlet boundary.
   * \param[in] val_index - Index corresponding to the outlet boundary.
   * \return The outlet pressure.
   */
  void SetActDiskOutlet_MassFlow(unsigned short val_imarker, su2double val_actdisk_massflow);

  /*!
   * \brief Get the back pressure (static) at an outlet boundary.
   * \param[in] val_index - Index corresponding to the outlet boundary.
   * \return The outlet pressure.
   */
  su2double GetActDiskInlet_Pressure(string val_marker);

  /*!
   * \brief Get the back pressure (static) at an outlet boundary.
   * \param[in] val_index - Index corresponding to the outlet boundary.
   * \return The outlet pressure.
   */
  su2double GetActDiskInlet_TotalPressure(string val_marker);

  /*!
   * \brief Get the back pressure (static) at an outlet boundary.
   * \param[in] val_index - Index corresponding to the outlet boundary.
   * \return The outlet pressure.
   */
  su2double GetActDisk_DeltaPress(unsigned short val_marker);

  /*!
   * \brief Get the back pressure (static) at an outlet boundary.
   * \param[in] val_index - Index corresponding to the outlet boundary.
   * \return The outlet pressure.
   */
  su2double GetActDisk_DeltaTemp(unsigned short val_marker);

  /*!
   * \brief Get the back pressure (static) at an outlet boundary.
   * \param[in] val_index - Index corresponding to the outlet boundary.
   * \return The outlet pressure.
   */
  su2double GetActDisk_TotalPressRatio(unsigned short val_marker);

  /*!
   * \brief Get the back pressure (static) at an outlet boundary.
   * \param[in] val_index - Index corresponding to the outlet boundary.
   * \return The outlet pressure.
   */
  su2double GetActDisk_TotalTempRatio(unsigned short val_marker);

  /*!
   * \brief Get the back pressure (static) at an outlet boundary.
   * \param[in] val_index - Index corresponding to the outlet boundary.
   * \return The outlet pressure.
   */
  su2double GetActDisk_StaticPressRatio(unsigned short val_marker);

  /*!
   * \brief Get the back pressure (static) at an outlet boundary.
   * \param[in] val_index - Index corresponding to the outlet boundary.
   * \return The outlet pressure.
   */
  su2double GetActDisk_StaticTempRatio(unsigned short val_marker);

  /*!
   * \brief Get the back pressure (static) at an outlet boundary.
   * \param[in] val_index - Index corresponding to the outlet boundary.
   * \return The outlet pressure.
   */
  su2double GetActDisk_NetThrust(unsigned short val_marker);

  /*!
   * \brief Get the back pressure (static) at an outlet boundary.
   * \param[in] val_index - Index corresponding to the outlet boundary.
   * \return The outlet pressure.
   */
  su2double GetActDisk_BCThrust(unsigned short val_marker);

  /*!
   * \brief Get the back pressure (static) at an outlet boundary.
   * \param[in] val_index - Index corresponding to the outlet boundary.
   * \return The outlet pressure.
   */
  su2double GetActDisk_BCThrust_Old(unsigned short val_marker);

  /*!
   * \brief Get the back pressure (static) at an outlet boundary.
   * \param[in] val_index - Index corresponding to the outlet boundary.
   * \return The outlet pressure.
   */
  su2double GetActDisk_GrossThrust(unsigned short val_marker);

  /*!
   * \brief Get the back pressure (static) at an outlet boundary.
   * \param[in] val_index - Index corresponding to the outlet boundary.
   * \return The outlet pressure.
   */
  su2double GetActDisk_Area(unsigned short val_marker);

  /*!
   * \brief Get the back pressure (static) at an outlet boundary.
   * \param[in] val_index - Index corresponding to the outlet boundary.
   * \return The outlet pressure.
   */
  su2double GetActDisk_ReverseMassFlow(unsigned short val_marker);

  /*!
   * \brief Get the back pressure (static) at an outlet boundary.
   * \param[in] val_index - Index corresponding to the outlet boundary.
   * \return The outlet pressure.
   */
  su2double GetActDiskInlet_RamDrag(string val_marker);

  /*!
   * \brief Get the back pressure (static) at an outlet boundary.
   * \param[in] val_index - Index corresponding to the outlet boundary.
   * \return The outlet pressure.
   */
  su2double GetActDiskInlet_Force(string val_marker);

  /*!
   * \brief Get the back pressure (static) at an outlet boundary.
   * \param[in] val_index - Index corresponding to the outlet boundary.
   * \return The outlet pressure.
   */
  su2double GetActDiskInlet_Power(string val_marker);

  /*!
   * \brief Get the back pressure (static) at an outlet boundary.
   * \param[in] val_index - Index corresponding to the outlet boundary.
   * \return The outlet pressure.
   */
  void SetActDiskInlet_Pressure(unsigned short val_imarker, su2double val_actdisk_pressure);

  /*!
   * \brief Get the back pressure (static) at an outlet boundary.
   * \param[in] val_index - Index corresponding to the outlet boundary.
   * \return The outlet pressure.
   */
  void SetActDiskInlet_TotalPressure(unsigned short val_imarker, su2double val_actdisk_totalpressure);

  /*!
   * \brief Get the back pressure (static) at an outlet boundary.
   * \param[in] val_index - Index corresponding to the outlet boundary.
   * \return The outlet pressure.
   */
  void SetActDisk_DeltaPress(unsigned short val_imarker, su2double val_actdisk_deltapress);

  /*!
   * \brief Get the back pressure (static) at an outlet boundary.
   * \param[in] val_index - Index corresponding to the outlet boundary.
   * \return The outlet pressure.
   */
  void SetActDisk_Power(unsigned short val_imarker, su2double val_actdisk_power);

  /*!
   * \brief Get the back pressure (static) at an outlet boundary.
   * \param[in] val_index - Index corresponding to the outlet boundary.
   * \return The outlet pressure.
   */
  void SetActDisk_MassFlow(unsigned short val_imarker, su2double val_actdisk_massflow);

  /*!
   * \brief Get the back pressure (static) at an outlet boundary.
   * \param[in] val_index - Index corresponding to the outlet boundary.
   * \return The outlet pressure.
   */
  void SetActDisk_Mach(unsigned short val_imarker, su2double val_actdisk_mach);

  /*!
   * \brief Get the back pressure (static) at an outlet boundary.
   * \param[in] val_index - Index corresponding to the outlet boundary.
   * \return The outlet pressure.
   */
  void SetActDisk_Force(unsigned short val_imarker, su2double val_actdisk_force);

  /*!
   * \brief Get the back pressure (static) at an outlet boundary.
   * \param[in] val_index - Index corresponding to the outlet boundary.
   * \return The outlet pressure.
   */
  void SetSurface_DC60(unsigned short val_imarker, su2double val_surface_distortion);

  /*!
   * \brief Set the massflow at the surface.
   * \param[in] val_imarker - Index corresponding to the outlet boundary.
   * \param[in] val_surface_massflow - Value of the mass flow.
   */
  void SetSurface_MassFlow(unsigned short val_imarker, su2double val_surface_massflow);

  /*!
   * \brief Set the mach number at the surface.
   * \param[in] val_imarker - Index corresponding to the outlet boundary.
   * \param[in] val_surface_massflow - Value of the mach number.
   */
  void SetSurface_Mach(unsigned short val_imarker, su2double val_surface_mach);

  /*!
   * \brief Set the temperature at the surface.
   * \param[in] val_imarker - Index corresponding to the outlet boundary.
   * \param[in] val_surface_massflow - Value of the temperature.
   */
  void SetSurface_Temperature(unsigned short val_imarker, su2double val_surface_temperature);

  /*!
   * \brief Set the pressure at the surface.
   * \param[in] val_imarker - Index corresponding to the outlet boundary.
   * \param[in] val_surface_massflow - Value of the pressure.
   */
  void SetSurface_Pressure(unsigned short val_imarker, su2double val_surface_pressure);

  /*!
   * \brief Set the density at the surface.
   * \param[in] val_imarker - Index corresponding to the outlet boundary.
   * \param[in] val_surface_density - Value of the density.
   */
  void SetSurface_Density(unsigned short val_imarker, su2double val_surface_density);

  /*!
   * \brief Set the enthalpy at the surface.
   * \param[in] val_imarker - Index corresponding to the outlet boundary.
   * \param[in] val_surface_density - Value of the density.
   */
  void SetSurface_Enthalpy(unsigned short val_imarker, su2double val_surface_enthalpy);

  /*!
   * \brief Set the normal velocity at the surface.
   * \param[in] val_imarker - Index corresponding to the outlet boundary.
   * \param[in] val_surface_normalvelocity - Value of the normal velocity.
   */
  void SetSurface_NormalVelocity(unsigned short val_imarker, su2double val_surface_normalvelocity);

  /*!
   * \brief Set the total temperature at the surface.
   * \param[in] val_imarker - Index corresponding to the outlet boundary.
   * \param[in] val_surface_totaltemperature - Value of the total temperature.
   */
  void SetSurface_TotalTemperature(unsigned short val_imarker, su2double val_surface_totaltemperature);

  /*!
   * \brief Set the total pressure at the surface.
   * \param[in] val_imarker - Index corresponding to the outlet boundary.
   * \param[in] val_surface_totalpressure - Value of the total pressure.
   */
  void SetSurface_TotalPressure(unsigned short val_imarker, su2double val_surface_totalpressure);
  
  /*!
   * \brief Get the back pressure (static) at an outlet boundary.
   * \param[in] val_index - Index corresponding to the outlet boundary.
   * \return The outlet pressure.
   */
  void SetSurface_IDC(unsigned short val_imarker, su2double val_surface_distortion);

  /*!
   * \brief Get the back pressure (static) at an outlet boundary.
   * \param[in] val_index - Index corresponding to the outlet boundary.
   * \return The outlet pressure.
   */
  void SetSurface_IDC_Mach(unsigned short val_imarker, su2double val_surface_distortion);

  /*!
   * \brief Get the back pressure (static) at an outlet boundary.
   * \param[in] val_index - Index corresponding to the outlet boundary.
   * \return The outlet pressure.
   */
  void SetSurface_IDR(unsigned short val_imarker, su2double val_surface_distortion);

  /*!
   * \brief Get the back pressure (static) at an outlet boundary.
   * \param[in] val_index - Index corresponding to the outlet boundary.
   * \return The outlet pressure.
   */
  void SetActDisk_DeltaTemp(unsigned short val_imarker, su2double val_actdisk_deltatemp);

  /*!
   * \brief Get the back pressure (static) at an outlet boundary.
   * \param[in] val_index - Index corresponding to the outlet boundary.
   * \return The outlet pressure.
   */
  void SetActDisk_TotalPressRatio(unsigned short val_imarker, su2double val_actdisk_pressratio);

  /*!
   * \brief Get the back pressure (static) at an outlet boundary.
   * \param[in] val_index - Index corresponding to the outlet boundary.
   * \return The outlet pressure.
   */
  void SetActDisk_TotalTempRatio(unsigned short val_imarker, su2double val_actdisk_tempratio);

  /*!
   * \brief Get the back pressure (static) at an outlet boundary.
   * \param[in] val_index - Index corresponding to the outlet boundary.
   * \return The outlet pressure.
   */
  void SetActDisk_StaticPressRatio(unsigned short val_imarker, su2double val_actdisk_pressratio);

  /*!
   * \brief Get the back pressure (static) at an outlet boundary.
   * \param[in] val_index - Index corresponding to the outlet boundary.
   * \return The outlet pressure.
   */
  void SetActDisk_StaticTempRatio(unsigned short val_imarker, su2double val_actdisk_tempratio);

  /*!
   * \brief Get the back pressure (static) at an outlet boundary.
   * \param[in] val_index - Index corresponding to the outlet boundary.
   * \return The outlet pressure.
   */
  void SetActDisk_NetThrust(unsigned short val_imarker, su2double val_actdisk_netthrust);

  /*!
   * \brief Get the back pressure (static) at an outlet boundary.
   * \param[in] val_index - Index corresponding to the outlet boundary.
   * \return The outlet pressure.
   */
  void SetActDisk_BCThrust(string val_marker, su2double val_actdisk_bcthrust);

  /*!
   * \brief Get the back pressure (static) at an outlet boundary.
   * \param[in] val_index - Index corresponding to the outlet boundary.
   * \return The outlet pressure.
   */
  void SetActDisk_BCThrust(unsigned short val_imarker, su2double val_actdisk_bcthrust);

  /*!
   * \brief Get the back pressure (static) at an outlet boundary.
   * \param[in] val_index - Index corresponding to the outlet boundary.
   * \return The outlet pressure.
   */
  void SetActDisk_BCThrust_Old(string val_marker, su2double val_actdisk_bcthrust_old);

  /*!
   * \brief Get the back pressure (static) at an outlet boundary.
   * \param[in] val_index - Index corresponding to the outlet boundary.
   * \return The outlet pressure.
   */
  void SetActDisk_BCThrust_Old(unsigned short val_imarker, su2double val_actdisk_bcthrust_old);

  /*!
   * \brief Get the back pressure (static) at an outlet boundary.
   * \param[in] val_index - Index corresponding to the outlet boundary.
   * \return The outlet pressure.
   */
  void SetActDisk_GrossThrust(unsigned short val_imarker, su2double val_actdisk_grossthrust);

  /*!
   * \brief Get the back pressure (static) at an outlet boundary.
   * \param[in] val_index - Index corresponding to the outlet boundary.
   * \return The outlet pressure.
   */
  void SetActDisk_Area(unsigned short val_imarker, su2double val_actdisk_area);

  /*!
   * \brief Get the back pressure (static) at an outlet boundary.
   * \param[in] val_index - Index corresponding to the outlet boundary.
   * \return The outlet pressure.
   */
  void SetActDiskInlet_ReverseMassFlow(unsigned short val_imarker, su2double val_actdisk_area);

  /*!
   * \brief Get the back pressure (static) at an outlet boundary.
   * \param[in] val_index - Index corresponding to the outlet boundary.
   * \return The outlet pressure.
   */
  void SetActDiskInlet_RamDrag(unsigned short val_imarker, su2double val_actdisk_ramdrag);

  /*!
   * \brief Get the back pressure (static) at an outlet boundary.
   * \param[in] val_index - Index corresponding to the outlet boundary.
   * \return The outlet pressure.
   */
  void SetActDiskInlet_Force(unsigned short val_imarker, su2double val_actdisk_force);

  /*!
   * \brief Get the back pressure (static) at an outlet boundary.
   * \param[in] val_index - Index corresponding to the outlet boundary.
   * \return The outlet pressure.
   */
  void SetActDiskInlet_Power(unsigned short val_imarker, su2double val_actdisk_power);

  /*!
   * \brief Get the back pressure (static) at an outlet boundary.
   * \param[in] val_index - Index corresponding to the outlet boundary.
   * \return The outlet pressure.
   */
  su2double GetActDisk_Power(unsigned short val_imarker);

  /*!
   * \brief Get the back pressure (static) at an outlet boundary.
   * \param[in] val_index - Index corresponding to the outlet boundary.
   * \return The outlet pressure.
   */
  su2double GetActDisk_MassFlow(unsigned short val_imarker);

  /*!
   * \brief Get the back pressure (static) at an outlet boundary.
   * \param[in] val_index - Index corresponding to the outlet boundary.
   * \return The outlet pressure.
   */
  su2double GetActDisk_Mach(unsigned short val_imarker);

  /*!
   * \brief Get the back pressure (static) at an outlet boundary.
   * \param[in] val_index - Index corresponding to the outlet boundary.
   * \return The outlet pressure.
   */
  su2double GetActDisk_Force(unsigned short val_imarker);

  /*!
   * \brief Get the back pressure (static) at an outlet boundary.
   * \param[in] val_index - Index corresponding to the outlet boundary.
   * \return The outlet pressure.
   */
  su2double GetSurface_DC60(unsigned short val_imarker);

  /*!
   * \brief Get the massflow at an outlet boundary.
   * \param[in] val_index - Index corresponding to the outlet boundary.
   * \return The massflow.
   */
  su2double GetSurface_MassFlow(unsigned short val_imarker);

  /*!
   * \brief Get the mach number at an outlet boundary.
   * \param[in] val_index - Index corresponding to the outlet boundary.
   * \return The mach number.
   */
  su2double GetSurface_Mach(unsigned short val_imarker);

  /*!
   * \brief Get the temperature at an outlet boundary.
   * \param[in] val_index - Index corresponding to the outlet boundary.
   * \return The temperature.
   */
  su2double GetSurface_Temperature(unsigned short val_imarker);

  /*!
   * \brief Get the pressure at an outlet boundary.
   * \param[in] val_index - Index corresponding to the outlet boundary.
   * \return The pressure.
   */
  su2double GetSurface_Pressure(unsigned short val_imarker);

  /*!
   * \brief Get the density at an outlet boundary.
   * \param[in] val_index - Index corresponding to the outlet boundary.
   * \return The density.
   */
  su2double GetSurface_Density(unsigned short val_imarker);

  /*!
   * \brief Get the enthalpy at an outlet boundary.
   * \param[in] val_index - Index corresponding to the outlet boundary.
   * \return The density.
   */
  su2double GetSurface_Enthalpy(unsigned short val_imarker);

  /*!
   * \brief Get the normal velocity at an outlet boundary.
   * \param[in] val_index - Index corresponding to the outlet boundary.
   * \return The normal velocity.
   */
  su2double GetSurface_NormalVelocity(unsigned short val_imarker);
  /*!
   * \brief Get the total temperature at an outlet boundary.
   * \param[in] val_index - Index corresponding to the outlet boundary.
   * \return The total temperature.
   */
  su2double GetSurface_TotalTemperature(unsigned short val_imarker);

  /*!
   * \brief Get the total pressure at an outlet boundary.
   * \param[in] val_index - Index corresponding to the outlet boundary.
   * \return The total pressure.
   */
  su2double GetSurface_TotalPressure(unsigned short val_imarker);
   
  /*!
   * \brief Get the back pressure (static) at an outlet boundary.
   * \param[in] val_index - Index corresponding to the outlet boundary.
   * \return The outlet pressure.
   */
  su2double GetSurface_IDC(unsigned short val_imarker);

  /*!
   * \brief Get the back pressure (static) at an outlet boundary.
   * \param[in] val_index - Index corresponding to the outlet boundary.
   * \return The outlet pressure.
   */
  su2double GetSurface_IDC_Mach(unsigned short val_imarker);

  /*!
   * \brief Get the back pressure (static) at an outlet boundary.
   * \param[in] val_index - Index corresponding to the outlet boundary.
   * \return The outlet pressure.
   */
  su2double GetSurface_IDR(unsigned short val_imarker);

  /*!
   * \brief Get the back pressure (static) at an outlet boundary.
   * \param[in] val_index - Index corresponding to the outlet boundary.
   * \return The outlet pressure.
   */
  su2double GetActDiskOutlet_Pressure(string val_marker);

  /*!
   * \brief Get the back pressure (static) at an outlet boundary.
   * \param[in] val_index - Index corresponding to the outlet boundary.
   * \return The outlet pressure.
   */
  su2double GetActDiskOutlet_TotalPressure(string val_marker);

  /*!
   * \brief Get the back pressure (static) at an outlet boundary.
   * \param[in] val_index - Index corresponding to the outlet boundary.
   * \return The outlet pressure.
   */
  su2double GetActDiskOutlet_GrossThrust(string val_marker);

  /*!
   * \brief Get the back pressure (static) at an outlet boundary.
   * \param[in] val_index - Index corresponding to the outlet boundary.
   * \return The outlet pressure.
   */
  su2double GetActDiskOutlet_Force(string val_marker);

  /*!
   * \brief Get the back pressure (static) at an outlet boundary.
   * \param[in] val_index - Index corresponding to the outlet boundary.
   * \return The outlet pressure.
   */
  su2double GetActDiskOutlet_Power(string val_marker);

  /*!
   * \brief Get the back pressure (static) at an outlet boundary.
   * \param[in] val_index - Index corresponding to the outlet boundary.
   * \return The outlet pressure.
   */
  void SetActDiskOutlet_Pressure(unsigned short val_imarker, su2double val_actdisk_pressure);

  /*!
   * \brief Get the back pressure (static) at an outlet boundary.
   * \param[in] val_index - Index corresponding to the outlet boundary.
   * \return The outlet pressure.
   */
  void SetActDiskOutlet_TotalPressure(unsigned short val_imarker, su2double val_actdisk_totalpressure);

  /*!
   * \brief Get the back pressure (static) at an outlet boundary.
   * \param[in] val_index - Index corresponding to the outlet boundary.
   * \return The outlet pressure.
   */
  void SetActDiskOutlet_GrossThrust(unsigned short val_imarker, su2double val_actdisk_grossthrust);

  /*!
   * \brief Get the back pressure (static) at an outlet boundary.
   * \param[in] val_index - Index corresponding to the outlet boundary.
   * \return The outlet pressure.
   */
  void SetActDiskOutlet_Force(unsigned short val_imarker, su2double val_actdisk_force);

  /*!
   * \brief Get the back pressure (static) at an outlet boundary.
   * \param[in] val_index - Index corresponding to the outlet boundary.
   * \return The outlet pressure.
   */
  void SetActDiskOutlet_Power(unsigned short val_imarker, su2double val_actdisk_power);

  /*!
   * \brief Get the displacement value at an displacement boundary.
   * \param[in] val_index - Index corresponding to the displacement boundary.
   * \return The displacement value.
   */
  su2double GetDispl_Value(string val_index);

  /*!
   * \brief Get the force value at an load boundary.
   * \param[in] val_index - Index corresponding to the load boundary.
   * \return The load value.
   */
  su2double GetLoad_Value(string val_index);

  /*!
   * \brief Get the force value at a load boundary defined in cartesian coordinates.
   * \param[in] val_index - Index corresponding to the load boundary.
   * \return The load value.
   */
  su2double GetLoad_Dir_Value(string val_index);

  /*!
   * \brief Get the force multiplier at a load boundary in cartesian coordinates.
   * \param[in] val_index - Index corresponding to the load boundary.
   * \return The load multiplier.
   */
  su2double GetLoad_Dir_Multiplier(string val_index);

  /*!
   * \brief Get the force direction at a loaded boundary in cartesian coordinates.
   * \param[in] val_index - Index corresponding to the load boundary.
   * \return The load direction.
   */
  su2double* GetLoad_Dir(string val_index);

  /*!
   * \brief Get the amplitude of the sine-wave at a load boundary defined in cartesian coordinates.
   * \param[in] val_index - Index corresponding to the load boundary.
   * \return The load value.
   */
  su2double GetLoad_Sine_Amplitude(string val_index);

  /*!
   * \brief Get the frequency of the sine-wave at a load boundary in cartesian coordinates.
   * \param[in] val_index - Index corresponding to the load boundary.
   * \return The load frequency.
   */
  su2double GetLoad_Sine_Frequency(string val_index);

  /*!
   * \brief Get the force direction at a sine-wave loaded boundary in cartesian coordinates.
   * \param[in] val_index - Index corresponding to the load boundary.
   * \return The load direction.
   */
  su2double* GetLoad_Sine_Dir(string val_index);

  /*!
   * \brief Get the force value at an load boundary.
   * \param[in] val_index - Index corresponding to the load boundary.
   * \return The load value.
   */
  su2double GetFlowLoad_Value(string val_index);

  /*!
   * \brief Cyclic pitch amplitude for rotor blades.
   * \return The specified cyclic pitch amplitude.
   */
  su2double GetCyclic_Pitch(void);

  /*!
   * \brief Collective pitch setting for rotor blades.
   * \return The specified collective pitch setting.
   */
  su2double GetCollective_Pitch(void);

  /*!
   * \brief Get name of the arbitrary mesh motion input file.
   * \return File name of the arbitrary mesh motion input file.
   */
  string GetMotion_FileName(void);

  /*!
   * \brief Set the config options.
   */
  void SetConfig_Options(unsigned short val_iZone, unsigned short val_nZone);

  /*!
   * \brief Set the config options.
   */
  void SetRunTime_Options(void);

  /*!
   * \brief Set the config file parsing.
   */
  void SetConfig_Parsing(char case_filename[MAX_STRING_SIZE]);

  /*!
   * \brief Set the config file parsing.
   */
  bool SetRunTime_Parsing(char case_filename[MAX_STRING_SIZE]);

  /*!
   * \brief Config file postprocessing.
   */
  void SetPostprocessing(unsigned short val_software, unsigned short val_izone, unsigned short val_nDim);

  /*!
   * \brief Config file markers processing.
   */
  void SetMarkers(unsigned short val_software);

  /*!
   * \brief Config file output.
   */
  void SetOutput(unsigned short val_software, unsigned short val_izone);

  /*!
   * \brief Value of Aeroelastic solution coordinate at time n+1.
   */
  vector<vector<su2double> > GetAeroelastic_np1(unsigned short iMarker);

  /*!
   * \brief Value of Aeroelastic solution coordinate at time n.
   */
  vector<vector<su2double> > GetAeroelastic_n(unsigned short iMarker);

  /*!
   * \brief Value of Aeroelastic solution coordinate at time n-1.
   */
  vector<vector<su2double> > GetAeroelastic_n1(unsigned short iMarker);

  /*!
   * \brief Value of Aeroelastic solution coordinate at time n+1.
   */
  void SetAeroelastic_np1(unsigned short iMarker, vector<vector<su2double> > solution);

  /*!
   * \brief Value of Aeroelastic solution coordinate at time n from time n+1.
   */
  void SetAeroelastic_n(void);

  /*!
   * \brief Value of Aeroelastic solution coordinate at time n-1 from time n.
   */
  void SetAeroelastic_n1(void);

  /*!
   * \brief Aeroelastic Flutter Speed Index.
   */
  su2double GetAeroelastic_Flutter_Speed_Index(void);

  /*!
   * \brief Uncoupled Aeroelastic Frequency Plunge.
   */
  su2double GetAeroelastic_Frequency_Plunge(void);

  /*!
   * \brief Uncoupled Aeroelastic Frequency Pitch.
   */
  su2double GetAeroelastic_Frequency_Pitch(void);

  /*!
   * \brief Aeroelastic Airfoil Mass Ratio.
   */
  su2double GetAeroelastic_Airfoil_Mass_Ratio(void);

  /*!
   * \brief Aeroelastic center of gravity location.
   */
  su2double GetAeroelastic_CG_Location(void);

  /*!
   * \brief Aeroelastic radius of gyration squared.
   */
  su2double GetAeroelastic_Radius_Gyration_Squared(void);

  /*!
   * \brief Aeroelastic solve every x inner iteration.
   */
  unsigned short GetAeroelasticIter(void);

  /*!
   * \brief Value of plunging coordinate.
   * \param[in] val_marker - the marker we are monitoring.
   * \return Value of plunging coordinate.
   */
  su2double GetAeroelastic_plunge(unsigned short val_marker);

  /*!
   * \brief Value of pitching coordinate.
   * \param[in] val_marker - the marker we are monitoring.
   * \return Value of pitching coordinate.
   */
  su2double GetAeroelastic_pitch(unsigned short val_marker);

  /*!
   * \brief Value of plunging coordinate.
   * \param[in] val_marker - the marker we are monitoring.
   * \param[in] val - value of plunging coordinate.
   */
  void SetAeroelastic_plunge(unsigned short val_marker, su2double val);

  /*!
   * \brief Value of pitching coordinate.
   * \param[in] val_marker - the marker we are monitoring.
   * \param[in] val - value of pitching coordinate.
   */
  void SetAeroelastic_pitch(unsigned short val_marker, su2double val);

  /*!
   * \brief Get information about the aeroelastic simulation.
   * \return <code>TRUE</code> if it is an aeroelastic case; otherwise <code>FALSE</code>.
   */
  bool GetAeroelastic_Simulation(void);

  /*!
   * \brief Get information about the wind gust.
   * \return <code>TRUE</code> if there is a wind gust; otherwise <code>FALSE</code>.
   */
  bool GetWind_Gust(void);

  /*!
   * \brief Get the type of gust to simulate.
   * \return type of gust to use for the simulation.
   */
  unsigned short GetGust_Type(void);

  /*!
   * \brief Get the gust direction.
   * \return the gust direction.
   */
  unsigned short GetGust_Dir(void);

  /*!
   * \brief Value of the gust wavelength.
   */
  su2double GetGust_WaveLength(void);

  /*!
   * \brief Value of the number of gust periods.
   */
  su2double GetGust_Periods(void);

  /*!
   * \brief Value of the gust amplitude.
   */
  su2double GetGust_Ampl(void);

  /*!
   * \brief Value of the time at which to begin the gust.
   */
  su2double GetGust_Begin_Time(void);

  /*!
   * \brief Value of the location ath which the gust begins.
   */
  su2double GetGust_Begin_Loc(void);

  /*!
   * \brief Get the number of iterations to evaluate the parametric coordinates.
   * \return Number of iterations to evaluate the parametric coordinates.
   */
  unsigned short GetnFFD_Iter(void);

  /*!
   * \brief Get the tolerance of the point inversion algorithm.
   * \return Tolerance of the point inversion algorithm.
   */
  su2double GetFFD_Tol(void);

  /*!
   * \brief Get the scale factor for the line search.
   * \return Scale factor for the line search.
   */
  su2double GetOpt_RelaxFactor(void);

  /*!
   * \brief Get the bound for the line search.
   * \return Bound for the line search.
   */
  su2double GetOpt_LineSearch_Bound(void);
  
  /*!
   * \brief Set the scale factor for the line search.
   * \param[in] val_scale - scale of the deformation.
   */
  void SetOpt_RelaxFactor(su2double val_scale);
  
  /*!
   * \brief Get the node number of the CV to visualize.
   * \return Node number of the CV to visualize.
   */
  long GetVisualize_CV(void);

  /*!
   * \brief Get information about whether to use fixed CL mode.
   * \return <code>TRUE</code> if fixed CL mode is active; otherwise <code>FALSE</code>.
   */
  bool GetFixed_CL_Mode(void);

  /*!
   * \brief Get information about whether to use fixed CL mode.
   * \return <code>TRUE</code> if fixed CL mode is active; otherwise <code>FALSE</code>.
   */
  bool GetFixed_CM_Mode(void);

  /*!
   * \brief Get information about whether to use fixed CL mode.
   * \return <code>TRUE</code> if fixed CL mode is active; otherwise <code>FALSE</code>.
   */
  bool GetEval_dOF_dCX(void);
  
  /*!
   * \brief Get information about whether to use fixed CL mode.
   * \return <code>TRUE</code> if fixed CL mode is active; otherwise <code>FALSE</code>.
   */
  bool GetDiscard_InFiles(void);

  /*!
   * \brief Get the value specified for the target CL.
   * \return Value of the target CL.
   */
  su2double GetTarget_CL(void);

  /*!
   * \brief Get the value for the lift curve slope for fixed CL mode.
   * \return Lift curve slope for fixed CL mode.
   */
  su2double GetdCL_dAlpha(void);

  /*!
   * \brief Get the value of iterations to re-evaluate the angle of attack.
   * \return Number of iterations.
   */
  unsigned long GetUpdate_Alpha(void);

  /*!
   * \brief Number of iterations to evaluate dCL_dAlpha.
   * \return Number of iterations.
   */
  unsigned long GetIter_dCL_dAlpha(void);
  
  /*!
   * \brief Get the value of the damping coefficient for fixed CL mode.
   * \return Damping coefficient for fixed CL mode.
   */
  su2double GetdCM_diH(void);

  /*!
   * \brief Get the value of iterations to re-evaluate the angle of attack.
   * \return Number of iterations.
   */
  unsigned long GetIter_Fixed_CL(void);

  /*!
   * \brief Get the value of iterations to re-evaluate the angle of attack.
   * \return Number of iterations.
   */
  unsigned long GetIter_Fixed_NetThrust(void);

  /*!
   * \brief Get the value of the damping coefficient for fixed CL mode.
   * \return Damping coefficient for fixed CL mode.
   */
  su2double GetdNetThrust_dBCThrust(void);

  /*!
   * \brief Get the value of iterations to re-evaluate the angle of attack.
   * \return Number of iterations.
   */
  unsigned long GetUpdate_BCThrust(void);

  /*!
   * \brief Set the value of the boolean for updating AoA in fixed lift mode.
   * \param[in] val_update - the bool for whether to update the AoA.
   */
  void SetUpdate_BCThrust_Bool(bool val_update);

  /*!
   * \brief Set the value of the boolean for updating AoA in fixed lift mode.
   * \param[in] val_update - the bool for whether to update the AoA.
   */
  void SetUpdate_AoA(bool val_update);

  /*!
   * \brief Get information about whether to update the AoA for fixed lift mode.
   * \return <code>TRUE</code> if we should update the AoA for fixed lift mode; otherwise <code>FALSE</code>.
   */
  bool GetUpdate_BCThrust_Bool(void);

  /*!
   * \brief Get information about whether to update the AoA for fixed lift mode.
   * \return <code>TRUE</code> if we should update the AoA for fixed lift mode; otherwise <code>FALSE</code>.
   */
  bool GetUpdate_AoA(void);

  /*!
   * \brief Set the current number of non-physical nodes in the solution.
   * \param[in] val_nonphys_points - current number of non-physical points.
   */
  void SetNonphysical_Points(unsigned long val_nonphys_points);

  /*!
   * \brief Get the current number of non-physical nodes in the solution.
   * \return Current number of non-physical points.
   */
  unsigned long GetNonphysical_Points(void);

  /*!
   * \brief Set the current number of non-physical reconstructions for 2nd-order upwinding.
   * \param[in] val_nonphys_reconstr - current number of non-physical reconstructions for 2nd-order upwinding.
   */
  void SetNonphysical_Reconstr(unsigned long val_nonphys_reconstr);

  /*!
   * \brief Get the current number of non-physical reconstructions for 2nd-order upwinding.
   * \return Current number of non-physical reconstructions for 2nd-order upwinding.
   */
  unsigned long GetNonphysical_Reconstr(void);

  /*!
   * \brief Given arrays x[1..n] and y[1..n] containing a tabulated function, i.e., yi = f(xi), with
   x1 < x2 < . . . < xN , and given values yp1 and ypn for the first derivative of the interpolating
   function at points 1 and n, respectively, this routine returns an array y2[1..n] that contains
   the second derivatives of the interpolating function at the tabulated points xi. If yp1 and/or
   ypn are equal to 1 × 1030 or larger, the routine is signaled to set the corresponding boundary
   condition for a natural spline, with zero second derivative on that boundary.
   Numerical Recipes: The Art of Scientific Computing, Third Edition in C++.
   */
  void SetSpline(vector<su2double> &x, vector<su2double> &y, unsigned long n, su2double yp1, su2double ypn, vector<su2double> &y2);

  /*!
   * \brief Given the arrays xa[1..n] and ya[1..n], which tabulate a function (with the xai’s in order),
   and given the array y2a[1..n], which is the output from spline above, and given a value of
   x, this routine returns a cubic-spline interpolated value y.
   Numerical Recipes: The Art of Scientific Computing, Third Edition in C++.
   * \returns The interpolated value of for x.
   */
  su2double GetSpline(vector<su2double> &xa, vector<su2double> &ya, vector<su2double> &y2a, unsigned long n, su2double x);

  /*!
   * \brief Start the timer for profiling subroutines.
   * \param[in] val_start_time - the value of the start time.
   */
  void Tick(double *val_start_time);

  /*!
   * \brief Stop the timer for profiling subroutines and store results.
   * \param[in] val_start_time - the value of the start time.
   * \param[in] val_function_name - string for the name of the profiled subroutine.
   * \param[in] val_group_id - string for the name of the profiled subroutine.
   */
  void Tock(double val_start_time, string val_function_name, int val_group_id);

  /*!
   * \brief Write a CSV file containing the results of the profiling.
   */
  void SetProfilingCSV(void);

  /*!
   * \brief Start the timer for profiling subroutines.
   * \param[in] val_start_time - the value of the start time.
   */
  void GEMM_Tick(double *val_start_time);

  /*!
   * \brief Stop the timer for profiling subroutines and store results.
   * \param[in] val_start_time - the value of the start time.
   * \param[in] val_function_name - string for the name of the profiled subroutine.
   * \param[in] val_group_id - string for the name of the profiled subroutine.
   */
  void GEMM_Tock(double val_start_time, string val_function_name, int M, int N, int K);

  /*!
   * \brief Write a CSV file containing the results of the profiling.
   */
  void GEMMProfilingCSV(void);

  /*!
   *
   * \brief Set freestream turbonormal for initializing solution.
   */
  void SetFreeStreamTurboNormal(su2double* turboNormal);

  /*!
   *
   * \brief Set freestream turbonormal for initializing solution.
   */
  su2double* GetFreeStreamTurboNormal(void);

  /*!
   * \brief Get the verbosity level of the console output.
   * \return Verbosity level for the console output.
   */
  unsigned short GetConsole_Output_Verb(void);

  /*!
   * \brief Get the kind of marker analyze marker (area-averaged, mass flux averaged, etc).
   * \return Kind of average.
   */
  unsigned short GetKind_Average(void);

  /*!
   *
   * \brief Get the direct differentation method.
   * \return direct differentiation method.
   */
  unsigned short GetDirectDiff();

  /*!
   * \brief Get the indicator whether we are solving an discrete adjoint problem.
   * \return the discrete adjoint indicator.
   */
  bool GetDiscrete_Adjoint(void);

  /*!
   * \brief Get the indicator whether we want to benchmark the MPI performance of FSI problems
   * \return The value for checking
   */
  bool CheckFSI_MPI(void);

  /*!
   * \brief Get the number of fluid subiterations roblems.
   * \return Number of FSI subiters.
   */
  unsigned short GetnIterFSI(void);

  /*!
   * \brief Get Aitken's relaxation parameter for static relaxation cases.
   * \return Aitken's relaxation parameters.
   */
  su2double GetAitkenStatRelax(void);

  /*!
   * \brief Get Aitken's maximum relaxation parameter for dynamic relaxation cases and first iteration.
   * \return Aitken's relaxation parameters.
   */
  su2double GetAitkenDynMaxInit(void);

  /*!
   * \brief Get Aitken's maximum relaxation parameter for dynamic relaxation cases and first iteration.
   * \return Aitken's relaxation parameters.
   */
  su2double GetAitkenDynMinInit(void);


  /*!
   * \brief Decide whether to apply dead loads to the model.
   * \return <code>TRUE</code> if the dead loads are to be applied, <code>FALSE</code> otherwise.
   */

  bool GetDeadLoad(void);

  /*!
   * \brief Identifies if the mesh is matching or not (temporary, while implementing interpolation procedures).
   * \return <code>TRUE</code> if the mesh is matching, <code>FALSE</code> otherwise.
   */

  bool GetMatchingMesh(void);

  /*!
   * \brief Identifies if we want to restart from a steady or an unsteady solution.
   * \return <code>TRUE</code> if we restart from steady state solution, <code>FALSE</code> otherwise.
   */

  bool GetSteadyRestart(void);


  /*!
   * \brief Provides information about the time integration of the structural analysis, and change the write in the output
   *        files information about the iteration.
   * \return The kind of time integration: Static or dynamic analysis
   */
  unsigned short GetDynamic_Analysis(void);

  /*!
   * \brief If we are prforming an unsteady simulation, there is only
   *        one value of the time step for the complete simulation.
   * \return Value of the time step in an unsteady simulation (non dimensional).
   */
  su2double GetDelta_DynTime(void);

  /*!
   * \brief If we are prforming an unsteady simulation, there is only
   *        one value of the time step for the complete simulation.
   * \return Value of the time step in an unsteady simulation (non dimensional).
   */
  su2double GetTotal_DynTime(void);

  /*!
   * \brief If we are prforming an unsteady simulation, there is only
   *        one value of the time step for the complete simulation.
   * \return Value of the time step in an unsteady simulation (non dimensional).
   */
  su2double GetCurrent_DynTime(void);

  /*!
   * \brief Get information about writing dynamic structural analysis headers and file extensions.
   * \return 	<code>TRUE</code> means that dynamic structural analysis solution files will be written.
   */
  bool GetWrt_Dynamic(void);

  /*!
   * \brief Get Newmark alpha parameter.
   * \return Value of the Newmark alpha parameter.
   */
  su2double GetNewmark_alpha(void);

  /*!
   * \brief Get Newmark delta parameter.
   * \return Value of the Newmark delta parameter.
   */
  su2double GetNewmark_delta(void);

  /*!
   * \brief Get the number of integration coefficients provided by the user.
   * \return Number of integration coefficients.
   */
  unsigned short GetnIntCoeffs(void);

  /*!
   * \brief Get the integration coefficients for the Generalized Alpha - Newmark integration integration scheme.
   * \param[in] val_coeff - Index of the coefficient.
   * \return Alpha coefficient for the Runge-Kutta integration scheme.
   */
  su2double Get_Int_Coeffs(unsigned short val_coeff);

  /*!
   * \brief Check if the user wants to apply the load gradually.
   * \return 	<code>TRUE</code> means that the load is to be applied gradually.
   */
  bool GetSigmoid_Load(void);

  /*!
   * \brief Check if the user wants to apply the load as a ramp.
   * \return 	<code>TRUE</code> means that the load is to be applied as a ramp.
   */
  bool GetRamp_Load(void);

  /*!
   * \brief Get the maximum time of the ramp.
   * \return 	Value of the max time while the load is linearly increased
   */
  su2double GetRamp_Time(void);

  /*!
   * \brief Get the maximum time of the sigmoid.
   * \return 	Value of the max time while the load is increased using a sigmoid
   */
  su2double GetSigmoid_Time(void);

  /*!
   * \brief Get the sigmoid parameter.
   * \return 	Parameter of steepness of the sigmoid
   */
  su2double GetSigmoid_K(void);

  /*!
   * \brief Get the maximum time of the ramp.
   * \return 	Value of the max time while the load is linearly increased
   */
  su2double GetStatic_Time(void);

  /*!
   * \brief Get the order of the predictor for FSI applications.
   * \return 	Order of predictor
   */
  unsigned short GetPredictorOrder(void);

  /*!
   * \brief Get boolean for using Persson's shock capturing in Euler flow
   * \return Boolean for using Persson's shock capturing in Euler flow
   */
  bool GetEulerPersson(void);

  /*!
   * \brief Set boolean for using Persson's shock capturing in Euler flow
   * \param[in] val_EulerPersson - Boolean for using Persson's shock capturing in Euler flow
   */
  void SetEulerPersson(bool val_EulerPersson);

  /*!
   * \brief Check if the simulation we are running is a FSI simulation
   * \return Value of the physical time in an unsteady simulation.
   */
  bool GetFSI_Simulation(void);

  /*!
   * \brief Check if we want to apply an incremental load to the nonlinear structural simulation
   * \return <code>TRUE</code> means that the load is to be applied in increments.
   */
  bool GetIncrementalLoad(void);

  /*!
   * \brief Get the number of increments for an incremental load.
   * \return 	Number of increments.
   */
  unsigned long GetNumberIncrements(void);

  /*!
   * \brief Get the value of the criteria for applying incremental loading.
   * \return Value of the log10 of the residual.
   */
  su2double GetIncLoad_Criteria(unsigned short val_var);

  /*!
   * \brief Get the relaxation method chosen for the simulation
   * \return Value of the relaxation method
   */
  unsigned short GetRelaxation_Method_FSI(void);

  /*!
   * \brief Get the kind of Riemann solver for the DG method (FEM flow solver).
   * \note This value is obtained from the config file, and it is constant
   *       during the computation.
   * \return Kind of Riemann solver for the DG method (FEM flow solver).
   */
  unsigned short GetRiemann_Solver_FEM(void);

  /*!
   * \brief Get the factor applied during quadrature of straight elements.
   * \return The specified straight element quadrature factor.
   */
  su2double GetQuadrature_Factor_Straight(void);

  /*!
   * \brief Get the factor applied during quadrature of curved elements.
   * \return The specified curved element quadrature factor.
   */
  su2double GetQuadrature_Factor_Curved(void);

  /*!
   * \brief Get the factor applied during time quadrature for ADER-DG.
   * \return The specified ADER-DG time quadrature factor.
   */
  su2double GetQuadrature_Factor_Time_ADER_DG(void);

  /*!
   * \brief Function to make available the multiplication factor theta of the
            symmetrizing terms in the DG discretization of the viscous terms.
   * \return The specified factor for the DG discretization.
   */
  su2double GetTheta_Interior_Penalty_DGFEM(void);

  /*!
   * \brief Function to make available whether or not the entropy must be computed.
   * \return The boolean whether or not the entropy must be computed.
   */
  bool GetCompute_Entropy(void);

  /*!
   * \brief Function to make available whether or not the Cartesian gradients
            of the DGFEM basis functions are stored.
   * \return The boolean whether or not the gradients are stored.
   */
  bool GetStore_Cart_Grad_BasisFunctions_DGFEM(void);

  /*!
   * \brief Function to make available whether or not the lumped mass matrix
            must be used for steady computations.
   * \return The boolean whether or not to use the lumped mass matrix.
   */
  bool GetUse_Lumped_MassMatrix_DGFEM(void);

  /*!
   * \brief Function to make available whether or not only the exact Jacobian
            of the spatial discretization must be computed.
   * \return The boolean whether or not the Jacobian must be computed.
   */
  bool GetJacobian_Spatial_Discretization_Only(void);

  /*!
   * \brief Get the interpolation method used for matching between zones.
   */
  inline unsigned short GetKindInterpolation(void);

  /*!
   * \brief Get the AD support.
   */
  bool GetAD_Mode(void);
};

#include "config_structure.inl"<|MERGE_RESOLUTION|>--- conflicted
+++ resolved
@@ -2442,16 +2442,6 @@
   unsigned short GetnMarker_ActDiskOutlet(void);
 
   /*!
-<<<<<<< HEAD
-   * \brief Get the total number of 1D output markers.
-   * \return Total number of monitoring markers.
-   */
-  unsigned short GetnMarker_Out_1D(void);
-
-
-  /*!
-=======
->>>>>>> 5879a4ec
    * \brief Get the total number of monitoring markers.
    * \return Total number of monitoring markers.
    */
@@ -2688,15 +2678,6 @@
   bool GetPlot_Section_Forces(void);
 
   /*!
-<<<<<<< HEAD
-   * \brief Get information about writing average stagnation pressure
-   * \return <code>TRUE</code> means that the average stagnation pressure will be output for specified markers.
-   */
-  bool GetWrt_1D_Output(void);
-
-  /*!
-=======
->>>>>>> 5879a4ec
    * \brief Get the alpha (convective) coefficients for the Runge-Kutta integration scheme.
    * \param[in] val_step - Index of the step.
    * \return Alpha coefficient for the Runge-Kutta integration scheme.
@@ -2767,25 +2748,6 @@
   unsigned short GetMarker_All_KindBC(unsigned short val_marker);
 
   /*!
-<<<<<<< HEAD
-   * \brief Get the kind of boundary for each marker.
-   * \param[in] val_marker - Index of the marker in which we are interested.
-   * \return Kind of boundary for the marker <i>val_marker</i>.
-   */
-  unsigned short GetMarker_All_Out_1D(unsigned short val_marker);
-
-  /*!
-   * \brief Set the value of the boundary <i>val_boundary</i> (read from the config file)
-   *        for the marker <i>val_marker</i>.
-   * \param[in] val_marker - Index of the marker in which we are interested.
-   * \param[in] val_boundary - Kind of boundary read from config file.
-   */
-  void SetMarker_All_Out_1D(unsigned short val_marker, unsigned short val_boundary);
-
-
-  /*!
-=======
->>>>>>> 5879a4ec
    * \brief Set the value of the boundary <i>val_boundary</i> (read from the config file)
    *        for the marker <i>val_marker</i>.
    * \param[in] val_marker - Index of the marker in which we are interested.
@@ -5229,15 +5191,6 @@
   unsigned short GetMarker_CfgFile_MixingPlaneInterface(string val_marker);
   
   /*!
-<<<<<<< HEAD
-   * \brief Get the 1-D output (ie, averaged pressure) information from the config definition for the marker <i>val_marker</i>.
-   * \return 1D output information of the boundary in the config information for the marker <i>val_marker</i>.
-   */
-  unsigned short GetMarker_CfgFile_Out_1D(string val_marker);
-
-  /*!
-=======
->>>>>>> 5879a4ec
    * \brief Get the DV information from the config definition for the marker <i>val_marker</i>.
    * \return DV information of the boundary in the config information for the marker <i>val_marker</i>.
    */
