--- conflicted
+++ resolved
@@ -39,13 +39,8 @@
 class CSysSolve_b{
 
 public:
-<<<<<<< HEAD
   static void Solve_b(AD::Tape* tape, AD::CheckpointHandler *data);
+  static void Solve_g(AD::Tape* tape, AD::CheckpointHandler *data);
   static void Delete_b(AD::Tape* tape, AD::CheckpointHandler *data);
-=======
-  static void Solve_b(AD::CheckpointHandler *data);
-  static void Solve_g(AD::CheckpointHandler *data);
-  static void Delete_b(AD::CheckpointHandler *data);
->>>>>>> 86703a98
 };
 #endif