--- conflicted
+++ resolved
@@ -2,13 +2,8 @@
  * \file CSysSolve.hpp
  * \brief Headers for the classes related to linear solvers (CG, FGMRES, etc)
  *        The subroutines and functions are in the <i>CSysSolve.cpp</i> file.
-<<<<<<< HEAD
  * \author J. Hicken, F. Palacios, T. Economon, P. Gomes
- * \version 7.0.5 "Blackbird"
-=======
- * \author J. Hicken, F. Palacios, T. Economon
  * \version 7.0.6 "Blackbird"
->>>>>>> 0e3fad69
  *
  * SU2 Project Website: https://su2code.github.io
  *
