/*!
 * \file CSysVector.hpp
 * \brief Declararion of the vector class used in the solution of
 *        large, distributed, sparse linear systems.
<<<<<<< HEAD
 * \author F. Palacios, J. Hicken, T. Economon, P. Gomes
 * \version 7.0.5 "Blackbird"
=======
 * \author F. Palacios, J. Hicken, T. Economon
 * \version 7.0.6 "Blackbird"
>>>>>>> 0e3fad69
 *
 * SU2 Project Website: https://su2code.github.io
 *
 * The SU2 Project is maintained by the SU2 Foundation
 * (http://su2foundation.org)
 *
 * Copyright 2012-2020, SU2 Contributors (cf. AUTHORS.md)
 *
 * SU2 is free software; you can redistribute it and/or
 * modify it under the terms of the GNU Lesser General Public
 * License as published by the Free Software Foundation; either
 * version 2.1 of the License, or (at your option) any later version.
 *
 * SU2 is distributed in the hope that it will be useful,
 * but WITHOUT ANY WARRANTY; without even the implied warranty of
 * MERCHANTABILITY or FITNESS FOR A PARTICULAR PURPOSE. See the GNU
 * Lesser General Public License for more details.
 *
 * You should have received a copy of the GNU Lesser General Public
 * License along with SU2. If not, see <http://www.gnu.org/licenses/>.
 */

#pragma once

#include <cmath>
#include <cstdlib>
#include <cassert>

#include "../basic_types/datatype_structure.hpp"
#include "../omp_structure.hpp"
#include "../parallelization/vectorization.hpp"

/*!
 * \class CSysVector
 * \brief Class for holding and manipulating vectors needed by linear solvers.
 */
template<class ScalarType>
class CSysVector {

private:
  enum { OMP_MAX_SIZE = 4096 };   /*!< \brief Maximum chunk size used in parallel for loops. */

  unsigned long omp_chunk_size;   /*!< \brief Static chunk size used in loop, determined at initialization. */
  ScalarType* vec_val;            /*!< \brief storage for the element values, 64 byte aligned (do not use normal new/delete) */
  unsigned long nElm;             /*!< \brief total number of elements (or number elements on this processor) */
  unsigned long nElmDomain;       /*!< \brief total number of elements (or number elements on this processor without Ghost cells) */
  unsigned long nVar;             /*!< \brief number of elements in a block */
  mutable ScalarType dotRes;      /*!< \brief result of dot product. to perform a reduction with OpenMP the
                                              variable needs to be declared outside the parallel region */

  /*!
   * \brief Generic initialization from a scalar or array.
   * \note If val==nullptr vec_val is not initialized, only allocated.
   * \param[in] numBlk - number of blocks locally
   * \param[in] numBlkDomain - number of blocks locally (without ghost cells)
   * \param[in] numVar - number of variables in each block
   * \param[in] val - default value for elements
   * \param[in] valIsArray - if true val is treated as array
   */
  void Initialize(unsigned long numBlk, unsigned long numBlkDomain, unsigned long numVar,
                  const ScalarType* val, bool valIsArray);

public:
  /*!
   * \brief default constructor of the class.
   */
  CSysVector(void);

  /*!
   * \brief constructor of the class.
   * \param[in] size - number of elements locally
   * \param[in] val - default value for elements
   */
  CSysVector(unsigned long size, ScalarType val = 0.0) {
    nElm = 0; vec_val = nullptr;
    Initialize(size, size, 1, &val, false);
  }

  /*!
   * \brief constructor of the class.
   * \param[in] numBlk - number of blocks locally
   * \param[in] numBlkDomain - number of blocks locally (without g cells)
   * \param[in] numVar - number of variables in each block
   * \param[in] val - default value for elements
   */
  CSysVector(unsigned long numBlk, unsigned long numBlkDomain, unsigned long numVar, ScalarType val = 0.0) {
    nElm = 0; vec_val = nullptr;
    Initialize(numBlk, numBlkDomain, numVar, &val, false);
  }

  /*!
   * \brief constructor from array
   * \param[in] size - number of elements locally
   * \param[in] u_array - vector stored as array being copied
   */
  explicit CSysVector(unsigned long size, const ScalarType* u_array) {
    nElm = 0; vec_val = nullptr;
    Initialize(size, size, 1, u_array, true);
  }

  /*!
   * \brief constructor from array
   * \param[in] numBlk - number of blocks locally
   * \param[in] numBlkDomain - number of blocks locally (without g cells)
   * \param[in] numVar - number of variables in each block
   * \param[in] u_array - vector stored as array being copied
   */
  explicit CSysVector(unsigned long numBlk, unsigned long numBlkDomain, unsigned long numVar, const ScalarType* u_array) {
    nElm = 0; vec_val = nullptr;
    Initialize(numBlk, numBlkDomain, numVar, u_array, true);
  }

  /*!
   * \brief copy constructor of the class.
   * \param[in] u - CSysVector that is being copied
   */
  CSysVector(const CSysVector & u) {
    nElm = 0; vec_val = nullptr;
    Initialize(u.GetNBlk(), u.GetNBlkDomain(), u.nVar, u.vec_val, true);
  }

  /*!
   * \brief class destructor
   */
  ~CSysVector();

  /*!
   * \brief Set our values (resizing if required) by copying from other, the derivative information is lost.
   * \param[in] other - source CSysVector
   */
  template<class T>
  void PassiveCopy(const CSysVector<T>& other);

  /*!
   * \brief copies the contents of the calling CSysVector into an array
   * \param[out] u_array - array into which information is being copied
   * \pre u_array must be allocated and have the same size as CSysVector
   */
  void CopyToArray(ScalarType* u_array) const;

  /*!
   * \brief Initialize the class with a scalar.
   * \param[in] numBlk - number of blocks locally
   * \param[in] numBlkDomain - number of blocks locally (without g cells)
   * \param[in] numVar - number of variables in each block
   * \param[in] val - default value for elements
   */
  void Initialize(unsigned long numBlk, unsigned long numBlkDomain, unsigned long numVar, ScalarType val = 0.0) {
    Initialize(numBlk, numBlkDomain, numVar, &val, false);
  }

  /*!
   * \brief Initialize the class with an array.
   * \note If ptr==nullptr no copy occurs.
   * \param[in] numBlk - number of blocks locally
   * \param[in] numBlkDomain - number of blocks locally (without g cells)
   * \param[in] numVar - number of variables in each block
   * \param[in] ptr - pointer to data with which to initialize the vector
   */
  void Initialize(unsigned long numBlk, unsigned long numBlkDomain, unsigned long numVar, const ScalarType* ptr) {
    Initialize(numBlk, numBlkDomain, numVar, ptr, true);
  }

  /*!
   * \brief return the number of local elements in the CSysVector
   */
  inline unsigned long GetLocSize() const { return nElm; }

  /*!
   * \brief return the number of local elements in the CSysVector without ghost cells
   */
  inline unsigned long GetNElmDomain() const { return nElmDomain; }

  /*!
   * \brief return the number of variables at each block (typically number per node)
   */
  inline unsigned long GetNVar() const { return nVar; }

  /*!
   * \brief return the number of blocks (typically number of nodes locally)
   */
  inline unsigned long GetNBlk() const { return nElm/nVar; }

  /*!
   * \brief return the number of blocks (typically number of nodes locally)
   */
  inline unsigned long GetNBlkDomain() const { return nElmDomain/nVar; }

  /*!
   * \brief set calling CSysVector to scaling of another CSysVector
   * \param[in] a - scalar factor for x
   * \param[in] x - CSysVector that is being scaled
   */
  void Equals_AX(ScalarType a, const CSysVector & x);

  /*!
   * \brief adds a scaled CSysVector to calling CSysVector
   * \param[in] a - scalar factor for x
   * \param[in] x - CSysVector that is being scaled
   */
  void Plus_AX(ScalarType a, const CSysVector & x);

  /*!
   * \brief general linear combination of two CSysVectors
   * \param[in] a - scalar factor for x
   * \param[in] x - first CSysVector in linear combination
   * \param[in] b - scalar factor for y
   * \param[in] y - second CSysVector in linear combination
   */
  void Equals_AX_Plus_BY(ScalarType a, const CSysVector & x, ScalarType b, const CSysVector & y);

  /*!
   * \brief assignment operator with deep copy
   * \param[in] u - CSysVector whose values are being assigned
   */
  CSysVector & operator=(const CSysVector & u);

  /*!
   * \brief CSysVector=su2double assignment operator
   * \param[in] val - value assigned to each element of CSysVector
   */
  CSysVector & operator=(ScalarType val);

  /*!
   * \brief Sets to zero all the entries of the vector.
   */
  inline void SetValZero(void) { *this = ScalarType(0.0); }

  /*!
   * \brief compound addition-assignment operator
   * \param[in] u - CSysVector being added to calling object
   */
  CSysVector & operator+=(const CSysVector & u);

  /*!
   * \brief compound subtraction-assignment operator
   * \param[in] u - CSysVector being subtracted from calling object
   */
  CSysVector & operator-=(const CSysVector & u);

  /*!
   * \brief compound scalar multiplication-assignment operator
   * \param[in] val - value to multiply calling object by
   */
  CSysVector & operator*=(ScalarType val);

  /*!
   * \brief compound scalar division-assignment operator
   * \param[in] val - value to divide elements of calling object by
   */
  CSysVector & operator/=(ScalarType val);

  /*!
   * \brief Dot product between "this" and another vector
   * \param[in] u - Another vector.
   * \return result of dot product
   */
  ScalarType dot(const CSysVector & u) const;

  /*!
   * \brief squared L2 norm of the vector (via dot with self)
   * \return squared L2 norm
   */
  inline ScalarType squaredNorm() const { return dot(*this); }

  /*!
   * \brief L2 norm of the vector
   * \return L2 norm
   */
  inline ScalarType norm() const { return sqrt(squaredNorm()); }

  /*!
   * \brief indexing operator with assignment permitted
   * \param[in] i = local index to access
   */
  inline ScalarType& operator[] (unsigned long i) { return vec_val[i]; }
  inline const ScalarType& operator[] (unsigned long i) const { return vec_val[i]; }

  /*!
   * \brief Get the value of the residual.
   * \param[in] iPoint - index of the point where set the residual.
   * \param[in] iVar - inde of the residual to be set.
   * \return Value of the residual.
   */
  inline ScalarType& operator() (unsigned long iPoint, unsigned long iVar) {
    return vec_val[iPoint*nVar+iVar];
  }
  inline const ScalarType& operator() (unsigned long iPoint, unsigned long iVar) const {
    return vec_val[iPoint*nVar+iVar];
  }

  /*!
   * \brief Get the value of the residual.
   * \param[in] iPoint - index of the point where set the residual.
   * \return Pointer to the residual.
   */
  inline ScalarType* GetBlock(unsigned long iPoint) { return &vec_val[iPoint*nVar]; }
  inline const ScalarType* GetBlock(unsigned long iPoint) const { return &vec_val[iPoint*nVar]; }

  /*!
   * \brief Set the residual to zero.
   * \param[in] iPoint - index of the point where set the residual.
   */
  inline void SetBlock_Zero(unsigned long iPoint) {
    for (auto iVar = 0ul; iVar < nVar; iVar++)
      vec_val[iPoint*nVar+iVar] = 0.0;
  }

  /*!
   * \brief Set "block" to the vector.
   * \note Template param Overwrite can be set to false to update existing values.
   * \param[in] iPoint - index of the point where set the residual.
   * \param[in] block - Value to set to the residual.
   * \param[in] alpha - Scale factor (axpy-type operation).
   */
  template<class VectorType, bool Overwrite = true>
  FORCEINLINE void SetBlock(unsigned long iPoint, const VectorType& block, ScalarType alpha = 1) {
    if(Overwrite) {
      for(auto i=0ul; i<nVar; ++i) vec_val[iPoint*nVar+i] = alpha*block[i];
    } else {
      for(auto i=0ul; i<nVar; ++i) vec_val[iPoint*nVar+i] += alpha*block[i];
    }
  }

  /*!
   * \brief Add "block" to the vector, see SetBlock.
   */
  template<class VectorType>
  FORCEINLINE void AddBlock(unsigned long iPoint, const VectorType& block, ScalarType alpha = 1) {
    SetBlock<VectorType,false>(iPoint, block, alpha);
  }

  /*!
   * \brief Subtract "block" from the vector, see AddBlock.
   */
  template<class VectorType>
  FORCEINLINE void SubtractBlock(unsigned long iPoint, const VectorType& block) {
    AddBlock(iPoint, block, -1);
  }

  /*!
   * \brief Add to iPoint, subtract from jPoint.
   */
  template<class VectorType>
  FORCEINLINE void UpdateBlocks(unsigned long iPoint, unsigned long jPoint,
                                const VectorType& block, ScalarType alpha = 1) {
    AddBlock(iPoint, block, alpha);
    AddBlock(jPoint, block, -1*alpha);
  }

  /*!
   * \brief Helper to transpose a SIMD input block.
   */
  template<size_t N, size_t nVar, class VecTypeSIMD, class F>
  FORCEINLINE static void UnpackBlock(const VecTypeSIMD& in, simd::Array<F,N> mask, ScalarType out[][nVar]) {
    static_assert(VecTypeSIMD::StaticSize, "This method requires static size vectors.");
    for (size_t i=0; i<nVar; ++i) {
      SU2_OMP_SIMD
      for (size_t k=0; k<N; ++k)
        out[k][i] = mask[k] * in[i][k];
    }
  }

  /*!
   * \brief Vectorized version of SetBlock, sets multiple iPoint's.
   * \param[in] iPoint - SIMD integer, the positions to update.
   * \param[in] vector - Vector of SIMD scalars.
   * \param[in] mask - Optional scale factor (axpy type operation).
   * \note Nothing is updated if the mask is 0.
   */
  template<size_t N, class T, class VecTypeSIMD, class F = ScalarType>
  FORCEINLINE void SetBlock(simd::Array<T,N> iPoint, const VecTypeSIMD& vector, simd::Array<F,N> mask = 1) {
    /*--- "Transpose" and scale input vector. ---*/
    constexpr size_t nVar = VecTypeSIMD::StaticSize;
    assert(nVar == this->nVar);
    ScalarType vec[N][nVar];
    UnpackBlock(vector, mask, vec);

    /*--- Update one by one skipping if mask is 0. ---*/
    for (size_t k=0; k<N; ++k) {
      if (mask[k]==0) continue;
      SU2_OMP_SIMD
      for (size_t i=0; i<nVar; ++i) vec_val[iPoint[k]*nVar + i] = vec[k][i];
    }
  }

  /*!
   * \brief Vectorized version of UpdateBlocks, updates multiple i/jPoint's.
   * \note See SIMD overload of SetBlock.
   */
  template<size_t N, class T, class VecTypeSIMD, class F = ScalarType>
  FORCEINLINE void UpdateBlocks(simd::Array<T,N> iPoint, simd::Array<T,N> jPoint,
                                const VecTypeSIMD& vector, simd::Array<F,N> mask = 1) {
    /*--- "Transpose" and scale input vector. ---*/
    constexpr size_t nVar = VecTypeSIMD::StaticSize;
    assert(nVar == this->nVar);
    ScalarType vec[N][nVar];
    UnpackBlock(vector, mask, vec);

    /*--- Update one by one skipping if mask is 0. ---*/
    for (size_t k=0; k<N; ++k) {
      if (mask[k]==0) continue;
      SU2_OMP_SIMD
      for (size_t i=0; i<nVar; ++i) {
        vec_val[iPoint[k]*nVar + i] += vec[k][i];
        vec_val[jPoint[k]*nVar + i] -= vec[k][i];
      }
    }
  }
};<|MERGE_RESOLUTION|>--- conflicted
+++ resolved
@@ -2,13 +2,8 @@
  * \file CSysVector.hpp
  * \brief Declararion of the vector class used in the solution of
  *        large, distributed, sparse linear systems.
-<<<<<<< HEAD
  * \author F. Palacios, J. Hicken, T. Economon, P. Gomes
- * \version 7.0.5 "Blackbird"
-=======
- * \author F. Palacios, J. Hicken, T. Economon
  * \version 7.0.6 "Blackbird"
->>>>>>> 0e3fad69
  *
  * SU2 Project Website: https://su2code.github.io
  *
